<?php

namespace app\views\forum;

use app\libraries\DateUtils;
use app\views\AbstractView;
use app\libraries\FileUtils;
use app\models\User;

class ForumThreadView extends AbstractView {
    private function getSavedForumCategories($current_course, $categories) {
        $category_ids_array = array_column($categories, 'category_id');
        $cookieSelectedCategories = [];
        if (!empty($_COOKIE[$current_course . '_forum_categories'])) {
            foreach (explode('|', $_COOKIE[$current_course . '_forum_categories']) as $selectedId) {
                if (in_array((int) $selectedId, $category_ids_array)) {
                    $cookieSelectedCategories[] = $selectedId;
                }
            }
        }
        return $cookieSelectedCategories;
    }

    private function getSavedThreadStatuses() {
        $cookieSelectedThreadStatus = [];
        if (!empty($_COOKIE['forum_thread_status'])) {
            foreach (explode('|', $_COOKIE['forum_thread_status']) as $selectedStatus) {
                if (in_array((int) $selectedStatus, [-1,0,1])) {
                    $cookieSelectedThreadStatus[] = $selectedStatus;
                }
            }
        }
        return $cookieSelectedThreadStatus;
    }

    private function getUnreadThreadStatus() {
        $cookieSelectedUnread = false;
        if (!empty($_COOKIE['unread_select_value'])) {
            $cookieSelectedUnread = $_COOKIE['unread_select_value'];
        }
        return $cookieSelectedUnread;
    }

    public function searchResult($threads) {

        $this->core->getOutput()->addBreadcrumb("Discussion Forum", $this->core->buildCourseUrl(['forum']), null, $use_as_heading = true);
        $this->core->getOutput()->addBreadcrumb("Search");

        $buttons = [
            [
                "required_rank" => 4,
                "display_text" => 'Create Thread',
                "style" => 'position:absolute;top:3px;right:0px',
                "link" => [true, $this->core->buildCourseUrl(['forum', 'threads', 'new'])],
                "optional_class" => '',
                "title" => 'Create Thread',
                "onclick" => [false]
            ],
            [
                "required_rank" => 4,
                "display_text" => 'Back to Threads',
                "style" => 'position:relative;float:right;top:3px;margin-right:102px;',
                "link" => [true, $this->core->buildCourseUrl(['forum'])],
                "optional_class" => '',
                "title" => 'Back to threads',
                "onclick" => [false]
            ]
        ];

        $threadArray = [];
        $fromIdtoTitle = [];
        foreach ($threads as $thread) {
            if (!array_key_exists($thread["thread_id"], $threadArray)) {
                $threadArray[$thread["thread_id"]] = [];
                $fromIdtoTitle[$thread["thread_id"]] = $thread["thread_title"];
            }
            $threadArray[$thread["thread_id"]][] = $thread;
        }
        $count = 1;

        $thread_list = [];

        $is_instructor_full_access = [];

        $posts_in_threads = $this->core->getQueries()->getPostsInThreads(array_keys($threadArray));
        $author_user_ids = array_map(function ($post) {
            return $post["author_user_id"];
        }, $posts_in_threads);
        $author_user_groups = $this->core->getQueries()->getAuthorUserGroups($author_user_ids);

        foreach ($author_user_groups as $author) {
            $is_instructor_full_access[$author["user_id"]] = $author["user_group"] <= User::GROUP_FULL_ACCESS_GRADER;
        }

        foreach ($threadArray as $thread_id => $data) {
            $thread_title = $fromIdtoTitle[$thread_id];
            $thread_link = $this->core->buildCourseUrl(['forum', 'threads', $thread_id]);

            $thread_posts = [];
            foreach ($data as $post) {
                $author = $post['author'];
                $user_info = $this->core->getQueries()->getDisplayUserInfoFromUserId($post["p_author"]);
                $given_name = trim($user_info["given_name"]);
                $family_name = trim($user_info["family_name"]);
                $pronoun = trim($user_info["user_pronouns"]);
                $visible_username = $given_name . " " . substr($family_name, 0, 1) . ".";

                if ($is_instructor_full_access[$post["p_author"]]) {
                    $visible_username = $given_name . " " . $family_name;
                }

                if ($post["anonymous"]) {
                    $visible_username = 'Anonymous';
                }

                //convert legacy htmlentities being saved in db
                $post_content = html_entity_decode($post["post_content"], ENT_QUOTES | ENT_HTML5, 'UTF-8');
                $pre_post = preg_replace('#(<a href=[\'"])(.*?)([\'"].*>)(.*?)(</a>)#', '[url=$2]$4[/url]', $post_content);

                if (!empty($pre_post)) {
                    $post_content = $pre_post;
                }

                $post_link = $this->core->buildCourseUrl(['forum', 'threads', $thread_id]) . "#" . $post['p_id'];

                $posted_on = DateUtils::convertTimeStamp($this->core->getUser(), $post['timestamp_post'], $this->core->getConfig()->getDateTimeFormat()->getFormat('forum'));

                $thread_posts[] = [
                    "post_link" => $post_link,
                    "count" => $count,
                    "post_content" => $post_content,
                    "visible_username" => $visible_username,
                    "posted_on" => $posted_on
                ];

                $count++;
            }
            $thread_list[] = [
                "thread_title" => $thread_title,
                "thread_link" => $thread_link,
                "posts" => $thread_posts
            ];
        }

        return $this->core->getOutput()->renderTwigTemplate("forum/searchResults.twig", [
            "buttons" => $buttons,
            "count_threads" => count($threads),
            "threads" => $thread_list,
            "search_url" => $this->core->buildCourseUrl(['forum', 'search'])
        ]);
    }

    /** Shows Forums thread splash page, including all posts
     * for a specific thread, in addition to head of the threads
     * that have been created after applying filter and to be
     * displayed in the left panel.
     */

    public function showForumThreads($user, $posts, $unviewed_posts, $threadsHead, $show_deleted, $show_merged_thread, $display_option, $max_thread, $initialPageNumber, $thread_resolve_state, $post_content_limit, $ajax = false, $thread_announced = true) {
        $threadExists = $this->core->getQueries()->threadExists();
        $filteredThreadExists = (count($threadsHead) > 0);
        $currentThread = -1;
        $currentCategoriesIds = [];
        $show_deleted_thread_title = null;
        $currentCourse = $this->core->getConfig()->getCourse();
        $threadFiltering = $threadExists && !$filteredThreadExists && !(empty($_COOKIE[$currentCourse . '_forum_categories']) && empty($_COOKIE['forum_thread_status']) && !empty($_COOKIE['unread_select_value']) && $_COOKIE['unread_select_value'] === 'false');

        if (!$ajax) {
            $this->core->getOutput()->addBreadcrumb("Discussion Forum", $this->core->buildCourseUrl(['forum']), null, $use_as_heading = true);

            //Body Style is necessary to make sure that the forum is still readable...
            $this->core->getOutput()->addVendorCss('codemirror/codemirror.css');
            $this->core->getOutput()->addVendorCss('codemirror/theme/eclipse.css');
            $this->core->getOutput()->addInternalCss('forum.css');
            $this->core->getOutput()->addInternalCss('highlightjs/atom-one-light.css');
            $this->core->getOutput()->addInternalCss('highlightjs/atom-one-dark.css');
            $this->core->getOutput()->addVendorJs('codemirror/codemirror.js');
            $this->core->getOutput()->addVendorJs('codemirror/mode/clike/clike.js');
            $this->core->getOutput()->addVendorJs('codemirror/mode/python/python.js');
            $this->core->getOutput()->addVendorJs('codemirror/mode/shell/shell.js');
            $this->core->getOutput()->addVendorJs(FileUtils::joinPaths('highlight.js', 'highlight.min.js'));
            $this->core->getOutput()->addInternalJs('markdown-code-highlight.js');
            $this->core->getOutput()->addInternalJs('drag-and-drop.js');
            $this->core->getOutput()->addInternalJs('autosave-utils.js');
            $this->core->getOutput()->addInternalJs('websocket.js');
            $this->core->getOutput()->addInternalJs('forum.js');
            $this->core->getOutput()->addVendorJs('jquery.are-you-sure/jquery.are-you-sure.js');
            $this->core->getOutput()->addVendorJs('bootstrap/js/bootstrap.bundle.min.js');
        }

        if ($filteredThreadExists || $threadFiltering) {
            $currentThread = isset($_GET["thread_id"]) && is_numeric($_GET["thread_id"]) && (int) $_GET["thread_id"] < $max_thread && (int) $_GET["thread_id"] > 0 ? (int) $_GET["thread_id"] : $posts[0]["thread_id"];
            $currentCategoriesIds = $this->core->getQueries()->getCategoriesIdForThread($currentThread);
        }

        $currentThreadArr = array_filter($threadsHead, function ($ar) use ($currentThread) {
            return ($ar['id'] == $currentThread);
        });

        $categories = $this->core->getQueries()->getCategories();

        $cookieSelectedCategories = $this->getSavedForumCategories($currentCourse, $categories);
        $cookieSelectedThreadStatus = $this->getSavedThreadStatuses();
        $cookieSelectedUnread = $this->getUnreadThreadStatus();

        $filterFormData = [
            "categories" => $categories,
            "current_thread" => $currentThread,
            "current_category_ids" => $currentCategoriesIds,
            "current_course" => $currentCourse,
            "cookie_selected_categories" => $cookieSelectedCategories,
            "cookie_selected_thread_status" => $cookieSelectedThreadStatus,
            "cookie_selected_unread_value" => $cookieSelectedUnread,
            "display_option" => $display_option,
            "thread_exists" => $threadExists
        ];

        $next_page = 0;
        $prev_page = 0;
        $arrowup_visibility = 0;
        $displayThreadContent = "";
        $generatePostContent = "";

        if ($threadExists) {
            $next_page = $initialPageNumber + 1;
            $prev_page = ($initialPageNumber == 1) ? 0 : ($initialPageNumber - 1);
            $arrowup_visibility = ($initialPageNumber == 1) ? "display:none;" : "";
            $activeThreadAnnouncement = false;
            $activeThreadTitle = "";
            $activeThread = [];
            $displayThreadContent = $this->displayThreadList($threadsHead, false, $activeThreadAnnouncement, $activeThreadTitle, $activeThread, $currentThread, $currentCategoriesIds, false);

            if (count($activeThread) == 0) {
                $activeThread = $this->core->getQueries()->getThread($currentThread);
            }

            $currentThreadArrValues = array_values($currentThreadArr);
            $currentThreadFavorite = !empty($currentThreadArrValues) ? $currentThreadArrValues[0]['favorite'] : false;
            $generatePostContent = $this->generatePostList($currentThread, $posts, $unviewed_posts, $currentCourse, true, $threadExists, $display_option, $categories, $cookieSelectedCategories, $cookieSelectedThreadStatus, $cookieSelectedUnread, $currentCategoriesIds, $currentThreadFavorite, false, $thread_announced);
        }

        if (!empty($activeThread['id'])) {
            $this->core->getQueries()->visitThread($user, $activeThread['id']);
        }

        $return = "";

        $markdown_enabled = 0;
        if (isset($_COOKIE['markdown_enabled'])) {
            $markdown_enabled = $_COOKIE['markdown_enabled'];
        }

        $button_params = $this->getAllForumButtons($threadExists, $currentThread, $display_option, $show_deleted, $show_merged_thread);

        if (!$ajax) {
            // Add breadcrumb for the current thread
            $currentThreadArrValues = array_values($currentThreadArr);
            if ($currentThreadArrValues) {
                $max_length = 25;
                $fullTitle = $currentThreadArrValues[0]["title"];
                $title = strlen($fullTitle) > $max_length ? substr($fullTitle, 0, $max_length - 3) . "..." : $fullTitle;
                $this->core->getOutput()->addBreadcrumb("(" . $currentThreadArrValues[0]["id"] . ") " . $title, $this->core->buildCourseUrl(['forum', 'threads', 9]), null, $use_as_heading = true);
            }

            $return = $this->core->getOutput()->renderTwigTemplate("forum/ShowForumThreads.twig", [
                "categories" => $categories,
                "filterFormData" => $filterFormData,
                "button_params" => $button_params,
                "thread_exists" => $threadExists,
                "next_page" => $next_page,
                "prev_page" => $prev_page,
                "arrowup_visibility" => $arrowup_visibility,
                "display_thread_content" => $displayThreadContent,
                "display_thread_count" => empty($displayThreadContent) ? 0 : count($displayThreadContent["thread_content"]),
                "currentThread" => $currentThread,
                "currentCourse" => $currentCourse,
                "accessGrading" => $this->core->getUser()->accessGrading(),
                "manage_categories_url" => $this->core->buildCourseUrl(['forum', 'categories']),
                "generate_post_content" => $generatePostContent,
                "thread_resolve_state" => $thread_resolve_state,
                "show_unresolve" => false,
                "display_option" => $display_option,
                "render_markdown" => $markdown_enabled,
                "csrf_token" => $this->core->getCsrfToken(),
                "edit_url" => $this->core->buildCourseUrl(['forum', 'posts', 'modify']) . '?' . http_build_query(['modify_type' => '1']),
                "search_url" => $this->core->buildCourseUrl(['forum', 'search']),
                "merge_url" => $this->core->buildCourseUrl(['forum', 'threads', 'merge']),
                "split_url" => $this->core->buildCourseUrl(['forum', 'posts', 'split']),
                "post_content_limit" => $post_content_limit
            ]);
        }
        else {
            $return = $this->core->getOutput()->renderTwigTemplate("forum/GeneratePostList.twig", [
                "userGroup" => $generatePostContent["userGroup"],
                "activeThread" => $generatePostContent["activeThread"],
                "activeThreadAnnouncement" => $generatePostContent["activeThreadAnnouncement"],
                "expiring" => $generatePostContent["expiring"],
                "isCurrentFavorite" => $generatePostContent["isCurrentFavorite"],
                "display_option" => $generatePostContent["display_option"],
                "post_data" => $generatePostContent["post_data"],
                "isThreadLocked" => $generatePostContent["isThreadLocked"],
                "accessFullGrading" => $generatePostContent["accessFullGrading"],
                "includeReply" => $generatePostContent["includeReply"],
                "thread_id" => $generatePostContent["thread_id"],
                "first_post_id" => $generatePostContent["first_post_id"],
                "form_action_link" => $generatePostContent["form_action_link"],
                "thread_resolve_state" => $thread_resolve_state,
                "show_unresolve" => false,
                "merge_thread_content" => $generatePostContent["merge_thread_content"],
                "csrf_token" => $generatePostContent["csrf_token"],
                "activeThreadTitle" => $generatePostContent["activeThreadTitle"],
                "post_box_id" => $generatePostContent["post_box_id"],
                "merge_url" => $this->core->buildCourseUrl(['forum', 'threads', 'merge']),
                "split_url" => $this->core->buildCourseUrl(['forum', 'posts', 'split']),
                "post_content_limit" => $post_content_limit,
                "render_markdown" => $markdown_enabled
            ]);

            $return = $this->core->getOutput()->renderJsonSuccess(["html" => json_encode($return)]);
        }

        return $return;
    }

    // Returns the set of buttons with the corresponding attributes
    public function getAllForumButtons($thread_exists, $thread_id, $display_option, $show_deleted, $show_merged_thread) {
        $show_deleted_class = "";
        $show_deleted_action = "";
        $show_deleted_thread_title = "";

        $currentCourse = $this->core->getConfig()->getCourse();

        $default_button = [
            [
                "required_rank" => 4,
                "display_text" => 'Create Thread',
                "style" => 'position:absolute;top:3px;right:0px',
                "link" => [true, $this->core->buildCourseUrl(['forum', 'threads', 'new'])],
                "optional_class" => '',
                "title" => 'Create Thread',
                "onclick" => [false]
            ]
        ];
        $button_params = [
            "current_thread" => $thread_id,
            "forum_bar_buttons_right" => $default_button,
            "forum_bar_buttons_left" => [],
            "show_threads" => true,
            "thread_exists" => true,
            "show_more" => true
        ];
        if ($this->core->getUser()->accessGrading()) {
            if ($show_deleted) {
                $show_deleted_class = "active";
                $show_deleted_action = "alterShowDeletedStatus(0);";
                $show_deleted_thread_title = "Hide Deleted Threads";
            }
            else {
                $show_deleted_class = "";
                $show_deleted_action = "alterShowDeletedStatus(1);";
                $show_deleted_thread_title = "Show Deleted Threads";
            }
        }

        if ($show_merged_thread) {
            $show_merged_thread_class = "active";
            $show_merged_thread_action = "alterShowMergeThreadStatus(0,'" . $currentCourse . "');";
            $show_merged_thread_title = "Hide Merged Threads";
        }
        else {
            $show_merged_thread_class = "";
            $show_merged_thread_action = "alterShowMergeThreadStatus(1,'" . $currentCourse . "');";
            $show_merged_thread_title = "Show Merged Threads";
        }

        if (!$thread_exists) {
            $button_params["show_threads"] = false;
            $button_params["thread_exists"] = false;
            $button_params["show_more"] =  $this->core->getUser()->accessGrading();
        }
        else {
            $more_data = [
                [
                    "filter_option" => $display_option
                ],
                [
                    "display_text" => $show_merged_thread_title,
                    "id" => 'merge_thread',
                    "optional_class" => [!empty($show_merged_thread_class), $show_merged_thread_class],
                    "title" => $show_merged_thread_title . " on Forum",
                    "onclick" => [true, $show_merged_thread_action],
                    "link" => '#',
                    "required_rank" => 4
                ],
                [
                    "display_text" => $show_deleted_thread_title,
                    "optional_class" => [!empty($show_deleted_class), $show_deleted_class],
                    "id" => 'delete',
                    "title" => $show_deleted_thread_title . " on Forum",
                    "link" => '#',
                    "onclick" => [true, $show_deleted_action],
                    "required_rank" => 3
                ],
                [
                    "display_text" => 'Stats',
                    "id" => 'forum_stats',
                    "optional_class" => [false, ''],
                    "title" => 'Forum Statistics',
                    "onclick" => [false, ''],
                    "link" => $this->core->buildCourseUrl(['forum', 'stats']),
                    "required_rank" => 2
                ]
            ];
            $other_buttons = [
                [
                    "required_rank" => 4,
                    "display_text" => 'Filter (<span id="num_filtered">0</span>)',
                    "style" => 'display:inline-block;',
                    "link" => [false],
                    "optional_class" => '',
                    "title" => 'Filter Threads based on Categories',
                    "onclick" => [true, "forumFilterBar()"]
                ]
            ];

            $button_params["more_data"] = $more_data;
            $button_params["forum_bar_buttons_left"] = $other_buttons;
        }
        return $button_params;
    }


    public function generatePostList($currentThread, $posts, $unviewed_posts, $currentCourse, $includeReply = false, $threadExists = false, $display_option = 'time', $categories = [], $cookieSelectedCategories = [], $cookieSelectedThreadStatus = [], $cookieSelectedUnread = [], $currentCategoriesIds = [], $isCurrentFavorite = false, $render = true, $thread_announced = false) {

        $activeThread = $this->core->getQueries()->getThread($currentThread);

        $activeThreadTitle = "({$activeThread['id']}) " . $activeThread['title'];
        $activeThreadAnnouncement = $activeThread['pinned_expiration'] > date("Y-m-d H:i:s");
        $expiring = $activeThread['pinned_expiration'] <= date("Y-m-d H:i:s", strtotime("+7 day"));

        $thread_id = $activeThread['id'];

        $first = true;
        $first_post_id = 1;

        $post_data = [];

        $csrf_token = $this->core->getCsrfToken();

        $totalAttachments = 0;
        $GLOBALS['totalAttachments'] = 0;

        $author_user_groups_map = [];

        $author_user_ids = array_map(function ($post) {
            return $post["author_user_id"];
        }, $posts);

        $author_user_groups = $this->core->getQueries()->getAuthorUserGroups($author_user_ids);

        foreach ($author_user_groups as $author) {
            $author_user_groups_map[$author["user_id"]] = $author["user_group"];
        }

        if ($display_option == "tree") {
            $order_array = [];
            $reply_level_array = [];
            foreach ($posts as $post) {
                if ($thread_id == -1) {
                    $thread_id = $post["thread_id"];
                }
                if ($first) {
                    $first = false;
                    $first_post_id = $post["id"];
                }
                if ($post["parent_id"] > $first_post_id) {
                    $place = array_search($post["parent_id"], $order_array);
                    $tmp_array = [$post["id"]];
                    $parent_reply_level = $reply_level_array[$place];
                    while ($place !== false && $place + 1 < count($reply_level_array) && $reply_level_array[$place + 1] > $parent_reply_level) {
                        $place++;
                    }
                    array_splice($order_array, $place + 1, 0, $tmp_array);
                    array_splice($reply_level_array, $place + 1, 0, $parent_reply_level + 1);
                }
                else {
                    array_push($order_array, $post["id"]);
                    array_push($reply_level_array, 1);
                }
            }
            $i = 0;
            $first = true;

            foreach ($order_array as $ordered_post) {
                foreach ($posts as $post) {
                    if ($post["id"] == $ordered_post) {
                        if ($post["parent_id"] == $first_post_id) {
                            $reply_level = 1;
                        }
                        else {
                            $reply_level = $reply_level_array[$i];
                        }

                        $post["author_user_group"] = $author_user_groups_map[$post["author_user_id"]];

                        $post_data[] = $this->createPost($thread_id, $post, $unviewed_posts, $first, $reply_level, $display_option, $includeReply, false, $thread_announced);

                        break;
                    }
                }
                if ($first) {
                    $first = false;
                }
                $i++;
            }
        }
        else {
            foreach ($posts as $post) {
                if ($thread_id == -1) {
                    $thread_id = $post["thread_id"];
                }

                $first_post_id = $this->core->getQueries()->getFirstPostForThread($thread_id)['id'];

                $post["author_user_group"] = $author_user_groups_map[$post["author_user_id"]];

                $post_data[] = $this->createPost($thread_id, $post, $unviewed_posts, $first, 1, $display_option, $includeReply, false, $thread_announced);

                if ($first) {
                    $first = false;
                }
            }
        }

        $isThreadLocked = $this->core->getQueries()->isThreadLocked($thread_id);
        $accessFullGrading = $this->core->getUser()->accessFullGrading();

        $post_box_id = 0;

        $form_action_link = $this->core->buildCourseUrl(['forum', 'posts', 'new']);

        if (($isThreadLocked != 1 || $accessFullGrading ) && $includeReply) {
            $GLOBALS['post_box_id'] = $post_box_id = isset($GLOBALS['post_box_id']) ? $GLOBALS['post_box_id'] + 1 : 1;
        }

        $merge_thread_content = [];

        if ($this->core->getUser()->getGroup() <= 3) {
            $this->core->getOutput()->addVendorCss(FileUtils::joinPaths('chosen-js', 'chosen.min.css'));
            $this->core->getOutput()->addVendorJs(FileUtils::joinPaths('chosen-js', 'chosen.jquery.min.js'));
            $this->core->getOutput()->addVendorCss(FileUtils::joinPaths('flatpickr', 'flatpickr.min.css'));
            $this->core->getOutput()->addVendorJs(FileUtils::joinPaths('flatpickr', 'flatpickr.min.js'));
            $this->core->getOutput()->addVendorJs(FileUtils::joinPaths('flatpickr', 'plugins', 'shortcutButtons', 'shortcut-buttons-flatpickr.min.js'));
            $this->core->getOutput()->addVendorCss(FileUtils::joinPaths('flatpickr', 'plugins', 'shortcutButtons', 'themes', 'light.min.css'));
            $this->core->getOutput()->addInternalJs('autosave-utils.js');
            $this->core->getOutput()->addInternalJs('forum.js');
            $this->core->getOutput()->addInternalCss('forum.css');
            $current_thread_first_post = $this->core->getQueries()->getFirstPostForThread($currentThread);
            $current_thread_date = $current_thread_first_post["timestamp"];
            $merge_thread_list = $this->core->getQueries()->getThreadsBefore($current_thread_date, 1);

            // Get first post of each thread. To be used later
            // to obtain the content of the post to be displayed
            // in the modal.
            foreach ($merge_thread_list as $key => $temp_thread) {
                $temp_first_post = $this->core->getQueries()->getFirstPostForThread($temp_thread['id']);
                $merge_thread_list[$key]['first_post_id'] = $temp_first_post['id'];
            }

            $merge_thread_content = [
                "current_thread_date" => $current_thread_date,
                "current_thread" => $currentThread,
                "possibleMerges" => $merge_thread_list
            ];
        }

        $return = "";

        if ($render) {
            $return = $this->core->getOutput()->renderTwigTemplate("forum/GeneratePostList.twig", [
                "userGroup" => $this->core->getUser()->getGroup(),
                "activeThread" => $activeThread,
                "activeThreadAnnouncement" => $activeThreadAnnouncement,
                "expiring" => $expiring,
                "isCurrentFavorite" => $isCurrentFavorite,
                "display_option" => $display_option,
                "post_data" => $post_data,
                "isThreadLocked" => $isThreadLocked,
                "accessFullGrading" => $accessFullGrading,
                "includeReply" => $includeReply,
                "thread_id" => $thread_id,
                "first_post_id" => $first_post_id,
                "form_action_link" => $form_action_link,
                "merge_thread_content" => $merge_thread_content,
                "csrf_token" => $csrf_token,
                "activeThreadTitle" => $activeThreadTitle,
                "post_box_id" => $post_box_id,
                "total_attachments" => $GLOBALS['totalAttachments'],
                "merge_url" => $this->core->buildCourseUrl(['forum', 'threads', 'merge']),
                "split_url" => $this->core->buildCourseUrl(['forum', 'posts', 'split'])
            ]);
        }
        else {
            $return = [
                "userGroup" => $this->core->getUser()->getGroup(),
                "activeThread" => $activeThread,
                "activeThreadAnnouncement" => $activeThreadAnnouncement,
                "expiring" => $expiring,
                "isCurrentFavorite" => $isCurrentFavorite,
                "display_option" => $display_option,
                "post_data" => $post_data,
                "isThreadLocked" => $isThreadLocked,
                "accessFullGrading" => $accessFullGrading,
                "includeReply" => $includeReply,
                "thread_id" => $thread_id,
                "first_post_id" => $first_post_id,
                "form_action_link" => $form_action_link,
                "merge_thread_content" => $merge_thread_content,
                "csrf_token" => $csrf_token,
                "activeThreadTitle" => $activeThreadTitle,
                "post_box_id" => $post_box_id,
                "total_attachments" => $GLOBALS['totalAttachments']
            ];
        }

        return $return;
    }

    public function showAlteredDisplayList($threads, $filtering, $thread_id, $categories_ids, $ajax = false) {
        $tempArray = [];
        $threadAnnouncement = false;
        $activeThreadTitle = "";
        $thread = "";
        if ($ajax) {
            for ($i = 0; $i < count($threads); $i++) {
                if ($threads[$i]["id"] == $thread_id) {
                    $thread = $threads[$i];
                    break;
                }
            }
            $threads = [$thread];
        }
        return $this->displayThreadList($threads, $filtering, $threadAnnouncement, $activeThreadTitle, $tempArray, $thread_id, $categories_ids, true);
    }

    public function contentMarkdownToPlain($str) {
        $str = preg_replace("/\[[^)]+\]/", "", $str);
        $str = preg_replace('/\(([^)]+)\)/s', '$1', $str);
        $str = str_replace("```", "", $str);
        return $str;
    }

    public function showFullThreadsPage($threads, $category_ids, $show_deleted, $show_merged_threads, $page_number) {
        $activeThreadAnnouncements = [];
        $activeThreadTitle = "";
        $activeThread = [];
        $thread_content =  $this->displayThreadList($threads, false, $activeThreadAnnouncements, $activeThreadTitle, $activeThread, null, $category_ids, false, true);
        $categories = $this->core->getQueries()->getCategories();
        $current_course = $this->core->getConfig()->getCourse();
        $cookieSelectedCategories = $this->getSavedForumCategories($current_course, $categories);
        $cookieSelectedThreadStatus = $this->getSavedThreadStatuses();
        $cookieSelectedUnread = $this->getUnreadThreadStatus();
        $next_page = 0;
        $prev_page = 0;
        // getting the forum page buttons
        $thread_id = -1;
        $thread_exists = $this->core->getQueries()->threadExists();
        $button_params = $this->getAllForumButtons($thread_exists, $thread_id, null, $show_deleted, $show_merged_threads);

        // add css and js files
        $this->core->getOutput()->addInternalCss("forum.css");
        $this->core->getOutput()->addInternalJs("forum.js");
        $this->core->getOutput()->addVendorJs('bootstrap/js/bootstrap.bundle.min.js');
        $this->core->getOutput()->addInternalJs('autosave-utils.js');
        $this->core->getOutput()->addVendorJs('flatpickr/flatpickr.js');
        $this->core->getOutput()->addInternalJs('websocket.js');
        $this->core->getOutput()->addVendorJs(FileUtils::joinPaths('flatpickr', 'plugins', 'shortcutButtons', 'shortcut-buttons-flatpickr.min.js'));
        $this->core->getOutput()->addVendorJs('jquery.are-you-sure/jquery.are-you-sure.js');
        $this->core->getOutput()->addVendorCss('flatpickr/flatpickr.min.css');
        $this->core->getOutput()->addVendorCss(FileUtils::joinPaths('flatpickr', 'plugins', 'shortcutButtons', 'themes', 'light.min.css'));

        if ($thread_exists) {
            $next_page = $page_number + 1;
            $prev_page = $page_number - 1;
        }

        $filterFormData = [
            "categories" => $categories,
            "current_thread" => $thread_id,
            "current_category_ids" => [],
            "current_course" => $current_course,
            "cookie_selected_categories" => $cookieSelectedCategories,
            "cookie_selected_thread_status" => $cookieSelectedThreadStatus,
            "cookie_selected_unread_value" => $cookieSelectedUnread,
            "thread_exists" => $thread_exists
        ];


        return $this->core->getOutput()->renderTwigTemplate("forum/showFullThreadsPage.twig", [
            "thread_content" => $thread_content["thread_content"],
            "button_params" => $button_params,
            "filterFormData" => $filterFormData,
            "next_page" => $next_page,
            "prev_page" => $prev_page,
            "display_thread_count" => empty($thread_content) ? 0 : count($thread_content["thread_content"]),
            "csrf_token" => $this->core->getCsrfToken(),
            "search_url" => $this->core->buildCourseUrl(['forum', 'search']),
            "merge_url" => $this->core->buildCourseUrl(['forum', 'threads', 'merge']),
            "edit_url" => $this->core->buildCourseUrl(['forum']),
            "current_user" => $this->core->getUser()->getId(),
            "user_group" => $this->core->getUser()->getGroup(),
            "thread_exists" => $thread_exists,
            "manage_categories_url" => $this->core->buildCourseUrl(['forum', 'categories'])
        ]);
    }

    public function sizeTitle($titleDisplay, $title, $titleLength, $length = 40) {
        $titleDisplay = substr($titleDisplay, 0, ($titleLength < $length) ? $titleLength : strrpos(substr($titleDisplay, 0, $length), " "));

        if ($titleLength > $length) {
            //Fix ... appearing
            if (empty($titleDisplay)) {
                $titleDisplay .= substr($title, 0, $length - 10);
            }
            $titleDisplay .= "...";
        }
        return $titleDisplay;
    }

    public function sizeContent($sizeOfContent, $first_post_content, $length = 80) {
        $contentDisplay = substr($first_post_content, 0, ($sizeOfContent < $length) ? $sizeOfContent : strrpos(substr($first_post_content, 0, $length), " "));
        if ($sizeOfContent > $length) {
            $contentDisplay .= "...";
        }
        return $contentDisplay;
    }

    public function displayThreadList($threads, $filtering, &$activeThreadAnnouncement, &$activeThreadTitle, &$activeThread, $thread_id_p, $current_categories_ids, $render, $is_full_page = false) {
        $used_active = false; //used for the first one if there is not thread_id set
        $current_user = $this->core->getUser()->getId();

        $activeThreadAnnouncement = false;
        $activeThreadTitle = "";
        $activeThread = [];

        $thread_content = [];

        $is_instructor_full_access = [];
        $author_user_ids = array_map(function ($thread) {
            return $thread["created_by"];
        }, $threads);
        $author_user_groups = $this->core->getQueries()->getAuthorUserGroups($author_user_ids);

        foreach ($author_user_groups as $author) {
            $is_instructor_full_access[$author["user_id"]] = $author["user_group"] <= User::GROUP_FULL_ACCESS_GRADER;
        }

        foreach ($threads as $thread) {
            // Checks if thread ID is empty. If so, skip this threads.
            if (empty($thread["id"])) {
                continue;
            }
            $first_post = $this->core->getQueries()->getFirstPostForThread($thread["id"]);
            if (is_null($first_post)) {
                // Thread without any posts(eg. Merged Thread)
                $first_post = ['content' => "", 'render_markdown' => 0];
                $date = null;
            }
            else {
                $date = DateUtils::convertTimeStamp($this->core->getUser(), $first_post['timestamp'], $this->core->getConfig()->getDateTimeFormat()->getFormat('forum'));
            }
            if ($thread['merged_thread_id'] != -1) {
                // For the merged threads
                $thread['status'] = 0;
            }

            $class = $is_full_page ? "thread_box thread-box-full" : "thread_box";
            // $current_categories_ids should be subset of $thread["categories_ids"]
            $issubset = (count(array_intersect($current_categories_ids, $thread["categories_ids"])) == count($current_categories_ids));
            if (((isset($_REQUEST["thread_id"]) && $_REQUEST["thread_id"] == $thread["id"]) || $thread_id_p == $thread["id"] || $thread_id_p == -1) && !$used_active && $issubset) {
                $class .= " active";
                $used_active = true;
                $activeThreadTitle = "({$thread['id']}) " . $thread["title"];
                $activeThread = $thread;
                if ($thread["pinned_expiration"] > date("Y-m-d H:i:s")) {
                    $activeThreadAnnouncement = true;
                }
                if ($thread_id_p == -1) {
                    $thread_id_p = $thread["id"];
                }
            }
            $isNewThread = !$this->core->getQueries()->viewedThread($current_user, $thread["id"]);
            if ($isNewThread) {
                $class .= " new_thread";
            }
            if ($thread["deleted"]) {
                if ($isNewThread) {
                    $class .= " deleted-unviewed";
                }
                $class .= " deleted";
            }

            if ($this->core->getQueries()->getUserById($thread['created_by'])->accessGrading()) {
                $class .= " important";
            }

            //fix legacy code
            $titleDisplay = $thread['title'];

            //replace tags from displaying in sidebar
            $first_post_content = str_replace("[/code]", "", str_replace("[code]", "", strip_tags($first_post["content"])));
            $temp_first_post_content = preg_replace('#\[url=(.*?)\](.*?)(\[/url\])#', '$2', $first_post_content);

            if (!empty($temp_first_post_content)) {
                $first_post_content = $temp_first_post_content;
            }

            if ($first_post['render_markdown'] == 1) {
                $first_post_content = $this->contentMarkdownToPlain($first_post_content);
            }

            $sizeOfContent = strlen($first_post_content);
            $titleLength = strlen($thread['title']);

            if ($is_full_page) {
                $titleDisplay = $this->sizeTitle($titleDisplay, $thread['title'], $titleLength, 140);
                $contentDisplay = $this->sizeContent($sizeOfContent, $first_post_content, 500);
            }
            else {
                $titleDisplay = $this->sizeTitle($titleDisplay, $thread['title'], $titleLength);
                $contentDisplay = $this->sizeContent($sizeOfContent, $first_post_content);
            }

            $titleDisplay = "({$thread['id']}) " . $titleDisplay;

            $link = $this->core->buildCourseUrl(['forum', 'threads', $thread['id']]);

            $favorite = isset($thread['favorite']) && $thread['favorite'];

            $fa_icon = "fa-question";
            $fa_class = "thread-unresolved";
            $tooltip = "Thread Unresolved";

            if (!isset($thread['status'])) {
                $thread['status'] = 0;
            }
            if ($thread['status'] != 0) {
                if ($thread['status'] == 1) {
                    $fa_icon = "fa-check";
                    $fa_class = "thread-resolved";
                    $tooltip = "Thread Resolved";
                }
            }

            $categories_content = [];
            foreach ($thread["categories_desc"] as $category_desc) {
                $categories_content[] = [$category_desc];
            }
            for ($i = 0; $i < count($thread["categories_color"]); $i += 1) {
                $categories_content[$i][] = $thread["categories_color"][$i];
            }

            $date_content = ["not_null" => !is_null($date)];

            if (!is_null($date)) {
                $date_content["formatted"] = $date;
            }

            $thread_info = [
                'thread_id' => $thread['id'],
                "title" => $titleDisplay,
                "content" => $contentDisplay,
                "categories" => $categories_content,
                "link" => $link,
                "class" => $class,
                "pinned" => $thread["pinned_expiration"] > date("Y-m-d H:i:s"),
                "expiring" => $thread["pinned_expiration"] <= date("Y-m-d H:i:s", strtotime("+7 day")),
                "favorite" => $favorite,
                "merged_thread_id" => $thread['merged_thread_id'],
                "status" => $thread["status"],
                "fa_icon" => $fa_icon,
                "fa_class" => $fa_class,
                "tooltip" => $tooltip,
                "is_locked" => $this->core->getQueries()->isThreadLocked($thread['id']),
                "date" => $date_content,
                "current_user_posted" => $thread["current_user_posted"]
            ];

            if ($is_full_page) {
                $user_info = $this->core->getQueries()->getDisplayUserInfoFromUserId($first_post["author_user_id"]);
                $email = trim($user_info["user_email"]);
                $given_name = trim($user_info["given_name"]);
                $family_name = trim($user_info["family_name"]);
<<<<<<< HEAD
                $pronoun = trim($user_info["user_pronouns"]);
=======
                $visible_username = $given_name . " " . substr($family_name, 0, 1) . ".";

                if ($is_instructor_full_access[$first_post["author_user_id"]]) {
                    $visible_username = $given_name . " " . $family_name;
                }

>>>>>>> fbf30f99
                $author_info = [
                    "user_id" => $first_post['author_user_id'],
                    "name" => $first_post['anonymous'] ? "Anonymous" : $visible_username,
                    "email" => $email,
                    "full_name" => $given_name . " " . $family_name . " (" . $first_post['author_user_id'] . ")",
                    "user_pronouns" => $pronoun,
                ];
                $thread_info = array_merge($thread_info, [
                    "post_id" => $first_post["id"],
                    "is_thread_locked" => $this->core->getQueries()->isThreadLocked($thread['id']),
                    "thread_resolve_state" => $this->core->getQueries()->getResolveState($thread['id'])[0]['status'],
                    "show_unresolve" => false,
                    "is_anon" => $first_post["anonymous"],
                    "render_markdown" => $first_post["render_markdown"],
                    "author_info" => $author_info,
                    "deleted" => $first_post['deleted']
                ]);
            }
//            var_dump($first_post);

            $thread_content[] = $thread_info;
        }

        $return = "";

        if ($render) {
            $return = $this->core->getOutput()->renderTwigTemplate("forum/displayThreadList.twig", [
                "thread_content" => $thread_content,
            ]);
        }
        else {
            $return = [
                "thread_content" => $thread_content,
            ];
        }

        return $return;
    }

    public function filter_post_content($original_post_content) {
        $post_content = html_entity_decode($original_post_content, ENT_QUOTES | ENT_HTML5, 'UTF-8');
        $pre_post = preg_replace('#(<a href=[\'"])(.*?)([\'"].*>)(.*?)(</a>)#', '[url=$2]$4[/url]', $post_content);

        if (!empty($pre_post)) {
            $post_content = $pre_post;
        }

        preg_match_all('#\&lbrack;url&equals;(.*?)&rsqb;(.*?)(&lbrack;&sol;url&rsqb;)#', $post_content, $result);
        $accepted_schemes = ["https", "http"];
        $pos = 0;
        if (count($result) > 0) {
            foreach ($result[1] as $url) {
                $decoded_url = filter_var(trim(strip_tags(html_entity_decode($url, ENT_QUOTES | ENT_HTML5, 'UTF-8'))), FILTER_SANITIZE_URL);
                $parsed_url = parse_url($decoded_url, PHP_URL_SCHEME);
                if (filter_var($decoded_url, FILTER_VALIDATE_URL) !== false && in_array($parsed_url, $accepted_schemes, true)) {
                    $pre_post = preg_replace('#\&lbrack;url&equals;(.*?)&rsqb;(.*?)(&lbrack;&sol;url&rsqb;)#', '<a href="' . htmlspecialchars($decoded_url, ENT_QUOTES) . '" target="_blank" rel="noopener nofollow">' . $result[2][$pos] . '</a>', $post_content, 1);
                }
                else {
                    $pre_post = preg_replace('#\&lbrack;url&equals;(.*?)&rsqb;(.*?)(&lbrack;&sol;url&rsqb;)#', htmlentities(htmlspecialchars($decoded_url), ENT_QUOTES | ENT_HTML5, 'UTF-8'), $post_content, 1);
                }
                if (!empty($pre_post)) {
                    $post_content = $pre_post;
                }

                $pos++;
            }
        }
        //This code is for legacy posts that had an extra \r per newline
        if (strpos($original_post_content, "\r") !== false) {
            $post_content = str_replace("\r", "", $post_content);
        }

        //end link handling

        //handle converting code segments
        $post_content = preg_replace('/&lbrack;code&rsqb;(.*?)&lbrack;&sol;code&rsqb;/', '<textarea class="code">$1</textarea>', $post_content);

        return $post_content;
    }

    public function createPost($thread_id, $post, $unviewed_posts, $first, $reply_level, $display_option, $includeReply, $render = false, $thread_announced = false) {
        $current_user = $this->core->getUser()->getId();
        $post_id = $post["id"];
        $parent_id = $post["parent_id"];

        $thread_dir = FileUtils::joinPaths(FileUtils::joinPaths($this->core->getConfig()->getCoursePath(), "forum_attachments"), $thread_id);

        // Get formatted time stamps
        $date = DateUtils::convertTimeStamp($this->core->getUser(), $post['timestamp'], $this->core->getConfig()->getDateTimeFormat()->getFormat('forum'));

        if (isset($post["edit_timestamp"])) {
            $edit_date = DateUtils::convertTimeStamp($this->core->getUser(), $post["edit_timestamp"], $this->core->getConfig()->getDateTimeFormat()->getFormat('forum'));
        }
        else {
            $edit_date = null;
        }

        $user_info = $this->core->getQueries()->getDisplayUserInfoFromUserId($post["author_user_id"]);
        $author_email = trim($user_info['user_email']);
        $given_name = trim($user_info["given_name"]);
        $family_name = trim($user_info["family_name"]);
        $pronoun = trim($user_info["user_pronouns"]);
        $visible_username = $given_name . " " . substr($family_name, 0, 1) . ".";
        $thread_resolve_state = $this->core->getQueries()->getResolveState($thread_id)[0]['status'];

        if ($display_option != 'tree') {
            $reply_level = 1;
        }

        if ($post["author_user_group"] <= User::GROUP_FULL_ACCESS_GRADER) {
            $visible_username = $given_name . " " . $family_name;
        }

        if ($post["anonymous"]) {
            $visible_username = "Anonymous";
        }
        $classes = ["post_box"];
        if ($first && $display_option != 'alpha') {
            $classes[] = "first_post";
        }
        $isNewPost = false;
        if (in_array($post_id, $unviewed_posts)) {
            if ($current_user != $post["author_user_id"]) {
                $classes[] = "new_post";
                $isNewPost = true;
            }
        }
        else {
            $classes[] = "viewed_post";
        }
        if ($this->core->getQueries()->isStaffPost($post["author_user_id"])) {
            $classes[] = "important";
        }
        if ($post["deleted"]) {
            $classes[] = "deleted";
            if ($isNewPost) {
                $classes[] = "deleted-unviewed";
            }
            $deleted = true;
        }
        else {
            $deleted = false;
        }

        $offset = min(($reply_level - 1) * 30, 180);

        $post_content = $post['content'];
        $markdown = $post["render_markdown"];

        $isThreadLocked = $this->core->getQueries()->isThreadLocked($thread_id);
        $userAccessFullGrading = $this->core->getUser()->accessFullGrading();
        $userGroup = $this->core->getUser()->getGroup();

        $post_user_info = [];

        $merged_thread = false;
        if ($this->core->getUser()->getGroup() <= 2) {
            $info_name = $given_name . " " . $family_name . " (" . $post['author_user_id'] . ")";
            $visible_user_json = json_encode($visible_username);
            $info_name = json_encode($info_name);
            $jscriptAnonFix = $post['anonymous'] ? 'true' : 'false';
            $jscriptAnonFix = json_encode($jscriptAnonFix);

            $post_user_info = [
                "info_name" => $info_name,
                "visible_user_json" => $visible_user_json,
                "jscriptAnonFix" => $jscriptAnonFix
            ];
        }

        $post_button = [];

        if ($this->core->getUser()->getGroup() <= 3 || $post['author_user_id'] === $current_user) {
            if (!($this->core->getQueries()->isThreadLocked($thread_id) != 1 || $this->core->getUser()->accessFullGrading())) {
            }
            else {
                if ($deleted && $this->core->getUser()->getGroup() <= 3) {
                    $ud_toggle_status = "false";
                    $ud_button_title = "Undelete post";
                    $ud_button_icon = "fa-undo";
                }
                else {
                    $ud_toggle_status = "true";
                    $ud_button_title = "Remove post";
                    $ud_button_icon = "fa-trash";
                }

                $post_button["delete"] = [
                    "ud_toggle_status" => $ud_toggle_status,
                    "csrf_token" => $this->core->getCsrfToken(),
                    "ud_button_title" => $ud_button_title,
                    "ud_button_icon" => $ud_button_icon
                ];

                if ($this->core->getUser()->accessGrading()) {
                    $merged_thread_query = $this->core->getQueries()->getPostOldThread($post_id);
                    if ($merged_thread_query["merged_thread_id"] != -1) {
                        $merged_thread = true;
                    }
                }

                $shouldEditThread = null;

                if ($first) {
                    $shouldEditThread = "true";
                    $edit_button_title = "Edit thread and post";
                }
                else {
                    $shouldEditThread = "false";
                    $edit_button_title = "Edit post";
                }

                $post_button["edit"] = [
                    "shouldEditThread" => $shouldEditThread,
                    "edit_button_title" => $edit_button_title,
                    "csrf_token" => $this->core->getCsrfToken()
                ];
            }
        }

        $post_attachment = ["exist" => false];

        if ($post["has_attachment"]) {
            $post_attachment["exist"] = true;

            $post_dir = FileUtils::joinPaths($thread_dir, $post["id"]);
            $files = FileUtils::getAllFiles($post_dir);

            $post_attachment["files"] = [];

            $attachment_num_files = count($files);
            $attachment_id = "attachments_{$post['id']}";
            $attachment_button_id = "button_attachments_{$post['id']}";
            $attachment_file_count = 0;
            $attachment_encoded_data = [];

            foreach ($files as $file) {
                $path = rawurlencode($file['path']);
                $name = rawurlencode($file['name']);
                $url = $this->core->buildCourseUrl(['display_file']) . '?dir=forum_attachments&path=' . $path;

                $post_attachment["files"][] = [
                    "file_viewer_id" => "file_viewer_" . $post_id . "_" . $attachment_file_count
                ];

                $attachment_encoded_data[] = [$url, $post_id . '_' . $attachment_file_count, $name];

                $attachment_file_count++;
                $GLOBALS['totalAttachments']++;
            }

            $attachment_encoded_data[] = $attachment_id;

            $post_attachment["params"] = [
                "well_id"   => $attachment_id,
                "button_id" => $attachment_button_id,
                "num_files" => $attachment_num_files,
                "encoded_data" => json_encode($attachment_encoded_data)
            ];
        }

        $post_box_id = 1;
        if ($this->core->getQueries()->isThreadLocked($thread_id) != 1 || $this->core->getUser()->accessFullGrading()) {
            $GLOBALS['post_box_id'] = $post_box_id = isset($GLOBALS['post_box_id']) ? $GLOBALS['post_box_id'] + 1 : 1;
        }

        $has_history = $this->core->getQueries()->postHasHistory($post_id);

        $created_post = [
            "classes" => $classes,
            "post_id" => $post_id,
            "reply_level" => $reply_level,
            "offset" => $offset,
            "first" => $first,
            "post_content" => $post_content,
            "post" => $post,
            "display_option" => $display_option,
            "isThreadLocked" => $isThreadLocked,
            "userAccessFullGrading" => $userAccessFullGrading,
            "userGroup" => $userGroup,
            "includeReply" => $includeReply,
            "thread_resolve_state" => $thread_resolve_state,
            "show_unresolve" => false,
            "current_user" => $current_user,
            "author_email" => $author_email,
            "post_user_info" => $post_user_info,
            "post_date" => $date,
            "edit_date" => $edit_date,
            "post_buttons" => $post_button,
            "visible_username" => $visible_username,
            "post_attachment" => $post_attachment,
            "form_post_url" => $this->core->buildCourseUrl(['forum', 'posts', 'new']),
            "post_box_id" => $post_box_id,
            "thread_id" => $thread_id,
            "parent_id" => $parent_id,
            "render_markdown" => $markdown,
            "has_history" => $has_history,
            "thread_previously_merged" => $merged_thread,
            "thread_announced" => $thread_announced
        ];

        if ($render) {
            if ($first) {
                $thread_title = $this->core->getQueries()->getThreadTitle($thread_id);
                $activeThreadTitle = "({$thread_id}) " . $thread_title;
                $created_post['activeThreadTitle'] = $activeThreadTitle;
            }
            $created_post['csrf_token'] = $this->core->getCsrfToken();
            return $this->core->getOutput()->renderTwigTemplate("forum/CreatePost.twig", $created_post);
        }
        else {
            return $created_post;
        }
    }

    public function createThread($category_colors) {
        $this->core->getOutput()->addBreadcrumb("Discussion Forum", $this->core->buildCourseUrl(['forum']), null, $use_as_heading = true);
        $this->core->getOutput()->addBreadcrumb("Create Thread", $this->core->buildCourseUrl(['forum', 'threads', 'new']));

        $this->core->getOutput()->addInternalJs('drag-and-drop.js');
        $this->core->getOutput()->addVendorJs('flatpickr/flatpickr.js');
        $this->core->getOutput()->addVendorJs(FileUtils::joinPaths('flatpickr', 'plugins', 'shortcutButtons', 'shortcut-buttons-flatpickr.min.js'));
        $this->core->getOutput()->addVendorJs('jquery.are-you-sure/jquery.are-you-sure.js');
        $this->core->getOutput()->addVendorCss('flatpickr/flatpickr.min.css');
        $this->core->getOutput()->addVendorCss(FileUtils::joinPaths('flatpickr', 'plugins', 'shortcutButtons', 'themes', 'light.min.css'));

        $this->core->getOutput()->addInternalJs('autosave-utils.js');
        $this->core->getOutput()->addInternalJs('websocket.js');
        $this->core->getOutput()->addInternalJs('forum.js');
        $this->core->getOutput()->addInternalCss('forum.css');

        $categories = "";

        $category_colors;

        $categories = $this->core->getQueries()->getCategories();
        $create_thread_message = $this->core->getConfig()->getForumCreateThreadMessage();

        $buttons = [
            [
                "required_rank" => 4,
                "display_text" => 'Back to Threads',
                "style" => 'position:relative;top:3px;float:right;',
                "link" => [true, $this->core->buildCourseUrl(['forum'])],
                "optional_class" => '',
                "title" => 'Back to threads',
                "onclick" => [false]
            ]
        ];

        $thread_exists = $this->core->getQueries()->threadExists();
        $manage_categories_url = $this->core->buildCourseUrl(['forum', 'categories']);
        $expiration = $this->core->getDateTimeNow();

        return $this->core->getOutput()->renderTwigTemplate("forum/createThread.twig", [
            "categories" => $categories,
            "category_colors" => $category_colors,
            "buttons" => $buttons,
            "thread_exists" => $thread_exists,
            "create_thread_message" => $create_thread_message,
            "form_action" => $this->core->buildCourseUrl(['forum', 'threads', 'new']),
            "manage_categories_url" => $manage_categories_url,
            "csrf_token" => $this->core->getCsrfToken(),
            "email_enabled" => $this->core->getConfig()->isEmailEnabled(),
            "search_url" => $this->core->buildCourseUrl(['forum', 'search']),
            "expiration_placeholder" => $expiration->add(new \DateInterval('P7D'))->format('Y-m-d'),
            "render_markdown" => isset($_COOKIE['markdown_enabled']) ? $_COOKIE['markdown_enabled'] : 0
        ]);
    }

    public function showCategories($category_colors) {
        $this->core->getOutput()->addBreadcrumb("Discussion Forum", $this->core->buildCourseUrl(['forum']), null, $use_as_heading = true);
        $this->core->getOutput()->addBreadcrumb("Manage Categories", $this->core->buildCourseUrl(['forum', 'categories']));

        $this->core->getOutput()->addInternalJs('drag-and-drop.js');
        $this->core->getOutput()->addInternalJs('autosave-utils.js');
        $this->core->getOutput()->addInternalJs('forum.js');
        $this->core->getOutput()->addVendorJs('flatpickr/flatpickr.js');
        $this->core->getOutput()->addVendorJs('jquery.are-you-sure/jquery.are-you-sure.js');

        $this->core->getOutput()->addVendorCss('flatpickr/flatpickr.min.css');
        $this->core->getOutput()->addInternalCss('forum.css');

        $categories = "";
        $category_colors;

        if ($this->core->getUser()->accessGrading()) {
            $categories = $this->core->getQueries()->getCategories();
        }

        $buttons = [
            [
                "required_rank" => 4,
                "display_text" => 'Back to Threads',
                "style" => 'position:relative;float:right;top:3px;',
                "link" => [true, $this->core->buildCourseUrl(['forum'])],
                "optional_class" => '',
                "title" => 'Back to threads',
                "onclick" => [false]
            ]
        ];
        $thread_exists = $this->core->getQueries()->threadExists();

        $forumBarData = [
            "forum_bar_buttons_right" => $buttons,
            "forum_bar_buttons_left" => [],
            "show_threads" => false,
            "thread_exists" => $thread_exists
        ];

        return $this->core->getOutput()->renderTwigTemplate("forum/ShowCategories.twig", [
            "categories" => $categories,
            "category_colors" => $category_colors,
            "forumBarData" => $forumBarData,
            "csrf_token" => $this->core->getCsrfToken(),
            "search_url" => $this->core->buildCourseUrl(['forum', 'search'])
        ]);
    }

    public function statPage($users) {
        if (!$this->core->getUser()->accessFullGrading()) {
            $this->core->redirect($this->core->buildCourseUrl(['forum', 'threads']));
            return;
        }
        $this->core->getOutput()->addInternalJs('stat-page.js');
        $this->core->getOutput()->addBreadcrumb("Discussion Forum", $this->core->buildCourseUrl(['forum']), null, $use_as_heading = true);
        $this->core->getOutput()->addBreadcrumb("Statistics", $this->core->buildCourseUrl(['forum', 'stats']));

        $this->core->getOutput()->addInternalJs('autosave-utils.js');
        $this->core->getOutput()->addInternalJs('forum.js');
        $this->core->getOutput()->addInternalCss('forum.css');

        $buttons = [
            [
                "required_rank" => 4,
                "display_text" => 'Back to Threads',
                "style" => 'position:relative;float:right;top:3px;',
                "link" => [true, $this->core->buildCourseUrl(['forum'])],
                "optional_class" => '',
                "title" => 'Back to threads',
                "onclick" => [false]
            ]
        ];

        $thread_exists = $this->core->getQueries()->threadExists();

        $forumBarData = [
            "forum_bar_buttons_right" => $buttons,
            "forum_bar_buttons_left" => [],
            "show_threads" => false,
            "thread_exists" => $thread_exists
        ];

        $userData = [];

        foreach ($users as $user => $details) {
            $given_name = $details["given_name"];
            $family_name = $details["family_name"];
            $pronoun = $details["user_pronouns"];
            $post_count = count($details["posts"]);
            $posts = json_encode($details["posts"]);
            $ids = json_encode($details["id"]);
            $timestamps = json_encode($details["timestamps"]);
            $thread_ids = json_encode($details["thread_id"]);
            $thread_titles = json_encode($details["thread_title"]);
            $num_deleted = ($details["num_deleted_posts"]);

            $userData[] = [
                "family_name" => $family_name,
                "given_name" => $given_name,
                "post_count" => $post_count,
                "pronoun" =>$pronoun,
                "details_total_threads" => $details["total_threads"],
                "num_deleted" => $num_deleted,
                "posts" => $posts,
                "ids" => $ids,
                "timestamps" => $timestamps,
                "thread_ids" => $thread_ids,
                "thread_titles" => $thread_titles
            ];
        }

        return $this->core->getOutput()->renderTwigTemplate("forum/StatPage.twig", [
            "forumBarData" => $forumBarData,
            "userData" => $userData,
            "search_url" => $this->core->buildCourseUrl(['forum', 'search']),
            "csrf_token" => $this->core->getCsrfToken()
        ]);
    }
}<|MERGE_RESOLUTION|>--- conflicted
+++ resolved
@@ -891,16 +891,13 @@
                 $email = trim($user_info["user_email"]);
                 $given_name = trim($user_info["given_name"]);
                 $family_name = trim($user_info["family_name"]);
-<<<<<<< HEAD
                 $pronoun = trim($user_info["user_pronouns"]);
-=======
+
                 $visible_username = $given_name . " " . substr($family_name, 0, 1) . ".";
 
                 if ($is_instructor_full_access[$first_post["author_user_id"]]) {
                     $visible_username = $given_name . " " . $family_name;
                 }
-
->>>>>>> fbf30f99
                 $author_info = [
                     "user_id" => $first_post['author_user_id'],
                     "name" => $first_post['anonymous'] ? "Anonymous" : $visible_username,
