--- conflicted
+++ resolved
@@ -47,14 +47,10 @@
                 break;
             case 'delete_gradeable':
                 $this->deleteGradeable();
-<<<<<<< HEAD
-                break;
-=======
                 break; 
             case 'rebuild_assignement':
-                $this->rebuildAssignment();
+                $this->rebuildAssignmentRequest();
                 break;           
->>>>>>> 1062bc37
             default:
                 $this->viewPage();
                 break;
@@ -1095,71 +1091,65 @@
         $this->returnToNav();
     }
 
-<<<<<<< HEAD
-    private function enqueueBuild(AdminGradeable $gradeable)
+    private function writeFormConfig(AdminGradeable $gradeable)
     {
         if ($gradeable->g_gradeable_type !== GradeableType::ELECTRONIC_FILE)
             return null;
 
         // Refresh the configuration file with updated information
         $jsonProperties = [
-            'g_id' => null,
-            'eg_submission_due_date' => null,
-            'eg_is_repository' => null
+            'g_id' => $gradeable->g_id,
+            'eg_submission_due_date' => $gradeable->eg_submission_due_date,
+            'eg_is_repository' => $gradeable->eg_is_repository
         ];
+
         $fp = $this->core->getConfig()->getCoursePath() . '/config/form/form_' . $gradeable->g_id . '.json';
-        foreach ($jsonProperties as $key => $value) {
-            $jsonProperties[$key] = $gradeable->$key;
-        }
         if (file_put_contents($fp, json_encode($jsonProperties, JSON_PRETTY_PRINT | JSON_UNESCAPED_SLASHES)) === false) {
             return "Failed to write to file {$fp}";
         }
-
-        // --------------------------------------------------------------
-        // Write queue file to build this assignment...
+        return null;
+    }
+
+    private function enqueueBuildFile($g_id)
+    {
         $semester = $this->core->getConfig()->getSemester();
         $course = $this->core->getConfig()->getCourse();
+
         // FIXME:  should use a variable intead of hardcoded top level path
-        $config_build_file = "/var/local/submitty/to_be_built/" . $semester . "__" . $course . "__" . $gradeable->g_id . ".json";
+        $config_build_file = "/var/local/submitty/to_be_built/" . $semester . "__" . $course . "__" . $g_id . ".json";
 
         $config_build_data = [
             "semester" => $semester,
             "course" => $course,
-            "gradeable" => $gradeable->g_id
+            "gradeable" => $g_id
         ];
 
         if (file_put_contents($config_build_file, json_encode($config_build_data, JSON_PRETTY_PRINT)) === false) {
             return "Failed to write to file {$config_build_file}";
         }
+        return null;
+    }
+
+    private function enqueueBuild(AdminGradeable $gradeable)
+    {
+        // If write form config fails, it will return non-null and end execution, but
+        //  if it does return null, we want to run 'enqueueBuildFile'.  This coalescing can
+        //  be chained so long as 'null' is the success condition.
+        return $this->writeFormConfig($gradeable) ?? $this->enqueueBuildFile($gradeable->g_id);
+    }
+
+    private function rebuildAssignmentRequest()
+    {
+        $g_id = $_REQUEST['id'];
+        $result = $this->enqueueBuildFile($g_id);
+        if ($result !== null) {
+            die($result);
+        }
+        $this->returnToNav();
     }
 
     private function quickLink()
     {
-=======
-    private function rebuildAssignment(){
-        if (!$this->core->getUser()->accessAdmin()) {
-            die("Only admins can rebuild assignements");
-        }
-
-        $course_path = $this->core->getConfig()->getCoursePath();
-        $course = $this->core->getConfig()->getCourse();
-        $semester=$this->core->getConfig()->getSemester();
-        $g_id = $_REQUEST['gradeable_id'];
-        $config_build_file = "/var/local/submitty/to_be_built/".$semester."__".$course."__".$g_id.".json";
-        $config_build_data = array("semester" => $semester,
-                                   "course" => $course ,
-                                   "gradeable" => $g_id
-                                    );
-
-        if (file_put_contents($config_build_file, json_encode($config_build_data, JSON_PRETTY_PRINT)) === false) {
-          die("Failed to write file {$config_build_file}");
-        }
-
-        $this->returnToNav();
-    }
-
-    private function quickLink() {
->>>>>>> 1062bc37
         $g_id = $_REQUEST['id'];
         $action = $_REQUEST['quick_link_action'];
         $gradeable = $this->core->getQueries()->getGradeable($g_id);
