<<<<<<< HEAD
{% if gradeable.anyManualGrades() %}
    <h3 style='color: red;'>
        (Grading has started! Edit Questions At Own Peril!)
    </h3>
    <br/><br/>
=======
{% if show_edit_warning %}
    <h3>
        <span style='color: red;'>(Grading has started! Edit Questions At Own Peril!)</span>
        <br/>
        <br/>
    </h3>
>>>>>>> c488f407
{% endif %}
{% if gradeable.getType() == 0 %}
    {{ include('admin/admin_gradeable/rubric/ElectronicFileRubric.twig')   }}
{% else %}
    What overall instructions should be provided to the TA?:<br />
<<<<<<< HEAD
    <!--NOTE: "textarea" contents (space between <textarea> and </textarea>") should not have any extra characters
                    (that's why the '>' is on the next line)-->
    <textarea rows="4" cols="200" name="ta_instructions" placeholder="(Optional)" style="width: 500px;"
    >{{ gradeable.getTaInstructions() }}</textarea>
=======
    {# NOTE: "textarea" contents (space between <textarea> and </textarea>") should not have any extra characters
                    (that's why the '>' is on the next line) #}
    <textarea rows="4" cols="200" name="g_overall_ta_instructions" placeholder="(Optional)" style="width: 500px;"
    >{{ admin_gradeable.getGOverallTaInstructions() }}</textarea>
>>>>>>> c488f407
    <br /><br />
    {% if gradeable.getType() == 1 %}
        {{ include('admin/admin_gradeable/rubric/CheckpointsRubric.twig')   }}
    {% else %}
        {{ include('admin/admin_gradeable/rubric/NumericRubric.twig')   }}
    {% endif %}
{% endif %}<|MERGE_RESOLUTION|>--- conflicted
+++ resolved
@@ -1,33 +1,16 @@
-<<<<<<< HEAD
-{% if gradeable.anyManualGrades() %}
-    <h3 style='color: red;'>
-        (Grading has started! Edit Questions At Own Peril!)
-    </h3>
-    <br/><br/>
-=======
 {% if show_edit_warning %}
-    <h3>
-        <span style='color: red;'>(Grading has started! Edit Questions At Own Peril!)</span>
-        <br/>
-        <br/>
-    </h3>
->>>>>>> c488f407
+    <h3 style='color: red;'>(Grading has started! Edit Questions At Own Peril!)</h3>
+    <br/>
+    <br/>
 {% endif %}
 {% if gradeable.getType() == 0 %}
     {{ include('admin/admin_gradeable/rubric/ElectronicFileRubric.twig')   }}
 {% else %}
     What overall instructions should be provided to the TA?:<br />
-<<<<<<< HEAD
-    <!--NOTE: "textarea" contents (space between <textarea> and </textarea>") should not have any extra characters
-                    (that's why the '>' is on the next line)-->
+    {# NOTE: "textarea" contents (space between <textarea> and </textarea>") should not have any extra characters
+                    (that's why the '>' is on the next line) #}
     <textarea rows="4" cols="200" name="ta_instructions" placeholder="(Optional)" style="width: 500px;"
     >{{ gradeable.getTaInstructions() }}</textarea>
-=======
-    {# NOTE: "textarea" contents (space between <textarea> and </textarea>") should not have any extra characters
-                    (that's why the '>' is on the next line) #}
-    <textarea rows="4" cols="200" name="g_overall_ta_instructions" placeholder="(Optional)" style="width: 500px;"
-    >{{ admin_gradeable.getGOverallTaInstructions() }}</textarea>
->>>>>>> c488f407
     <br /><br />
     {% if gradeable.getType() == 1 %}
         {{ include('admin/admin_gradeable/rubric/CheckpointsRubric.twig')   }}
