--- conflicted
+++ resolved
@@ -1,65 +1,3 @@
-<<<<<<< HEAD
-<div class="popup-form" id="edit-user-form" onchange="userFormChange()">
-    <form method="post" action="{{ core.buildUrl({'component': 'admin', 'page': 'users', 'action': action}) }}">
-        <input type="hidden" name="csrf_token" value="{{ core.getCsrfToken() }}" />
-        <input type="hidden" name="edit_user" value="false" />
-        <div style="">
-            <label for="user_id">User ID:</labelk><br />
-            <input class="readonly" type="text" name="user_id" id="user_id" readonly="readonly" />
-        </div>
-        <div>
-            <label for="user_firstname">First Name:</label><br />
-            <input type="text" name="user_firstname" id="user_firstname" />
-        </div>
-        <div>
-            <label for="user_preferred_firstname">Preferred First Name:</label><br />
-            <input type="text" name="user_preferred_firstname" id="user_preferred_firstname" />
-        </div>
-        <div>
-            <label for="user_lastname">Last Name:</label><br />
-            <input type="text" name="user_lastname" id="user_lastname" />
-        </div>
-        <div>
-        	<label for="user_email">Email:</label><br />
-            <input type="text" name="user_email" id="user_email" />
-        </div>
-        <div>
-            <label for="registered_section">Registered Section:</label><br />
-            <select name="registered_section" id="registered_section">
-                <option value="null">Not Registered</option>
-                {% for section in reg_sections %}
-                    <option value='{{ section.sections_registration_id }}'>Section {{ section.sections_registration_id }}</option>
-                {% endfor %}
-            </select>
-        </div>
-        <p id="student-error-message" class="red-message">
-            Warning: Students with no registration section cannot login to the course
-        </p>
-        <div style="width: 62%">
-        	<label for="user_group">Group:</label><br />
-            <select name="user_group" id="user_group">
-                <option value="1">Instructor</option>
-                <option value="2">Full Access Grader (Grad TA)</option>
-                <option value="3">Limited Access Grader (Mentor)</option>
-                <option value="4">Student</option>
-            </select>
-        </div>
-        <div>
-            <label for="rotating_section">Rotating Section:</label><br />
-            <select name="rotating_section" id="rotating_section">
-                <option value="null">No Section</option>
-                {% for section in rot_sections %}
-                    <option value='{{ section.sections_rotating_id }}'>Section {{ section.sections_rotating_id }}</option>
-                {% endfor %}
-            </select>
-        </div>
-        <div style="width: 70%">
-            <input type="checkbox" id="manual_registration" name="manual_registration">
-            <label for="manual_registration">Manually Registered User (no automatic updates)</label>
-        </div>
-        <div style="width: 100%">
-            <h3>Assigned Sections (Graders Only)</h3>
-=======
 {% extends 'generic/Popup.twig' %}
 {% block popup_id %}edit-user-form{% endblock %}
 {% block title %}Edit User{% endblock %}
@@ -67,30 +5,29 @@
     <input type="hidden" name="csrf_token" value="{{ core.getCsrfToken() }}" />
     <input type="hidden" name="edit_user" value="false" />
     <div style="display: inline-block">
-        User ID:<br />
-        <input class="readonly" type="text" name="user_id" readonly="readonly" />
+        <label for="user_id">User ID:</label><br />
+        <input class="readonly" type="text" name="user_id" id="user_id" readonly="readonly" />
     </div>
     <div style="display: inline-block">
-        First Name:<br />
-        <input type="text" name="user_firstname" />
+        <label for="user_firstname">First Name:</label><br />
+        <input type="text" name="user_firstname" id="user_firstname" />
     </div>
     <div style="display: inline-block">
-        Preferred First Name:<br />
-        <input type="text" name="user_preferred_firstname" />
+        <label for="user_preferred_firstname">Preferred First Name:</label><br />
+        <input type="text" name="user_preferred_firstname" id="user_preferred_firstname" />
     </div>
     <div style="display: inline-block">
-        Last Name:<br />
-        <input type="text" name="user_lastname" />
+        <label for="user_lastname">Last Name:</label><br />
+        <input type="text" name="user_lastname" id="user_lastname" />
     </div>
     <div style="display: inline-block">
-        Email:<br />
-        <input type="text" name="user_email" />
+        <label for="user_email">Email:</label><br />
+        <input type="text" name="user_email" id="user_email" />
     </div>
     <div style="display: inline-block">
-        Registration Section:<br />
-        <select name="registered_section">
+        <label for="registered_section">Registered Section:</label><br />
+        <select name="registered_section" id="registered_section">
             <option value="null">Not Registered</option>
->>>>>>> 98262f1a
             {% for section in reg_sections %}
                 <option value='{{ section.sections_registration_id }}'>Section {{ section.sections_registration_id }}</option>
             {% endfor %}
