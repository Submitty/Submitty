--- conflicted
+++ resolved
@@ -30,7 +30,6 @@
         this.onopen = null;
         this.onmessage = null;
     }
-<<<<<<< HEAD
     this.url = url;
     console.log('WebSocket: connecting...');
     this.client = new WebSocket(this.url);
@@ -43,8 +42,6 @@
       let page = $('.breadcrumb').eq(2).text().trim().toLowerCase().split(' ').join('_');
       this.client.send(JSON.stringify({'type': 'new_connection', 'page': course +'-'+ page}));
     };
-=======
->>>>>>> b577b7fb
 
     open(url) {
         if (!url) {
