--- conflicted
+++ resolved
@@ -4,11 +4,7 @@
         "Read more about it at https://getcomposer.org/doc/01-basic-usage.md#installing-dependencies",
         "This file is @generated automatically"
     ],
-<<<<<<< HEAD
-    "content-hash": "057c2c4d33b0b4b996c2a3190c71ca59",
-=======
-    "content-hash": "c77a206f318b981151c018ee980028a5",
->>>>>>> ae3367c8
+    "content-hash": "741c3336be39429f22b86cfc976dab22",
     "packages": [
         {
             "name": "aptoma/twig-markdown",
@@ -1605,10 +1601,6 @@
                 "stream",
                 "zip"
             ],
-            "support": {
-                "issues": "https://github.com/maennchen/ZipStream-PHP/issues",
-                "source": "https://github.com/maennchen/ZipStream-PHP/tree/master"
-            },
             "funding": [
                 {
                     "url": "https://opencollective.com/zipstream",
