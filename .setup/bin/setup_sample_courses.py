--- conflicted
+++ resolved
@@ -221,12 +221,7 @@
     if not NO_GRADING:
         # queue up all of the newly created submissions to grade!
         os.system(f"{SUBMITTY_INSTALL_DIR}/bin/regrade.py --no_input {SUBMITTY_DATA_DIR}/courses/")
-<<<<<<< HEAD
-=======
-
-
-
->>>>>>> 1f2c98da
+
 
 
 if __name__ == "__main__":
