--- conflicted
+++ resolved
@@ -235,11 +235,8 @@
             "total_students_submitted" => $total_students_submitted,
             "individual_viewed_percent" => $individual_viewed_percent ?? 0,
             "regrade_requests" => $regrade_requests,
-<<<<<<< HEAD
             "download_zip_url" => $this->core->buildNewCourseUrl(['gradeable', $gradeable->getId(), 'grading', 'download_zip']),
-=======
             "bulk_stats_url" => $this->core->buildNewCourseUrl(['gradeable', $gradeable->getId(), 'bulk_stats']),
->>>>>>> ca7d94c3
             "details_url" => $details_url,
             "details_view_all_url" => $details_url . '?' . http_build_query(['view' => 'all']),
             "grade_url" => $this->core->buildNewCourseUrl(['gradeable', $gradeable->getId(), 'grading', 'grade'])
