<?php

namespace app\controllers\student;

use app\controllers\AbstractController;
use app\libraries\Core;
use app\libraries\DateUtils;
use app\libraries\ErrorMessages;
use app\libraries\FileUtils;
use app\libraries\GradeableType;
use app\libraries\Logger;
use app\libraries\Utils;
use app\models\GradeableList;
use app\models\LateDaysCalculation;


class SubmissionController extends AbstractController {

    /**
     * @var GradeableList
     */
    private $gradeables_list;
    
    private $upload_details = array('version' => -1, 'version_path' => null, 'user_path' => null,
                                    'assignment_settings' => false);

    public function __construct(Core $core) {
        parent::__construct($core);
        $this->gradeables_list = $this->core->loadModel(GradeableList::class);

    }

    public function run() {
        switch($_REQUEST['action']) {
            case 'upload':
                return $this->ajaxUploadSubmission();
                break;
            case 'update':
                return $this->updateSubmissionVersion();
                break;
            case 'check_refresh':
                return $this->checkRefresh();
                break;
            case 'pop_up':
                return $this->popUp();
                break;
            case 'bulk':
                return $this->ajaxBulkUpload();
                break;
            case 'upload_split':
                return $this->ajaxUploadSplitItem();
                break;
            case 'delete_split':
                return $this->ajaxDeleteSplitItem();
                break;
            case 'verify':
                return $this->ajaxValidGradeable();
                break;
            case 'display':
            default:
                return $this->showHomeworkPage();
                break;
        }
    }

    private function popUp() {
        $gradeable_id = (isset($_REQUEST['gradeable_id'])) ? $_REQUEST['gradeable_id'] : null;
        $gradeable = $this->gradeables_list->getGradeable($gradeable_id, GradeableType::ELECTRONIC_FILE);
        $this->core->getOutput()->renderOutput(array('submission', 'Homework'),
                                                           'showPopUp', $gradeable);
    }

    private function showHomeworkPage() {
        $gradeable_id = (isset($_REQUEST['gradeable_id'])) ? $_REQUEST['gradeable_id'] : null;
        $gradeable = $this->gradeables_list->getGradeable($gradeable_id, GradeableType::ELECTRONIC_FILE);
        if ($gradeable !== null) {
            $error = false;
            $now = new \DateTime("now", $this->core->getConfig()->getTimezone());

            // ORIGINAL
            //if ($gradeable->getOpenDate() > $now && !$this->core->getUser()->accessAdmin()) {

            // TEMPORARY - ALLOW LIMITED & FULL ACCESS GRADERS TO PRACTICE ALL FUTURE HOMEWORKS
            if ($gradeable->getOpenDate() > $now && !$this->core->getUser()->accessGrading()) {
                $this->core->getOutput()->renderOutput(array('submission', 'Homework'), 'noGradeable', $gradeable_id);
                return array('error' => true, 'message' => 'No gradeable with that id.');
            }
            else if ($gradeable->isTeamAssignment() && $gradeable->getTeam() === null) {
                $this->core->addErrorMessage('Must be on a team to access submission');
                $this->core->redirect($this->core->getConfig()->getSiteUrl());
                return array('error' => true, 'message' => 'Must be on a team to access submission.');                
            }
            else {
                $loc = array('component' => 'student',
                             'gradeable_id' => $gradeable->getId());
                $this->core->getOutput()->addBreadcrumb($gradeable->getName(), $this->core->buildUrl($loc));
                $this->core->getOutput()->disableBuffer();
                if (!$gradeable->hasConfig()) {
                    $this->core->getOutput()->renderOutput(array('submission', 'Homework'),
                                                           'showGradeableError', $gradeable);
                    $error = true;
                }
                else {
                    $gradeable->loadResultDetails();
                    $ldu = $this->core->loadModel(LateDaysCalculation::class, $gradeable->getUser()->getId());
                    $late_days = $ldu->getGradeable($gradeable->getUser()->getId(), $gradeable_id);
                    if(empty($late_days)) {
                        $extensions = 0;
                    }
                    else{
                        $extensions = $late_days['extensions'];
                    }
                    $days_late = DateUtils::calculateDayDiff($gradeable->getDueDate());
                    $late_days_use = max(0, $days_late - $extensions);
                    if ($gradeable->beenTAgraded() && $gradeable->hasGradeFile()) {
                        $gradeable->updateUserViewedDate();
                    }
                    $this->core->getOutput()->renderOutput(array('submission', 'Homework'),
                                                           'showGradeable', $gradeable, $late_days_use, $extensions);
                }
            }
            return array('id' => $gradeable_id, 'error' => $error);
        }
        else {
            $this->core->getOutput()->renderOutput(array('submission', 'Homework'), 'noGradeable', $gradeable_id);
            return array('error' => true, 'message' => 'No gradeable with that id.');
        }
    }

    /**
    * Function for verification that a given RCS ID is valid and has a corresponding user and gradeable.
    * This should be called via AJAX, saving the result to the json_buffer of the Output object. 
    * If failure, also returns message explaining what happened.
    * If success, also returns highest version of the student gradeable.
    */
    private function ajaxValidGradeable() {
        if (!isset($_POST['csrf_token']) || $_POST['csrf_token'] != $this->core->getCsrfToken()) {
            $msg = "Invalid CSRF token. Refresh the page and try again.";
            $return = array('success' => false, 'message' => $msg);
            $this->core->getOutput()->renderJson($return);
            return $return;
        }
        if (!isset($_POST['user_id'])) {
            $msg = "Did not pass in user_id.";
            $return = array('success' => false, 'message' => $msg);
            $this->core->getOutput()->renderJson($return);
            return $return;
        }

        $gradeable_list = $this->gradeables_list->getSubmittableElectronicGradeables();
        
        // This checks for an assignment id, and that it's a valid assignment id in that
        // it corresponds to one that we can access (whether through admin or it being released)
        if (!isset($_REQUEST['gradeable_id']) || !array_key_exists($_REQUEST['gradeable_id'], $gradeable_list)) {
            return $this->uploadResult("Invalid gradeable id '{$_REQUEST['gradeable_id']}'", false);
        }


        $gradeable_id = $_REQUEST['gradeable_id'];
        $user_id = $_POST['user_id'];

        //TODO: support entering team names rather than single user ids.
        //This code will be useful for the case above, but is currently redundant
        // $gradeable = $gradeable_list[$gradeable_id];
        // if ($gradeable === null) {
        //     $msg = "Invalid gradeable id '{$_POST['gradeable_id']}'";
        //     $return = array('success' => false, 'message' => $msg);
        //     $this->core->getOutput()->renderJson($return);
        //     return $return;
        // }

        $user = $this->core->getQueries()->getUserById($user_id);
        if ($user === null) {
            $msg = "Invalid user id '{$_POST['user_id']}'";
            $return = array('success' => false, 'message' => $msg);
            $this->core->getOutput()->renderJson($return);
            return $return;
        }
        if (!$user->isLoaded()) {
            $msg = "Invalid user id '{$_POST['user_id']}'";
            $return = array('success' => false, 'message' => $msg);
            $this->core->getOutput()->renderJson($return);
            return $return;
        }

        $gradeable = $this->core->getQueries()->getGradeable($gradeable_id, $user_id);

        if($gradeable === null){
            $msg = "Gradeable not found.";
            $return = array('success' => false, 'message' => $msg);
            $this->core->getOutput()->renderJson($return);
            return $return;
        }

        $gradeable->loadResultDetails();

        $highest_version = $gradeable->getHighestVersion();
        $return = array('success' => true, 'highest_version' => $highest_version);
        $this->core->getOutput()->renderJson($return);

        return $return;
    }

    /**
    * Function that uploads a bulk PDF to the uploads/bulk_pdf folder. Splits it into PDFs of the page
    * size entered and places in the uploads/split_pdf folder.
    * Its error checking has overlap with ajaxUploadSubmission.
    */
    private function ajaxBulkUpload() {
        if (!isset($_POST['num_pages'])) {
            $msg = "Did not pass in number of pages or files were too large.";
            $return = array('success' => false, 'message' => $msg);
            $this->core->getOutput()->renderJson($return);
            return $return;
        }

        $gradeable_list = $this->gradeables_list->getSubmittableElectronicGradeables();

        // This checks for an assignment id, and that it's a valid assignment id in that
        // it corresponds to one that we can access (whether through admin or it being released)
        if (!isset($_REQUEST['gradeable_id']) || !array_key_exists($_REQUEST['gradeable_id'], $gradeable_list)) {
            return $this->uploadResult("Invalid gradeable id '{$_REQUEST['gradeable_id']}'", false);
        }

        // make sure is admin
        if (!$this->core->getUser()->accessAdmin()) {
            $msg = "You do not have access to that page.";
            $this->core->addErrorMessage($msg);
            return $this->uploadResult($msg, false);
        }

        $num_pages = $_POST['num_pages'];
        $gradeable_id = $_REQUEST['gradeable_id'];
        $gradeable = $gradeable_list[$gradeable_id];
        $gradeable->loadResultDetails();

        // making sure files have been uploaded

        if (isset($_FILES["files1"])) {
            $uploaded_file = $_FILES["files1"];
        }
            
        $errors = array();
        if (isset($uploaded_file)) {
            $count = count($uploaded_file["name"]);
            for ($j = 0; $j < $count; $j++) {
                if (!isset($uploaded_file["tmp_name"][$j]) || $uploaded_file["tmp_name"][$j] === "") {
                    $error_message = $uploaded_file["name"][$j]." failed to upload. ";
                    if (isset($uploaded_file["error"][$j])) {
                        $error_message .= "Error message: ". ErrorMessages::uploadErrors($uploaded_file["error"][$j]). ".";
                    }
                    $errors[] = $error_message;
                }
            }
        }
            
        if (count($errors) > 0) {
            $error_text = implode("\n", $errors);
            return $this->uploadResult("Upload Failed: ".$error_text, false);
        }

        $max_size = $gradeable->getMaxSize();
<<<<<<< HEAD
        if ($max_size < 10000000) {
          $max_size = 10000000;
        }

=======
	if ($max_size < 10000000) {
	    $max_size = 10000000;
	}
	 
>>>>>>> f4c4e401
        // Error checking of file name
        $file_size = 0;
        if (isset($uploaded_file)) {
            for ($j = 0; $j < $count; $j++) {
                if(FileUtils::isValidFileName($uploaded_file["name"][$j]) === false) {
                    return $this->uploadResult("Error: You may not use quotes, backslashes or angle brackets in your file name ".$uploaded_file["name"][$j].".", false);
                }
                if(substr($uploaded_file["name"][$j],-3) != "pdf") {
                    return $this->uploadResult($uploaded_file["name"][$j]." is not a PDF!", false);
                }
                $file_size += $uploaded_file["size"][$j];
            }
        }
            
        if ($file_size > $max_size) {
            return $this->uploadResult("File(s) uploaded too large.  Maximum size is ".($max_size/1000)." kb. Uploaded file(s) was ".($file_size/1000)." kb.", false);
        }

        // creating uploads/bulk_pdf/gradeable_id directory

        $pdf_path = FileUtils::joinPaths($this->core->getConfig()->getCoursePath(), "uploads", "bulk_pdf", $gradeable->getId());
        if (!FileUtils::createDir($pdf_path)) {
            return $this->uploadResult("Failed to make gradeable path.", false);
        }

        // creating directory under gradeable_id with the timestamp

        $current_time = (new \DateTime('now', $this->core->getConfig()->getTimezone()))->format("m-d-Y_H:i:sO");
        $version_path = FileUtils::joinPaths($pdf_path, $current_time);
        if (!FileUtils::createDir($version_path)) {
            return $this->uploadResult("Failed to make gradeable path.", false);
        }

        // save the pdf in that directory
        // delete the temporary file
        if (isset($uploaded_file)) {
            for ($j = 0; $j < $count; $j++) {
                if ($this->core->isTesting() || is_uploaded_file($uploaded_file["tmp_name"][$j])) {
                    $dst = FileUtils::joinPaths($version_path, $uploaded_file["name"][$j]);
                    if (!@copy($uploaded_file["tmp_name"][$j], $dst)) {
                        return $this->uploadResult("Failed to copy uploaded file {$uploaded_file["name"][$j]} to current submission.", false);
                    }
                }
                else {
                    return $this->uploadResult("The tmp file '{$uploaded_file['name'][$j]}' was not properly uploaded.", false);
                }
                // Is this really an error we should fail on?
                if (!@unlink($uploaded_file["tmp_name"][$j])) {
                    return $this->uploadResult("Failed to delete the uploaded file {$uploaded_file["name"][$j]} from temporary storage.", false);
                }
            }
        }

        // use pdf_check.cgi to check that # of pages is valid and split
        // also get the cover image and name for each pdf appropriately

        // Open a cURL connection
        $semester = $this->core->getConfig()->getSemester();
        $course = $this->core->getConfig()->getCourse();

        $ch = curl_init();
        curl_setopt($ch, CURLOPT_URL, $this->core->getConfig()->getCgiUrl()."pdf_check.cgi?&num={$num_pages}&sem={$semester}&course={$course}&g_id={$gradeable_id}&ver={$current_time}");
        curl_setopt($ch, CURLOPT_RETURNTRANSFER, 1);
        $output = curl_exec($ch);

        if ($output === false) {
            return $this->uploadResult(curl_error($ch),false);
        }

        $output = json_decode($output, true);
        curl_close($ch);

        if ($output === null) {
            FileUtils::recursiveRmdir($version_path);
            return $this->uploadResult("Error JSON response for pdf split: ".json_last_error_msg(),false);
        }
        else if (!isset($output['valid'])) {
            FileUtils::recursiveRmdir($version_path);
            return $this->uploadResult("Missing response in JSON for pdf split",false);
        }
        else if ($output['valid'] !== true) {
            FileUtils::recursiveRmdir($version_path);
            return $this->uploadResult($output['message'],false);
        }

        $gradeable->loadResultDetails();

        $return = array('success' => true);
        $this->core->getOutput()->renderJson($return);
        return $return;
    }

    /**
     * Function for uploading a split item that already exists to the server. 
     * The file already exists in uploads/split_pdf/gradeable_id/timestamp folder. This should be called via AJAX, saving the result
     * to the json_buffer of the Output object, returning a true or false on whether or not it suceeded or not.
     * Has overlap with ajaxUploadSubmission
     *
     * @return boolean
     */
    private function ajaxUploadSplitItem() {
        if (!isset($_POST['csrf_token']) || !$this->core->checkCsrfToken($_POST['csrf_token'])) {
            return $this->uploadResult("Invalid CSRF token.", false);
        }
    
        $gradeable_list = $this->gradeables_list->getSubmittableElectronicGradeables();
        
        // This checks for an assignment id, and that it's a valid assignment id in that
        // it corresponds to one that we can access (whether through admin or it being released)
        if (!isset($_REQUEST['gradeable_id']) || !array_key_exists($_REQUEST['gradeable_id'], $gradeable_list)) {
            return $this->uploadResult("Invalid gradeable id '{$_REQUEST['gradeable_id']}'", false);
        }
        if (!isset($_POST['user_id'])) {
            return $this->uploadResult("Invalid user id.", false);
        }
        if (!isset($_POST['path'])) {
            return $this->uploadResult("Invalid path.", false);
        }

        // make sure is admin
        if (!$this->core->getUser()->accessAdmin()) {
            $msg = "You do not have access to that page.";
            $this->core->addErrorMessage($msg);
            return $this->uploadResult($msg, false);
        }

        $gradeable_id = $_REQUEST['gradeable_id'];
        $original_user_id = $this->core->getUser()->getId();
        $user_id = $_POST['user_id'];
        $path = $_POST['path'];
        if ($user_id === $original_user_id) {
            $gradeable = $gradeable_list[$gradeable_id];
        }
        else {
            $gradeable = $this->core->getQueries()->getGradeable($gradeable_id, $user_id);
        }

        if($gradeable === null){
            $msg = "Gradeable not found.";
            $return = array('success' => false, 'message' => $msg);
            $this->core->getOutput()->renderJson($return);
            return $return;
        }

        $gradeable->loadResultDetails();
        $gradeable_path = FileUtils::joinPaths($this->core->getConfig()->getCoursePath(), "submissions",
            $gradeable->getId());

        /*
         * Perform checks on the following folders (and whether or not they exist):
         * 1) the assignment folder in the submissions directory
         * 2) the student's folder in the assignment folder
         * 3) the version folder in the student folder
         * 4) the uploads folder from the specified path
         */
        if (!FileUtils::createDir($gradeable_path)) {
            return $this->uploadResult("Failed to make folder for this assignment.", false);
        }
        
        $who_id = $user_id;
        $team_id = "";
        if ($gradeable->isTeamAssignment()) {
            $team =  $this->core->getQueries()->getTeamByGradeableAndUser($gradeable->getId(), $user_id);
            if ($team !== null) {
                $team_id = $team->getId();
                $who_id = $team_id;
                $user_id = "";
            }
        }
        
        $user_path = FileUtils::joinPaths($gradeable_path, $who_id);
        $this->upload_details['user_path'] = $user_path;
        if (!FileUtils::createDir($user_path)) {
                return $this->uploadResult("Failed to make folder for this assignment for the user.", false);
        }
    
        $new_version = $gradeable->getHighestVersion() + 1;
        $version_path = FileUtils::joinPaths($user_path, $new_version);
        
        if (!FileUtils::createDir($version_path)) {
            return $this->uploadResult("Failed to make folder for the current version.", false);
        }
    
        $this->upload_details['version_path'] = $version_path;
        $this->upload_details['version'] = $new_version;
        
        $current_time = (new \DateTime('now', $this->core->getConfig()->getTimezone()))->format("Y-m-d H:i:sO");
        $current_time_string_tz = $current_time . " " . $this->core->getConfig()->getTimezone()->getName();

        $max_size = $gradeable->getMaxSize();

        $uploaded_file = FileUtils::joinPaths($this->core->getConfig()->getCoursePath(), "uploads", "split_pdf",
            $gradeable->getId(), $path);

        // copy over the uploaded file
        if (isset($uploaded_file)) {
            if (!@copy($uploaded_file, FileUtils::joinPaths($version_path,"upload.pdf"))) {
                return $this->uploadResult("Failed to copy uploaded file {$uploaded_file} to current submission.", false);
            }
            if (!@unlink($uploaded_file)) {
                return $this->uploadResult("Failed to delete the uploaded file {$uploaded_file} from temporary storage.", false);
            }
            if (!@unlink(str_replace(".pdf", "_cover.pdf", $uploaded_file))) {
                return $this->uploadResult("Failed to delete the uploaded file {$uploaded_file} from temporary storage.", false);
            }
        }

        // if split_pdf/gradeable_id/timestamp directory is now empty, delete that directory
        $timestamp = substr($path, 0, strpos($path, DIRECTORY_SEPARATOR));
        $timestamp_path = FileUtils::joinPaths($this->core->getConfig()->getCoursePath(), "uploads", "split_pdf",
            $gradeable->getId(), $timestamp);
        $files = FileUtils::getAllFiles($timestamp_path);
        if (count($files) == 0) {
            if (!FileUtils::recursiveRmdir($timestamp_path)) {
                return $this->uploadResult("Failed to remove the empty timestamp directory {$timestamp} from the split_pdf directory.", false);
            }
        }
        
    
        $settings_file = FileUtils::joinPaths($user_path, "user_assignment_settings.json");
        if (!file_exists($settings_file)) {
            $json = array("active_version" => $new_version,
                          "history" => array(array("version" => $new_version,
                                                   "time" => $current_time_string_tz,
                                                   "who" => $original_user_id,
                                                   "type" => "upload")));
        }
        else {
            $json = FileUtils::readJsonFile($settings_file);
            if ($json === false) {
                return $this->uploadResult("Failed to open settings file.", false);
            }
            $json["active_version"] = $new_version;
            $json["history"][] = array("version"=> $new_version, "time" => $current_time_string_tz, "who" => $original_user_id, "type" => "upload");
        }
    
        // TODO: If any of these fail, should we "cancel" (delete) the entire submission attempt or just leave it?
        if (!@file_put_contents($settings_file, FileUtils::encodeJson($json))) {
            return $this->uploadResult("Failed to write to settings file.", false);
        }
        
        $this->upload_details['assignment_settings'] = true;

        if (!@file_put_contents(FileUtils::joinPaths($version_path, ".submit.timestamp"), $current_time_string_tz."\n")) {
            return $this->uploadResult("Failed to save timestamp file for this submission.", false);
        }

        $queue_file = array($this->core->getConfig()->getSemester(), $this->core->getConfig()->getCourse(),
            $gradeable->getId(), $who_id, $new_version);
        $queue_file = FileUtils::joinPaths($this->core->getConfig()->getSubmittyPath(), "to_be_graded_interactive",
            implode("__", $queue_file));

        // create json file...
        if ($gradeable->isTeamAssignment()) {
            $queue_data = array("semester" => $this->core->getConfig()->getSemester(),
                                "course" => $this->core->getConfig()->getCourse(),
                                "gradeable" =>  $gradeable->getId(),
                                "user" => $user_id,
                                "team" => $team_id,
                                "who" => $who_id,
                                "is_team" => True,
                                "version" => $new_version);
        }
        else {
            $queue_data = array("semester" => $this->core->getConfig()->getSemester(),
                                "course" => $this->core->getConfig()->getCourse(),
                                "gradeable" =>  $gradeable->getId(),
                                "user" => $user_id,
                                "team" => $team_id,
                                "who" => $who_id,
                                "is_team" => False,
                                "version" => $new_version);
        }

        if (@file_put_contents($queue_file, FileUtils::encodeJson($queue_data), LOCK_EX) === false) {
            return $this->uploadResult("Failed to create file for grading queue.", false);
        }

        if($gradeable->isTeamAssignment()) {
            $this->core->getQueries()->insertVersionDetails($gradeable->getId(), null, $team_id, $new_version, $current_time);
        }
        else {
            $this->core->getQueries()->insertVersionDetails($gradeable->getId(), $user_id, null, $new_version, $current_time);
        }

        return $this->uploadResult("Successfully uploaded version {$new_version} for {$gradeable->getName()} for {$who_id}");
    }

    /**
     * Function for deleting a split item from the uploads/split_pdf/gradeable_id/timestamp folder. This should be called via AJAX, 
     * saving the result to the json_buffer of the Output object, returning a true or false on whether or not it suceeded or not.
     *
     * @return boolean
     */
    private function ajaxDeleteSplitItem() {
        if (!isset($_POST['csrf_token']) || !$this->core->checkCsrfToken($_POST['csrf_token'])) {
            return $this->uploadResult("Invalid CSRF token.", false);
        }
        
        $gradeable_list = $this->gradeables_list->getSubmittableElectronicGradeables();

        // This checks for an assignment id, and that it's a valid assignment id in that
        // it corresponds to one that we can access (whether through admin or it being released)
        if (!isset($_REQUEST['gradeable_id']) || !array_key_exists($_REQUEST['gradeable_id'], $gradeable_list)) {
            return $this->uploadResult("Invalid gradeable id '{$_REQUEST['gradeable_id']}'", false);
        }
        if (!isset($_POST['path'])) {
            return $this->uploadResult("Invalid path.", false);
        }

        $gradeable_id = $_REQUEST['gradeable_id'];
        $gradeable = $gradeable_list[$gradeable_id];
        $gradeable->loadResultDetails();
        $path = $_POST['path'];

        $uploaded_file = FileUtils::joinPaths($this->core->getConfig()->getCoursePath(), "uploads", "split_pdf",
            $gradeable->getId(), $path);

        if (!@unlink($uploaded_file)) {
            return $this->uploadResult("Failed to delete the uploaded file {$uploaded_file} from temporary storage.", false);
        }

        if (!@unlink(str_replace(".pdf", "_cover.pdf", $uploaded_file))) {
            return $this->uploadResult("Failed to delete the uploaded file {$uploaded_file} from temporary storage.", false);
        }

        // delete timestamp folder if empty
        $timestamp = substr($path, 0, strpos($path, DIRECTORY_SEPARATOR));
        $timestamp_path = FileUtils::joinPaths($this->core->getConfig()->getCoursePath(), "uploads", "split_pdf",
            $gradeable->getId(), $timestamp);
        $files = FileUtils::getAllFiles($timestamp_path);
        if (count($files) == 0) {
            if (!FileUtils::recursiveRmdir($timestamp_path)) {
                return $this->uploadResult("Failed to remove the empty timestamp directory {$timestamp} from the split_pdf directory.", false);
            }
        }

        return $this->uploadResult("Successfully deleted this PDF.");
    }

    /**
     * Function for uploading a submission to the server. This should be called via AJAX, saving the result
     * to the json_buffer of the Output object, returning a true or false on whether or not it suceeded or not.
     *
     * @return array
     */
    private function ajaxUploadSubmission() {
        if (empty($_POST)) {
            $max_size = ini_get('post_max_size');
            return $this->uploadResult("Empty POST request. This may mean that the sum size of your files are greater than {$max_size}.", false);
        }
        if (!isset($_POST['csrf_token']) || !$this->core->checkCsrfToken($_POST['csrf_token'])) {
            return $this->uploadResult("Invalid CSRF token.", false);
        }

        $vcs_checkout = isset($_REQUEST['vcs_checkout']) ? $_REQUEST['vcs_checkout'] === "true" : false;
        if ($vcs_checkout && !isset($_POST['repo_id'])) {
            return $this->uploadResult("Invalid repo id.", false);
        }

        $student_page = isset($_REQUEST['student_page']) ? $_REQUEST['student_page'] === "true" : false;
        if ($student_page && !isset($_POST['pages'])) {
            return $this->uploadResult("Invalid pages.", false);
        }
    
        $gradeable_list = $this->gradeables_list->getSubmittableElectronicGradeables();
        
        // This checks for an assignment id, and that it's a valid assignment id in that
        // it corresponds to one that we can access (whether through admin or it being released)
        if (!isset($_REQUEST['gradeable_id']) || !array_key_exists($_REQUEST['gradeable_id'], $gradeable_list)) {
            return $this->uploadResult("Invalid gradeable id '{$_REQUEST['gradeable_id']}'", false);
        }

        if (!isset($_POST['user_id'])) {
            return $this->uploadResult("Invalid user id.", false);
        }

        $gradeable_id = $_REQUEST['gradeable_id'];
        $original_user_id = $this->core->getUser()->getId();
        $user_id = $_POST['user_id'];
        // repo_id for VCS use
        $repo_id = $_POST['repo_id'];

        // make sure is admin if the two ids do not match
        if ($original_user_id !== $user_id && !$this->core->getUser()->accessAdmin()) {
            $msg = "You do not have access to that page.";
            $this->core->addErrorMessage($msg);
            return $this->uploadResult($msg, false);
        }

        if ($user_id == $original_user_id) {
            $gradeable = $gradeable_list[$gradeable_id];
        }
        else {
            $gradeable = $this->core->getQueries()->getGradeable($gradeable_id, $user_id);
        }
        $gradeable->loadResultDetails();

        // if student submission, make sure that gradeable allows submissions
        if (!$this->core->getUser()->accessGrading() && $original_user_id == $user_id && !$gradeable->getStudentSubmit()) {
            $msg = "You do not have access to that page.";
            $this->core->addErrorMessage($msg);
            return $this->uploadResult($msg, false);
        }

        $gradeable_path = FileUtils::joinPaths($this->core->getConfig()->getCoursePath(), "submissions",
            $gradeable->getId());
        
        /*
         * Perform checks on the following folders (and whether or not they exist):
         * 1) the assignment folder in the submissions directory
         * 2) the student's folder in the assignment folder
         * 3) the version folder in the student folder
         * 4) the part folders in the version folder in the version folder
         */
        if (!FileUtils::createDir($gradeable_path)) {
            return $this->uploadResult("Failed to make folder for this assignment.", false);
        }
        
        $who_id = $user_id;
        $team_id = "";
        if ($gradeable->isTeamAssignment()) {
            $team = $gradeable->getTeam();
            if ($team !== null) {
                $team_id = $team->getId();
                $who_id = $team_id;
                $user_id = "";
            }
            else {
                return $this->uploadResult("Must be on a team to access submission.", false);
            }
        }
        
        $user_path = FileUtils::joinPaths($gradeable_path, $who_id);
        $this->upload_details['user_path'] = $user_path;
        if (!FileUtils::createDir($user_path)) {
                return $this->uploadResult("Failed to make folder for this assignment for the user.", false);
        }
    
        $new_version = $gradeable->getHighestVersion() + 1;
        $version_path = FileUtils::joinPaths($user_path, $new_version);
        
        if (!FileUtils::createDir($version_path)) {
            return $this->uploadResult("Failed to make folder for the current version.", false);
        }
    
        $this->upload_details['version_path'] = $version_path;
        $this->upload_details['version'] = $new_version;
    
        $part_path = array();
        // We upload the assignment such that if it's multiple parts, we put it in folders "part#" otherwise
        // put all files in the root folder
        if ($gradeable->getNumParts() > 1) {
            for ($i = 1; $i <= $gradeable->getNumParts(); $i++) {
                $part_path[$i] = FileUtils::joinPaths($version_path, "part".$i);
                if (!FileUtils::createDir($part_path[$i])) {
                    return $this->uploadResult("Failed to make the folder for part {$i}.", false);
                }
            }
        }
        else {
            $part_path[1] = $version_path;
        }
        
        $current_time = (new \DateTime('now', $this->core->getConfig()->getTimezone()))->format("Y-m-d H:i:sO");
        $current_time_string_tz = $current_time . " " . $this->core->getConfig()->getTimezone()->getName();

        $max_size = $gradeable->getMaxSize();
        
        if ($vcs_checkout === false) {
            $uploaded_files = array();
            for ($i = 1; $i <= $gradeable->getNumParts(); $i++){
                if (isset($_FILES["files{$i}"])) {
                    $uploaded_files[$i] = $_FILES["files{$i}"];
                }
            }
            
            $errors = array();
            $count = array();
            for ($i = 1; $i <= $gradeable->getNumParts(); $i++) {
                if (isset($uploaded_files[$i])) {
                    $count[$i] = count($uploaded_files[$i]["name"]);
                    for ($j = 0; $j < $count[$i]; $j++) {
                        if (!isset($uploaded_files[$i]["tmp_name"][$j]) || $uploaded_files[$i]["tmp_name"][$j] === "") {
                            $error_message = $uploaded_files[$i]["name"][$j]." failed to upload. ";
                            if (isset($uploaded_files[$i]["error"][$j])) {
                                $error_message .= "Error message: ". ErrorMessages::uploadErrors($uploaded_files[$i]["error"][$j]). ".";
                            }
                            $errors[] = $error_message;
                        }
                    }
                }
            }
            
            if (count($errors) > 0) {
                $error_text = implode("\n", $errors);
                return $this->uploadResult("Upload Failed: ".$error_text, false);
            }

            // save the contents of the text boxes to files
            $empty_textboxes = true;
            if (isset($_POST['textbox_answers'])) {
                $textbox_answer_array = json_decode($_POST['textbox_answers']);
                for ($i = 0; $i < $gradeable->getNumTextBoxes(); $i++) {
                    $textbox_answer_val = $textbox_answer_array[$i];
                    if ($textbox_answer_val != "") $empty_textboxes = false;
                    $filename = $gradeable->getTextboxes()[$i]['filename'];
                    $dst = FileUtils::joinPaths($version_path, $filename);
                    // FIXME: add error checking
                    $file = fopen($dst, "w");
                    fwrite($file, $textbox_answer_val);
                    fclose($file);
                }
            }
    
            $previous_files = array();
            $previous_part_path = array();
            $tmp = json_decode($_POST['previous_files']);
            for ($i = 0; $i < $gradeable->getNumParts(); $i++) {
                if (count($tmp[$i]) > 0) {
                    $previous_files[$i + 1] = $tmp[$i];
                }
            }
            
            if (empty($uploaded_files) && empty($previous_files) && $empty_textboxes) {
                return $this->uploadResult("No files to be submitted.", false);
            }
            
            if (count($previous_files) > 0) {
                if ($gradeable->getHighestVersion() === 0) {
                    return $this->uploadResult("No submission found. There should not be any files from a previous submission.", false);
                }
                
                $previous_path = FileUtils::joinPaths($user_path, $gradeable->getHighestVersion());
                if ($gradeable->getNumParts() > 1) {
                    for ($i = 1; $i <= $gradeable->getNumParts(); $i++) {
                        $previous_part_path[$i] = FileUtils::joinPaths($previous_path, "part".$i);
                    }
                }
                else {
                    $previous_part_path[1] = $previous_path;
                }

                foreach ($previous_part_path as $path) {
                    if (!is_dir($path)) {
                        return $this->uploadResult("Files from previous submission not found. Folder for previous submission does not exist.", false);
                    }
                }
    
                for ($i = 1; $i <= $gradeable->getNumParts(); $i++) {
                    if (isset($previous_files[$i])) {
                        foreach ($previous_files[$i] as $prev_file) {
                            $filename = FileUtils::joinPaths($previous_part_path[$i], $prev_file);
                            if (!file_exists($filename)) {
                                $name = basename($filename);
                                return $this->uploadResult("File '{$name}' does not exist in previous submission.", false);
                            }
                        }
                    }
                }
            }
            
            // Determine the size of the uploaded files as well as whether or not they're a zip or not.
            // We save that information for later so we know which files need unpacking or not and can save
            // a check to getMimeType()
            $file_size = 0;
            for ($i = 1; $i <= $gradeable->getNumParts(); $i++) {
                if (isset($uploaded_files[$i])) {
                    $uploaded_files[$i]["is_zip"] = array();
                    for ($j = 0; $j < $count[$i]; $j++) {
                        if (FileUtils::getMimeType($uploaded_files[$i]["tmp_name"][$j]) == "application/zip") {
                            if(FileUtils::checkFileInZipName($uploaded_files[$i]["tmp_name"][$j]) === false) {
                                return $this->uploadResult("Error: You may not use quotes, backslashes or angle brackets in your filename for files inside ".$uploaded_files[$i]["name"][$j].".", false);
                            }
                            $uploaded_files[$i]["is_zip"][$j] = true;
                            $file_size += FileUtils::getZipSize($uploaded_files[$i]["tmp_name"][$j]);
                        }
                        else {
                            if(FileUtils::isValidFileName($uploaded_files[$i]["name"][$j]) === false) {
                                return $this->uploadResult("Error: You may not use quotes, backslashes or angle brackets in your file name ".$uploaded_files[$i]["name"][$j].".", false);
                            }
                            $uploaded_files[$i]["is_zip"][$j] = false;
                            $file_size += $uploaded_files[$i]["size"][$j];
                        }
                    }
                }
                if (isset($previous_files[$i]) && isset($previous_part_path[$i])) {
                    foreach ($previous_files[$i] as $prev_file) {
                        $file_size += filesize(FileUtils::joinPaths($previous_part_path[$i], $prev_file));
                    }
                }
            }
            
            if ($file_size > $max_size) {
                return $this->uploadResult("File(s) uploaded too large.  Maximum size is ".($max_size/1000)." kb. Uploaded file(s) was ".($file_size/1000)." kb.", false);
            }

            for ($i = 1; $i <= $gradeable->getNumParts(); $i++) {
                // copy selected previous submitted files
                if (isset($previous_files[$i])){
                    for ($j=0; $j < count($previous_files[$i]); $j++){
                        $src = FileUtils::joinPaths($previous_part_path[$i], $previous_files[$i][$j]);
                        $dst = FileUtils::joinPaths($part_path[$i], $previous_files[$i][$j]);
                        if (!@copy($src, $dst)) {
                            return $this->uploadResult("Failed to copy previously submitted file {$previous_files[$i][$j]} to current submission.", false);
                        }
                    }
                }

                if (isset($uploaded_files[$i])) {
                    for ($j = 0; $j < $count[$i]; $j++) {
                        if ($uploaded_files[$i]["is_zip"][$j] === true) {
                            $zip = new \ZipArchive();
                            $res = $zip->open($uploaded_files[$i]["tmp_name"][$j]);
                            if ($res === true) {
                                $zip->extractTo($part_path[$i]);
                                $zip->close();
                            }
                            else {
                                // If the zip is an invalid zip (say we remove the last character from the zip file
                                // then trying to get the status code will throw an exception and not give us a string
                                // so we have that string hardcoded, otherwise we can just get the status string as
                                // normal.
                                $error_message = ($res == 19) ? "Invalid or uninitialized Zip object" : $zip->getStatusString();
                                return $this->uploadResult("Could not properly unpack zip file. Error message: ".$error_message.".", false);
                            }
                        }
                        else {
                            if ($this->core->isTesting() || is_uploaded_file($uploaded_files[$i]["tmp_name"][$j])) {
                                $dst = FileUtils::joinPaths($part_path[$i], $uploaded_files[$i]["name"][$j]);
                                if (!@copy($uploaded_files[$i]["tmp_name"][$j], $dst)) {
                                    return $this->uploadResult("Failed to copy uploaded file {$uploaded_files[$i]["name"][$j]} to current submission.", false);
                                }
                            }
                            else {
                                return $this->uploadResult("The tmp file '{$uploaded_files[$i]['name'][$j]}' was not properly uploaded.", false);
                            }
                        }
                        // Is this really an error we should fail on?
                        if (!@unlink($uploaded_files[$i]["tmp_name"][$j])) {
                            return $this->uploadResult("Failed to delete the uploaded file {$uploaded_files[$i]["name"][$j]} from temporary storage.", false);
                        }
                    }
                }
            }
        }
        else {
            $vcs_base_url = $this->core->getConfig()->getVcsBaseUrl();
            $vcs_path = $gradeable->getSubdirectory();

            // use entirely student input
            if ($vcs_base_url == "" && $vcs_path == "") {
                if ($repo_id == "") {
                    // FIXME: commented out for now to pass Travis.
                    // SubmissionControllerTests needs to be rewriten for proper VCS uploads.
                    // return $this->uploadResult("repository url input cannot be blank.", false);
                }
                $vcs_full_path = $repo_id;
            }
            // use base url + path with variable string replacements
            else {
                if (strpos($vcs_path,"\$repo_id") !== false && $repo_id == "") {
                    return $this->uploadResult("repository id input cannot be blank.", false);
                }
                $vcs_path = str_replace("{\$gradeable_id}",$gradeable_id,$vcs_path);
                $vcs_path = str_replace("{\$user_id}",$who_id,$vcs_path);
                $vcs_path = str_replace("{\$team_id}",$who_id,$vcs_path);
                $vcs_path = str_replace("{\$repo_id}",$repo_id,$vcs_path);
                $vcs_full_path = $vcs_base_url.$vcs_path;
            }

            if (!@touch(FileUtils::joinPaths($version_path, ".submit.VCS_CHECKOUT"))) {
                return $this->uploadResult("Failed to touch file for vcs submission.", false);
            }
        }

        // save the contents of the page number inputs to files
        $empty_pages = true;
        if (isset($_POST['pages'])) {
            $pages_array = json_decode($_POST['pages']);
            $total = count($gradeable->getComponents());
            $filename = "student_pages.json";
            $dst = FileUtils::joinPaths($version_path, $filename);
            $json = array();
            $i = 0;
            foreach ($gradeable->getComponents() as $question) {
                $order = intval($question->getOrder());
                $title = $question->getTitle();
                $page_val = intval($pages_array[$i]);   
                $json[] = array("order" => $order,
                                "title" => $title,
                                "page #" => $page_val);
                $i++;
            }
            if (!@file_put_contents($dst, FileUtils::encodeJson($json))) {
                return $this->uploadResult("Failed to write to pages file.", false);
            }
        }
    
        $settings_file = FileUtils::joinPaths($user_path, "user_assignment_settings.json");
        if (!file_exists($settings_file)) {
            $json = array("active_version" => $new_version,
                          "history" => array(array("version" => $new_version,
                                                   "time" => $current_time_string_tz,
                                                   "who" => $original_user_id,
                                                   "type" => "upload")));
        }
        else {
            $json = FileUtils::readJsonFile($settings_file);
            if ($json === false) {
                return $this->uploadResult("Failed to open settings file.", false);
            }
            $json["active_version"] = $new_version;
            $json["history"][] = array("version"=> $new_version, "time" => $current_time_string_tz, "who" => $original_user_id, "type" => "upload");
        }
    
        // TODO: If any of these fail, should we "cancel" (delete) the entire submission attempt or just leave it?
        if (!@file_put_contents($settings_file, FileUtils::encodeJson($json))) {
            return $this->uploadResult("Failed to write to settings file.", false);
        }
        
        $this->upload_details['assignment_settings'] = true;

        if (!@file_put_contents(FileUtils::joinPaths($version_path, ".submit.timestamp"), $current_time_string_tz."\n")) {
            return $this->uploadResult("Failed to save timestamp file for this submission.", false);
        }

        $queue_file = array($this->core->getConfig()->getSemester(), $this->core->getConfig()->getCourse(),
            $gradeable->getId(), $who_id, $new_version);
        $queue_file = FileUtils::joinPaths($this->core->getConfig()->getSubmittyPath(), "to_be_graded_interactive",
            implode("__", $queue_file));

        // create json file...
        if ($gradeable->isTeamAssignment()) {
            $queue_data = array("semester" => $this->core->getConfig()->getSemester(),
                                "course" => $this->core->getConfig()->getCourse(),
                                "gradeable" =>  $gradeable->getId(),
                                "user" => $user_id,
                                "team" => $team_id,
                                "who" => $who_id,
                                "is_team" => True,
                                "version" => $new_version);
        }
        else {
            $queue_data = array("semester" => $this->core->getConfig()->getSemester(),
                                "course" => $this->core->getConfig()->getCourse(),
                                "gradeable" =>  $gradeable->getId(),
                                "user" => $user_id,
                                "team" => $team_id,
                                "who" => $who_id,
                                "is_team" => False,
                                "version" => $new_version);
        }
        

        if (@file_put_contents($queue_file, FileUtils::encodeJson($queue_data), LOCK_EX) === false) {
            return $this->uploadResult("Failed to create file for grading queue.", false);
        }

        if($gradeable->isTeamAssignment()) {
            $this->core->getQueries()->insertVersionDetails($gradeable->getId(), null, $team_id, $new_version, $current_time);
        }
        else {
            $this->core->getQueries()->insertVersionDetails($gradeable->getId(), $user_id, null, $new_version, $current_time);
        }

        if ($user_id == $original_user_id)
            $this->core->addSuccessMessage("Successfully uploaded version {$new_version} for {$gradeable->getName()}");
        else
            $this->core->addSuccessMessage("Successfully uploaded version {$new_version} for {$gradeable->getName()} for {$who_id}");
            

        return $this->uploadResult("Successfully uploaded files");
    }
    
    private function uploadResult($message, $success = true) {
        if (!$success) {
            // we don't want to throw an exception here as that'll mess up our return json payload
            if ($this->upload_details['version_path'] !== null
                && !FileUtils::recursiveRmdir($this->upload_details['version_path'])) {
                // @codeCoverageIgnoreStart
                // Without the filesystem messing up here, we should not be able to hit this error
                Logger::error("Could not clean up folder {$this->upload_details['version_path']}");

            }
            // @codeCoverageIgnoreEnd
            else if ($this->upload_details['assignment_settings'] === true) {
                $settings_file = FileUtils::joinPaths($this->upload_details['user_path'], "user_assignment_settings.json");
                $settings = json_decode(file_get_contents($settings_file), true);
                if (count($settings['history']) == 1) {
                    unlink($settings_file);
                }
                else {
                    array_pop($settings['history']);
                    $last = Utils::getLastArrayElement($settings['history']);
                    $settings['active_version'] = $last['version'];
                    file_put_contents($settings_file, FileUtils::encodeJson($settings));
                }
            }
        }

        $return = array('success' => $success, 'error' => !$success, 'message' => $message);
        
        $this->core->getOutput()->renderJson($return);
        return $return;
    }
    
    private function updateSubmissionVersion() {
        if (isset($_REQUEST['ta'])){
            $ta = $_REQUEST['ta'];
            $who = $_REQUEST['who'];
            $individual = $_REQUEST['individual'];
            $mylist = new GradeableList($this->core, $this->core->getQueries()->getUserById($who));
            $gradeable_list = $mylist->getSubmittableElectronicGradeables();
        }
        else{
            $ta = false;
            $gradeable_list = $this->gradeables_list->getSubmittableElectronicGradeables();
        }
        if (!isset($_REQUEST['gradeable_id']) || !array_key_exists($_REQUEST['gradeable_id'], $gradeable_list)) {
            $msg = "Invalid gradeable id.";
            $this->core->addErrorMessage($msg);
            $this->core->redirect($this->core->buildUrl(array('component' => 'student')));
            return array('error' => true, 'message' => $msg);
        }
        
        $gradeable = $gradeable_list[$_REQUEST['gradeable_id']];
        $gradeable->loadResultDetails();
        $url = $this->core->buildUrl(array('component' => 'student', 'gradeable_id' => $gradeable->getId()));
        if (!isset($_POST['csrf_token']) || !$this->core->checkCsrfToken($_POST['csrf_token'])) {
            $msg = "Invalid CSRF token. Refresh the page and try again.";
            $this->core->addErrorMessage($msg);
            $this->core->redirect($url);
            return array('error' => true, 'message' => $msg);
        }

        if ($gradeable->isTeamAssignment() && $gradeable->getTeam() === null) {
            $msg = 'Must be on a team to access submission.';
            $this->core->addErrorMessage($msg);
            $this->core->redirect($this->core->getConfig()->getSiteUrl());
            return array('error' => true, 'message' => $msg);
        }
    
        $new_version = intval($_REQUEST['new_version']);
        if ($new_version < 0) {
            $msg = "Cannot set the version below 0.";
            $this->core->addErrorMessage($msg);
            $this->core->redirect($url);
            return array('error' => true, 'message' => $msg);
        }
        
        if ($new_version > $gradeable->getHighestVersion()) {
            $msg = "Cannot set the version past {$gradeable->getHighestVersion()}.";
            $this->core->addErrorMessage($msg);
            $this->core->redirect($url);
            return array('error' => true, 'message' => $msg);
        }

        if (!$this->core->getUser()->accessGrading() && !$gradeable->getStudentSubmit()) {
            $msg = "Cannot submit for this assignment.";
            $this->core->addErrorMessage($msg);
            $this->core->redirect($url);
            return array('error' => true, 'message' => $msg);
        }

        $original_user_id = $this->core->getUser()->getId();
        $user_id = $gradeable->getUser()->getId();
        if ($gradeable->isTeamAssignment()) {
            $team = $this->core->getQueries()->getTeamByGradeableAndUser($gradeable->getId(), $user_id);
            if ($team !== null) {
                $user_id = $team->getId();
            }
        }
    
        $settings_file = FileUtils::joinPaths($this->core->getConfig()->getCoursePath(), "submissions",
            $gradeable->getId(), $user_id, "user_assignment_settings.json");
        $json = FileUtils::readJsonFile($settings_file);
        if ($json === false) {
            $msg = "Failed to open settings file.";
            $this->core->addErrorMessage($msg);
            $this->core->redirect($url);
            return array('error' => true, 'message' => $msg);
        }
        $json["active_version"] = $new_version;
        $current_time = (new \DateTime('now', $this->core->getConfig()->getTimezone()))->format("Y-m-d H:i:sO");
        $current_time_string_tz = $current_time . " " . $this->core->getConfig()->getTimezone()->getName();

        $json["history"][] = array("version" => $new_version, "time" => $current_time_string_tz, "who" => $original_user_id, "type" => "select");

        if (!@file_put_contents($settings_file, FileUtils::encodeJson($json))) {
            $msg = "Could not write to settings file.";
            $this->core->addErrorMessage($msg);
            $this->core->redirect($this->core->buildUrl(array('component' => 'student',
                                                              'gradeable_id' => $gradeable->getId())));
            return array('error' => true, 'message' => $msg);
        }

        $version = ($new_version > 0) ? $new_version : null;

        if($gradeable->isTeamAssignment()) {
            $this->core->getQueries()->updateActiveVersion($gradeable->getId(), null, $user_id, $version);
        }
        else {
            $this->core->getQueries()->updateActiveVersion($gradeable->getId(), $user_id, null, $version);
        }
        

        if ($new_version == 0) {
            $msg = "Cancelled submission for gradeable.";
            $this->core->addSuccessMessage($msg);
        }
        else {
            $msg = "Updated version of gradeable to version #{$new_version}.";
            $this->core->addSuccessMessage($msg);
        }
        if($ta) {
            $this->core->redirect($this->core->buildUrl(array('component' => 'grading', 'page' => 'electronic',
                                                    'action' => 'grade', 'gradeable_id' => $gradeable->getId(),
                                                    'who_id'=>$who, 'individual'=>$individual,
                                                          'gradeable_version' => $new_version)));
        }
        else {
            $this->core->redirect($this->core->buildUrl(array('component' => 'student',
                                                          'gradeable_id' => $gradeable->getId(),
                                                          'gradeable_version' => $new_version)));
        }

        return array('error' => false, 'version' => $new_version, 'message' => $msg);
    }
    
    /**
     * Check if the results folder exists for a given gradeable and version results.json
     * in the results/ directory. If the file exists, we output a string that the calling
     * JS checks for to initiate a page refresh (so as to go from "in-grading" to done
     */
    public function checkRefresh() {
        $this->core->getOutput()->useHeader(false);
        $this->core->getOutput()->useFooter(false);
        $version = $_REQUEST['gradeable_version'];
        $g_id = (isset($_REQUEST['gradeable_id'])) ? $_REQUEST['gradeable_id'] : null;
        $gradeable = $this->gradeables_list->getGradeable($g_id, GradeableType::ELECTRONIC_FILE);

        $user_id = $this->core->getUser()->getId();
        if ($gradeable !== null && $gradeable->isTeamAssignment()) {
            $team = $this->core->getQueries()->getTeamByGradeableAndUser($g_id, $user_id);
            if ($team !== null) {
                $user_id = $team->getId();
            }
        }

        $path = FileUtils::joinPaths($this->core->getConfig()->getCoursePath(), "results", $g_id,
            $user_id, $version);
        if (file_exists($path."/results.json")) {
            $refresh_string = "REFRESH_ME";
            $refresh_bool = true;
        }
        else {
            $refresh_string = "NO_REFRESH";
            $refresh_bool = false;
        }
        $this->core->getOutput()->renderString($refresh_string);
        return array('refresh' => $refresh_bool, 'string' => $refresh_string);
    }
}<|MERGE_RESOLUTION|>--- conflicted
+++ resolved
@@ -260,17 +260,9 @@
         }
 
         $max_size = $gradeable->getMaxSize();
-<<<<<<< HEAD
-        if ($max_size < 10000000) {
-          $max_size = 10000000;
-        }
-
-=======
 	if ($max_size < 10000000) {
 	    $max_size = 10000000;
 	}
-	 
->>>>>>> f4c4e401
         // Error checking of file name
         $file_size = 0;
         if (isset($uploaded_file)) {
