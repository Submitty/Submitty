<?php

namespace app\views;

use app\models\User;

class NotificationView extends AbstractView {
    public function showNotifications($current_course, $show_all, $notifications, $notification_saves) {
        $this->core->getOutput()->addBreadcrumb("Notifications");
        $this->core->getOutput()->addInternalCss('notifications.css');
        $this->core->getOutput()->renderTwigOutput("Notifications.twig", [
            'course' => $current_course,
            'show_all' => $show_all,
            'notifications' => $notifications,
            'notification_saves' => $notification_saves,
            'notifications_url' => $this->core->buildCourseUrl(['notifications']),
            'mark_all_as_seen_url' => $this->core->buildCourseUrl(['notifications', 'seen']),
            'notification_settings_url' => $this->core->buildCourseUrl(['notifications', 'settings'])
        ]);
    }

    public function showNotificationSettings($notification_saves) {
<<<<<<< HEAD
        $this->core->getOutput()->addBreadcrumb("Notifications", $this->core->buildCourseUrl(['notifications']));
=======
        $this->core->getOutput()->addBreadcrumb("Notifications", $this->core->buildNewCourseUrl(['notifications']));
        $this->core->getOutput()->addInternalCss('notifications.css');
>>>>>>> c718ac82
        $this->core->getOutput()->addBreadcrumb("Notification Settings");
        $this->core->getOutput()->renderTwigOutput("NotificationSettings.twig", [
            'notification_saves' => $notification_saves,
            'email_enabled' => $this->core->getConfig()->isEmailEnabled(),
            'csrf_token' => $this->core->getCsrfToken(),
<<<<<<< HEAD
            'update_settings_url' => $this->core->buildCourseUrl(['notifications', 'settings'])
=======
            'defaults' => User::constructNotificationSettings([]),
            'update_settings_url' => $this->core->buildNewCourseUrl(['notifications', 'settings'])
>>>>>>> c718ac82
        ]);
    }
}<|MERGE_RESOLUTION|>--- conflicted
+++ resolved
@@ -20,23 +20,15 @@
     }
 
     public function showNotificationSettings($notification_saves) {
-<<<<<<< HEAD
         $this->core->getOutput()->addBreadcrumb("Notifications", $this->core->buildCourseUrl(['notifications']));
-=======
-        $this->core->getOutput()->addBreadcrumb("Notifications", $this->core->buildNewCourseUrl(['notifications']));
         $this->core->getOutput()->addInternalCss('notifications.css');
->>>>>>> c718ac82
         $this->core->getOutput()->addBreadcrumb("Notification Settings");
         $this->core->getOutput()->renderTwigOutput("NotificationSettings.twig", [
             'notification_saves' => $notification_saves,
             'email_enabled' => $this->core->getConfig()->isEmailEnabled(),
             'csrf_token' => $this->core->getCsrfToken(),
-<<<<<<< HEAD
+            'defaults' => User::constructNotificationSettings([]),
             'update_settings_url' => $this->core->buildCourseUrl(['notifications', 'settings'])
-=======
-            'defaults' => User::constructNotificationSettings([]),
-            'update_settings_url' => $this->core->buildNewCourseUrl(['notifications', 'settings'])
->>>>>>> c718ac82
         ]);
     }
 }