--- conflicted
+++ resolved
@@ -442,15 +442,9 @@
 }
 
 #forum_filters{
-<<<<<<< HEAD
-    position: absolute;
-    margin-left: 5px;
-    margin-top: 7px;
-=======
     /*position: absolute;*/
     margin-left: 15px;
     margin-top: 10px;
->>>>>>> e0360c44
     font-size: small;
     display: none;
 }