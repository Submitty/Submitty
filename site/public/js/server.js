--- conflicted
+++ resolved
@@ -1624,13 +1624,12 @@
   }
 }
 
-<<<<<<< HEAD
 function newEditPeerComponentsForm() {
     $('.popup-form').css('display', 'none');
     let form = $("#edit-peer-components-form");
     form.css("display", "block");
     captureTabInModal("edit-peer-components-form");
-=======
+}
 /**
  * Function for instructor to flag/unflag a user's preferred photo as inappropriate.
  *
@@ -1674,5 +1673,4 @@
         document.body.appendChild(form);
         form.submit();
     }
->>>>>>> 34706c94
 }