--- conflicted
+++ resolved
@@ -1,9 +1,6 @@
-<<<<<<< HEAD
 /* global displaySuccessMessage */
 /* global luxon */
-=======
-/* global displaySuccessMessage, hljs */
->>>>>>> 244e6436
+/* global hljs */
 
 // eslint-disable-next-line no-unused-vars
 function categoriesFormEvents() {
