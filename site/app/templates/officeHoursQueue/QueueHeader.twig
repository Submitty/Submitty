{% if viewer.getQueueMessage()|length > 0 %}
  <div class="content gradeable_message">
    <p>{{viewer.getQueueMessage() | markdown}}</p>
  </div>
{% endif %}
<div class="content">
  <h1>
    Office Hours Queue
  </h1>
  {% if not viewer.isGrader() %}
    <p>
      For more information: <a target=_blank href="https://submitty.org/student/queue">
      Getting Help through the Office Hours Queue <i style="font-style:normal;" class="fa-question-circle"></i></a>
    </p>
    {% if viewer.inQueue() == 0 %}
      <br>
      <form method="post" id="add_to_queue" action="{{base_url}}/no_code_added/add">
        <input type="hidden" name="csrf_token" value="{{ csrf_token }}"/>
        <label for="name_box">Your Name:</label>
        <input type="text" id="name_box" name="name" maxlength="20" placeholder="Queue Name" value="{{viewer.getName()}}" style="margin:.5rem" required="required">
        <br>
        <div class="form-group">
          <label for="queue_code">Queue Name:
          </label>
          <select id="queue_code" class="form-control" name="code" required="required" onchange="document.getElementById('add_to_queue').action = '{{base_url}}/'+this.value+'/add';">
            <option value="">Queue Name</option>
            {% for queue in viewer.getAllQueues() %}
              <option value="{{queue['code']}}">{{viewer.removeUnderScores(queue['code'])}}</option>
            {% endfor %}
          </select>
        </div>
        <label for="token_box">Queue Access Code:</label>
        <input type="text" name="token" id="token_box" placeholder="Queue Access Code" style="margin:.5rem" autocomplete="on" required="required">
        <br>
        {% if viewer.isContactInfoEnabled() %}
<<<<<<< HEAD
          <label for="contact_info">Contact info:</label>
=======
          <label for="contact_info">My Contact Information (follow instructor directions):</label>
>>>>>>> 91c7d3c8
          <input type="text" name="contact_info" id="contact_info" style="width: 500px" placeholder="Contact Information (follow instructor directions)" value="{{viewer.getContactInfo()}}" style="margin:.5rem" autocomplete="on" required="required">
          <br>
        {% endif %}
        <button id="join_queue_btn" type="submit" class="btn btn-primary">Join</button>
      </form>
    {% elseif viewer.getCurrentQueueStatus() == 'waiting' %}
      {% if viewer.getQueueNumberAheadOfYou(viewer.getCurrentQueueCode()) - 1 == 1 %}
        <p>There is currently
          {{viewer.getQueueNumberAheadOfYou(viewer.getCurrentQueueCode()) - 1 }}
          person ahead of you in the queue</p>
      {% else %}
        <p>There are currently
          {{viewer.getQueueNumberAheadOfYou(viewer.getCurrentQueueCode()) - 1 }}
          people ahead of you in the queue</p>
      {% endif %}
      <p>You are currently in:
        <b>{{viewer.removeUnderScores(viewer.getCurrentQueueCode())}}</b>
      </p>
      <form method="post" action="{{base_url}}/{{ viewer.getCurrentQueueCode() }}/remove" onsubmit="return confirm('Are you sure you want to leave the queue? Leaving will reset your position in the queue');">
        <input type="hidden" name="csrf_token" value="{{ csrf_token }}"/>
        <input type="hidden" name="user_id" value="{{viewer.getUserId()}}"/>
        <input type="hidden" name="queue_code" value="{{ viewer.getCurrentQueueCode() }}"/>
        <button id="leave_queue" type="submit" class="btn btn-danger">Leave Queue</button>
      </form>
    {% else %}
      <p>You are currently being helped</p>
      <form
        method="post"
        id="finish_help"
        action="{{base_url}}/{{ viewer.getCurrentQueueCode() }}/finishHelp"
        onsubmit="return confirm('WARNING: Do not click this unless the mentor/TA forgot to do it. This button is only a backup so that you dont get stuck if a mentor forgets.');">
        <input type="hidden" name="csrf_token" value="{{ csrf_token }}"/>
        <input type="hidden" name="user_id" value="{{viewer.getUserId()}}"/>
        <input type="hidden" name="queue_code" value="{{ viewer.getCurrentQueueCode() }}"/>
        <button id="self_finish_help" type="submit" class="btn btn-danger">Finish Being Helped</button>
      </form>
    {% endif %}
    <br>
  {% endif %}<|MERGE_RESOLUTION|>--- conflicted
+++ resolved
@@ -33,11 +33,7 @@
         <input type="text" name="token" id="token_box" placeholder="Queue Access Code" style="margin:.5rem" autocomplete="on" required="required">
         <br>
         {% if viewer.isContactInfoEnabled() %}
-<<<<<<< HEAD
-          <label for="contact_info">Contact info:</label>
-=======
           <label for="contact_info">My Contact Information (follow instructor directions):</label>
->>>>>>> 91c7d3c8
           <input type="text" name="contact_info" id="contact_info" style="width: 500px" placeholder="Contact Information (follow instructor directions)" value="{{viewer.getContactInfo()}}" style="margin:.5rem" autocomplete="on" required="required">
           <br>
         {% endif %}
