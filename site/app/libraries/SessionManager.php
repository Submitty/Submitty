<?php

namespace app\libraries;

<<<<<<< HEAD
use app\entities\Session;
use app\repositories\SessionRepository;
=======
use DateInterval;
use DateTime;
>>>>>>> b863087a

/**
 * Class SessionManager
 *
 * Handles dealing with session information given a session id or
 * a user id. The session allows for a user to remain logged in
 * as well as contains their CSRF token that was generated when
 * they logged in.
 */
class SessionManager {
    const SESSION_EXPIRATION = "2 weeks";

    /**
     * @var Core
     */
    private $core;

    /**
     * @var Session|null
     */
    private $session = null;

    /**
     * SessionManager constructor.
     *
     * @param Core $core
     */
    public function __construct(Core $core) {
        $this->core = $core;
    }

    /**
     * Given a session id, grab the associated row from the database returning false if
     * no such row exists or returning true if the row does exist. If the row exists, additionally
     * update when it'll expire by 24 hours
     *
     * @return bool|string
     */
    public function getSession(string $session_id) {
<<<<<<< HEAD
        $em = $this->core->getSubmittyEntityManager();
        /** @var SessionRepository $repo */
        $repo =  $em->getRepository(Session::class);
        $repo->removeExpiredSessions();
        $this->session = $repo->findOneBy(['session_id' => $session_id]);
        if (empty($this->session)) {
            return false;
        }
        $this->session->updateSessionExpiration($this->core->getDateTimeNow());
        $em->flush();
        return $this->session->getUserId();
=======
        $this->session = $this->core->getQueries()->getSession($session_id);
        if (empty($this->session)) {
            return false;
        }

        // Only refresh the session once per day
        if ($this->shouldSessionBeUpdated()) {
            $this->core->getQueries()->updateSessionExpiration($session_id);
        }

        return $this->session['user_id'];
>>>>>>> b863087a
    }

    /**
     * Sessions should only be updated once per day to reduce load on the server.
     * Check whether a day has passed since we last updated this session
     */
    public function shouldSessionBeUpdated(): bool {
        $day_before_expiration = (new DateTime())->add(DateInterval::createFromDateString(self::SESSION_EXPIRATION))->sub(DateInterval::createFromDateString('1 day'));
        return new DateTime($this->session['session_expires']) < $day_before_expiration;
    }

    /**
     * Create a new session for the user
     */
    public function newSession(string $user_id, array $user_agent): string {
        if (empty($this->session)) {
            $this->session = new Session(
                Utils::generateRandomString(),
                $user_id,
                Utils::generateRandomString(),
                $this->core->getDateTimeNow()->add(\DateInterval::createFromDateString('2 weeks')),
                $this->core->getDateTimeNow(),
                $user_agent
            );
            $em = $this->core->getSubmittyEntityManager();
            $em->persist($this->session);
            $em->flush();
        }
        return $this->session->getSessionId();
    }

    /**
     * Get the session id of the currently loaded session otherwise return false
     *
     * @return string|bool
     */
    public function getCurrentSessionId() {
        if (isset($this->session)) {
            return $this->session->getSessionId();
        }
        return false;
    }

    /**
     * Deletes the session currently loaded within the SessionManager.
     * Returns true if there was an active session to be removed, else return false.
     *
     * @return bool
     */
    public function removeCurrentSession(): bool {
        if (isset($this->session)) {
            $em = $this->core->getSubmittyEntityManager();
            $session = $em->getReference(Session::class, $this->session->getSessionId());
            $em->remove($session);
            $em->flush();
            $this->session = null;
            return true;
        }
        return false;
    }

    /**
     * Gets the CSRF token that is loaded within the current session, if it exists,
     * otherwise return False
     *
     * @return bool|string
     */
    public function getCsrfToken() {
        if (isset($this->session)) {
            return $this->session->getCsrfToken();
        }
        return false;
    }
}<|MERGE_RESOLUTION|>--- conflicted
+++ resolved
@@ -2,13 +2,11 @@
 
 namespace app\libraries;
 
-<<<<<<< HEAD
 use app\entities\Session;
 use app\repositories\SessionRepository;
-=======
+use Doctrine\Common\Collections\Criteria;
 use DateInterval;
 use DateTime;
->>>>>>> b863087a
 
 /**
  * Class SessionManager
@@ -48,31 +46,26 @@
      * @return bool|string
      */
     public function getSession(string $session_id) {
-<<<<<<< HEAD
         $em = $this->core->getSubmittyEntityManager();
         /** @var SessionRepository $repo */
         $repo =  $em->getRepository(Session::class);
-        $repo->removeExpiredSessions();
-        $this->session = $repo->findOneBy(['session_id' => $session_id]);
-        if (empty($this->session)) {
-            return false;
-        }
-        $this->session->updateSessionExpiration($this->core->getDateTimeNow());
-        $em->flush();
-        return $this->session->getUserId();
-=======
-        $this->session = $this->core->getQueries()->getSession($session_id);
+        $expressionBuilder = Criteria::expr();
+        $this->session = $repo->matching(new Criteria($expressionBuilder->andX(
+                                $expressionBuilder->eq("session_id", $session_id),
+                                $expressionBuilder->gt("session_expires", $this->core->getDateTimeNow())
+                            ))
+                        )->first();
         if (empty($this->session)) {
             return false;
         }
 
         // Only refresh the session once per day
         if ($this->shouldSessionBeUpdated()) {
-            $this->core->getQueries()->updateSessionExpiration($session_id);
+            $this->session->updateSessionExpiration($this->core->getDateTimeNow());
+            $em->flush();
         }
 
-        return $this->session['user_id'];
->>>>>>> b863087a
+        return $this->session->getUserId();
     }
 
     /**
@@ -81,7 +74,7 @@
      */
     public function shouldSessionBeUpdated(): bool {
         $day_before_expiration = (new DateTime())->add(DateInterval::createFromDateString(self::SESSION_EXPIRATION))->sub(DateInterval::createFromDateString('1 day'));
-        return new DateTime($this->session['session_expires']) < $day_before_expiration;
+        return $this->session->getSessionExpires() < $day_before_expiration;
     }
 
     /**
@@ -93,7 +86,7 @@
                 Utils::generateRandomString(),
                 $user_id,
                 Utils::generateRandomString(),
-                $this->core->getDateTimeNow()->add(\DateInterval::createFromDateString('2 weeks')),
+                $this->core->getDateTimeNow()->add(\DateInterval::createFromDateString(SessionManager::SESSION_EXPIRATION)),
                 $this->core->getDateTimeNow(),
                 $user_agent
             );
