--- conflicted
+++ resolved
@@ -1339,14 +1339,7 @@
       return $return;
     }
     public function showRegradeDiscussion($gradeable){
-<<<<<<< HEAD
-         // if($this->core->getConfig()->isRegradeEnabled() == false){
-        //    return;
-        //  }
-          $return="";
-=======
           $return = "";
->>>>>>> de13ea38
           $thread_id = $this->core->getQueries()->getRegradeRequestID($gradeable->getId(), $gradeable->getUser()->getId());
           $threads = $this->core->getQueries()->getRegradeDiscussion($thread_id);
           $user = $this->core->getUser()->getId();
