--- conflicted
+++ resolved
@@ -106,8 +106,7 @@
                     </table>
                 </fieldset>
                 {% if not user_admin and poll.isOpen() %}
-<<<<<<< HEAD
-                    <button type="submit" class="btn btn-primary student-submit">Submit</button>
+                    <button type="submit" data-testid="submit-answer" class="btn btn-primary student-submit">Submit</button>
                     <script>
                         function initStudentSocketClient() {
                             window.socketClient = new WebSocketClient();
@@ -141,9 +140,6 @@
 
                         initStudentSocketClient();
                     </script>
-=======
-                    <button type="submit" data-testid="submit-answer" class="btn btn-primary student-submit">Submit</button>
->>>>>>> d68038cd
                 {% endif %}
             </form>
             {% if not user_admin and poll.isOpen() and poll.getAllowsCustomResponses() %}
@@ -238,21 +234,15 @@
                     color: [],
                 },
             }];
-<<<<<<< HEAD
+
             // Store the index of each x-coordinate (option) for constant time access during websocket updates
             const data_index = {};
             let index = 0;
             const [correctColor, defaultColor] =
-            [window.getComputedStyle(document.body).getPropertyValue('--standard-deep-dark-green'),
-                window.getComputedStyle(document.body).getPropertyValue('--standard-vibrant-dark-blue')];
-            {% for option in poll.getOptions() %}
-                data_index["{{ option.getResponse()|replace({"\n": " ", "\r": " ", "\t": " "}) }}"] = index++;
-=======
-            const [correctColor, defaultColor] =
             [window.getComputedStyle(document.body).getPropertyValue('--histogram-correct'),
                 window.getComputedStyle(document.body).getPropertyValue('--histogram-default')];
             {% for option in poll.getOptions() %}
->>>>>>> d68038cd
+                data_index["{{ option.getResponse()|replace({"\n": " ", "\r": " ", "\t": " "}) }}"] = index++;
                 data[0].x.push("{{ option.getResponse()|replace({"\n": " ", "\r": " ", "\t": " "}) }}");
                 data[0].y.push({{ response_counts[option.getId()] }});
                 data[0].marker.color.push(
@@ -279,7 +269,6 @@
                 }
                 Plotly.relayout(container, update);
             });
-<<<<<<< HEAD
 
             {% if user_admin and poll.isOpen() %}
             let graph_data = data;
@@ -313,8 +302,6 @@
 
             initInstructorSocketClient();
             {% endif %}
-=======
->>>>>>> d68038cd
         }
     {% endif %}
 </script>