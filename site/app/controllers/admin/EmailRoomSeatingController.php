<?php

declare(strict_types=1);

namespace app\controllers\admin;

use app\controllers\AbstractController;
use app\libraries\FileUtils;
use app\libraries\response\RedirectResponse;
use app\libraries\response\WebResponse;
use app\libraries\routers\AccessControl;
use app\models\Email;
use app\views\admin\EmailRoomSeatingView;
use Symfony\Component\Routing\Annotation\Route;

/**
 * Class EmailRoomSeatingController
 * @package app\controllers\admin
 * @AccessControl(role="INSTRUCTOR")
 */
class EmailRoomSeatingController extends AbstractController {
    const DEFAULT_EMAIL_SUBJECT = 'Seating Assignment for {$gradeable_id}';
    const DEFAULT_EMAIL_BODY = 'Hello,

Listed below is your seating assignment for the upcoming exam {$gradeable_id} on {$exam_date} at {$exam_time}.

Location: {$exam_building}
Exam Room: {$exam_room}
Zone: {$exam_zone}
Row: {$exam_row}
Seat: {$exam_seat}

Please email your instructor with any questions or concerns.';

    /**
<<<<<<< HEAD
     * @Route("/courses/{_semester}/{_course}/email_room_seating")
     * @return MultiResponse
=======
     * @Route("/{_semester}/{_course}/email_room_seating")
>>>>>>> 07e19be7
     */
    public function renderEmailTemplate(): WebResponse {
        return new WebResponse(
            EmailRoomSeatingView::class,
            'displayPage',
            EmailRoomSeatingController::DEFAULT_EMAIL_SUBJECT,
            EmailRoomSeatingController::DEFAULT_EMAIL_BODY
        );
    }

    /**
<<<<<<< HEAD
     * @Route("/courses/{_semester}/{_course}/email_room_seating/send", methods={"POST"})
     * @return MultiResponse
=======
     * @Route("/{_semester}/{_course}/email_room_seating/send", methods={"POST"})
>>>>>>> 07e19be7
     */
    public function emailSeatingAssignments(): RedirectResponse {
        $seating_assignment_subject = $_POST["room_seating_email_subject"];
        $seating_assignment_body = $_POST["room_seating_email_body"];

        $gradeable_id = $this->core->getConfig()->getRoomSeatingGradeableId();
        $seating_assignments_path = FileUtils::joinPaths($this->core->getConfig()->getCoursePath(), "reports", "seating", $gradeable_id);

        $class_list = $this->core->getQueries()->getEmailListWithIds();

        $seating_assignment_emails = [];
        foreach ($class_list as $user) {
            $user_id = $user['user_id'];

            $room_seating_file = FileUtils::joinPaths($seating_assignments_path, "$user_id.json");
            $room_seating_json = FileUtils::readJsonFile($room_seating_file);

            if ($room_seating_json === false) {
                continue;
            }

            $email_data = [
                "subject" => $this->replacePlaceholders($seating_assignment_subject, $room_seating_json),
                "body" => $this->replacePlaceholders($seating_assignment_body, $room_seating_json),
                "to_user_id" => $user_id
            ];

            $seating_assignment_emails[] = new Email($this->core, $email_data);
        }
        $this->core->getNotificationFactory()->sendEmails($seating_assignment_emails);
        $this->core->addSuccessMessage("Seating assignments have been sucessfully emailed!");
        return new RedirectResponse($this->core->buildCourseUrl());
    }

    private function replacePlaceholders(string $message, array $data): string {
        $replaces = [
            'gradeable' => 'gradeable_id',
            'date' => 'exam_date',
            'time' => 'exam_time',
            'building' => 'exam_building',
            'room' => 'exam_room',
            'zone' => 'exam_zone',
            'row' => 'exam_row',
            'seat' => 'exam_seat',
        ];

        foreach ($replaces as $key => $variable) {
            $message = str_replace('{$' . $variable . '}', $data[$key] ?? 'SEE INSTRUCTOR', $message);
        }

        $message = str_replace('{$course_name}', $this->core->getConfig()->getCourse(), $message);

        return $message;
    }
}<|MERGE_RESOLUTION|>--- conflicted
+++ resolved
@@ -33,12 +33,7 @@
 Please email your instructor with any questions or concerns.';
 
     /**
-<<<<<<< HEAD
      * @Route("/courses/{_semester}/{_course}/email_room_seating")
-     * @return MultiResponse
-=======
-     * @Route("/{_semester}/{_course}/email_room_seating")
->>>>>>> 07e19be7
      */
     public function renderEmailTemplate(): WebResponse {
         return new WebResponse(
@@ -50,12 +45,7 @@
     }
 
     /**
-<<<<<<< HEAD
      * @Route("/courses/{_semester}/{_course}/email_room_seating/send", methods={"POST"})
-     * @return MultiResponse
-=======
-     * @Route("/{_semester}/{_course}/email_room_seating/send", methods={"POST"})
->>>>>>> 07e19be7
      */
     public function emailSeatingAssignments(): RedirectResponse {
         $seating_assignment_subject = $_POST["room_seating_email_subject"];
