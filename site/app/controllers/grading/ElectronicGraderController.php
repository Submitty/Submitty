<?php

namespace app\controllers\grading;

use app\libraries\DiffViewer;
use app\models\gradeable\Component;
use app\models\gradeable\Gradeable;
use app\models\gradeable\GradedComponent;
use app\models\gradeable\Mark;
use app\models\gradeable\TaGradedGradeable;
use app\models\GradeableAutocheck;
use app\models\Team;
use app\models\User;
use app\libraries\FileUtils;
use app\controllers\GradingController;


class ElectronicGraderController extends GradingController {
    public function run() {
        switch ($_REQUEST['action']) {
            case 'details':
                $this->showDetails();
                break;
            case 'submit_team_form':
                $this->adminTeamSubmit();
                break;
            case 'export_teams':
                $this->exportTeams();
                break;
            case 'import_teams':
                $this->importTeams();
                break;    
            case 'grade':
                $this->showGrading();
                break;
            case 'save_graded_component':
                $this->ajaxSaveGradedComponent();
                break;
            case 'save_mark':
                $this->ajaxSaveMark();
                break;
            case 'save_mark_order':
                $this->ajaxSaveMarkOrder();
                break;
            case 'save_general_comment':
                $this->ajaxSaveOverallComment();
                break;
            case 'get_mark_data':
                $this->ajaxGetGradedComponent();
                break;
            case 'get_gradeable_comment':
                $this->ajaxGetOverallComment();
                break;
            case 'get_marked_users':
                $this->ajaxGetSubmittersThatGotMark();
                break;
            case 'add_one_new_mark':
                $this->ajaxAddNewMark();
                break;
            case 'delete_one_mark':
                $this->ajaxDeleteMark();
                break;
            case 'load_student_file':
                $this->ajaxGetStudentOutput();
                break;
            case 'verify_grader':
                $this->verifyGrader();
                break;
            case 'verify_all':
                $this->verifyGrader(true);
                break;
            case 'remove_empty':
                $this->ajaxRemoveEmpty();
                break;
            case 'pdf_annotation_fullpage':
                $this->showPDFAnnotationFullPage();
                break;
            case 'pdf_annotation_embedded':
                $this->showEmbeddedPDFAnnotation();
                break;
            case 'save_pdf_annotation':
                $this->savePDFAnnotation();
                break;
            default:
                $this->showStatus();
                break;
        }
    }

    /**
     * Checks that a given diff viewer option is valid using DiffViewer::isValidSpecialCharsOption
     * @param string $option
     * @return bool
     */
    private function validateDiffViewerOption(string $option) {
        if (!DiffViewer::isValidSpecialCharsOption($option)) {
            $this->core->getOutput()->renderJsonFail('Invalid diff viewer option parameter');
            return false;
        }
        return true;
    }

    /**
     * Checks that a given diff viewer type is valid using DiffViewer::isValidType
     * @param string $type
     * @return bool
     */
    private function validateDiffViewerType(string $type) {
        if (!DiffViewer::isValidType($type)) {
            $this->core->getOutput()->renderJsonFail('Invalid diff viewer type parameter');
            return false;
        }
        return true;
    }
    
    public function savePDFAnnotation(){
        //Save the annotation layer to a folder.
        $annotation_layer = $_POST['annotation_layer'];
        $annotation_info = $_POST['GENERAL_INFORMATION'];
        $grader_id = $this->core->getUser()->getId();
        $course_path = $this->core->getConfig()->getCoursePath();
        $active_version = $this->core->getQueries()->getGradeable($annotation_info['gradeable_id'], $annotation_info['user_id'])->getActiveVersion();
        $annotation_gradeable_path = FileUtils::joinPaths($course_path, 'annotations', $annotation_info['gradeable_id']);
        if(!FileUtils::createDir($annotation_gradeable_path) && !is_dir($annotation_gradeable_path)){
            $this->core->addErrorMessage("Creating annotation gradeable folder failed");
            return false;
        }
        $annotation_user_path = FileUtils::joinPaths($annotation_gradeable_path, $annotation_info['user_id']);
        if(!FileUtils::createDir($annotation_user_path) && !is_dir($annotation_user_path)){
            $this->core->addErrorMessage("Creating annotation user folder failed");
            return false;
        }
        $annotation_version_path = FileUtils::joinPaths($annotation_user_path, $active_version);
        if(!FileUtils::createDir($annotation_version_path) && !is_dir($annotation_version_path)){
            $this->core->addErrorMessage("Creating annotation version folder failed");
            return false;
        }
        $new_file_name = preg_replace('/\\.[^.\\s]{3,4}$/', '', $annotation_info['file_name']) . "_" .$grader_id .'.json';
        file_put_contents(FileUtils::joinPaths($annotation_version_path, $new_file_name), $annotation_layer);
        return true;
    }

    public function showEmbeddedPDFAnnotation(){
        //This is the embedded pdf annotator that we built.
        $gradeable_id = $_POST['gradeable_id'] ?? NULL;
        $user_id = $_POST['user_id'] ?? NULL;
        $filename = $_POST['filename'] ?? NULL;
        $active_version = $this->core->getQueries()->getGradeable($gradeable_id, $user_id)->getActiveVersion();
        $annotation_file_name = preg_replace('/\\.[^.\\s]{3,4}$/', '', $filename). '_' .$this->core->getUser()->getId().'.json';
        $annotation_path = FileUtils::joinPaths($this->core->getConfig()->getCoursePath(), 'annotations', $gradeable_id, $user_id, $active_version, $annotation_file_name);
        $annotation_jsons = [];
        if(is_file($annotation_path)) {
            $dir_iter = new \DirectoryIterator(dirname($annotation_path . '/'));
            foreach ($dir_iter as $fileinfo) {
                if (!$fileinfo->isDot()) {
                    $grader_id = preg_replace('/\\.[^.\\s]{3,4}$/', '', $fileinfo->getFilename());
                    $grader_id = explode('_', $grader_id)[1];
                    $annotation_jsons[$grader_id] = file_get_contents($fileinfo->getPathname());
                }
            }
        }
        $this->core->getOutput()->useFooter(false);
        $this->core->getOutput()->useHeader(false);
        //TODO: Add a new view
        return $this->core->getOutput()->renderTwigOutput('grading/electronic/PDFAnnotationEmbedded.twig', [
            'gradeable_id' => $gradeable_id,
            'grader_id' => $this->core->getUser()->getId(),
            'user_id' => $user_id,
            'filename' => $filename,
            'annotation_jsons' => json_encode($annotation_jsons, 128)
        ]);
    }

    public function showPDFAnnotationFullPage(){
        //This shows the pdf-annotate.js library's default pdf annotator. It might be useful in the future to have
        //a full-sized annotator, so keeping this in for now.
        $this->core->getOutput()->useFooter(false);
        $this->core->getOutput()->useHeader(false);
        $this->core->getOutput()->renderOutput(array('grading', 'PDFAnnotation'), 'showAnnotationPage');
    }

    /**
     * Route for getting whitespace information for the diff viewer
     */
    public function ajaxRemoveEmpty() {
        $gradeable_id = $_REQUEST['gradeable_id'] ?? '';
        $submitter_id = $_REQUEST['who_id'] ?? '';
        $index = $_REQUEST['index'] ?? '';
        $option = $_REQUEST['option'] ?? 'original';
        $version = $_REQUEST['version'] ?? '';
        $type = $_REQUEST['which'] ?? 'actual';
        $autocheck_cnt = $_REQUEST['autocheck_cnt'] ?? '0';

        //There are three options: original (Don't show empty space), escape (with escape codes), and unicode (with characters)
        if (!$this->validateDiffViewerOption($option)) {
            return;
        }

        // Type can be either 'actual' or 'expected'
        if (!$this->validateDiffViewerType($type)) {
            return;
        }

        // Get the gradeable
        $gradeable = $this->tryGetGradeable($gradeable_id);
        if ($gradeable === false) {
            return;
        }

        // Get the graded gradeable
        $graded_gradeable = $this->tryGetGradedGradeable($gradeable, $submitter_id);
        if ($graded_gradeable === false) {
            return;
        }

        // get the requested version
        $version_instance = $this->tryGetVersion($graded_gradeable->getAutoGradedGradeable(), $version);
        if ($version_instance === false) {
            return;
        }

        // Get the requested testcase
        $testcase = $this->tryGetTestcase($version_instance, $index);
        if ($testcase === false) {
            return;
        }

        // Get the requested autocheck
        $autocheck = $this->tryGetAutocheck($testcase, $autocheck_cnt);
        if ($autocheck === false) {
            return;
        }

        try {
            $results = $this->removeEmpty($autocheck, $option, $type);
            $this->core->getOutput()->renderJsonSuccess($results);
        } catch (\Exception $e) {
            $this->core->getOutput()->renderJsonError($e->getMessage());
        }
    }

    private function removeEmpty(GradeableAutocheck $autocheck, string $option, string $type) {
        $diff_viewer = $autocheck->getDiffViewer();

        //There are currently two views, the view of student's code and the expected view.
        if ($type === DiffViewer::ACTUAL) {
            $html = $diff_viewer->getDisplayActual($option);
        } else {
            $html = $diff_viewer->getDisplayExpected($option);
        }
        $white_spaces = $diff_viewer->getWhiteSpaces();
        return ['html' => $html, 'whitespaces' => $white_spaces];
    }

    private function verifyGrader($verifyAll = false){
        //check that I am able to verify.
        if ($verifyAll) {
            if (!$this->core->getAccess()->canI("grading.electronic.verify_all")) {
                $this->core->addErrorMessage("You do not have the proper privileges to verify this grade.");
                return;
            }
        } else {
            if (!$this->core->getAccess()->canI("grading.electronic.verify_grader")) {
                $this->core->addErrorMessage("You do not have the proper privileges to verify this grade.");
                return;
            }
        }

        $gradeable_id = $_POST['gradeable_id'];
        $component_id = $_POST['component_id'];
        $user_id = $this->core->getQueries()->getUserFromAnon($_POST['anon_id'])[$_POST['anon_id']];
        $gradeable = $this->core->getQueries()->getGradeable($gradeable_id, $user_id);
        //stores whether or not we verified at least one gradeable. Should never be false at the end of an execution.
        $verified = false;
        //Search across all components for components to verify
        foreach ($gradeable->getComponents() as $component) {
            //If this component hasn't been graded, we can't verify it.
            if(!$component->getGrader()) {
                continue;
            }
            //If we are either verifying all components or this is the component we were asked to verify,
            //verify the component.
            if($verifyAll || $component->getId() == $component_id){
                //Only verify the component if we weren't already the grader.
                if($component->getGrader()->getId() !== $this->core->getUser()->getId()){
                    $component->setGrader($this->core->getUser());
                    $component->saveGradeableComponentData($gradeable->getGdId());
                    $verified = true;
                }
                //If we aren't verifying all, we have verified the only component we need to.
                if(!$verifyAll && $component->getId() == $component_id) {
                    break;
                }
            }
        }

        if($verified){
            return;
        }else{
            $this->core->addErrorMessage("Gradeable component does not exist or was previously verified by you.");
        }
    }
    /**
     * Shows statistics for the grading status of a given electronic submission. This is shown to all full access
     * graders. Limited access graders will only see statistics for the sections they are assigned to.
     * TODO: refactor for new model
     */
    public function showStatus() {
        $gradeable_id = $_REQUEST['gradeable_id'];
        $gradeable = $this->core->getQueries()->getGradeable($gradeable_id);

        if (!$this->core->getAccess()->canI("grading.electronic.status", ["gradeable" => $gradeable])) {
            $this->core->addErrorMessage("You do not have permission to grade {$gradeable->getName()}");
            $this->core->redirect($this->core->getConfig()->getSiteUrl());
        }

        $gradeableUrl = $this->core->buildUrl(array('component' => 'grading', 'page' => 'electronic', 'gradeable_id' => $gradeable_id));
        $this->core->getOutput()->addBreadcrumb("{$gradeable->getName()} Grading", $gradeableUrl);
        $peer = false;
        if ($gradeable->getPeerGrading() && ($this->core->getUser()->getGroup() == User::GROUP_STUDENT)) {
            $peer = true;
        }

        /*
         * we need number of students per section
         */

        $no_team_users = array();
        $graded_components = array();
        $graders = array();
        $average_scores = array();
        $sections = array();
        $total_users = array();
        $component_averages = array();
        $autograded_average = null;
        $overall_average = null;
        $num_submitted = array();
        $num_unsubmitted = 0 ;
        $total_indvidual_students = 0;
        $viewed_grade = 0;
        $regrade_requests = $this->core->getQueries()->getNumberRegradeRequests($gradeable_id);
        if ($peer) {
            $peer_grade_set = $gradeable->getPeerGradeSet();
            $total_users = $this->core->getQueries()->getTotalUserCountByGradingSections($sections, 'registration_section');
            $num_components = $gradeable->getNumPeerComponents();
            $graded_components = $this->core->getQueries()->getGradedPeerComponentsByRegistrationSection($gradeable_id, $sections);
            $my_grading = $this->core->getQueries()->getNumGradedPeerComponents($gradeable->getId(), $this->core->getUser()->getId());
            $component_averages = array();
            $autograded_average = null;
            $overall_average = null;
            $section_key='registration_section';
        }
        else if ($gradeable->isGradeByRegistration()) {
            if(!$this->core->getAccess()->canI("grading.electronic.status.full")) {
                $sections = $this->core->getUser()->getGradingRegistrationSections();
            }
            else {
                $sections = $this->core->getQueries()->getRegistrationSections();
                foreach ($sections as $i => $section) {
                    $sections[$i] = $section['sections_registration_id'];
                }
            }
            $section_key='registration_section';
            if (count($sections) > 0) {
                $graders = $this->core->getQueries()->getGradersForRegistrationSections($sections);
            }
            $num_components = $gradeable->getNumTAComponents();
        }
        //grading by rotating section
        else {
            if(!$this->core->getAccess()->canI("grading.electronic.status.full")) {
                $sections = $this->core->getQueries()->getRotatingSectionsForGradeableAndUser($gradeable_id, $this->core->getUser()->getId());
            }
            else {
                $sections = $this->core->getQueries()->getRotatingSections();
                foreach ($sections as $i => $section) {
                    $sections[$i] = $section['sections_rotating_id'];
                }
            }
            $section_key='rotating_section';
            if (count($sections) > 0) {
                $graders = $this->core->getQueries()->getGradersForRotatingSections($gradeable_id, $sections);
            }
        }
        //Check if this is a team project or a single-user project
        if($gradeable->isTeamAssignment()){
            $num_submitted = $this->core->getQueries()->getSubmittedTeamCountByGradingSections($gradeable_id, $sections, 'registration_section');
        }
        else{
            $num_submitted = $this->core->getQueries()->getTotalSubmittedUserCountByGradingSections($gradeable_id, $sections, $section_key);
        }
        if (count($sections) > 0) {
            if ($gradeable->isTeamAssignment()) {
                $total_users = $this->core->getQueries()->getTotalTeamCountByGradingSections($gradeable_id, $sections, $section_key);
                $no_team_users = $this->core->getQueries()->getUsersWithoutTeamByGradingSections($gradeable_id, $sections, $section_key);
                $team_users = $this->core->getQueries()->getUsersWithTeamByGradingSections($gradeable_id, $sections, $section_key);
            }
            else {
                $total_users = $this->core->getQueries()->getTotalUserCountByGradingSections($sections, $section_key);
                $no_team_users = array();
                $team_users = array();
            }
            $graded_components = $this->core->getQueries()->getGradedComponentsCountByGradingSections($gradeable_id, $sections, $section_key, $gradeable->isTeamAssignment());
            $component_averages = $this->core->getQueries()->getAverageComponentScores($gradeable_id, $section_key, $gradeable->isTeamAssignment());
            $autograded_average = $this->core->getQueries()->getAverageAutogradedScores($gradeable_id, $section_key, $gradeable->isTeamAssignment());
            $overall_average = $this->core->getQueries()->getAverageForGradeable($gradeable_id, $section_key, $gradeable->isTeamAssignment());
            $num_components = $gradeable->getNumTAComponents();
            $viewed_grade = $this->core->getQueries()->getNumUsersWhoViewedGrade($gradeable_id);
        }
        $sections = array();
        //Either # of teams or # of students (for non-team assignments). Either case
        // this is the max # of submitted copies for this gradeable.
        $total_submissions = 0;
        if (count($total_users) > 0) {
            foreach ($total_users as $key => $value) {
                if ($key == 'NULL') continue;
                $total_submissions += $value;
            }
            if ($peer) {
                $sections['stu_grad'] = array(
                    'total_components' => $num_components * $peer_grade_set,
                    'graded_components' => $my_grading,
                    'graders' => array()
                );
                $sections['all'] = array(
                    'total_components' => 0,
                    'graded_components' => 0,
                    'graders' => array()
                );
                foreach($total_users as $key => $value) {
                    if($key == 'NULL') continue;
                    $sections['all']['total_components'] += $value *$num_components*$peer_grade_set;
                    $sections['all']['graded_components'] += isset($graded_components[$key]) ? $graded_components[$key] : 0;
                }
                $sections['all']['total_components'] -= $peer_grade_set*$num_components;
                $sections['all']['graded_components'] -= $my_grading;
            }
            else {
                foreach ($total_users as $key => $value) {                           
                    if(array_key_exists($key, $num_submitted)){
                        $sections[$key] = array(
                            'total_components' => $num_submitted[$key] * $num_components,
                            'graded_components' => 0,
                            'graders' => array()
                        );
                    } else{
                        $sections[$key] = array(
                            'total_components' => 0,
                            'graded_components' => 0,
                            'graders' => array()
                        );
                    }
                    if ($gradeable->isTeamAssignment()) {
                        $sections[$key]['no_team'] = $no_team_users[$key];
                        $sections[$key]['team'] = $team_users[$key];
                    }
                    if (isset($graded_components[$key])) {
                        // Clamp to total components if unsubmitted assigment is graded for whatever reason
                        $sections[$key]['graded_components'] = min(intval($graded_components[$key]), $sections[$key]['total_components']);
                    }
                    if (isset($graders[$key])) {
                        $sections[$key]['graders'] = $graders[$key];

                        if ($key !== "NULL") {
                            $valid_graders = array();
                            foreach ($graders[$key] as $valid_grader) {
                                /* @var User $valid_grader */
                                if ($this->core->getAccess()->canUser($valid_grader, "grading.electronic.grade", ["gradeable" => $gradeable])) {
                                    $valid_graders[] = $valid_grader->getDisplayedFirstName();
                                }
                            }
                            $sections[$key]["valid_graders"] = $valid_graders;
                        }
                    }
                }
            }
        }
        $registered_but_not_rotating = count($this->core->getQueries()->getRegisteredUsersWithNoRotatingSection());
        $rotating_but_not_registered = count($this->core->getQueries()->getUnregisteredStudentsWithRotatingSection());

        $show_warnings = $this->core->getAccess()->canI("grading.electronic.status.warnings");

        $this->core->getOutput()->renderOutput(array('grading', 'ElectronicGrader'), 'statusPage', $gradeable, $sections, $component_averages, $autograded_average, $overall_average, $total_submissions, $registered_but_not_rotating, $rotating_but_not_registered, $viewed_grade, $section_key, $regrade_requests, $show_warnings);
    }
    public function showDetails() {
        $gradeable_id = $_REQUEST['gradeable_id'];
        $gradeable = $this->core->getQueries()->getGradeable($gradeable_id);

        $gradeableUrl = $this->core->buildUrl(array('component' => 'grading', 'page' => 'electronic', 'gradeable_id' => $gradeable_id));
        $this->core->getOutput()->addBreadcrumb("{$gradeable->getName()} Grading", $gradeableUrl);

        $this->core->getOutput()->addBreadcrumb('Student Index');

        if ($gradeable === null) {
            $this->core->getOutput()->renderOutput('Error', 'noGradeable', $gradeable_id);
            return;
        }
        $peer = ($gradeable->getPeerGrading() && $this->core->getUser()->getGroup() == User::GROUP_STUDENT);
        if (!$this->core->getAccess()->canI("grading.electronic.details", ["gradeable" => $gradeable])) {
            $this->core->addErrorMessage("You do not have permission to grade {$gradeable->getName()}");
            $this->core->redirect($this->core->getConfig()->getSiteUrl());
        }

        //Checks to see if the Grader has access to all users in the course,
        //Will only show the sections that they are graders for if not TA or Instructor
        $can_show_all = $this->core->getAccess()->canI("grading.electronic.details.show_all");
        $show_all = isset($_GET['view']) && $_GET['view'] === "all" && $can_show_all;

        $students = array();
        //If we are peer grading, load in all students to be graded by this peer.
        if ($peer) {
            $student_ids = $this->core->getQueries()->getPeerAssignment($gradeable->getId(), $this->core->getUser()->getId());
            $graders = array();
            $section_key = "registration_section";
        }
        else if ($gradeable->isGradeByRegistration()) {
            $section_key = "registration_section";
            $sections = $this->core->getUser()->getGradingRegistrationSections();
            if (!$show_all) {
                $students = $this->core->getQueries()->getUsersByRegistrationSections($sections);
            }
            $graders = $this->core->getQueries()->getGradersForRegistrationSections($sections);
        }
        else {
            $section_key = "rotating_section";
            $sections = $this->core->getQueries()->getRotatingSectionsForGradeableAndUser($gradeable_id,
                $this->core->getUser()->getId());
            if (!$show_all) {
                $students = $this->core->getQueries()->getUsersByRotatingSections($sections);
            }
            $graders = $this->core->getQueries()->getGradersForRotatingSections($gradeable->getId(), $sections);
        }
        if ($show_all) {
            $students = $this->core->getQueries()->getAllUsers($section_key);
        }
        if(!$peer) {
            $student_ids = array_map(function(User $student) { return $student->getId(); }, $students);
        }

        $show_empty_teams = $this->core->getAccess()->canI("grading.electronic.details.show_empty_teams");
        $empty_teams = array();
        if ($gradeable->isTeamAssignment()) {
            // Only give getGradeables one User ID per team
            $all_teams = $this->core->getQueries()->getTeamsByGradeableId($gradeable_id);
            foreach($all_teams as $team) {
                $student_ids = array_diff($student_ids, $team->getMembers());
                $team_section = $gradeable->isGradeByRegistration() ? $team->getRegistrationSection() : $team->getRotatingSection();
                if ($team->getSize() > 0 && (in_array($team_section, $sections) || $show_all)) {
                    $student_ids[] = $team->getLeaderId();
                }
                if ($team->getSize() === 0 && $show_empty_teams) {
                    $empty_teams[] = $team;
                }
            }
        }

        $rows = $this->core->getQueries()->getGradeables($gradeable_id, $student_ids, $section_key);
        if ($gradeable->isTeamAssignment()) {
            // Rearrange gradeables arrray into form (sec 1 teams, sec 1 individuals, sec 2 teams, sec 2 individuals, etc...)
            $sections = array();
            $individual_rows = array();
            $team_rows = array();
            foreach($rows as $row) {
                if ($gradeable->isGradeByRegistration()) {
                    $section = $row->getTeam() === null ? strval($row->getUser()->getRegistrationSection()) : strval($row->getTeam()->getRegistrationSection());
                }
                else {
                    $section = $row->getTeam() === null ? strval($row->getUser()->getRotatingSection()) : strval($row->getTeam()->getRotatingSection());
                }

                if ($section != null && !in_array($section, $sections)) {
                    $sections[] = $section;
                }

                if ($row->getTeam() === null) {
                    if (!isset($individual_rows[$section])) {
                        $individual_rows[$section] = array();
                    }
                    $individual_rows[$section][] = $row;
                }
                else {
                    if (!isset($team_rows[$section])) {
                        $team_rows[$section] = array();
                    }
                    $team_rows[$section][] = $row;
                }
            }

            asort($sections);
            $rows = array();
            foreach($sections as $section) {
                if (isset($team_rows[$section])) {
                    $rows = array_merge($rows, $team_rows[$section]);
                }
                if (isset($individual_rows[$section])) {
                    $rows = array_merge($rows, $individual_rows[$section]);
                }
            }
            // Put null section at end of array
            if (isset($team_rows[""])) {
                $rows = array_merge($rows, $team_rows[""]);
            }
            if (isset($individual_rows[""])) {
                $rows = array_merge($rows, $individual_rows[""]);
            }
        }

        if ($peer) {
            $grading_count = $gradeable->getPeerGradeSet();
        } else if ($gradeable->isGradeByRegistration()) {
            $grading_count = count($this->core->getUser()->getGradingRegistrationSections());
        } else {
            $grading_count = count($this->core->getQueries()->getRotatingSectionsForGradeableAndUser($gradeable->getId(), $this->core->getUser()->getId()));
        }

        $show_all_sections_button = $can_show_all;
        $show_edit_teams = $this->core->getAccess()->canI("grading.electronic.show_edit_teams") && $gradeable->isTeamAssignment();
        $show_import_teams_button = $show_edit_teams && (count($all_teams) > count($empty_teams));
        $show_export_teams_button = $show_edit_teams && (count($all_teams) == count($empty_teams));

        $this->core->getOutput()->renderOutput(array('grading', 'ElectronicGrader'), 'detailsPage', $gradeable, $rows, $graders, $empty_teams, $show_all_sections_button, $show_import_teams_button, $show_export_teams_button, $show_edit_teams);

        if ($show_edit_teams) {
            $all_reg_sections = $this->core->getQueries()->getRegistrationSections();
            $key = 'sections_registration_id';
            foreach ($all_reg_sections as $i => $section) {
                $all_reg_sections[$i] = $section[$key];
            }

            $all_rot_sections = $this->core->getQueries()->getRotatingSections();
            $key = 'sections_rotating_id';
            
            foreach ($all_rot_sections as $i => $section) {
                $all_rot_sections[$i] = $section[$key];
            }
            $this->core->getOutput()->renderOutput(array('grading', 'ElectronicGrader'), 'adminTeamForm', $gradeable, $all_reg_sections, $all_rot_sections);
            $this->core->getOutput()->renderOutput(array('grading', 'ElectronicGrader'), 'importTeamForm', $gradeable);
        }
    }

    /**
     * Imports teams from a csv file upload
     */
    public function importTeams() {
        $gradeable_id = $_REQUEST['gradeable_id'] ?? '';

        $gradeable = $this->tryGetGradeable($gradeable_id, false);
        if ($gradeable === false) {
            $this->core->addErrorMessage("Failed to load gradeable: {$gradeable_id}");
            $this->core->redirect($this->core->buildUrl());
        }

        $return_url = $this->core->buildUrl(array('component' => 'grading', 'page' => 'electronic', 'action' => 'details', 'gradeable_id' => $gradeable_id));

        if (!$this->core->getAccess()->canI("grading.electronic.import_teams", ["gradeable" => $gradeable])) {
            $this->core->addErrorMessage("You do not have permission to do that.");
            $this->core->redirect($this->core->getConfig()->getSiteUrl());
        }

        if (!$gradeable->isTeamAssignment()) {
            $this->core->addErrorMessage("{$gradeable->getTitle()} is not a team assignment");
            $this->core->redirect($return_url);
        }

        if ($_FILES['upload_team']['name'] == "") {
            $this->core->addErrorMessage("No input file specified");
            $this->core->redirect($return_url);
        }

        $csv_file = $_FILES['upload_team']['tmp_name'];
        register_shutdown_function(
            function () use ($csv_file) {
                unlink($csv_file);
            }
        );
        ini_set("auto_detect_line_endings", true);

        $contents = file($csv_file, FILE_IGNORE_NEW_LINES | FILE_SKIP_EMPTY_LINES);
        if ($contents === false) {
            $this->core->addErrorMessage("File was not properly uploaded. Contact your sysadmin.");
            $this->core->redirect($return_url);
        }

        $row_num = 1;
        $error_message = "";
        $new_teams_members = array();
        foreach ($contents as $content) {
            $vals = str_getcsv($content);
            $vals = array_map('trim', $vals);
            if (count($vals) != 6) {
                $error_message .= "ERROR on row {$row_num}, csv row do not follow specified format<br>";
                continue;
            }
            if ($row_num == 1) {
                $row_num += 1;
                continue;
            }
            $team_id = $vals[3];
            $user_id = $vals[2];

            if ($this->core->getQueries()->getUserById($user_id) === null) {
                $error_message .= "ERROR on row {$row_num}, user_id doesn't exists<br>";
                continue;
            }
            if (!array_key_exists($team_id, $new_teams_members)) {
                $new_teams_members[$team_id] = array();
            }
            array_push($new_teams_members[$team_id], $user_id);
        }

        if ($error_message != "") {
            $this->core->addErrorMessage($error_message);
            $this->core->redirect($return_url);
        }

        $gradeable_path = FileUtils::joinPaths($this->core->getConfig()->getCoursePath(), "submissions", $gradeable_id);
        if (!FileUtils::createDir($gradeable_path)) {
            $this->core->addErrorMessage("Failed to make folder for this assignment");
            $this->core->redirect($return_url);
        }

        foreach ($new_teams_members as $team_id => $members) {
            $leader_id = $members[0];

            $leader = $this->core->getQueries()->getUserById($leader_id);
            $members = $this->core->getQueries()->getUsersById(array_slice($members, 1));
            try {
                $gradeable->createTeam($leader, $members);
            } catch (\Exception $e) {
                $this->core->addErrorMessage("Failed to create team ($leader_id): {$e->getMessage()}");
            }
        }

        $this->core->addSuccessMessage("All Teams are imported to the gradeable");
        $this->core->redirect($return_url);
    }

    /**
     * Exports team into a csv file and displays it to the user
     */
    public function exportTeams() {
        $gradeable_id = $_REQUEST['gradeable_id'] ?? '';

        $gradeable = $this->tryGetGradeable($gradeable_id, false);
        if ($gradeable === false) {
            $this->core->addErrorMessage("Failed to load gradeable: {$gradeable_id}");
            $this->core->redirect($this->core->buildUrl());
        }

        if (!$this->core->getAccess()->canI("grading.electronic.export_teams", ["gradeable" => $gradeable])) {
            $this->core->addErrorMessage("You do not have permission to do that.");
            $this->core->redirect($this->core->getConfig()->getSiteUrl());
        }

        $all_teams = $gradeable->getTeams();
        $nl = "\n";
        $csvdata = "First Name,Last Name,User ID,Team ID,Team Registration Section,Team Rotating Section" . $nl;
        foreach ($all_teams as $team) {
            if ($team->getSize() != 0) {
                foreach ($team->getMemberUsers() as $user) {
                    $csvdata .= implode(',', [
                        $user->getDisplayedFirstName(),
                        $user->getLastName(),
                        $user->getId(),
                        $team->getId(),
                        $team->getRegistrationSection(),
                        $team->getRotatingSection()
                    ]);
                    $csvdata .= $nl;
                }
            }
        }
        $filename = $this->core->getConfig()->getCourse() . "_" . $gradeable_id . "_teams.csv";
        $this->core->getOutput()->renderFile($csvdata, $filename);
    }

    /**
     * Handle requests to create individual teams via the AdminTeamForm
     */
    public function adminTeamSubmit() {
        if (!$this->core->getAccess()->canI("grading.electronic.submit_team_form")) {
            $this->core->addErrorMessage("You do not have permission to do that.");
            $this->core->redirect($this->core->getConfig()->getSiteUrl());
        }

        $gradeable_id = $_REQUEST['gradeable_id'] ?? '';
        $view = $_REQUEST['view'] ?? '';
        $new_team = ($_POST['new_team'] ?? '') === 'true' ? true : false;
        $leader_id = $_POST['new_team_user_id'] ?? '';
        $team_id = $_POST['edit_team_team_id'] ?? '';

        $gradeable = $this->tryGetGradeable($gradeable_id, false);
        if ($gradeable === false) {
            $this->core->addErrorMessage("Failed to load gradeable: {$gradeable_id}");
            $this->core->redirect($this->core->buildUrl());
        }

        $return_url = $this->core->buildUrl(array('component' => 'grading', 'page' => 'electronic', 'action' => 'details', 'gradeable_id' => $gradeable_id));
        if ($view !== '') $return_url .= "&view={$view}";

        if (!$gradeable->isTeamAssignment()) {
            $this->core->addErrorMessage("{$gradeable->getTitle()} is not a team assignment");
            $this->core->redirect($return_url);
        }

        $num_users = intval($_POST['num_users']);
        $user_ids = array();
        for ($i = 0; $i < $num_users; $i++) {
            $id = trim(htmlentities($_POST["user_id_{$i}"]));
            if (in_array($id, $user_ids)) {
                $this->core->addErrorMessage("ERROR: {$id} is already on this team");
                $this->core->redirect($return_url);
            }
            // filter empty strings
            if ($id !== "") {
                $user_ids[] = $id;
            }
        }

        // Load the user instances from the database
        $users = $this->core->getQueries()->getUsersById($user_ids);
        $invalid_members = array_diff($user_ids, array_keys($users));
        if (count($invalid_members) > 0) {
            $members_message = implode(', ', $invalid_members);
            $this->core->addErrorMessage("ERROR: {$members_message} are not valid User IDs");
            $this->core->redirect($return_url);
        }

        if ($new_team) {
            $leader = $this->core->getQueries()->getUserById($leader_id);
            try {
                $gradeable->createTeam($leader, $users);
            } catch (\Exception $e) {
                $this->core->addErrorMessage("ERROR: {$e->getMessage()}");
                $this->core->redirect($return_url);
            }
        } else {
            $team = $this->core->getQueries()->getTeamById($team_id);
            if ($team === null) {
                $this->core->addErrorMessage("ERROR: {$team_id} is not a valid Team ID");
                $this->core->redirect($return_url);
            }
            $team_members = $team->getMembers();
            $add_user_ids = array();
            foreach ($user_ids as $id) {
                if (!in_array($id, $team_members)) {
                    if ($this->core->getQueries()->getTeamByGradeableAndUser($gradeable_id, $id) !== null) {
                        $this->core->addErrorMessage("ERROR: {$id} is already on a team");
                        $this->core->redirect($return_url);
                    }
                    $add_user_ids[] = $id;
                }
            }
            $remove_user_ids = array();
            foreach ($team_members as $id) {
                if (!in_array($id, $user_ids)) {
                    $remove_user_ids[] = $id;
                }
            }

            $reg_section = $_POST['reg_section'] === "NULL" ? null : $_POST['reg_section'];
            $rot_section = $_POST['rot_section'] === "NULL" ? null : intval($_POST['rot_section']);
            $this->core->getQueries()->updateTeamRegistrationSection($team_id, $reg_section);
            $this->core->getQueries()->updateTeamRotatingSection($team_id, $rot_section);
            foreach ($add_user_ids as $id) {
                $this->core->getQueries()->declineAllTeamInvitations($gradeable_id, $id);
                $this->core->getQueries()->acceptTeamInvitation($team_id, $id);
            }
            foreach ($remove_user_ids as $id) {
                $this->core->getQueries()->leaveTeam($team_id, $id);
            }
            $this->core->addSuccessMessage("Updated Team {$team_id}");

            $current_time = (new \DateTime('now', $this->core->getConfig()->getTimezone()))->format("Y-m-d H:i:sO") . " " . $this->core->getConfig()->getTimezone()->getName();
            $settings_file = FileUtils::joinPaths($this->core->getConfig()->getCoursePath(), "submissions", $gradeable_id, $team_id, "user_assignment_settings.json");
            $json = FileUtils::readJsonFile($settings_file);
            if ($json === false) {
                $this->core->addErrorMessage("Failed to open settings file");
                $this->core->redirect($return_url);
            }
            foreach ($add_user_ids as $id) {
                $json["team_history"][] = array("action" => "admin_add_user", "time" => $current_time,
                    "admin_user" => $this->core->getUser()->getId(), "added_user" => $id);
            }
            foreach ($remove_user_ids as $id) {
                $json["team_history"][] = array("action" => "admin_remove_user", "time" => $current_time,
                    "admin_user" => $this->core->getUser()->getId(), "removed_user" => $id);
            }
            if (!@file_put_contents($settings_file, FileUtils::encodeJson($json))) {
                $this->core->addErrorMessage("Failed to write to team history to settings file");
            }
        }

        $this->core->addSuccessMessage("Created New Team {$team_id}");
        $this->core->redirect($return_url);
    }

    /**
     * Display the electronic grading page
     * TODO: refactor for new model
     */
    public function showGrading() {
        $gradeable_id = $_REQUEST['gradeable_id'];
        $gradeable = $this->core->getQueries()->getGradeable($gradeable_id);
        $peer = false;
        if($gradeable->getPeerGrading() && $this->core->getUser()->getGroup() == User::GROUP_STUDENT) {
            $peer = true;
        }

        $gradeableUrl = $this->core->buildUrl(array('component' => 'grading', 'page' => 'electronic', 'gradeable_id' => $gradeable_id));
        $this->core->getOutput()->addBreadcrumb("{$gradeable->getName()} Grading", $gradeableUrl);
        $indexUrl = $this->core->buildUrl(array('component' => 'grading', 'page' => 'electronic', 'action' => 'details', 'gradeable_id' => $gradeable_id));
        $this->core->getOutput()->addBreadcrumb('Student Index', $indexUrl);

        $graded = 0;
        $total = 0;
        $team = $gradeable->isTeamAssignment();
        if($peer) {
            $section_key = 'registration_section';
            $user_ids_to_grade = $this->core->getQueries()->getPeerAssignment($gradeable->getId(), $this->core->getUser()->getId());
            $total = $gradeable->getPeerGradeSet();
            $graded = $this->core->getQueries()->getNumGradedPeerComponents($gradeable->getId(), $this->core->getUser()->getId()) / $gradeable->getNumPeerComponents();
        }
        else if ($gradeable->isGradeByRegistration()) {
            $section_key = "registration_section";
            $sections = $this->core->getUser()->getGradingRegistrationSections();
            if ($this->core->getAccess()->canI("grading.electronic.grade.if_no_sections_exist") && $sections == null) {
                $sections = $this->core->getQueries()->getRegistrationSections();
                for ($i = 0; $i < count($sections); $i++) {
                    $sections[$i] = $sections[$i]['sections_registration_id'];
                }
            }
            if ($team) {
                $teams_to_grade = $this->core->getQueries()->getTeamsByGradeableId($gradeable_id);
                //order teams first by registration section, then by leader id.
                usort($teams_to_grade, function(Team $a, Team $b) {
                    if($a->getRegistrationSection() == $b->getRegistrationSection())
                        return $a->getLeaderId() < $b->getLeaderId() ? -1 : 1;
                    return $a->getRegistrationSection() < $b->getRegistrationSection() ? -1 : 1;
                });

            }
            else {
                $users_to_grade = $this->core->getQueries()->getUsersByRegistrationSections($sections,$orderBy="registration_section,user_id;");
            }
            if($team){
                $graded = array_sum($this->core->getQueries()->getGradedComponentsCountByGradingSections($gradeable_id, $sections, 'registration_section',$team));
                $total = array_sum($this->core->getQueries()->getTotalTeamCountByGradingSections($gradeable_id, $sections, 'registration_section'));
                $total_submitted=array_sum($this->core->getQueries()->getSubmittedTeamCountByGradingSections($gradeable_id, $sections, 'registration_section'));
            }
            else {
                $graded = array_sum($this->core->getQueries()->getGradedComponentsCountByGradingSections($gradeable_id, $sections, 'registration_section', $team));
                $total = array_sum($this->core->getQueries()->getTotalUserCountByGradingSections($sections, 'registration_section'));
                $total_submitted=array_sum($this->core->getQueries()->getTotalSubmittedUserCountByGradingSections($gradeable_id, $sections, 'registration_section'));
            }
        }
        else {
            $section_key = "rotating_section";
            $sections = $this->core->getQueries()->getRotatingSectionsForGradeableAndUser($gradeable_id, $this->core->getUser()->getId());
            if ($this->core->getAccess()->canI("grading.electronic.grade.if_no_sections_exist") && $sections == null) {
                $sections = $this->core->getQueries()->getRotatingSections();
                for ($i = 0; $i < count($sections); $i++) {
                    $sections[$i] = $sections[$i]['sections_rotating_id'];
                }
            }
            if ($team) {
                $teams_to_grade = $this->core->getQueries()->getTeamsByGradeableId($gradeable_id);
                //order teams first by rotating section, then by leader id.
                usort($teams_to_grade, function($a, $b) {
                    if($a->getRotatingSection() == $b->getRotatingSection())
                        return $a->getMembers()[0] < $b->getMembers()[0] ? -1 : 1;
                    return $a->getRotatingSection() < $b->getRotatingSection() ? -1 : 1;
                });
                //$total = array_sum($this->core->getQueries()->getTotalTeamCountByGradingSections($gradeable_id, $sections, 'rotating_section'));
                $total = array_sum($this->core->getQueries()->getTotalTeamCountByGradingSections($gradeable_id, $sections, 'rotating_section'));
                $total_submitted=array_sum($this->core->getQueries()->getSubmittedTeamCountByGradingSections($gradeable_id, $sections, 'rotating_section'));
            }
            else {
                $users_to_grade = $this->core->getQueries()->getUsersByRotatingSections($sections,$orderBy="rotating_section,user_id;");
                $total = array_sum($this->core->getQueries()->getTotalUserCountByGradingSections($sections, 'rotating_section'));
                $total_submitted=array_sum($this->core->getQueries()->getTotalSubmittedUserCountByGradingSections($gradeable->getId(), $sections, 'rotating_section'));
            }
            $graded = array_sum($this->core->getQueries()->getGradedComponentsCountByGradingSections($gradeable_id, $sections, 'rotating_section', $team));
        }
        //multiplies users and the number of components a gradeable has together
        if($team) {
            $total_submitted = $total_submitted * count($gradeable->getComponents());
        }
        else {
            $total_submitted = $total_submitted * count($gradeable->getComponents());
        }
        if($total_submitted == 0) {
            $progress = 100;
        }
        else {
            $progress = round(($graded / $total_submitted) * 100, 1);
        }
        if(!$peer && !$team) {
            $user_ids_to_grade = array_map(function(User $user) { return $user->getId(); }, $users_to_grade);
        }
        if(!$peer && $team) {
            /* @var Team[] $teams_assoc */
            $teams_assoc = [];

            foreach ($teams_to_grade as $team_id) {
                $teams_assoc[$team_id->getId()] = $team_id;
                $user_ids_to_grade[] = $team_id->getId();
            }
        }
        
        //$gradeables_to_grade = $this->core->getQueries()->getGradeables($gradeable_id, $user_ids_to_grade, $section_key);

        $who_id = isset($_REQUEST['who_id']) ? $_REQUEST['who_id'] : "";
        //$who_id = isset($who_id[$_REQUEST['who_id']]) ? $who_id[$_REQUEST['who_id']] : "";

        $prev_id = "";
        $next_id = "";
        $break_next = false;
        if($who_id === ""){
            $this->core->redirect($this->core->buildUrl(array('component'=>'grading', 'page'=>'electronic', 'action'=>'details', 
                'gradeable_id' => $gradeable_id)));
        }
        
        $index = array_search($who_id, $user_ids_to_grade);
        $not_in_my_section = false;
        //If the student isn't in our list of students to grade.
        if($index === false){
            //If we are a full access grader, let us access the student anyway (but don't set next and previous)
            $prev_id = "";
            $next_id = "";
            $not_in_my_section = true;
        }
        else {
            //If the student is in our list of students to grade, set next and previous index appropriately
            if ($index > 0) {
                $prev_id = $user_ids_to_grade[$index - 1];
            }
            if ($index < count($user_ids_to_grade) - 1) {
                $next_id = $user_ids_to_grade[$index + 1];
            }
        }

        if ($team) {
            if ($teams_assoc[$who_id] === NULL) {
                $gradeable = NULL;
            } else {
                $gradeable = $this->core->getQueries()->getGradeable($gradeable_id, $teams_assoc[$who_id]->getLeaderId());
            }
        } else {
            $gradeable = $this->core->getQueries()->getGradeable($gradeable_id, $who_id);
        }

        if (!$this->core->getAccess()->canI("grading.electronic.grade", ["gradeable" => $gradeable])) {
            $this->core->addErrorMessage("ERROR: You do not have access to grade the requested student.");
            $this->core->redirect($this->core->buildUrl(array('component'=>'grading', 'page'=>'electronic', 'gradeable_id' => $gradeable_id)));
        }

        $gradeable->loadResultDetails();

        $can_verify = false;
        //check if verify all button should be shown or not
        foreach ($gradeable->getComponents() as $component) {
            if (!$component->getGrader()) {
                continue;
            }
            if ($component->getGrader()->getId() !== $this->core->getUser()->getId()) {
                $can_verify = true;
                break;
            }
        }
        $can_verify = $can_verify && $this->core->getAccess()->canI("grading.electronic.verify_grader");

        $this->core->getOutput()->addInternalCss('ta-grading.css');
        $show_hidden = $this->core->getAccess()->canI("autograding.show_hidden_cases", ["gradeable" => $gradeable]);
        $this->core->getOutput()->renderOutput(array('grading', 'ElectronicGrader'), 'hwGradingPage', $gradeable, $progress, $prev_id, $next_id, $not_in_my_section, $show_hidden, $can_verify);
        $this->core->getOutput()->renderOutput(array('grading', 'ElectronicGrader'), 'popupStudents');
        $this->core->getOutput()->renderOutput(array('grading', 'ElectronicGrader'), 'popupNewMark');
        $this->core->getOutput()->renderOutput(array('grading', 'ElectronicGrader'), 'popupSettings');
    }

    /**
     * Route for saving the marks the submitter received for a component
     */
    public function ajaxSaveGradedComponent() {
        $gradeable_id = $_POST['gradeable_id'] ?? '';
        $anon_id = $_POST['anon_id'] ?? '';
        $component_id = $_POST['component_id'] ?? '';
        $custom_message = $_POST['custom_message'] ?? null;
        $custom_points = $_POST['custom_points'] ?? null;
        $component_version = $_POST['active_version'] ?? null;

        // Optional marks parameter
        $marks = $_POST['mark_ids'] ?? [];

        // Validate required parameters
        if ($custom_message === null) {
            $this->core->getOutput()->renderJsonFail('Missing custom_message parameter');
            return;
        }
        if ($custom_points === null) {
            $this->core->getOutput()->renderJsonFail('Missing custom_points parameter');
            return;
        }
        if (!is_numeric($custom_points)) {
            $this->core->getOutput()->renderJsonFail('Invalid custom_points parameter');
            return;
        }
        if ($component_version === null) {
            $this->core->getOutput()->renderJsonFail('Missing active_version parameter');
            return;
        }
        if (!ctype_digit($component_version)) {
            $this->core->getOutput()->renderJsonFail('Invalid active_version parameter');
            return;
        }

        // Convert the mark ids to integers
        $numeric_mark_ids = [];
        foreach ($marks as $mark) {
            if(!ctype_digit($mark)) {
                $this->core->getOutput()->renderJsonFail('One of provided mark ids was invalid');
                return;
            }
            $numeric_mark_ids[] = intval($mark);
        }
        $marks = $numeric_mark_ids;

        // Parse the strings into ints/floats
        $component_version = intval($component_version);
        $custom_points = floatval($custom_points);

        // Optional Parameters
        $overwrite = ($_POST['overwrite'] ?? true) === true;

        $grader = $this->core->getUser();

        // Get the gradeable
        $gradeable = $this->tryGetGradeable($gradeable_id);
        if ($gradeable === false) {
            return;
        }

        // get the component
        $component = $this->tryGetComponent($gradeable, $component_id);
        if ($component === false) {
            return;
        }

        // Get user id from the anon id
        $user_id = $this->tryGetUserIdFromAnonId($anon_id);
        if ($user_id === false) {
            return;
        }

        // Get the graded gradeable
        $graded_gradeable = $this->tryGetGradedGradeable($gradeable, $user_id);
        if ($graded_gradeable === false) {
            return;
        }

        // checks if user has permission
        if (!$this->core->getAccess()->canI("grading.electronic.save_graded_component", ["gradeable" => $graded_gradeable, "component" => $component])) {
            $this->core->getOutput()->renderJsonFail('Insufficient permissions to save component/marks');
            return;
        }

        // Get / create the TA grade
        $ta_graded_gradeable = $graded_gradeable->getOrCreateTaGradedGradeable();

        // Get / create the graded component
        $graded_component = $ta_graded_gradeable->getOrCreateGradedComponent($component, $grader, true);

        try {
            // Once we've parsed the inputs and checked permissions, perform the operation
            $results = $this->saveGradedComponent($ta_graded_gradeable, $graded_component, $grader, $custom_points,
                $custom_message, $marks, $component_version, $overwrite);
            $this->core->getOutput()->renderJsonSuccess($results);
        } catch (\InvalidArgumentException $e) {
            $this->core->getOutput()->renderJsonFail($e->getMessage());
        } catch (\Exception $e) {
            $this->core->getOutput()->renderJsonError($e->getMessage());
        }
    }

    public function saveGradedComponent(TaGradedGradeable $ta_graded_gradeable, GradedComponent $graded_component, User $grader, float $custom_points, string $custom_message, array $mark_ids, int $component_version, bool $overwrite) {
        // Only update the grader if we're set to overwrite it
        if ($overwrite) {
            $graded_component->setGrader($grader);
        }
        $version_updated = $graded_component->getGradedVersion() !== $component_version;
        if ($version_updated) {
            $graded_component->setGradedVersion($component_version);
        }
        $graded_component->setComment($custom_message);
        $graded_component->setScore($custom_points);
        $graded_component->setGradeTime(new \DateTime('now', $this->core->getConfig()->getTimezone()));

        // Set the marks the submitter received
        $graded_component->setMarkIds($mark_ids);

        // Check if this graded component should be deleted
        if (count($graded_component->getMarkIds()) === 0
            && $graded_component->getScore() === 0.0
            && $graded_component->getComment() === '') {
            $ta_graded_gradeable->deleteGradedComponent($graded_component->getComponent(), $graded_component->getGrader());
            $graded_component = null;
        }

        // TODO: is this desirable
        // Reset the user viewed date since we updated the grade
        $ta_graded_gradeable->resetUserViewedDate();

        // Finally, save the changes to the database
        $this->core->getQueries()->saveTaGradedGradeable($ta_graded_gradeable);

        // Response 'data'
        return [
            'component_reset' => $graded_component === null,
            'version_updated' => $version_updated
        ];
    }

    /**
     * Route for saving a mark's title/point value
     */
    public function ajaxSaveMark() {
        // Required parameters
        $gradeable_id = $_POST['gradeable_id'] ?? '';
        $component_id = $_POST['component_id'] ?? '';
        $mark_id = $_POST['mark_id'] ?? '';
        $points = $_POST['points'] ?? '';
        $title = $_POST['note'] ?? null;

        // Validate required parameters
        if ($title === null) {
            $this->core->getOutput()->renderJsonFail('Missing title parameter');
            return;
        }
        if ($points === null) {
            $this->core->getOutput()->renderJsonFail('Missing points parameter');
            return;
        }
        if (!is_numeric($points)) {
            $this->core->getOutput()->renderJsonFail('Invalid points parameter');
            return;
        }

        $points = floatval($points);

        // Get the gradeable
        $gradeable = $this->tryGetGradeable($gradeable_id);
        if ($gradeable === false) {
            return;
        }

        // get the component
        $component = $this->tryGetComponent($gradeable, $component_id);
        if ($component === false) {
            return;
        }

        // get the mark
        $mark = $this->tryGetMark($component, $mark_id);
        if ($mark === false) {
            return;
        }

        // checks if user has permission
<<<<<<< HEAD
        if (!$this->core->getAccess()->canI("grading.electronic.add_one_new_mark", ["gradeable" => $gradeable])) {
=======
        if (!$this->core->getAccess()->canI("grading.electronic.save_mark", ["gradeable" => $gradeable])) {
>>>>>>> 8879b4e7
            $this->core->getOutput()->renderJsonFail('Insufficient permissions to save marks');
            return;
        }

        try {
            // Once we've parsed the inputs and checked permissions, perform the operation
            $this->saveMark($mark, $points, $title);
            $this->core->getOutput()->renderJsonSuccess();
        } catch (\InvalidArgumentException $e) {
            $this->core->getOutput()->renderJsonFail($e->getMessage());
        } catch (\Exception $e) {
            $this->core->getOutput()->renderJsonError($e->getMessage());
        }
    }

    public function saveMark(Mark $mark, float $points, string $title) {
        if($mark->getPoints() !== $points) {
            $mark->setPoints($points);
        }
        if($mark->getTitle() !== $title) {
            $mark->setTitle($title);
        }
        $this->core->getQueries()->updateGradeable($mark->getComponent()->getGradeable());
    }

    /**
     * Route for saving a the order of marks in a component
     */
    public function ajaxSaveMarkOrder() {
        // Required parameters
        $gradeable_id = $_POST['gradeable_id'] ?? '';
        $component_id = $_POST['component_id'] ?? '';
        $order = json_decode($_POST['order'] ?? '[]', true);

        // Validate required parameters
        if (count($order) === 0) {
            $this->core->getOutput()->renderJsonFail('Missing order parameter');
            return;
        }

        // Get the gradeable
        $gradeable = $this->tryGetGradeable($gradeable_id);
        if ($gradeable === false) {
            return;
        }

        // get the component
        $component = $this->tryGetComponent($gradeable, $component_id);
        if ($component === false) {
            return;
        }

        // checks if user has permission
        if (!$this->core->getAccess()->canI("grading.electronic.save_mark", ["gradeable" => $gradeable])) {
            $this->core->getOutput()->renderJsonFail('Insufficient permissions to save marks');
            return;
        }

        try {
            // Once we've parsed the inputs and checked permissions, perform the operation
            $this->saveMarkOrder($component, $order);
            $this->core->getOutput()->renderJsonSuccess();
        } catch (\InvalidArgumentException $e) {
            $this->core->getOutput()->renderJsonFail($e->getMessage());
        } catch (\Exception $e) {
            $this->core->getOutput()->renderJsonError($e->getMessage());
        }
    }

    public function saveMarkOrder(Component $component, array $orders) {
        foreach ($component->getMarks() as $mark) {
            if (!isset($orders[$mark->getId()])) {
                throw new \InvalidArgumentException('Missing mark id in order array');
            }
            $order = $orders[$mark->getId()];
            if (!is_int($order) || $order < 0) {
                throw new \InvalidArgumentException('All order values must be non-negative integers');
            }
            $mark->setOrder(intval($order));
        }
        $this->core->getQueries()->saveComponent($component);
    }

    /**
     * Route for getting the student's program output for the diff-viewer
     */
    public function ajaxGetStudentOutput() {
        $gradeable_id = $_REQUEST['gradeable_id'] ?? '';
        $submitter_id = $_REQUEST['who_id'] ?? '';
        $version = $_REQUEST['version'] ?? '';
        $index = $_REQUEST['index'] ?? '';

        // Get the gradeable
        $gradeable = $this->tryGetGradeable($gradeable_id);
        if ($gradeable === false) {
            return;
        }

        // Get the graded gradeable
        $graded_gradeable = $this->tryGetGradedGradeable($gradeable, $submitter_id);
        if ($graded_gradeable === false) {
            return;
        }

        // get the requested version
        $version_instance = $this->tryGetVersion($graded_gradeable->getAutoGradedGradeable(), $version);
        if ($version_instance === false) {
            return;
        }

        // Get the requested testcase
        $testcase = $this->tryGetTestcase($version_instance, $index);
        if ($testcase === false) {
            return;
        }

        // Check access
        if (!$this->core->getAccess()->canI("autograding.load_checks", ["gradeable" => $graded_gradeable])) {
            // TODO: streamline permission error strings
            $this->core->getOutput()->renderJsonFail('You have insufficient permissions to access this command');
        }

        try {
            //display hidden testcases only if the user can view the entirety of this gradeable.
            $can_view_hidden = $this->core->getAccess()->canI("autograding.show_hidden_cases", ["gradeable" => $graded_gradeable]);
            $popup_css = "{$this->core->getConfig()->getBaseUrl()}css/diff-viewer.css";
            $this->core->getOutput()->renderJsonSuccess(
                $this->core->getOutput()->renderTemplate('AutoGrading', 'loadAutoChecks',
                    $graded_gradeable, $version_instance, $testcase, $popup_css, $submitter_id, $can_view_hidden)
            );
        } catch (\Exception $e) {
            $this->core->getOutput()->renderJsonError($e->getMessage());
        }
    }

    /**
     * Route for adding a mark to a component
     */
    public function ajaxAddNewMark() {
        // Required parameters
        $gradeable_id = $_POST['gradeable_id'] ?? '';
        $component_id = $_POST['component_id'] ?? '';
        $points = $_POST['points'] ?? '';
        $title = $_POST['note'] ?? null;

        // Validate required parameters
        if ($title === null) {
            $this->core->getOutput()->renderJsonFail('Missing title parameter');
            return;
        }
        if ($points === null) {
            $this->core->getOutput()->renderJsonFail('Missing points parameter');
            return;
        }
        if (!is_numeric($points)) {
            $this->core->getOutput()->renderJsonFail('Invalid points parameter');
            return;
        }

        // Get the gradeable
        $gradeable = $this->tryGetGradeable($gradeable_id);
        if ($gradeable === false) {
            return;
        }

        // get the component
        $component = $this->tryGetComponent($gradeable, $component_id);
        if ($component === false) {
            return;
        }

        // checks if user has permission
        if (!$this->core->getAccess()->canI("grading.electronic.add_one_new_mark", ["gradeable" => $gradeable])) {
            $this->core->getOutput()->renderJsonFail('Insufficient permissions to add mark');
            return;
        }

        try {
            // Once we've parsed the inputs and checked permissions, perform the operation
            $mark = $this->addNewMark($component, $title, $points);
            $this->core->getOutput()->renderJsonSuccess(['mark_id' => $mark->getId()]);
        } catch (\InvalidArgumentException $e) {
            $this->core->getOutput()->renderJsonFail($e->getMessage());
        } catch (\Exception $e) {
            $this->core->getOutput()->renderJsonError($e->getMessage());
        }
    }
    
    public function addNewMark(Component $component, string $title, float $points) {
        $mark = $component->addMark($title, $points, false);
        $this->core->getQueries()->saveComponent($component);
        return $mark;
    }

    /**
     * Route for deleting a mark from a component
     */
    public function ajaxDeleteMark() {
        // Required parameters
        $gradeable_id = $_POST['gradeable_id'] ?? '';
        $component_id = $_POST['component_id'] ?? '';
        $mark_id = $_POST['mark_id'] ?? '';

        // Get the gradeable
        $gradeable = $this->tryGetGradeable($gradeable_id);
        if ($gradeable === false) {
            return;
        }

        // get the component
        $component = $this->tryGetComponent($gradeable, $component_id);
        if ($component === false) {
            return;
        }

        // get the mark
        $mark = $this->tryGetMark($component, $mark_id);
        if ($mark === false) {
            return;
        }

        // checks if user has permission
        if (!$this->core->getAccess()->canI("grading.electronic.delete_one_mark", ["gradeable" => $gradeable])) {
            $this->core->getOutput()->renderJsonFail('Insufficient permissions to delete marks');
            return;
        }

        try {
            // Once we've parsed the inputs and checked permissions, perform the operation
            $this->deleteMark($mark);
            $this->core->getOutput()->renderJsonSuccess();
        } catch (\InvalidArgumentException $e) {
            $this->core->getOutput()->renderJsonFail($e->getMessage());
        } catch (\Exception $e) {
            $this->core->getOutput()->renderJsonError($e->getMessage());
        }
    }

    public function deleteMark(Mark $mark) {
        $mark->getComponent()->deleteMark($mark);
        $this->core->getQueries()->saveComponent($mark->getComponent());
    }

    /**
     * Route for saving the general comment for the gradeable
     */
    public function ajaxSaveOverallComment() {
        $gradeable_id = $_POST['gradeable_id'] ?? '';
        $anon_id = $_POST['anon_id'] ?? '';
        $comment = $_POST['gradeable_comment'] ?? '';

        // Get the gradeable
        $gradeable = $this->tryGetGradeable($gradeable_id);
        if ($gradeable === false) {
            return;
        }

        // Get user id from the anon id
        $user_id = $this->tryGetUserIdFromAnonId($anon_id);
        if ($user_id === false) {
            return;
        }

        // Get the graded gradeable
        $graded_gradeable = $this->tryGetGradedGradeable($gradeable, $user_id);
        if ($graded_gradeable === false) {
            return;
        }

        // Check access
        if (!$this->core->getAccess()->canI("grading.electronic.save_general_comment", ["gradeable" => $graded_gradeable])) {
            $this->core->getOutput()->renderJsonFail('Insufficient permissions to save component general comment');
            return;
        }

        // Get the Ta graded gradeable
        $ta_graded_gradeable = $graded_gradeable->getOrCreateTaGradedGradeable();

        try {
            // Once we've parsed the inputs and checked permissions, perform the operation
            $this->saveOverallComment($ta_graded_gradeable, $comment);
            $this->core->getOutput()->renderJsonSuccess();
        } catch (\InvalidArgumentException $e) {
            $this->core->getOutput()->renderJsonFail($e->getMessage());
        } catch (\Exception $e) {
            $this->core->getOutput()->renderJsonError($e->getMessage());
        }
    }

    public function saveOverallComment(TaGradedGradeable $ta_graded_gradeable, string $comment) {
        // Set the comment
        $ta_graded_gradeable->setOverallComment($comment);

        // New info, so reset the user viewed date
        $ta_graded_gradeable->resetUserViewedDate();

        // Finally, save the graded gradeable
        $this->core->getQueries()->saveTaGradedGradeable($ta_graded_gradeable);
    }

    /**
     * Route for getting merged GradedComponent and Component data (similar to old model)
     */
    protected function ajaxGetGradedComponent() {
        $gradeable_id = $_GET['gradeable_id'] ?? '';
        $anon_id = $_GET['anon_id'] ?? '';
        $component_id = $_GET['component_id'] ?? '';

        $grader = $this->core->getUser();

        // Get the gradeable
        $gradeable = $this->tryGetGradeable($gradeable_id);
        if ($gradeable === false) {
            return;
        }

        // get the component
        $component = $this->tryGetComponent($gradeable, $component_id);
        if ($component === false) {
            return;
        }

        // Get user id from the anon id
        $user_id = $this->tryGetUserIdFromAnonId($anon_id);
        if ($user_id === false) {
            return;
        }

        // Get the graded gradeable
        $graded_gradeable = $this->tryGetGradedGradeable($gradeable, $user_id);
        if ($graded_gradeable === false) {
            return;
        }

        // checks if user has permission
        if (!$this->core->getAccess()->canI("grading.electronic.get_mark_data", ["gradeable" => $graded_gradeable, "component" => $component])) {
            $this->core->getOutput()->renderJsonFail('Insufficient permissions to get component data');
            return;
        }

        // Get / create the TA grade
        $ta_graded_gradeable = $graded_gradeable->getOrCreateTaGradedGradeable();

        // Get / create the graded component
        $graded_component = $ta_graded_gradeable->getOrCreateGradedComponent($component, $grader, true);

        try {
            // Once we've parsed the inputs and checked permissions, perform the operation
            $details = $this->getGradedComponent($graded_component);
            $this->core->getOutput()->renderJsonSuccess($details);
        } catch (\InvalidArgumentException $e) {
            $this->core->getOutput()->renderJsonFail($e->getMessage());
        } catch (\Exception $e) {
            $this->core->getOutput()->renderJsonError($e->getMessage());
        }
    }

    protected function getGradedComponent(GradedComponent $graded_component) {
        $component_data = [];
        $mark_data = [];
        foreach ($graded_component->getComponent()->getMarks() as $mark) {
            $data = $mark->toArray();
            $data['has_mark'] = $graded_component->hasMark($mark);
            $mark_data[] = $data;
        }
        $component_data['marks'] = $mark_data;
        $component_data['score'] = $graded_component->getScore();
        $component_data['comment'] = $graded_component->getComment();
        return $component_data;
    }

    /**
     * Route for getting the overall comment for the graded gradeable
     */
    public function ajaxGetOverallComment() {
        $gradeable_id = $_POST['gradeable_id'] ?? '';
        $anon_id = $_POST['anon_id'] ?? '';

        // Get the gradeable
        $gradeable = $this->tryGetGradeable($gradeable_id);
        if ($gradeable === false) {
            return;
        }
        // Get user id from the anon id
        $user_id = $this->tryGetUserIdFromAnonId($anon_id);
        if ($user_id === false) {
            return;
        }

        // Get the graded gradeable
        $graded_gradeable = $this->tryGetGradedGradeable($gradeable, $user_id);
        if ($graded_gradeable === false) {
            return;
        }

        // checks if user has permission
        if (!$this->core->getAccess()->canI("grading.electronic.get_gradeable_comment", ["gradeable" => $graded_gradeable])) {
            $this->core->getOutput()->renderJsonFail('Insufficient permissions to save gradeable comment');
            return;
        }

        // Get / create the TA grade
        $ta_graded_gradeable = $graded_gradeable->getOrCreateTaGradedGradeable();

        // Once we've parsed the inputs and checked permissions, perform the operation
        $this->core->getOutput()->renderJsonSuccess($ta_graded_gradeable->getOverallComment());
    }

    /**
     * Route for getting all submitters that received a mark
     */
    public function ajaxGetSubmittersThatGotMark() {
        // Required parameters
        $gradeable_id = $_POST['gradeable_id'] ?? '';
        $component_id = $_POST['component_id'] ?? '';
        $mark_id = $_POST['mark_id'] ?? '';

        $grader = $this->core->getUser();

        // Get the gradeable
        $gradeable = $this->tryGetGradeable($gradeable_id);
        if ($gradeable === false) {
            return;
        }

        // get the component
        $component = $this->tryGetComponent($gradeable, $component_id);
        if ($component === false) {
            return;
        }

        // get the mark
        $mark = $this->tryGetMark($component, $mark_id);
        if ($mark === false) {
            return;
        }

        // checks if user has permission
        if (!$this->core->getAccess()->canI("grading.electronic.get_marked_users", ["gradeable" => $gradeable])) {
            $this->core->getOutput()->renderJsonFail('Insufficient permissions to view marked users');
            return;
        }

        try {
            // Once we've parsed the inputs and checked permissions, perform the operation
            $results = $this->getSubmittersThatGotMark($mark, $grader);
            $this->core->getOutput()->renderJsonSuccess($results);
        } catch (\InvalidArgumentException $e) {
            $this->core->getOutput()->renderJsonFail($e->getMessage());
        } catch (\Exception $e) {
            $this->core->getOutput()->renderJsonError($e->getMessage());
        }
    }

    private function getSubmittersThatGotMark(Mark $mark, User $grader) {
        // TODO: filter users based on who the grader is allowed to see
        $submitter_ids = $this->core->getQueries()->getSubmittersWhoGotMark($mark);

        // TODO: this function should not return this data...
        $sections = array();
        $this->getStats($mark->getComponent()->getGradeable(), $grader, $sections);

        return [
            'submitter_ids' => $submitter_ids,
            'sections' => $sections
        ];
    }

    /**
     * Gets... stats
     * FIXME: make this less gross
     * @param Gradeable $gradeable
     * @param User $grader
     * @param $sections
     * @param array $graders
     * @param array $total_users
     * @param array $no_team_users
     * @param array $graded_components
     */
    private function getStats(Gradeable $gradeable, User $grader, &$sections, $graders=array(), $total_users=array(), $no_team_users=array(), $graded_components=array()) {
        $gradeable_id = $gradeable->getId();
        if ($gradeable->isGradeByRegistration()) {
            if(!$this->core->getAccess()->canI("grading.electronic.get_marked_users.full_stats")){
                $sections = $grader->getGradingRegistrationSections();
            }
            else {
                $sections = $this->core->getQueries()->getRegistrationSections();
                foreach ($sections as $i => $section) {
                    $sections[$i] = $section['sections_registration_id'];
                }
            }
            $section_key='registration_section';
            if (count($sections) > 0) {
                $graders = $this->core->getQueries()->getGradersForRegistrationSections($sections);
            }
        }
        else {
            if(!$this->core->getAccess()->canI("grading.electronic.get_marked_users.full_stats")){
                $sections = $this->core->getQueries()->getRotatingSectionsForGradeableAndUser($gradeable_id, $grader->getId());
            }
            else {
                $sections = $this->core->getQueries()->getRotatingSections();
                foreach ($sections as $i => $section) {
                    $sections[$i] = $section['sections_rotating_id'];
                }
            }
            $section_key='rotating_section';
            if (count($sections) > 0) {
                $graders = $this->core->getQueries()->getGradersForRotatingSections($gradeable_id, $sections);
            }
        }

        if (count($sections) > 0) {
            if ($gradeable->isTeamAssignment()) {
                $total_users = $this->core->getQueries()->getTotalTeamCountByGradingSections($gradeable_id, $sections, $section_key);
                $no_team_users = $this->core->getQueries()->getUsersWithoutTeamByGradingSections($gradeable_id, $sections, $section_key);
                $graded_components = $this->core->getQueries()->getGradedComponentsCountByTeamGradingSections($gradeable_id, $sections, $section_key, true);
            }
            else {
                $total_users = $this->core->getQueries()->getTotalUserCountByGradingSections($sections, $section_key);
                $no_team_users = array();
                $graded_components = $this->core->getQueries()->getGradedComponentsCountByGradingSections($gradeable_id, $sections, $section_key, false);
            }
        }

        $num_components = $this->core->getQueries()->getTotalComponentCount($gradeable_id);
        $sections = array();
        if (count($total_users) > 0) {
            foreach ($total_users as $key => $value) {
                $sections[$key] = array(
                    'total_components' => $value * $num_components,
                    'graded_components' => 0,
                    'graders' => array()
                );
                if ($gradeable->isTeamAssignment()) {
                    $sections[$key]['no_team'] = $no_team_users[$key];
                }
                if (isset($graded_components[$key])) {
                    $sections[$key]['graded_components'] = intval($graded_components[$key]);
                }
                if (isset($graders[$key])) {
                    $sections[$key]['graders'] = $graders[$key];
                }
            }
        }
    }
}


<|MERGE_RESOLUTION|>--- conflicted
+++ resolved
@@ -1266,11 +1266,7 @@
         }
 
         // checks if user has permission
-<<<<<<< HEAD
-        if (!$this->core->getAccess()->canI("grading.electronic.add_one_new_mark", ["gradeable" => $gradeable])) {
-=======
         if (!$this->core->getAccess()->canI("grading.electronic.save_mark", ["gradeable" => $gradeable])) {
->>>>>>> 8879b4e7
             $this->core->getOutput()->renderJsonFail('Insufficient permissions to save marks');
             return;
         }
