--- conflicted
+++ resolved
@@ -83,12 +83,9 @@
             if(val.type === 'radio' && !$(val).is(':checked')) {
                 return;
             }
-<<<<<<< HEAD
             if($('#no_late_submission').is(':checked') && $(val).attr('name') === 'late_days') {
                 $(val).val('0');
             }
-=======
->>>>>>> 57dfade2
             data[val.name] = $(val).val();
         };
 
