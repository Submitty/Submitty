--- conflicted
+++ resolved
@@ -69,11 +69,9 @@
                 $('#qr_prefix').prop('hidden', true);
                 $('#qr_suffix').prop('hidden', true);
                 $('#prefix_prompt').prop('hidden', true);
-<<<<<<< HEAD
                 $('#qr_progress_box').prop('hidden', true);
                 $('#expected_num_box').prop('hidden', true);
-=======
->>>>>>> 8ed3eb54
+
                 //load what upload mode the user selected (if any)
                 if(sessionStorage.getItem('radio_bulk')){
                     $('#radio_bulk').prop('checked', true);
@@ -90,11 +88,8 @@
                     $('#pages_prompt').prop('hidden', true);
                     $('#num_pages').prop('hidden', true);
                     $('#use_qr').prop('checked',true);
-<<<<<<< HEAD
                     $('#qr_progress_box').prop('hidden', false);
                     $('#expected_num_box').prop('hidden', false);
-=======
->>>>>>> 8ed3eb54
                     //populate prefix textarea
                     if(sessionStorage.getItem('qr_prefix')){
                         $('#qr_prefix').val(sessionStorage.getItem('qr_prefix'));
@@ -149,11 +144,8 @@
                     $('#qr_suffix').prop('hidden', !$('#qr_suffix').is(':hidden'));
                     $('#prefix_prompt').prop('hidden', !$('#prefix_prompt').is(':hidden'));
                     $('#pages_prompt').prop('hidden', !$('#pages_prompt').is(':hidden'));
-<<<<<<< HEAD
                     $('#qr_progress_box').prop('hidden', !$('#qr_progress_box').is(':hidden'));
                     $('#expected_num_box').prop('hidden',!$('#expected_num_box').is(':hidden'));
-=======
->>>>>>> 8ed3eb54
                 });
                 $("#user_id").autocomplete({
                     source: students_full
