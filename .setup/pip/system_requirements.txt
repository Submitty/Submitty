# Requirements.txt for the entire project

# Migrator module depends on:
# docker & sqlalchemy

# Auto-grader module depends on:
# sqlalchemy & paramiko & docker & python-dateutil & submitty_util (internal)

# Submitty util module depends on:

# For QR bulk upload
opencv-python-headless==4.6.0.66

# jsonschema & jsonref & pytz & tzlocal
pytz==2022.7.1 # Submitty-util specific.


python-pam==2.0.2
ruamel.yaml==0.17.26
psycopg2-binary==2.9.6
sqlalchemy==1.4.29
pylint==2.17.2
psutil==5.9.5
python-dateutil==2.8.2
watchdog==2.3.0
xlsx2csv==0.8.1
pause==0.3
paramiko==2.11.0
tzlocal==2.1
PyPDF2==2.4.1
distro==1.8.0
jsonschema==3.2.0
jsonref==0.2
docker==6.1.2
urllib3==2.0.2

# For Lichen / Plagiarism Detection
parso==0.8.3

# Python3 implementation of python-clang bindings (may not work < 6.0)
clang==14.0

# Python libraries for QR bulk upload
pyzbar==0.1.9
pdf2image==1.16.3
numpy==1.24.2

# python libraries for OCR for digit recognition
<<<<<<< HEAD
onnx==1.12.0
onnxruntime==1.14.1
=======
onnx==1.14.0
onnxruntime==1.11.1
>>>>>>> 5d414ea2
<|MERGE_RESOLUTION|>--- conflicted
+++ resolved
@@ -46,10 +46,5 @@
 numpy==1.24.2
 
 # python libraries for OCR for digit recognition
-<<<<<<< HEAD
-onnx==1.12.0
-onnxruntime==1.14.1
-=======
 onnx==1.14.0
-onnxruntime==1.11.1
->>>>>>> 5d414ea2
+onnxruntime==1.14.1