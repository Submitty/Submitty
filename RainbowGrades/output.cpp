#include <iostream>
#include <cassert>
#include <fstream>
#include <sstream>
#include <string>
#include <vector>
#include <sstream>
#include <iomanip>
#include <map>
#include <algorithm>
#include <ctime>
#include <sstream>
#include <cmath>

#include "student.h"
#include "iclicker.h"
#include "grade.h"
#include "table.h"
#include "benchmark.h"

#define grey_divider "aaaaaa"

#include "constants_and_globals.h"

extern std::string OUTPUT_FILE;
extern std::string ALL_STUDENTS_OUTPUT_DIRECTORY;

extern Student* AVERAGE_STUDENT_POINTER;
extern Student* STDDEV_STUDENT_POINTER;

extern std::string GLOBAL_sort_order;

// ==========================================================

std::string HEX(int h) {
  std::stringstream ss;
  ss << std::hex << std::setw(2) << std::setfill('0') << h;
  return ss.str();
}

int UNHEX(std::string s) {
  assert (s.size() == 2);
  int h;
  std::stringstream ss(s);
  ss >> std::hex >> h;
  assert (h >= 0 && h <= 255);
  return h;
}


// colors for grades
const std::string GradeColor(const std::string &grade) {
  if      (grade == "A" ) return HEX(200)+HEX(200)+HEX(255); 
  else if (grade == "A-") return HEX(200)+HEX(235)+HEX(255); 
  else if (grade == "B+") return HEX(219)+HEX(255)+HEX(200); 
  else if (grade == "B" ) return HEX(237)+HEX(255)+HEX(200); 
  else if (grade == "B-") return HEX(255)+HEX(255)+HEX(200); 
  else if (grade == "C+") return HEX(255)+HEX(237)+HEX(200); 
  else if (grade == "C" ) return HEX(255)+HEX(219)+HEX(200); 
  else if (grade == "C-") return HEX(255)+HEX(200)+HEX(200); 
  else if (grade == "D+") return HEX(255)+HEX(100)+HEX(100); 
  else if (grade == "D" ) return HEX(255)+HEX(  0)+HEX(  0); 
  else if (grade == "F" ) return HEX(200)+HEX(  0)+HEX(  0); 
  else return "ffffff";
}

// ==========================================================

int convertYear(const std::string &major) {
  if (major == "FR") return 1;
  if (major == "SO") return 2;
  if (major == "JR") return 3;
  if (major == "SR") return 4;
  if (major == "FY") return 5;
  if (major == "GR") return 6;
  else return 10;
}

int convertMajor(const std::string &major) {
  if (major == "CSCI") return 20;
  if (major == "ITWS" || major == "ITEC") return 19;
  if (major == "CSYS") return 18;
  if (major == "GSAS") return 17;
  if (major == "MATH") return 16;
  if (major == "COGS" || major == "PSYC") return 15;
  if (major == "ELEC") return 14;
  if (major == "PHYS" || major == "APHY") return 13;
  if (major == "BMGT" || 
      major == "ISCI" || 
      major == "ENGR" || 
      major == "USCI" ||
      major == "DSIS" ||
      major == "ECON" ||
      major == "EART" ||
      major == "CHEG" || 
      major == "MECL" ||
      major == "MGTE" ||
      major == "UNGS" ||
      major == "BMED" ||
      major == "MECL" ||
      major == "BFMB" ||
      major == "ARCH" ||
      major == "FERA" ||
      major == "CHEM" ||
      major == "MGMT" ||
      major == "NUCL" ||
      major == "MATL" ||
      major == "") return 0;
  else return 10;
}

// ==========================================================

class Color {
public:
  Color(int r_=0, int g_=0, int b_=0) : r(r_),g(g_),b(b_) {}
  Color(const std::string& s) {
    r = UNHEX(s.substr(0,2));
    g = UNHEX(s.substr(2,2));
    b = UNHEX(s.substr(4,2));
  }
  int r,g,b;
};

std::string coloritcolor(float val,
                         float perfect,
                         float a,
                         float b,
                         float c,
                         float d) {
  
  assert (perfect >= a &&
          a >= b &&
          b >= c &&
          c >= d &&
          d >= 0);

  if (val < 0.00001) return "ffffff";
  else if (val > perfect) return GetBenchmarkColor("extracredit");
  else {
  float alpha;
  Color c1,c2;

  static Color perfect_color(GetBenchmarkColor("perfect"));
  static Color a_color(GetBenchmarkColor("lowest_a-"));
  static Color b_color(GetBenchmarkColor("lowest_b-"));
  static Color c_color(GetBenchmarkColor("lowest_c-"));
  static Color d_color(GetBenchmarkColor("lowest_d"));

  if (val >= a) {
    alpha = (perfect-val)/float(perfect-a);
    c1 = perfect_color;
    c2 = a_color;
  } 
  else if (val >= b) {
    alpha = (a-val)/float(a-b);
    c1 = a_color;
    c2 = b_color;
  } 
  else if (val >= c) {
    alpha = (b-val)/float(b-c);
    c1 = b_color;
    c2 = c_color;
  } 
  else if (val >= d) {
    alpha = (c-val)/float(c-d);
    c1 = c_color;
    c2 = d_color;
  } 
  else {
    return GetBenchmarkColor("failing");
  }

  float red   = (1-alpha) * c1.r + (alpha) * c2.r;
  float green = (1-alpha) * c1.g + (alpha) * c2.g;
  float blue  = (1-alpha) * c1.b + (alpha) * c2.b;

  return HEX(red) + HEX(green) + HEX(blue);

  }
}

void coloritcolor(std::ostream &ostr,
                  float val,
                  float perfect,
                  float a,
                  float b,
                  float c,
                  float d) {
  ostr << coloritcolor(val,perfect,a,b,c,d);
}

void colorit_year(std::ostream &ostr, const std::string& s) {
  if (s == "FR") {
    ostr << "<td align=center bgcolor=ffffff>" << s << "</td>";
  } else if (s == "SO") {
    ostr << "<td align=center bgcolor=dddddd>" << s << "</td>";
  } else if (s == "JR") {
    ostr << "<td align=center bgcolor=bbbbbb>" << s << "</td>";
  } else if (s == "SR") {
    ostr << "<td align=center bgcolor=999999>" << s << "</td>";
  } else if (s == "GR") {
    ostr << "<td align=center bgcolor=777777>" << s << "</td>";
  } else if (s == "FY") {
    ostr << "<td align=center bgcolor=555555>" << s << "</td>";
  } else if (s == "") {
    ostr << "<td align=center bgcolor=ffffff>&nbsp;</td>";
  } else {
    std::cout << "EXIT " << s << std::endl;
    exit(0);
  }
}



void colorit_major(std::ostream &ostr, const std::string& s) {
  int m = convertMajor(s);
  ostr << "<td align=center bgcolor=";
  coloritcolor(ostr,m,19.5,17,15,11,10);
  ostr << ">" << s << "</td>";
}
   


void colorit_section(std::ostream &ostr,
                     int section, bool for_instructor, const std::string &color) {

  std::string section_name;

  if (validSection(section)) 
    section_name = sectionNames[section];
  std::string section_color = sectionColors[section_name];

  if (section == 0) {
    section_color=color;
  }

  if (for_instructor) {
    if (section != 0) {
      ostr << "<td align=center bgcolor=" << section_color << ">" << section << "&nbsp;(" << section_name << ")</td>";
    } else {
      ostr << "<td align=center bgcolor=" << section_color << ">&nbsp;</td>" << std::endl;
    }
  } else {
    if (section != 0) {
      ostr << "<td align=center>" << section << "</td>";
    } else {
      ostr << "<td align=center bgcolor=" << section_color << ">&nbsp;</td>" << std::endl;
    }
  }

}

void colorit_section2(int section, std::string &color, std::string &label) {
  std::string section_name;
  if (validSection(section)) {
    section_name = sectionNames[section];
    color = sectionColors[section_name];
    std::stringstream ss;
    ss << section << "&nbsp;(" << sectionNames[section] << ")";
    label = ss.str();
  }
}



void colorit(std::ostream &ostr,
             float val,
             float perfect,
             float a,
             float b,
             float c,
             float d,
             int precision=1,
             bool centered=false,
             std::string bonus_text="") {
  if (centered)
    ostr << "<td align=center bgcolor=";
  else
    ostr << "<td align=right bgcolor=";
  coloritcolor(ostr,val,perfect,a,b,c,d);
  ostr << ">";
  if (val < 0.0000001) {
    ostr << "&nbsp;";
  } else if (precision == 1) {  
    ostr << std::dec << val << "&nbsp;" << bonus_text;
  } else {
    assert (precision == 0);
    ostr << std::dec << (int)val;
  }
  ostr << "</td>"; 
}

// ==========================================================

void PrintExamRoomAndZoneTable(std::ofstream &ostr, Student *s) {


<<<<<<< HEAD

#if 0
=======
#if 1
>>>>>>> 9fece192
    
  ostr << "<table border=1 cellpadding=5 cellspacing=0 style=\"background-color:#ddffdd; width:auto;\">\n";
  ostr << "<tr><td>\n";
  ostr << "<table border=0 cellpadding=5 cellspacing=0>\n";


  ostr << "<h3>HOMEWORK 4 MATERIALS</h3>" << std::endl;

  std::string username = s->getUserName();



  int A = 54059; /* a prime */
  int B = 76963; /* another prime */
  int FIRSTH = 37; /* also prime */
    
  unsigned int hw4_sum = FIRSTH;
  for (int i = 0; i < username.size(); i++) {
    hw4_sum = (hw4_sum * A) ^ (username[i] * B);
<<<<<<< HEAD
=======
    s++;
>>>>>>> 9fece192
  }

  int hw4_section = (hw4_sum % 12)+1; 
  
  std::string hw4_filename = "UNASSIGNED";
  if (hw4_section == 1)  hw4_filename = "fzpmxbuvwohshsohsjzoqxuhpclupzuw.zip";
  if (hw4_section == 2)  hw4_filename = "aedgeiasbwnjmsqfxixoxoodgnufxuox.zip";
  if (hw4_section == 3)  hw4_filename = "qytpyhfhwylatvqckixspnsbwpjexfxq.zip";
  if (hw4_section == 4)  hw4_filename = "rmdclwdnvgiscteyiwpxyovxwvvhivnb.zip";
  if (hw4_section == 5)  hw4_filename = "sfsoudlbcalzdapzcycmhqssoclnebbz.zip";
  if (hw4_section == 6)  hw4_filename = "nfovjnknkgycgasjanvkjclmdmduofoe.zip";
  if (hw4_section == 7)  hw4_filename = "emehlzoplgkcskvhnbqflsswoxvcisfm.zip";
  if (hw4_section == 8)  hw4_filename = "akouiieotrdetopvzrxiazyojhoacbic.zip";
  if (hw4_section == 9)  hw4_filename = "hjswmlktxhnheehjwmcmscfescmrmxvu.zip";
  if (hw4_section == 10) hw4_filename = "hejwhufoceankytyfqnbumyyvpeqflqm.zip";
  if (hw4_section == 11) hw4_filename = "ydwbnvkvljtomzppmqswylvuklfdzjax.zip";
  if (hw4_section == 12) hw4_filename = "mgjcqmdrnmagzmvmlfjrrtzuofvtwnai.zip";
  assert (hw4_filename != "UNASSIGNED");

  std::string hw4_directory = "http://www.cs.rpi.edu/academics/courses/fall16/csci1200/hw/04_debugging_list_iterators/" + hw4_filename;

  ostr << "  <tr><td><a href=\"" << hw4_directory << "\" download=\"provided_files.zip\">provided_files.zip</a></td></tr>\n";

  ostr << "</table>\n";
  ostr << "</tr></td>\n";
  ostr << "</table>\n";


#endif


<<<<<<< HEAD
=======


>>>>>>> 9fece192
  if ( DISPLAY_EXAM_SEATING == false) return;

  std::string room = GLOBAL_EXAM_DEFAULT_ROOM;
  std::string zone = "SEE INSTRUCTOR";
  std::string time = GLOBAL_EXAM_TIME;
  if (s->getExamRoom() == "") {
    //std::cout << "NO ROOM FOR " << s->getUserName() << std::endl;
  } else {
    room = s->getExamRoom();
    zone = s->getExamZone();
    if (s->getExamTime() != "") {
      time = s->getExamTime();
    }
  }
  if (zone == "SEE_INSTRUCTOR") {
    zone = "SEE INSTRUCTOR";
  }


#if 1

  ostr << "<table style=\"border:1px solid yellowgreen; background-color:#ddffdd; width:auto;\" >\n";
  //  ostr << "<table border=\"1\" cellpadding=5 cellspacing=0 style=\"border:1px solid yellowgreen; background-color:#ddffdd;\">\n";
  ostr << "<tr><td>\n";
  ostr << "<table border=0 cellpadding=5 cellspacing=0>\n";
  ostr << "  <tr><td colspan=2>" << GLOBAL_EXAM_TITLE << "</td></tr>\n";
  ostr << "  <tr><td>" << GLOBAL_EXAM_DATE << "</td><td align=center>" << time << "</td></tr>\n";
  ostr << "  <tr><td>Your room assignment: </td><td align=center>" << room << "</td></tr>\n";
  ostr << "  <tr><td>Your zone assignment: </td><td align=center>" << zone << "</td></tr>\n";
  ostr << "</table>\n";
  ostr << "</tr></td>\n";

  if (s->getExamZoneImage() != "") {
    ostr << "<tr><td style=\"background-color:#ffffff;\"><img src=\"zone_images/" + s->getExamZoneImage() + "\"></td></tr>\n";
  }


  ostr << "</table>\n";

#else


  ostr << "<table border=1 cellpadding=5 cellspacing=0 style=\"background-color:#ddffdd; width:auto;\">\n";
  ostr << "<tr><td>\n";
  ostr << "<table border=0 cellpadding=5 cellspacing=0>\n";
  ostr << "  <tr><td colspan=2>" << GLOBAL_EXAM_TITLE << "</td></tr>\n";
  //  ostr << "  <tr><td>" << GLOBAL_EXAM_DATE << "</td><td align=center>" << time << "</td></tr>\n";
  //ostr << "  <tr><td>Your room assignment: </td><td align=center>" << room << "</td></tr>\n";

  


  if (zone == "SEE INSTRUCTOR") {
    zone = "10";
  }

  std::string foo = "http://www.cs.rpi.edu/academics/courses/fall15/csci1200/hw/10_pokemon/";

  ostr << "  <tr><td>Your list assignment:                </td><td align=left><a target=_top href=\"" << foo << "List"                         << zone << ".txt\">List"                         << zone << ".txt</a></td></tr>\n";
  ostr << "  <tr><td>Small Input:                         </td><td align=left><a target=_top href=\"" << foo << "PokedexSmall"                 << zone << ".txt\">PokedexSmall"                 << zone << ".txt</a></td></tr>\n";
  ostr << "  <tr><td>Small Input Obfuscate:               </td><td align=left><a target=_top href=\"" << foo << "PokedexSmallObfuscate"        << zone << ".txt\">PokedexSmallObfuscate"        << zone << ".txt</a></td></tr>\n";
  ostr << "  <tr><td>Small Output Obfuscate:              </td><td align=left><a target=_top href=\"" << foo << "OutputSmallObfuscate"         << zone << ".txt\">OutputSmallObfuscate"         << zone << ".txt</a></td></tr>\n";
  ostr << "  <tr><td>Small Output Obfuscate w/ Breeding:  </td><td align=left><a target=_top href=\"" << foo << "OutputSmallObfuscateBreeding" << zone << ".txt\">OutputSmallObfuscateBreeding" << zone << ".txt</a></td></tr>\n";

  ostr << "</table>\n";
  ostr << "</tr></td>\n";
  ostr << "</table>\n";



#endif


  std::string x1 = s->getExamZone();
  std::string x2 = s->getZone(1);

  if (x2.size() > 0) {
    assert (x1.size() > 0);
    if (x1.size() > 1 || std::toupper(x1[0]) != std::toupper(x2[0]) || x2.find('?') != std::string::npos || x2.size() == 1) {
      std::cout << "WRONG ZONE" << s->getUserName() << " " << x1 << " " <<x2  << std::endl;
    }
  }
}


// ====================================================================================================
// ====================================================================================================
// ====================================================================================================

void end_table(std::ofstream &ostr,  bool for_instructor, Student *s);

void start_table_open_file(bool for_instructor,
                 const std::vector<Student*> &students, int rank, int month, int day, int year,
                 enum GRADEABLE_ENUM which_gradeable_enum) {

  /*
  ostr.exceptions ( std::ofstream::failbit | std::ofstream::badbit );
  try {
    ostr.open(filename.c_str());
  }
  catch (std::ofstream::failure e) {
    std::cout << "FAILED TO OPEN " << filename << std::endl;
    std::cerr << "Exception opening/reading file";
    exit(0);
  }
  */
}


void SelectBenchmarks(std::vector<int> &select_students, const std::vector<Student*> &students,
                      Student *sp, Student *sa, Student *sb, Student *sc, Student *sd) {
  int myrow = 1;

  int offset = select_students.size();
  select_students.resize(select_students.size()+NumVisibleBenchmarks());

  for (unsigned int stu= 0; stu < students.size(); stu++) {
    std::string default_color="ffffff";
    Student *this_student = students[stu];
    myrow++;

    int which;

    if (this_student->getLastName() == "") {
      if (this_student == sp) {
        which = WhichVisibleBenchmark("perfect");
        if (which >= 0) select_students[offset+which]=myrow;
      } else if (this_student == AVERAGE_STUDENT_POINTER) {
        which = WhichVisibleBenchmark("average");
        if (which >= 0) select_students[offset+which]=myrow;
      } else if (this_student == STDDEV_STUDENT_POINTER) {
        which = WhichVisibleBenchmark("stddev");
        if (which >= 0) select_students[offset+which]=myrow;
      } else if (this_student == sa) {
        which = WhichVisibleBenchmark("lowest_a-");
        if (which >= 0) select_students[offset+which]=myrow;
      } else if (this_student == sb) {
        which = WhichVisibleBenchmark("lowest_b-");
        if (which >= 0) select_students[offset+which]=myrow;
      } else if (this_student == sc) {
        which = WhichVisibleBenchmark("lowest_c-");
        if (which >= 0) select_students[offset+which]=myrow;
      } else if (this_student == sd) {
        which = WhichVisibleBenchmark("lowest_d");
        if (which >= 0) select_students[offset+which]=myrow;
      }
    }
  }
}


void start_table_output( bool for_instructor,
                 const std::vector<Student*> &students, int rank, int month, int day, int year,
                        enum GRADEABLE_ENUM g,
                        Student *sp, Student *sa, Student *sb, Student *sc, Student *sd) {
  

  std::vector<int> all_students;
  std::vector<int> select_students;
  std::vector<int> instructor_data;
  std::vector<int> student_data;

  Table table;


  // =====================================================================================================
  // =====================================================================================================
  // DEFINE HEADER ROW
  int counter = 0;
  table.set(0,counter++,TableCell("ffffff","#"));
  table.set(0,counter++,TableCell("ffffff","SECTION"));
  //table.set(0,counter++,TableCell("ffffff","part."));
  //table.set(0,counter++,TableCell("ffffff","under."));
  table.set(0,counter++,TableCell("ffffff","notes"));
  table.set(0,counter++,TableCell("ffffff","USERNAME"));
  table.set(0,counter++,TableCell("ffffff","LAST"));
  table.set(0,counter++,TableCell("ffffff","FIRST (LEGAL)"));
  table.set(0,counter++,TableCell("ffffff","FIRST"));
  student_data.push_back(counter-4);  
  student_data.push_back(counter-1);  
  student_data.push_back(counter-3);  
  student_data.push_back(counter);  table.set(0,counter++,TableCell(grey_divider));

  if (DISPLAY_EXAM_SEATING) {
    student_data.push_back(counter); table.set(0,counter++,TableCell("ffffff","exam room"));
    student_data.push_back(counter); table.set(0,counter++,TableCell("ffffff","exam zone"));
    student_data.push_back(counter); table.set(0,counter++,TableCell("ffffff","exam time"));
    student_data.push_back(counter); table.set(0,counter++,TableCell(grey_divider));
  }

  student_data.push_back(counter);  table.set(0,counter++,TableCell("ffffff","OVERALL"));
  student_data.push_back(counter);  table.set(0,counter++,TableCell(grey_divider));

  if (DISPLAY_FINAL_GRADE) {
    std::cout << "DISPLAY FINAL GRADE" << std::endl;
    student_data.push_back(counter); table.set(0,counter++,TableCell("ffffff","FINAL GRADE"));
    student_data.push_back(counter); table.set(0,counter++,TableCell(grey_divider));
  } 

  // ----------------------------
  // % OF OVERALL AVERAGE FOR EACH GRADEABLE
  for (unsigned int i = 0; i < ALL_GRADEABLES.size(); i++) {
    enum GRADEABLE_ENUM g = ALL_GRADEABLES[i];
    if (g == GRADEABLE_ENUM::NOTE) {
      assert (GRADEABLES[g].getPercent() < 0.01);
      continue;
    }
    student_data.push_back(counter);  table.set(0,counter++,TableCell("ffffff",gradeable_to_string(g)+" %"));
  }
  student_data.push_back(counter);  table.set(0,counter++,TableCell(grey_divider));

  // ----------------------------
  // DETAILS OF EACH GRADEABLE
  for (unsigned int i = 0; i < ALL_GRADEABLES.size(); i++) {
    GRADEABLE_ENUM g = ALL_GRADEABLES[i];

    for (int j = 0; j < GRADEABLES[g].getCount(); j++) {
      if (g != GRADEABLE_ENUM::NOTE) {
        student_data.push_back(counter);  
      }
      std::string gradeable_id = GRADEABLES[g].getID(j);
      std::string gradeable_name = "";
      if (GRADEABLES[g].hasCorrespondence(gradeable_id)) {
        gradeable_name = GRADEABLES[g].getCorrespondence(gradeable_id).second;
      }
      table.set(0,counter++,TableCell("ffffff",gradeable_name));
    }
    if (g != GRADEABLE_ENUM::NOTE) {
      student_data.push_back(counter);  
    }
    table.set(0,counter++,TableCell(grey_divider));

    if (g == GRADEABLE_ENUM::TEST && TEST_IMPROVEMENT_AVERAGING_ADJUSTMENT) {
      for (int j = 0; j < GRADEABLES[g].getCount(); j++) {
        student_data.push_back(counter);  
        std::string gradeable_id = GRADEABLES[g].getID(j);
        std::string gradeable_name = "";
        if (GRADEABLES[g].hasCorrespondence(gradeable_id)) {
          gradeable_name = "Adjusted " + GRADEABLES[g].getCorrespondence(gradeable_id).second;
        }
        table.set(0,counter++,TableCell("ffffff",gradeable_name));
      }
      student_data.push_back(counter);  table.set(0,counter++,TableCell(grey_divider));
    }

  }


  // LATE DAYS
  student_data.push_back(counter);  table.set(0,counter++,TableCell("ffffff","ALLOWED LATE DAYS"));
  student_data.push_back(counter);  table.set(0,counter++,TableCell("ffffff","USED LATE DAYS"));
  student_data.push_back(counter);  table.set(0,counter++,TableCell(grey_divider));


  // ----------------------------
  // ICLICKER
  if (DISPLAY_ICLICKER && ICLICKER_QUESTION_NAMES.size() > 0) {

    student_data.push_back(counter);  table.set(0,counter++,TableCell("ffffff","iclicker status"));
    student_data.push_back(counter);  table.set(0,counter++,TableCell(grey_divider));
    student_data.push_back(counter);  table.set(0,counter++,TableCell("ffffff","ICLICKER TOTAL"));
    student_data.push_back(counter);  table.set(0,counter++,TableCell("ffffff","ICLICKER RECENT"));
    student_data.push_back(counter);  table.set(0,counter++,TableCell(grey_divider));
    
    /*
      ostr << "<td align=center bgcolor=888888>&nbsp;</td>" 
           << "<td align=center colspan=" << ICLICKER_QUESTION_NAMES.size() << ">ICLICKER QUESTIONS<br>CORRECT(green)=1.0, INCORRECT(red)=0.5, POLL(yellow)=1.0, NO ANSWER(white)=0.0<br>30.0 iClicker points = 3rd late day, 60.0 iClicker pts = 4th late day, 90.0 iClicker pts = 5th late day<br>&ge;8.0/12.0 most recent=Priority Help Queue (iClicker status highlighted in blue)</td>";
    */

    for (unsigned int i = 0; i < ICLICKER_QUESTION_NAMES.size(); i++) {
      student_data.push_back(counter);  table.set(0,counter++,TableCell("ffffff",ICLICKER_QUESTION_NAMES[i]));
    }
    student_data.push_back(counter);  table.set(0,counter++,TableCell(grey_divider));

  }

  // =====================================================================================================
  // =====================================================================================================
  // HORIZONTAL GRAY DIVIDER
  for (int i = 0; i < table.numCols(); i++) {
    table.set(1,i,TableCell(grey_divider));
  }


  // header row
  select_students.push_back(0);
  select_students.push_back(1);
  select_students.push_back(-1);  // replace this with the real student!
  select_students.push_back(1);


  std::map<int,std::string> student_correspondences;

  // =====================================================================================================
  // =====================================================================================================
  // ALL OF THE STUDENTS

  SelectBenchmarks(select_students,students,sp,sa,sb,sc,sd);


  int myrank = 1;
  int myrow = 1;
  int last_section = -1;
  for (unsigned int stu= 0; stu < students.size(); stu++) {
    std::string default_color="ffffff";
    Student *this_student = students[stu];
    myrow++;
    counter = 0;
    if (this_student->getLastName() == "") {
      if (this_student == sp) {
        default_color= coloritcolor(5,5,4,3,2,1);
      } else if (this_student == sa) {
        default_color= coloritcolor(4,5,4,3,2,1);
      } else if (this_student == sb) {
        default_color= coloritcolor(3,5,4,3,2,1);
      } else if (this_student == sc) {
        default_color= coloritcolor(2,5,4,3,2,1);
      } else if (this_student == sd) {
        default_color= coloritcolor(1,5,4,3,2,1);
      } 
      table.set(myrow,counter++,TableCell(default_color,""));
    } else {
      //std::cout << " WHO? " << this_student->getUserName() << std::endl;
      student_correspondences[myrow] = this_student->getUserName();
      if (GLOBAL_sort_order == "by_section" && this_student->getSection() != last_section) {
        myrank=1;
        last_section = this_student->getSection();
      }
      table.set(myrow,counter++,TableCell(default_color,std::to_string(myrank)));
      myrank++;
    }

    
    std::string section_color = default_color;
    std::string section_label = "";
    colorit_section2(this_student->getSection(),section_color,section_label);
    table.set(myrow,counter++,TableCell(section_color,section_label));

    //table.set(myrow,counter++,TableCell(default_color,"part"));
    //table.set(myrow,counter++,TableCell(default_color,"under"));
    std::string notes;
    std::vector<std::string> ews = this_student->getEarlyWarnings();
    for (int i = 0; i < ews.size(); i++) {
      notes += ews[i];
    }

    table.set(myrow,counter++,TableCell(default_color,"<font color=\"ff0000\">"+notes+"</font>"));

    //counter+=3;
    table.set(myrow,counter++,TableCell(default_color,this_student->getUserName()));
    table.set(myrow,counter++,TableCell(default_color,this_student->getLastName()));
    table.set(myrow,counter++,TableCell(default_color,this_student->getFirstName()));
    table.set(myrow,counter++,TableCell(default_color,this_student->getPreferredName()));
    table.set(myrow,counter++,TableCell(grey_divider));


    if (DISPLAY_EXAM_SEATING) {

      std::string room = GLOBAL_EXAM_DEFAULT_ROOM;
      std::string zone = "SEE INSTRUCTOR";
      std::string time = GLOBAL_EXAM_TIME;

      if (this_student->getSection() == 0) { //LastName() == "") {
        room = "";
        zone = "";
        time = "";
      }
      if (this_student->getExamRoom() == "") {
        //std::cout << "NO ROOM FOR " << this_student->getUserName() << std::endl;
      } else {
        room = this_student->getExamRoom();
        zone = this_student->getExamZone();
        if (this_student->getExamTime() != "") {
          time = this_student->getExamTime();
        }
      }
      if (zone == "SEE_INSTRUCTOR") {
        zone = "SEE INSTRUCTOR";
      }

      table.set(myrow,counter++,TableCell("ffffff",room));
      table.set(myrow,counter++,TableCell("ffffff",zone));
      table.set(myrow,counter++,TableCell("ffffff",time));
      table.set(myrow,counter++,TableCell(grey_divider));
    }

    float grade = this_student->overall();
    std::string color = coloritcolor(grade,
                                     sp->overall(),
                                     sa->overall(),
                                     sb->overall(),
                                     sc->overall(),
                                     sd->overall());
    if (this_student == STDDEV_STUDENT_POINTER) color="ffffff";
    table.set(myrow,counter++,TableCell(color,grade,2));
    table.set(myrow,counter++,TableCell(grey_divider));


    if (DISPLAY_FINAL_GRADE) {
      std::string g = this_student->grade(false,sd);
      color = GradeColor(g);
      table.set(myrow,counter++,TableCell(color,g,"",0,CELL_CONTENTS_VISIBLE,"center"));
      table.set(myrow,counter++,TableCell(grey_divider));
    }

    // ----------------------------
    // % OF OVERALL AVERAGE FOR EACH GRADEABLE
    for (unsigned int i = 0; i < ALL_GRADEABLES.size(); i++) {
      enum GRADEABLE_ENUM g = ALL_GRADEABLES[i];
      if (g == GRADEABLE_ENUM::NOTE) {
        assert (GRADEABLES[g].getPercent() < 0.01);
        continue;
      }
      float grade = this_student->GradeablePercent(g);
      std::string color = coloritcolor(grade,
                                       sp->GradeablePercent(g),
                                       sa->GradeablePercent(g),
                                       sb->GradeablePercent(g),
                                       sc->GradeablePercent(g),
                                       sd->GradeablePercent(g));
      if (this_student == STDDEV_STUDENT_POINTER) color="ffffff";
      table.set(myrow,counter++,TableCell(color,grade,2));
    }
    table.set(myrow,counter++,TableCell(grey_divider));
    
    // ----------------------------
    // DETAILS OF EACH GRADEABLE    
    for (unsigned int i = 0; i < ALL_GRADEABLES.size(); i++) {
      GRADEABLE_ENUM g = ALL_GRADEABLES[i];
      enum CELL_CONTENTS_STATUS visible = CELL_CONTENTS_VISIBLE;
      if (g == GRADEABLE_ENUM::TEST) {
        visible = CELL_CONTENTS_NO_DETAILS;
      }
      for (int j = 0; j < GRADEABLES[g].getCount(); j++) {
        float grade = this_student->getGradeableItemGrade(g,j).getValue();
        std::string color = coloritcolor(grade,
                                         sp->getGradeableItemGrade(g,j).getValue(),
                                         sa->getGradeableItemGrade(g,j).getValue(),
                                         sb->getGradeableItemGrade(g,j).getValue(),
                                         sc->getGradeableItemGrade(g,j).getValue(),
                                         sd->getGradeableItemGrade(g,j).getValue());
        if (this_student == STDDEV_STUDENT_POINTER) color="ffffff";
        std::string details;
        details = this_student->getGradeableItemGrade(g,j).getNote();

        int late_days_used = this_student->getGradeableItemGrade(g,j).getLateDaysUsed();

        table.set(myrow,counter++,TableCell(color,grade,1,details,late_days_used,visible));
      }
      table.set(myrow,counter++,TableCell(grey_divider));

      // FIXME
      if (g == GRADEABLE_ENUM::TEST && TEST_IMPROVEMENT_AVERAGING_ADJUSTMENT) {
        for (int j = 0; j < GRADEABLES[g].getCount(); j++) {
          float grade = this_student->adjusted_test(j);
          std::string color = coloritcolor(this_student->adjusted_test(j),
                                           sp->adjusted_test(j),
                                           sa->adjusted_test(j),
                                           sb->adjusted_test(j),
                                           sc->adjusted_test(j),
                                           sd->adjusted_test(j));
          if (this_student == STDDEV_STUDENT_POINTER) color="ffffff";
          table.set(myrow,counter++,TableCell(color,grade,1,"",0,visible));
        }
        table.set(myrow,counter++,TableCell(grey_divider));
      }


    }


    // LATE DAYS
    if (this_student->getLastName() != "") {
      int allowed = this_student->getAllowedLateDays(100);
      std::string color = coloritcolor(allowed,5,4,3,2,2);
      table.set(myrow,counter++,TableCell(color,allowed,"",0,CELL_CONTENTS_VISIBLE,"right"));
      int used = this_student->getUsedLateDays();
      color = coloritcolor(allowed-used+2, 5+2, 3+2, 2+2, 1+2, 0+2);
      table.set(myrow,counter++,TableCell(color,used,"",0,CELL_CONTENTS_VISIBLE,"right"));
    } else {
      color="ffffff"; // default_color;
      table.set(myrow,counter++,TableCell(color,""));
      table.set(myrow,counter++,TableCell(color,""));
    }
    table.set(myrow,counter++,TableCell(grey_divider));


    // ----------------------------
    // ICLICKER
    if (DISPLAY_ICLICKER && ICLICKER_QUESTION_NAMES.size() > 0) {

      if (this_student->getRemoteID() != "" && this_student->hasPriorityHelpStatus()) {
        table.set(myrow,counter++,TableCell("ccccff","registered"));
      } else if (this_student->getRemoteID() != "") {
        table.set(myrow,counter++,TableCell("ffffff","registered"));
      } else if (this_student->getLastName() == "") {
        table.set(myrow,counter++,TableCell("ffffff"/*default_color*/,""));
      } else {
        table.set(myrow,counter++,TableCell("ffcccc","no iclicker registration"));
      }
      table.set(myrow,counter++,TableCell(grey_divider));

      if (this_student->getLastName() != "" ||
          this_student->getUserName() == "PERFECT") {
        float grade = this_student->getIClickerTotalFromStart();
        std::string color = coloritcolor(grade,
                                         MAX_ICLICKER_TOTAL,
                                         0.90*MAX_ICLICKER_TOTAL,
                                         0.80*MAX_ICLICKER_TOTAL,
                                         0.60*MAX_ICLICKER_TOTAL,
                                         0.40*MAX_ICLICKER_TOTAL);
        table.set(myrow,counter++,TableCell(color,grade,1));
        grade = this_student->getIClickerRecent();
        color = coloritcolor(grade,
                             ICLICKER_RECENT,
                             0.90*ICLICKER_RECENT,
                             0.80*ICLICKER_RECENT,
                             0.60*ICLICKER_RECENT,
                             0.40*ICLICKER_RECENT);
        table.set(myrow,counter++,TableCell(color,grade,1));
      } else {
        color="ffffff"; // default_color;
        table.set(myrow,counter++,TableCell(color,""));
        table.set(myrow,counter++,TableCell(color,""));
      }

      table.set(myrow,counter++,TableCell(grey_divider));
      for (unsigned int i = 0; i < ICLICKER_QUESTION_NAMES.size(); i++) {
        std::pair<std::string,float> answer = this_student->getIClickerAnswer(ICLICKER_QUESTION_NAMES[i]);
        std::string thing = answer.first;
        std::string color = "ffffff"; //default_color;
        if (answer.second == ICLICKER_CORRECT) {
          color = "aaffaa"; 
        } else if (answer.second == ICLICKER_PARTICIPATED) {
          color = "ffffaa"; 
        } else if (answer.second == ICLICKER_INCORRECT) {
          color = "ffaaaa"; 
        } else {
          assert (answer.second == ICLICKER_NOANSWER);
        }
        table.set(myrow,counter++,TableCell(color,thing,"",0,CELL_CONTENTS_VISIBLE_INSTRUCTOR,"center"));
      }
      table.set(myrow,counter++,TableCell(grey_divider));
    }
  }


  
  for (int i = 0; i < table.numCols(); i++) {
    instructor_data.push_back(i);
  }
  // need to add 2, for the perfect & average student.
  for (unsigned int i = 0; i < students.size()+2; i++) {
    all_students.push_back(i);
  }

  std::cout << "WRITE ALL.html" << std::endl;
  std::ofstream ostr2(OUTPUT_FILE);

  GLOBAL_instructor_output = true;
  table.output(ostr2, all_students,instructor_data);

  end_table(ostr2,true,NULL);
  ostr2.close();
  
  std::stringstream ss;
  ss << ALL_STUDENTS_OUTPUT_DIRECTORY << "output_" << month << "_" << day << "_" << year << ".html";
   
  std::string command = "cp -f output.html " + ss.str();
  std::cout << "RUN COMMAND " << command << std::endl;
  system(command.c_str());
  

  for (std::map<int,std::string>::iterator itr = student_correspondences.begin();
       itr != student_correspondences.end(); itr++) {

    select_students[2] = itr->first;
    std::string filename = "individual_summary_html/" + itr->second + "_summary.html";
    std::ofstream ostr3(filename.c_str());
    assert (ostr3.good());

    Student *s = GetStudent(students,itr->second);
    std::string last_update;
    if (s != NULL) {
      last_update = s->getLastUpdate();
    }
    GLOBAL_instructor_output = false;

    table.output(ostr3, select_students,student_data,true,true,last_update);

    end_table(ostr3,false,s);
  }

  Student* s = NULL;
  if (rank != -1) {
    s = students[rank];
    assert (s != NULL);
  }



  //ostr << "<br>&nbsp;<br>\n";


  // -------------------------------------------------------------------------------
  // BEGIN THE TABLE
  //ostr << "<table border=2 cellpadding=5 cellspacing=0>\n";

  // open the title row
  //ostr << "<tr>";

  /*
  // -------------------------------------------------------------------------------
  // RANK & SECTION
  if (for_instructor) {
    ostr << "<td align=center>#</td>";   
  }
  ostr << "<td align=center>SECTION</td>";   
  
  // -------------------------------------------------------------------------------
  // INSTRUCTOR NOTES
  
  if (for_instructor && DISPLAY_INSTRUCTOR_NOTES) {
    //ostr << "<td align=center>part.</td>" 
    //   << "<td align=center>under.</td>";
    ostr << "<td align=center>notes</td>";
  }
  
  
  // -------------------------------------------------------------------------------  
  // NAME
  ostr << "<td align=center>USERNAME</td>";
  ostr << "<td align=center>LAST</td>" 
       << "<td align=center>FIRST</td>";
  
  // -------------------------------------------------------------------------------  
  // EXAM SEATING
  if (DISPLAY_EXAM_SEATING) {
    ostr << "<td align=center bgcolor=888888>&nbsp;</td>";
    ostr << "<td align=center>exam room</td>";
    ostr << "<td align=center>exam zone</td>";
    ostr << "<td align=center>exam time</td>";
  }

  // -------------------------------------------------------------------------------  
  // ICLICKER REMOTE
  if (DISPLAY_ICLICKER && ICLICKER_QUESTION_NAMES.size() > 0) {
    ostr << "<td align=center>iclicker status</td>";
  }

  // -------------------------------------------------------------------------------  
  // GRADE SUMMARY
  if (DISPLAY_GRADE_SUMMARY && (for_instructor || g == GRADEABLE_ENUM::NONE)) {
    
    if (DISPLAY_FINAL_GRADE) {
      ostr << "<td align=center bgcolor=888888>&nbsp;</td>";
      ostr << "<td align=center>GRADE</td>";

      if (for_instructor && DISPLAY_MOSS_DETAILS) {
        ostr << "<td align=center>GRADE BEFORE MOSS</td>";
      }

    }
    ostr << "<td align=center bgcolor=888888>&nbsp;</td>";
    if (for_instructor && DISPLAY_MOSS_DETAILS) {
      ostr << "<td align=center>OVERALL AFTER PENALTY</td>";
    }
    ostr << "<td align=center>OVERALL</td>";
    ostr << "<td align=center bgcolor=888888>&nbsp;</td>";
    for (unsigned int i = 0; i < ALL_GRADEABLES.size(); i++) {
      ostr << "<td align=center>" << gradeable_to_string(ALL_GRADEABLES[i]) << " %</td>";
    }
  }



  // -------------------------------------------------------------------------------  
  // GRADE DETAILS
  if (DISPLAY_GRADE_DETAILS) {
    for (unsigned int i = 0; i < ALL_GRADEABLES.size(); i++) {

      if (!for_instructor && g != ALL_GRADEABLES[i]) {
        continue;
      }
        
      GRADEABLE_ENUM g = ALL_GRADEABLES[i];
      ostr << "<td align=center bgcolor=888888>&nbsp;</td>"          
           << "<td align=center colspan=" << GRADEABLES[g].getCount() << ">" <<  gradeable_to_string(g)<< "S";
      if (g == GRADEABLE_ENUM::HOMEWORK) {
        ostr << "<br>* = 1 late day used";
      }
      ostr << "</td>";
      if (g == GRADEABLE_ENUM::TEST) {
        if (TEST_IMPROVEMENT_AVERAGING_ADJUSTMENT) {
          ostr << "<td align=center bgcolor=888888>&nbsp;</td>" 
               << "<td align=center colspan=" << GRADEABLES[g].getCount() << ">ADJUSTED TESTS</td>";
        }
      }
    }
  }
   
  if (DISPLAY_ICLICKER) {
    // ICLICKER DETAILS
    if (ICLICKER_QUESTION_NAMES.size() > 0) {
      ostr << "<td align=center bgcolor=888888>&nbsp;</td>";
      ostr << "<td align=center>ICLICKER TOTAL</td>";
      ostr << "<td align=center>ICLICKER RECENT</td>";
      ostr << "<td align=center>ALLOWED LATE DAYS</td>";
        ostr << "<td align=center>USED LATE DAYS</td>";
    }
    if (ICLICKER_QUESTION_NAMES.size() > 0) {
        ostr << "<td align=center bgcolor=888888>&nbsp;</td>" 
             << "<td align=center colspan=" << ICLICKER_QUESTION_NAMES.size() << ">ICLICKER QUESTIONS<br>CORRECT(green)=1.0, INCORRECT(red)=0.5, POLL(yellow)=1.0, NO ANSWER(white)=0.0<br>25.0 iClicker points = 3rd late day, 50.0 iClicker pts = 4th late day, 75.0 iClicker pts = 5th late day<br>&ge;8.0/12.0 most recent=Priority Help Queue (iClicker status highlighted in blue)</td>";
    }
  }

  // -------------------------------------------------------------------------------  
  ostr << "</td></tr>\n";    
  */  
}




void end_table(std::ofstream &ostr,  bool for_instructor, Student *s) {


    ostr << "<p>* = 1 late day used</p>" << std::endl;

  if (GLOBAL_instructor_output == false &&
      DISPLAY_ICLICKER) {

    ostr << "<p><b>IClicker Legend:</b><br> &nbsp;&nbsp; CORRECT(green)=1.0 <br> &nbsp;&nbsp; INCORRECT(red)=0.5 <br>&nbsp;&nbsp; POLL(yellow)=1.0 <br> &nbsp;&nbsp; NO ANSWER(white)=0.0<br>" << std::endl;
    if (s != NULL) {
      ostr << "<b>Initial number of allowed late days: </b>" << s->getDefaultAllowedLateDays() <<  "<br>" << std::endl;
    }
    ostr << "<b>Extra late days earned after iclicker points:</b> ";
    for (int i = 0; i < GLOBAL_earned_late_days.size(); i++) {
      ostr << GLOBAL_earned_late_days[i];
      if (i < GLOBAL_earned_late_days.size()-1) {
        ostr << ", ";
      }
    }
    ostr << "<br>" << std::endl;
    ostr << "</p>" << std::endl;


    //ostr << GLOBAL_earned_late

    //25.0 iClicker points = 3rd late day, 50.0 iClicker pts = 4th late day, 75.0 iClicker pts = 5th late day<br>&ge;8.0/12.0 most recent=Priority Help Queue (iClicker status highlighted in blue)</td>";
  }

  ostr << "<p>&nbsp;<p>\n";



  bool print_moss_message = false;
  if (s != NULL && s->getMossPenalty() < -0.01) {
    print_moss_message = true;
  }

  if (print_moss_message) {
    ostr << "@ = final grade with Academic Integrity Violation penalty<p>&nbsp;<p>\n";
  }

  if (DISPLAY_FINAL_GRADE) { // && students.size() > 50) {

  int total_A = grade_counts[Grade("A")] + grade_counts[Grade("A-")];
  int total_B = grade_counts[Grade("B+")] + grade_counts[Grade("B")] + grade_counts[Grade("B-")]; 
  int total_C = grade_counts[Grade("C+")] + grade_counts[Grade("C")] + grade_counts[Grade("C-")];
  int total_D = grade_counts[Grade("D+")] + grade_counts[Grade("D")];
  int total_passed = total_A + total_B + total_C + total_D;
  int total_F = grade_counts[Grade("F")];
  int total_blank = grade_counts[Grade("")];
  assert (total_blank == 0);
  int total = total_passed + total_F + auditors + total_blank + dropped;

  ostr << "<p>\n";



  ostr << "<table style=\"border:1px solid yellowgreen; background-color:#ddffdd; width:auto;\">\n";
  //  ostr << "<table border=2 cellpadding=5 cellspacing=0>\n";
  ostr << "<tr>\n";
  ostr << "<td width=150>FINAL GRADE</td>";
  ostr << "<td align=center bgcolor="<<GradeColor("A")<<" width=40>A</td><td align=center bgcolor="<<GradeColor("A-")<<" width=40>A-</td>";
  ostr << "<td align=center bgcolor="<<GradeColor("B+")<<" width=40>B+</td><td align=center bgcolor="<<GradeColor("B")<<" width=40>B</td><td align=center bgcolor="<<GradeColor("B-")<<" width=40>B-</td>";
  ostr << "<td align=center bgcolor="<<GradeColor("C+")<<" width=40>C+</td><td align=center bgcolor="<<GradeColor("C")<<" width=40>C</td><td align=center bgcolor="<<GradeColor("C-")<<" width=40>C-</td>";
  ostr << "<td align=center bgcolor="<<GradeColor("D+")<<" width=40>D+</td><td align=center bgcolor="<<GradeColor("D")<<" width=40>D</td>\n";
  if (for_instructor) {
    ostr << "<td align=center bgcolor="<<GradeColor("F")<<"width=40>F</td>\n";
    //    ostr << "<td align=center width=40>dropped</td>\n";
    ostr << "<td align=center width=40>audit</td>\n";
    ostr << "<td align=center align=center width=40>took final</td>\n";
    ostr << "<td align=center align=center width=40>total passed</td>\n";
    ostr << "<td align=center align=center width=40>dropped</td>\n";
    ostr << "<td align=center align=center width=40>total</td>\n";
  }
  ostr << "</tr>\n";
  
  ostr << "<tr>\n";
  ostr << "<td width=150># of students</td>";
  ostr << "<td align=center width=40>"<<grade_counts[Grade("A")]<<"</td><td align=center width=40>"<<grade_counts[Grade("A-")]<<"</td>";
  ostr << "<td align=center width=40>"<<grade_counts[Grade("B+")]<<"</td><td align=center width=40>"<<grade_counts[Grade("B")]<<"</td><td align=center width=40>"<<grade_counts[Grade("B-")]<<"</td>";
  ostr << "<td align=center width=40>"<<grade_counts[Grade("C+")]<<"</td><td align=center width=40>"<<grade_counts[Grade("C")]<<"</td><td align=center width=40>"<<grade_counts[Grade("C-")]<<"</td>";
  ostr << "<td align=center width=40>"<<grade_counts[Grade("D+")]<<"</td><td align=center width=40>"<<grade_counts[Grade("D")]<<"</td>\n";
  
  if (for_instructor) {
    ostr << "<td align=center width=40>"<<grade_counts[Grade("F")]<<"</td>\n";
    //ostr << "<td align=center width=40>" << grade_counts[Grade("")]<<"</td>\n";
    ostr << "<td align=center width=40>"<<auditors<<"</td>\n";
    ostr << "<td align=center width=40>"<<took_final<<"</td>\n";
    ostr << "<td align=center width=40>"<<total_passed<<"</td>\n";
    ostr << "<td align=center width=40>"<<dropped<<"</td>\n";
    ostr << "<td align=center width=40>"<<total<<"</td>\n";
  }
  ostr << "</tr>\n";
  
  
  
  ostr << "<tr>\n";
  ostr << "<td width=150>average OVERALL<br>of students with<br>this FINAL GRADE</td>";
  ostr << "<td align=center width=40>"<<std::setprecision(1)<<std::fixed<<grade_avg[Grade("A")]<<"</td><td align=center width=40>"<<std::setprecision(1)<<std::fixed<<grade_avg[Grade("A-")]<<"</td>";
  ostr << "<td align=center width=40>"<<std::setprecision(1)<<std::fixed<<grade_avg[Grade("B+")]<<"</td><td align=center width=40>"<<std::setprecision(1)<<std::fixed<<grade_avg[Grade("B")]<<"</td><td align=center width=40>"<<std::setprecision(1)<<std::fixed<<grade_avg[Grade("B-")]<<"</td>";
  ostr << "<td align=center width=40>"<<std::setprecision(1)<<std::fixed<<grade_avg[Grade("C+")]<<"</td><td align=center width=40>"<<std::setprecision(1)<<std::fixed<<grade_avg[Grade("C")]<<"</td><td align=center width=40>"<<std::setprecision(1)<<std::fixed<<grade_avg[Grade("C-")]<<"</td>";

  if (for_instructor) {
    ostr << "<td align=center width=40>"<<std::setprecision(1)<<std::fixed<<grade_avg[Grade("D+")]<<"</td><td align=center width=40>"<<std::setprecision(1)<<std::fixed<<grade_avg[Grade("D")]<<"</td>\n";
  } else {
    ostr << "<td align=center width=40> &nbsp; </td><td align=center width=40> &nbsp; </td>\n";
  }

  if (for_instructor) {
    ostr << "<td align=center width=40>"<<std::setprecision(1)<<std::fixed<<grade_avg[Grade("F")]<<"</td>\n";
    //ostr << "<td align=center width=40>"<<std::setprecision(1)<<std::fixed<<grade_avg[Grade("")]<<"</td>\n";
    ostr << "<td align=center width=40>&nbsp;</td>\n";
    ostr << "<td align=center width=40>&nbsp;</td>\n";
    ostr << "<td align=center width=40>&nbsp;</td>\n";
    ostr << "<td align=center width=40>&nbsp;</td>\n";
    ostr << "<td align=center width=40>&nbsp;</td>\n";
  }
  ostr << "</tr>\n";
  
  
  
  ostr << "</table><p>\n";

  }

  ostr.close();
}<|MERGE_RESOLUTION|>--- conflicted
+++ resolved
@@ -296,12 +296,9 @@
 void PrintExamRoomAndZoneTable(std::ofstream &ostr, Student *s) {
 
 
-<<<<<<< HEAD
+
 
 #if 0
-=======
-#if 1
->>>>>>> 9fece192
     
   ostr << "<table border=1 cellpadding=5 cellspacing=0 style=\"background-color:#ddffdd; width:auto;\">\n";
   ostr << "<tr><td>\n";
@@ -321,10 +318,7 @@
   unsigned int hw4_sum = FIRSTH;
   for (int i = 0; i < username.size(); i++) {
     hw4_sum = (hw4_sum * A) ^ (username[i] * B);
-<<<<<<< HEAD
-=======
     s++;
->>>>>>> 9fece192
   }
 
   int hw4_section = (hw4_sum % 12)+1; 
@@ -355,12 +349,6 @@
 
 #endif
 
-
-<<<<<<< HEAD
-=======
-
-
->>>>>>> 9fece192
   if ( DISPLAY_EXAM_SEATING == false) return;
 
   std::string room = GLOBAL_EXAM_DEFAULT_ROOM;
