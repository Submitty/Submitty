--- conflicted
+++ resolved
@@ -1603,7 +1603,6 @@
         currentRow.children()[1].children[1].checked = newRow.children()[child].children[1].checked;
         newRow.children()[child].children[1].checked = temp;
     }
-<<<<<<< HEAD
 
 	$(function () {
      	$("#alert-message").dialog({
@@ -1697,9 +1696,7 @@
         	}
     	}
     }
-=======
     calculateTotalScore();
->>>>>>> bc9e4d8b
     calculatePercentageTotal();
     </script>
 HTML;
