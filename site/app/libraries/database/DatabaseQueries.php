--- conflicted
+++ resolved
@@ -670,10 +670,7 @@
         }
         return new SimpleStat($this->core, $this->course_db->rows()[0]);
     }
-<<<<<<< HEAD
-=======
-
-    public function getNumUsersWhoViewedGrade($g_id) {
+public function getNumUsersWhoViewedGrade($g_id) {
         $this->course_db->query("
 SELECT COUNT(*) as cnt FROM gradeable_data
 WHERE g_id = ?
@@ -682,8 +679,6 @@
 
         return intval($this->course_db->row()['cnt']);
     }
-
->>>>>>> 619d3262
     //gets ids of students with non null registration section and null rotating section
     public function getRegisteredUsersWithNoRotatingSection(){
        $this->course_db->query("
