--- conflicted
+++ resolved
@@ -33,7 +33,6 @@
 * @param {String} [username=instructor] - username & password of who to log in as
 */
 Cypress.Commands.add('login', (username='instructor') => {
-<<<<<<< HEAD
     cy.get('body')
         .then(body => {
             if (body.find('input[name=user_id]').length > 0) {
@@ -95,14 +94,13 @@
                 cy.get('#submit > td:nth-child(3) > button').click();*/
             }
         });
-=======
+
     cy.url().should('contain', '/authentication/login');
     cy.get('input[name=user_id]').type(username, {force: true});
     cy.get('input[name=password]').type(username, {force: true});
     cy.waitPageChange(() => {
         cy.get('input[name=login]').click();
     });
->>>>>>> 92a090b9
 });
 
 /**
