--- conflicted
+++ resolved
@@ -12,11 +12,7 @@
         // Testing course defaults to having self registration enabled, so we need to disable it for the tests.
         cy.login('instructor2');
         cy.visit(['testing', 'config']);
-<<<<<<< HEAD
         cy.get('[data-testid="course-name"]').clear();
-=======
-        cy.get('[data-testid="course-name"').clear();
->>>>>>> 31e724ac
         cy.get('[data-testid="all-self-registration"]').uncheck();
         cy.get('[data-testid="all-self-registration"]').should('not.be.checked');
         cy.logout();
@@ -27,7 +23,6 @@
         cy.visit(['testing', 'users']);
         cy.get('[data-testid="delete-student-gutmal-button"]').click();
         cy.get('[data-testid="confirm-delete-button"]').click();
-        cy.logout();
     });
 
     after(() => {
@@ -100,7 +95,6 @@
         cy.get('[data-testid="edit-student-gutmal-button"]').click();
         cy.get('[data-testid="registration-section-dropdown"]').select('Not Registered');
         cy.get('[data-testid="submit-user-form-button"]').click();
-<<<<<<< HEAD
         cy.intercept(
             {
                 url: `/courses/${getCurrentSemester()}/testing/user_information`,
@@ -109,8 +103,6 @@
         ).as('userInformation');
         cy.get('[data-testid="popup-message"]').should('contain', "User 'gutmal' updated");
         cy.wait('@userInformation');
-=======
->>>>>>> 31e724ac
         cy.logout();
         cy.login('gutmal');
         cy.visit();
