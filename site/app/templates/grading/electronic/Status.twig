<<<<<<< HEAD
<head>
    <!-- Plotly.js -->
    <script src="https://cdn.plot.ly/plotly-latest.min.js"></script>
    {#<script type="text/javascript" language="javascript" src="{{ base_url }}vendor/jquery/jquery.min.js"></script>#}
</head>
=======

{% if rotating_sections_error %}
<div class='content' style="background-color:#e84848">
	<p> WARNING: This page may be inaccurate.  <br />
		This gradeable is set to assign grades by Rotating Section, but Rotating Sections are not set up properly. <br />
		To fix Rotating Sections, go to the Manage Sections page. <br />
	</p>
</div>
{% endif %}

<div class="content">
    <h1>Status of {{ gradeable_title }}</h1>

    {% if graded_percentage == -1 %}
        <div class="sub">
            No Grading To Be Done! :)
        </div>
    {% else %}
        <div class="row">
            {# Left panel #}
            <div class="box col-md-6">
                {% if warnings|length > 0 %}
                    <ul>
                        {% for warning in warnings %}
                            <li style="color:red; margin-left:1em">{{ warning }}</li>
                        {% endfor %}
                    </ul>
                    <br/>
                {% endif %}
>>>>>>> 101df635

<body onload="document.getElementById('defaultOpen').click();">
<div class = "content">
    <h1>Status of {{ gradeable_title }}</h1>
    {# Top Buttons #}
    <div style="margin-top: 20px; vertical-align:bottom;">
        {% if graded_percentage != -1 or core.getUser().accessFullGrading() or peer %}
            <a class="btn btn-primary"
                    {% if core.getUser().accessAdmin() %}
               href="{{ core.buildUrl({'component': 'grading', 'page': 'electronic', 'action' :  'details', 'gradeable_id' :  gradeable_id, 'view' : 'all' }) }}">
                {% else %}
                    href="{{ core.buildUrl({'component': 'grading', 'page': 'electronic', 'action' :  'details', 'gradeable_id' :  gradeable_id, 'view' : (core.getUser().getGradingRegistrationSections()|length == 0) ? 'all' : null}) }}">
                {% endif %}
                Grading Details
            </a>
            {% if core.getUser().getGradingRegistrationSections()|length != 0 %}
                <a class="btn btn-primary"
                   href="{{ core.buildUrl({'component': 'grading', 'page': 'electronic', 'action': 'grade', 'gradeable_id': gradeable_id}) }}">
                    Grade Next Student
                </a>
                <a class="btn btn-primary"
                   href="{{ core.buildUrl({'component': 'misc', 'page': 'download_all_assigned', 'dir': 'submissions', 'gradeable_id': gradeable_id}) }}">
                    Download Zip of All Assigned Students
                </a>
            {% endif %}
            {% if core.getUser().accessFullGrading() and submitted_total %}
                <a class="btn btn-primary"
                   href="{{ core.buildUrl({'component': 'misc', 'page': 'download_all_assigned', 'dir': 'submissions', 'gradeable_id': gradeable_id, 'type': 'All'}) }}">
                    Download Zip of All Students
                </a>
            {% endif %}
            {% if core.getUser().accessFullGrading() %}
                <a class="btn btn-primary"
                   href="{{ core.buildUrl({'component': 'submission', 'action': 'stat_page', 'gradeable_id': gradeable_id}) }}">
                    Bulk Upload Forensics
                </a>
            {% endif %}
        {% endif %}
    </div>
    {# /Top Button #}


</div>
    <div class = "content">


        <div class = "tab">
            <button class="btn btn-primary" type="button" onclick="openStat(event, 'Numerical Data')" id="defaultOpen">Numerical Data</button>
            <button class="btn btn-primary" type="button" onclick="openStat(event, 'Total Histogram')">Total Histogram</button>
            <button class="btn btn-primary" type="button" onclick="openStat(event, 'Autograding Histogram')">Autograding Histogram</button>
            <button class="btn btn-primary" type="button" onclick="openStat(event, 'Component Averages')">Component Averages</button>
            <div id = "Total Histogram" class = "tabcontent">
                {% if graded_percentage == -1 %}
                    <div class="sub">
                        No Grading To Be Done! :)
                    </div>
                {% else %}
                     {% if overall_average == null or overall_average.getCount() == 0 %}
                        No assignments have been completely graded yet.
                    {% else %}
                        {% set bTA = [] %}
                        {% set tTA = [] %}
                        {% set bAuto = [] %}

                        {% set VerConf = 0 %}
                        {% set noSub = 0 %}
                        {% set noActive = 0 %}
                        {% set GradeInq = 0 %}
                        {% set IncompGrading = 0 %}
                        {# Iterate through all the Scores #}
                        {% for ov in overall_scores %}
                            {# If Autograded, add the points to the array of autograded scores#}
                            {% if ov.getAutoGradedGradeable().getHighestVersion() != 0 %}
                                {% if ov.getGradeable().getAutogradingConfig().getTotalNonExtraCredit() != 0  %}
                                    {%  set bAuto = bAuto|merge( [ov.getAutoGradedGradeable().getTotalPoints() ]) %}

                                {% endif %}
                            {% else %}

                            {% endif %}

                            {% if not ov.getAutoGradedGradeable().hasSubmission() %}
                                {# if no submission and not in Null section add to count #}
                                {% if ov.getTaGradedGradeable.getGradedGradeable.getSubmitter().getRegistrationSection() != NULL %}
                                    {% set noSub = noSub +1 %}
                                {% endif %}
                            {% elseif ov.getAutoGradedGradeable().getActiveVersion() == 0 %}
                                {# if no active version and not in Null section add to count #}
                                {% if ov.getTaGradedGradeable.getGradedGradeable.getSubmitter().getRegistrationSection() != NULL %}
                                    {% set noActive = noActive + 1 %}
                                {% endif %}
                            {% elseif ov.getGradeable().isTaGrading() %}
                                {% if ov.getOrCreateTaGradedGradeable().anyGrades() %}
                                    {# if grade inquiry and not in Null section add to count #}
                                    {% if ov.hasActiveRegradeRequest() %}
                                        {% if ov.getTaGradedGradeable.getGradedGradeable.getSubmitter().getRegistrationSection() != NULL %}
                                            {% set noActive = noActive+1 %}
                                        {% endif %}
                                    {% elseif ov.getTaGradedGradeable().hasVersionConflict() %}
                                        {# if version conflict and not in Null section add to count #}
                                        {% if ov.getTaGradedGradeable.getGradedGradeable.getSubmitter().getRegistrationSection() != NULL %}
                                            {% set VerConf = VerConf +1 %}
                                        {% endif %}

                                    {% elseif not ov.isTaGradingComplete() %}
                                        {# if assignment incomplete and not in Null section add to count #}
                                        {% set IncompGrading = IncompGrading +1 %}
                                    {% elseif ov.isTaGradingComplete() %}
                                        {# otherwise add the overall grade to array and total score possible to array (possible future use) #}
                                        {% if ov.getTaGradedGradeable.getGradedGradeable.getSubmitter().getRegistrationSection() != NULL %}
                                            {% set bTA = bTA|merge( [ ov.getTaGradedGradeable.getTotalScore()  ]) %}
                                            {% set tTA = tTA|merge( [ ov.getGradeable().getTaPoints() ]) %}

                                        {% endif %}
                                    {% endif %}
                                {% endif %}
                            {% endif %}
                        {% endfor %}
                        {# Setup for Histogram of Total Scores #}
                        <div id="myDiv"><!-- Plotly chart will be drawn inside this DIV --></div>
                        <script>
                            var buckets = new Map();
                            var buttonLayerHeight = 1.0;
                            var ct = 0;
                            var max = 0;
                            var min = {{ overall_total }} + 50;
                            var median = 0;
                            var mode = 0;
                            var modeCount = 0;
                            var range = 0;

                            {% for b in bTA %}
                            ct++;
                            if(buckets.has({{ b }})){
                                buckets.set({{ b }},buckets.get({{ b }})+1);
                            }
                            else{
                                (buckets.set({{ b }},1));
                            }
                            {% endfor %}


                            var xValue = [];
                            var yValue = [];
                            var yValue2 = [];
                            var xValueSorted = [];

                            for( var [key, value] of buckets){
                                xValue.push(key);
                                xValueSorted.push(key);
                                yValue.push(value);
                                if(value > modeCount){
                                    modeCount = value;
                                    mode = key;
                                }
                                if(key<min){
                                    min = key;
                                }
                                if(key>max){
                                    max = key;
                                }
                            }

                            range = max-min;
                            xValueSorted.sort((a,b)=>a-b);

                            var len = xValueSorted.length;

                            len = len/2;
                            len = Math.ceil(len);
                            median = xValueSorted[xValueSorted.length-len];

                            var trace1 = {
                                x: xValue,
                                y: yValue,
                                name: 'Students with Each Score',
                                type: 'bar',
                                text: yValue,
                                textposition: 'auto',
                                hoverinfo: 'none',
                                marker: {
                                    color: 'rgb(48,99,152)',
                                    opacity: 1.0,
                                    line: {
                                        color: 'rbg(170,170,170)',
                                        width: 1.5
                                    }
                                }
                            };

                            var data = [trace1];

                            var layout = {
                                title: 'Students with Each Score',
                                xaxis: {
                                  title: 'Scores'
                                },
                                yaxis:{
                                  title: 'Number of Students'
                                },
                                barmode: 'overlay',
                                font: {
                                    family: '"Source Sans Pro", sans-serif',
                                }
                            };

                            Plotly.newPlot('myDiv', data, layout, {displayModeBar: false,displaylogo: false});

                            document.write('<b>Mean: </b>'+{{ overall_average.getAverageScore() }}+'&nbsp&nbsp&nbsp&nbsp'+'<b>Mode: </b>'
                            +mode+'&nbsp&nbsp&nbsp&nbsp'+'<b>Median: </b>'+median+'&nbsp&nbsp&nbsp&nbsp'+ '<b>Maximum: </b>'+max+
                            '&nbsp&nbsp&nbsp&nbsp'+'<b>Minimum: </b>'+min+'&nbsp&nbsp&nbsp&nbsp'+'<b>Standard Deviation: </b>'+
                            {{ overall_average.getStandardDeviation()  }}+'&nbsp&nbsp&nbsp&nbsp'+'<b>Range: </b>'+range);


                        </script>
                        {{ "\n"|nl2br }}
                        {{ mode }}
                        Version Conflicts: {{ VerConf }}
                        {{ "\n"|nl2br }}
                        No Submissions: {{ noSub }}
                        {{ "\n"|nl2br }}
                        No Active Versions: {{ noActive }}
                        {{ "\n"|nl2br }}
                        Grade Inquiries: {{ GradeInq }}
                        {{ "\n"|nl2br }}
                        Incomplete Grading: {{ IncompGrading }}
                    {% endif %}

                {% endif %}
            </div>

            {# Setup for Component Average Graphs#}
            <div id="Component Averages" class="tabcontent">

                {% if component_averages|length == 0 %}
                    No components have been graded yet.
                {% else %}
                    <div id="myDiv2"><!-- Plotly chart will be drawn inside this DIV --></div>
                    <script>

                        var xValue = [];
                        var yValue = [];
                        var yValue2 = [];
                        {% for comp in component_averages %}
                        xValue.push('{{comp.getTitle()|escape("js")}}');
                        yValue.push({{comp.getAverageScore()}});
                        yValue2.push({{comp.getMaxValue()}});
                        {% endfor %}

<<<<<<< HEAD

                        var trace1 = {
                            x: xValue,
                            y: yValue,
                            name: 'Average Scores',
                            type: 'bar',
                            text: yValue,
                            textposition: 'auto',
                            hoverinfo: 'none',
                            marker: {
                                color: 'rgb(48,99,152)',
                                opacity: 1.0,
                                line: {
                                    color: 'rbg(170,170,170)',
                                    width: 1.5
                                }
                            }
                        };

                        var trace2 = {
                            x: xValue,
                            y: yValue2,
                            name: 'Full Scores',
                            type: 'bar',
                            text: yValue2,
                            textposition: 'auto',
                            hoverinfo: 'none',
                            marker: {
                                color: 'rgb(246,251,252)',
                                opacity: 1.0,
                                line: {
                                    color: 'rbg(170,170,170)',
                                    width: 1.5
                                }
                            }
                        };

                        var data = [trace2, trace1];

                        var layout = {
                            title: 'Manually Graded Component Averages',
                            barmode: 'overlay',
                            xaxis: {
                                title: 'Components'
                            },
                            yaxis:{
                                title: 'Scores'
                            },
                            font: {
                                family: '"Source Sans Pro", sans-serif',
                            }

                        };

                        Plotly.newPlot('myDiv2', data, layout, {displayModeBar: false,displaylogo: false});
                    </script>
=======
                {% if core.getConfig().isRegradeEnabled() and not peer %}
                    <br />
                    <br />
                    <div style = "{{ regrade_requests > 0 ? 'color:red;font-weight:bold;' }}">
                        Number of students who have unresolved grade inquiries: {{ regrade_requests }}
                    </div>
>>>>>>> 101df635
                {% endif %}
            </div>
            {# Graph Setup for Autograding #}
            <div id="Autograding Histogram" class="tabcontent">
                {% if autograding_non_extra_credit != 0 %}
                    {# Only show autograder if we have autograding points #}
                        {% if autograded_average == null or autograded_average.getCount() == 0 %}
                            No assignments have been submitted yet.
                        {% else %}
                            <div id="myDiv3"><!-- Plotly chart will be drawn inside this DIV --></div>
                            <script>
                                var buckets = new Map();
                                var buttonLayerHeight = 1.0;
                                var ct = 0;
                                var max = 0;
                                var min = {{ overall_total }} + 50;
                                var median = 0;
                                var mode = 0;
                                var modeCount = 0;
                                var range = 0;

                                {% for b in bAuto %}
                                ct++;
                                if(buckets.has({{ b }})){
                                    buckets.set({{ b }},buckets.get({{ b }})+1);
                                }
                                else{
                                    (buckets.set({{ b }},1));
                                }
                                {% endfor %}


                                var xValue = [];
                                var yValue = [];
                                var yValue2 = [];
                                var xValueSorted = [];

                                for( var [key, value] of buckets){
                                    xValue.push(key);
                                    xValueSorted.push(key);
                                    yValue.push(value);
                                    if(value >= modeCount){
                                        modeCount = value;
                                        mode = key;
                                    }
                                    if(key<min){
                                        min = key;
                                    }
                                    if(key>max){
                                        max = key;
                                    }
                                }

                                range = max-min;
                                xValueSorted.sort((a,b)=>a-b);

                                var len = xValueSorted.length;

                                len = len/2;
                                len = Math.ceil(len);
                                median = xValueSorted[xValueSorted.length-len];

                                var trace1 = {
                                    x: xValue,
                                    y: yValue,
                                    name: 'Students with Each Score',
                                    type: 'bar',
                                    text: yValue,
                                    textposition: 'auto',
                                    hoverinfo: 'none',
                                    marker: {
                                        color: 'rgb(48,99,152)',
                                        opacity: 1.0,
                                        line: {
                                            color: 'rbg(170,170,170)',
                                            width: 1.5
                                        }
                                    }
                                };

                                var data = [trace1];

                                var layout = {
                                    title: 'Students with Each Score',
                                    barmode: 'overlay',
                                    xaxis: {
                                        title: 'Scores'
                                    },
                                    yaxis:{
                                        title: 'Number of Students'
                                    },
                                    font: {
                                        family: '"Source Sans Pro", sans-serif',
                                    }
                                };

                                Plotly.newPlot('myDiv3', data, layout, {displayModeBar: false,displaylogo: false});

                                document.write('<b>Mean: </b>'+{{ overall_average.getAverageScore() }}+'&nbsp&nbsp&nbsp&nbsp'+'<b>Mode: </b>'
                                +mode+'&nbsp&nbsp&nbsp&nbsp'+'<b>Median: </b>'+median+'&nbsp&nbsp&nbsp&nbsp'+ '<b>Maximum: </b>'+max+
                                '&nbsp&nbsp&nbsp&nbsp'+'<b>Minimum: </b>'+min+'&nbsp&nbsp&nbsp&nbsp'+'<b>Standard Deviation: </b>'+
                                {{ overall_average.getStandardDeviation()  }}+'&nbsp&nbsp&nbsp&nbsp'+'<b>Range: </b>'+range);


                            </script>
                            {{ "\n"|nl2br }}
                            {{ mode }}
                            Version Conflicts: {{ VerConf }}
                            {{ "\n"|nl2br }}
                            No Submissions: {{ noSub }}
                            {{ "\n"|nl2br }}
                            No Active Versions: {{ noActive }}
                            {{ "\n"|nl2br }}
                            Grade Inquiries: {{ GradeInq }}
                            {{ "\n"|nl2br }}
                            Incomplete Grading: {{ IncompGrading }}
                        {% endif %}
                {% else %}
                    <br/>
                    No autograding for this gradeable
                {% endif %}

            </div>
            <div id="Numerical Data" class="tabcontent">
                <div class = "row">
                    <div class = "col-md-6">
                        {# LEFT CHUNK#}
                        {% if warnings|length > 0 %}
                            <ul>
                                {% for warning in warnings %}
                                    <li style="color:red; margin-left:1em">{{ warning }}</li>
                                {% endfor %}
                            </ul>
                            <br/>
                        {% endif %}

                        {% if team_assignment %}
                            <br />
                            <b>Students on a team:</b> {{ team_total }}/{{ total_students }} ({{ team_percentage }}%)
                            <br />
                            <br />
                            <b>Number of teams:</b> {{ total_submissions }}
                            <br />
                            <br />
                            <b>Teams who have submitted:</b> {{ submitted_total }} / {{ total_submissions }} ({{ submitted_percentage }}%)
                        {% else %}
                            <br />
                            <b>Students who have submitted:</b>  {{ submitted_total }} / {{ total_submissions }} ({{ submitted_percentage }}%)
                            <br />
                            <br />
                            <b>Current percentage of grading done:</b> {{ graded_total }} / {{ submitted_total }} ({{ graded_percentage }}%)
                        {% endif %}

                        <br />
                        <br />
                        {% if peer %}
                            <b>Current percentage of students grading done:</b> {{ peer_percentage }}% ({{ peer_graded }}/{{ peer_total }})
                        {% else %}
                            <b>By Grading Sections:</b>
                            <div style="margin-left: 20px">
                                {% for key, section in sections %}
                                    Section {{ key }}: {{ section.graded }} / {{ section.total }} ({{ section.percentage }}%)<br />
                                {% endfor %}
                            </div>
                            <br />
                            <b>Graders:</b>
                            <div style="margin-left: 20px">
                                {% for key, section in sections %}
                                    Section {{ key }}:
                                    {% if section.valid_graders|length == 0 %}
                                        Nobody
                                    {% else %}
                                        {{ section.valid_graders | join(", ") }}
                                    {% endif %}
                                    <br />
                                {% endfor %}
                            </div>
                        {% endif %}

                        {% if ta_grades_released %}
                            {% if team_assignment %}
                                <br />
                                <b>Number of teams who have viewed their grade:</b> {{ viewed_grade }} / {{ viewed_total }} ({{ viewed_percent }}%)
                            {% else %}
                                <br />
                                <b>Number of students who have viewed their grade:</b> {{ viewed_grade }} / {{ viewed_total }} ({{ viewed_percent }}%)
                            {% endif %}
                        {% endif %}

                        {% if core.getConfig().isRegradeEnabled() and not peer %}
                            <br />
                            <br />
                            <b>Number of students who have unresolved grade inquiries:</b> {{ regrade_requests }}
                        {% endif %}
                        {# LEFT CHUNK #}
                    </div>
                    <div class = "col-md-6">
                        {# RIGHT CHUNK#}
                        {% if not peer %}
                            <br>
                            <b>Statistics for Completely Graded Assignments: </b>
                            <br/>
                            <div style="margin-left: 20px">
                                {% if overall_average == null or overall_average.getCount() == 0 %}
                                    No assignments have been completely graded yet.
                                {% else %}
                                    Average: {{ overall_average.getAverageScore() }} / {{ overall_total }} ({{ overall_percentage }}%)<br/>
                                    Standard Deviation: {{ overall_average.getStandardDeviation() }} <br/>
                                    Count: {{ overall_average.getCount() }} <br/>
                                {% endif %}
                            </div>
                            {% if autograding_non_extra_credit != 0 %}
                                {# Only show autograder if we have autograding points #}
                                <br/>
                                <b>Statistics for Autograding: </b>
                                <br/>
                                <div style="margin-left: 20px">
                                    {% if autograded_average == null or autograded_average.getCount() == 0 %}
                                        No assignments have been submitted yet.
                                    {% else %}
                                        Average: {{ autograded_average.getAverageScore() }} / {{ autograding_non_extra_credit }} ({{ autograded_percentage }}%)<br/>
                                        Standard Deviation: {{ autograded_average.getStandardDeviation() }} <br/>
                                        Count: {{ autograded_average.getCount() }} <br/>
                                    {% endif %}
                                </div>
                            {% endif %}
                            <br/>
                            <b>Statistics for Manually Graded Components: </b>
                            <br/>
                            <div style="margin-left: 20px">
                                {% if component_averages|length == 0 %}
                                    No components have been graded yet.
                                {% else %}
                                    {% for component in component_averages %}
                                        {{ component.getTitle() }}:<br/>
                                        <div style="margin-left: 40px">
                                            Average:
                                            {% if component.getMaxValue() > 0 %}
                                                {{ component.getAverageScore() }} / {{ component.getMaxValue() }} ({{ component_percentages[loop.index0] }}%)
                                            {% else %}
                                                {{ component.getAverageScore() }}
                                            {% endif %}
                                            <br/>
                                            Standard Deviation: {{ component.getStandardDeviation() }} <br/>
                                            Count: {{ component.getCount() }} <br/>
                                        </div>
                                    {% endfor %}
                                    <br/>
                                    Overall Average: {{ component_overall_score }} / {{ component_overall_max }} ({{ component_overall_percentage }}%)
                                {% endif %}
                            </div>
                        {% endif %}
                        {# RIGHT CHUNK #}
                    </div>


                </div>

            </div>
        </div>

    </div>
</body>
{# Tab Buttons #}
<script>
    function openStat(evt, statName) {
        // Declare all variables
        var i, tabcontent, tablinks;

        // Get all elements with class="tabcontent" and hide them
        tabcontent = document.getElementsByClassName("tabcontent");
        for (i = 0; i < tabcontent.length; i++) {
            tabcontent[i].style.display = "none";
        }

        // Get all elements with class="tablinks" and remove the class "active"
        tablinks = document.getElementsByClassName("tablinks");
        for (i = 0; i < tablinks.length; i++) {
            tablinks[i].className = tablinks[i].className.replace(" active", "");
        }

        // Show the current tab, and add an "active" class to the button that opened the tab
        document.getElementById(statName).style.display = "block";
        evt.currentTarget.className += " active";

    }
    // Get the element with id="defaultOpen" and click on it
    document.getElementById("defaultOpen").click();
</script><|MERGE_RESOLUTION|>--- conflicted
+++ resolved
@@ -1,98 +1,77 @@
-<<<<<<< HEAD
 <head>
     <!-- Plotly.js -->
     <script src="https://cdn.plot.ly/plotly-latest.min.js"></script>
     {#<script type="text/javascript" language="javascript" src="{{ base_url }}vendor/jquery/jquery.min.js"></script>#}
 </head>
-=======
-
-{% if rotating_sections_error %}
-<div class='content' style="background-color:#e84848">
-	<p> WARNING: This page may be inaccurate.  <br />
-		This gradeable is set to assign grades by Rotating Section, but Rotating Sections are not set up properly. <br />
-		To fix Rotating Sections, go to the Manage Sections page. <br />
-	</p>
-</div>
-{% endif %}
-
-<div class="content">
-    <h1>Status of {{ gradeable_title }}</h1>
-
-    {% if graded_percentage == -1 %}
-        <div class="sub">
-            No Grading To Be Done! :)
-        </div>
-    {% else %}
-        <div class="row">
-            {# Left panel #}
-            <div class="box col-md-6">
-                {% if warnings|length > 0 %}
-                    <ul>
-                        {% for warning in warnings %}
-                            <li style="color:red; margin-left:1em">{{ warning }}</li>
-                        {% endfor %}
-                    </ul>
-                    <br/>
-                {% endif %}
->>>>>>> 101df635
 
 <body onload="document.getElementById('defaultOpen').click();">
 <div class = "content">
     <h1>Status of {{ gradeable_title }}</h1>
     {# Top Buttons #}
-    <div style="margin-top: 20px; vertical-align:bottom;">
-        {% if graded_percentage != -1 or core.getUser().accessFullGrading() or peer %}
-            <a class="btn btn-primary"
-                    {% if core.getUser().accessAdmin() %}
-               href="{{ core.buildUrl({'component': 'grading', 'page': 'electronic', 'action' :  'details', 'gradeable_id' :  gradeable_id, 'view' : 'all' }) }}">
-                {% else %}
-                    href="{{ core.buildUrl({'component': 'grading', 'page': 'electronic', 'action' :  'details', 'gradeable_id' :  gradeable_id, 'view' : (core.getUser().getGradingRegistrationSections()|length == 0) ? 'all' : null}) }}">
+
+    {% if rotating_sections_error %}
+        <div class='content' style="background-color:#e84848">
+            <p> WARNING: This page may be inaccurate.  <br />
+                This gradeable is set to assign grades by Rotating Section, but Rotating Sections are not set up properly. <br />
+                To fix Rotating Sections, go to the Manage Sections page. <br />
+            </p>
+        </div>
+    {% endif %}
+
+        <h1>Status of {{ gradeable_title }}</h1>
+
+        {# Top buttons #}
+        <div style="margin-top: 20px; vertical-align:bottom;">
+            {% if graded_percentage != -1 or core.getUser().accessFullGrading() or peer %}
+                <a class="btn btn-primary"
+                        {% if core.getUser().accessAdmin() %}
+                   href="{{ core.buildUrl({'component': 'grading', 'page': 'electronic', 'action' :  'details', 'gradeable_id' :  gradeable_id, 'view' : 'all' }) }}">
+                    {% else %}
+                        href="{{ core.buildUrl({'component': 'grading', 'page': 'electronic', 'action' :  'details', 'gradeable_id' :  gradeable_id, 'view' : (core.getUser().getGradingRegistrationSections()|length == 0) ? 'all' : null}) }}">
+                    {% endif %}
+                    Grading Details
+                </a>
+                {% if core.getUser().getGradingRegistrationSections()|length != 0 %}
+                    <a class="btn btn-primary"
+                       href="{{ core.buildUrl({'component': 'grading', 'page': 'electronic', 'action': 'grade', 'gradeable_id': gradeable_id}) }}">
+                        Grade Next Student
+                    </a>
+                    <a class="btn btn-primary"
+                       href="{{ core.buildUrl({'component': 'misc', 'page': 'download_all_assigned', 'dir': 'submissions', 'gradeable_id': gradeable_id}) }}">
+                        Download Zip of All Assigned Students
+                    </a>
                 {% endif %}
-                Grading Details
-            </a>
-            {% if core.getUser().getGradingRegistrationSections()|length != 0 %}
-                <a class="btn btn-primary"
-                   href="{{ core.buildUrl({'component': 'grading', 'page': 'electronic', 'action': 'grade', 'gradeable_id': gradeable_id}) }}">
-                    Grade Next Student
-                </a>
-                <a class="btn btn-primary"
-                   href="{{ core.buildUrl({'component': 'misc', 'page': 'download_all_assigned', 'dir': 'submissions', 'gradeable_id': gradeable_id}) }}">
-                    Download Zip of All Assigned Students
-                </a>
+                {% if core.getUser().accessFullGrading() and submitted_total %}
+                    <a class="btn btn-primary"
+                       href="{{ core.buildUrl({'component': 'misc', 'page': 'download_all_assigned', 'dir': 'submissions', 'gradeable_id': gradeable_id, 'type': 'All'}) }}">
+                        Download Zip of All Students
+                    </a>
+                {% endif %}
+                {% if core.getUser().accessFullGrading() %}
+                    <a class="btn btn-primary"
+                       href="{{ core.buildUrl({'component': 'submission', 'action': 'stat_page', 'gradeable_id': gradeable_id}) }}">
+                        Bulk Upload Forensics
+                    </a>
+                {% endif %}
             {% endif %}
-            {% if core.getUser().accessFullGrading() and submitted_total %}
-                <a class="btn btn-primary"
-                   href="{{ core.buildUrl({'component': 'misc', 'page': 'download_all_assigned', 'dir': 'submissions', 'gradeable_id': gradeable_id, 'type': 'All'}) }}">
-                    Download Zip of All Students
-                </a>
-            {% endif %}
-            {% if core.getUser().accessFullGrading() %}
-                <a class="btn btn-primary"
-                   href="{{ core.buildUrl({'component': 'submission', 'action': 'stat_page', 'gradeable_id': gradeable_id}) }}">
-                    Bulk Upload Forensics
-                </a>
-            {% endif %}
-        {% endif %}
+        </div>
+        {# /Top Button #}
+
+
     </div>
-    {# /Top Button #}
-
-
-</div>
     <div class = "content">
-
-
-        <div class = "tab">
-            <button class="btn btn-primary" type="button" onclick="openStat(event, 'Numerical Data')" id="defaultOpen">Numerical Data</button>
-            <button class="btn btn-primary" type="button" onclick="openStat(event, 'Total Histogram')">Total Histogram</button>
-            <button class="btn btn-primary" type="button" onclick="openStat(event, 'Autograding Histogram')">Autograding Histogram</button>
-            <button class="btn btn-primary" type="button" onclick="openStat(event, 'Component Averages')">Component Averages</button>
-            <div id = "Total Histogram" class = "tabcontent">
-                {% if graded_percentage == -1 %}
-                    <div class="sub">
-                        No Grading To Be Done! :)
-                    </div>
-                {% else %}
-                     {% if overall_average == null or overall_average.getCount() == 0 %}
+        {% if graded_percentage == -1 %}
+            <div class="sub">
+                No Grading To Be Done! :)
+            </div>
+        {% else %}
+            <div class = "tab">
+                <button class="btn btn-primary" type="button" onclick="openStat(event, 'Numerical Data')" id="defaultOpen">Numerical Data</button>
+                <button class="btn btn-primary" type="button" onclick="openStat(event, 'Total Histogram')">Total Histogram</button>
+                <button class="btn btn-primary" type="button" onclick="openStat(event, 'Autograding Histogram')">Autograding Histogram</button>
+                <button class="btn btn-primary" type="button" onclick="openStat(event, 'Component Averages')">Component Averages</button>
+                <div id = "Total Histogram" class = "tabcontent">
+                    {% if overall_average == null or overall_average.getCount() == 0 %}
                         No assignments have been completely graded yet.
                     {% else %}
                         {% set bTA = [] %}
@@ -230,10 +209,10 @@
                             var layout = {
                                 title: 'Students with Each Score',
                                 xaxis: {
-                                  title: 'Scores'
+                                    title: 'Scores'
                                 },
                                 yaxis:{
-                                  title: 'Number of Students'
+                                    title: 'Number of Students'
                                 },
                                 barmode: 'overlay',
                                 font: {
@@ -263,353 +242,344 @@
                         Incomplete Grading: {{ IncompGrading }}
                     {% endif %}
 
-                {% endif %}
-            </div>
-
-            {# Setup for Component Average Graphs#}
-            <div id="Component Averages" class="tabcontent">
-
-                {% if component_averages|length == 0 %}
-                    No components have been graded yet.
-                {% else %}
-                    <div id="myDiv2"><!-- Plotly chart will be drawn inside this DIV --></div>
-                    <script>
-
-                        var xValue = [];
-                        var yValue = [];
-                        var yValue2 = [];
-                        {% for comp in component_averages %}
-                        xValue.push('{{comp.getTitle()|escape("js")}}');
-                        yValue.push({{comp.getAverageScore()}});
-                        yValue2.push({{comp.getMaxValue()}});
-                        {% endfor %}
-
-<<<<<<< HEAD
-
-                        var trace1 = {
-                            x: xValue,
-                            y: yValue,
-                            name: 'Average Scores',
-                            type: 'bar',
-                            text: yValue,
-                            textposition: 'auto',
-                            hoverinfo: 'none',
-                            marker: {
-                                color: 'rgb(48,99,152)',
-                                opacity: 1.0,
-                                line: {
-                                    color: 'rbg(170,170,170)',
-                                    width: 1.5
-                                }
+
+                </div>
+
+                {# Setup for Component Average Graphs#}
+                <div id="Component Averages" class="tabcontent">
+
+                    {% if component_averages|length == 0 %}
+                        No components have been graded yet.
+                    {% else %}
+                        <div id="myDiv2"><!-- Plotly chart will be drawn inside this DIV --></div>
+                        <script>
+
+                            var xValue = [];
+                            var yValue = [];
+                            var yValue2 = [];
+                            {% for comp in component_averages %}
+                            xValue.push('{{comp.getTitle()|escape("js")}}');
+                            yValue.push({{comp.getAverageScore()}});
+                            yValue2.push({{comp.getMaxValue()}});
+                            {% endfor %}
+
+
+                            var trace1 = {
+                                x: xValue,
+                                y: yValue,
+                                name: 'Average Scores',
+                                type: 'bar',
+                                text: yValue,
+                                textposition: 'auto',
+                                hoverinfo: 'none',
+                                marker: {
+                                    color: 'rgb(48,99,152)',
+                                    opacity: 1.0,
+                                    line: {
+                                        color: 'rbg(170,170,170)',
+                                        width: 1.5
+                                    }
+                                }
+                            };
+
+                            var trace2 = {
+                                x: xValue,
+                                y: yValue2,
+                                name: 'Full Scores',
+                                type: 'bar',
+                                text: yValue2,
+                                textposition: 'auto',
+                                hoverinfo: 'none',
+                                marker: {
+                                    color: 'rgb(246,251,252)',
+                                    opacity: 1.0,
+                                    line: {
+                                        color: 'rbg(170,170,170)',
+                                        width: 1.5
+                                    }
+                                }
+                            };
+
+                            var data = [trace2, trace1];
+
+                            var layout = {
+                                title: 'Manually Graded Component Averages',
+                                barmode: 'overlay',
+                                xaxis: {
+                                    title: 'Components'
+                                },
+                                yaxis:{
+                                    title: 'Scores'
+                                },
+                                font: {
+                                    family: '"Source Sans Pro", sans-serif',
+                                }
+
+                            };
+
+                            Plotly.newPlot('myDiv2', data, layout, {displayModeBar: false,displaylogo: false});
+                        </script>
+                    {% endif %}
+                </div>
+                {# Graph Setup for Autograding #}
+                <div id="Autograding Histogram" class="tabcontent">
+                    {% if autograding_non_extra_credit != 0 %}
+                        {# Only show autograder if we have autograding points #}
+                    {% if autograded_average == null or autograded_average.getCount() == 0 %}
+                        No assignments have been submitted yet.
+                    {% else %}
+                        <div id="myDiv3"><!-- Plotly chart will be drawn inside this DIV --></div>
+                        <script>
+                            var buckets = new Map();
+                            var buttonLayerHeight = 1.0;
+                            var ct = 0;
+                            var max = 0;
+                            var min = {{ overall_total }} + 50;
+                            var median = 0;
+                            var mode = 0;
+                            var modeCount = 0;
+                            var range = 0;
+
+                            {% for b in bAuto %}
+                            ct++;
+                            if(buckets.has({{ b }})){
+                                buckets.set({{ b }},buckets.get({{ b }})+1);
                             }
-                        };
-
-                        var trace2 = {
-                            x: xValue,
-                            y: yValue2,
-                            name: 'Full Scores',
-                            type: 'bar',
-                            text: yValue2,
-                            textposition: 'auto',
-                            hoverinfo: 'none',
-                            marker: {
-                                color: 'rgb(246,251,252)',
-                                opacity: 1.0,
-                                line: {
-                                    color: 'rbg(170,170,170)',
-                                    width: 1.5
-                                }
+                            else{
+                                (buckets.set({{ b }},1));
                             }
-                        };
-
-                        var data = [trace2, trace1];
-
-                        var layout = {
-                            title: 'Manually Graded Component Averages',
-                            barmode: 'overlay',
-                            xaxis: {
-                                title: 'Components'
-                            },
-                            yaxis:{
-                                title: 'Scores'
-                            },
-                            font: {
-                                family: '"Source Sans Pro", sans-serif',
+                            {% endfor %}
+
+
+                            var xValue = [];
+                            var yValue = [];
+                            var yValue2 = [];
+                            var xValueSorted = [];
+
+                            for( var [key, value] of buckets){
+                                xValue.push(key);
+                                xValueSorted.push(key);
+                                yValue.push(value);
+                                if(value >= modeCount){
+                                    modeCount = value;
+                                    mode = key;
+                                }
+                                if(key<min){
+                                    min = key;
+                                }
+                                if(key>max){
+                                    max = key;
+                                }
                             }
 
-                        };
-
-                        Plotly.newPlot('myDiv2', data, layout, {displayModeBar: false,displaylogo: false});
-                    </script>
-=======
-                {% if core.getConfig().isRegradeEnabled() and not peer %}
-                    <br />
-                    <br />
-                    <div style = "{{ regrade_requests > 0 ? 'color:red;font-weight:bold;' }}">
-                        Number of students who have unresolved grade inquiries: {{ regrade_requests }}
-                    </div>
->>>>>>> 101df635
-                {% endif %}
-            </div>
-            {# Graph Setup for Autograding #}
-            <div id="Autograding Histogram" class="tabcontent">
-                {% if autograding_non_extra_credit != 0 %}
-                    {# Only show autograder if we have autograding points #}
-                        {% if autograded_average == null or autograded_average.getCount() == 0 %}
-                            No assignments have been submitted yet.
-                        {% else %}
-                            <div id="myDiv3"><!-- Plotly chart will be drawn inside this DIV --></div>
-                            <script>
-                                var buckets = new Map();
-                                var buttonLayerHeight = 1.0;
-                                var ct = 0;
-                                var max = 0;
-                                var min = {{ overall_total }} + 50;
-                                var median = 0;
-                                var mode = 0;
-                                var modeCount = 0;
-                                var range = 0;
-
-                                {% for b in bAuto %}
-                                ct++;
-                                if(buckets.has({{ b }})){
-                                    buckets.set({{ b }},buckets.get({{ b }})+1);
-                                }
-                                else{
-                                    (buckets.set({{ b }},1));
-                                }
-                                {% endfor %}
-
-
-                                var xValue = [];
-                                var yValue = [];
-                                var yValue2 = [];
-                                var xValueSorted = [];
-
-                                for( var [key, value] of buckets){
-                                    xValue.push(key);
-                                    xValueSorted.push(key);
-                                    yValue.push(value);
-                                    if(value >= modeCount){
-                                        modeCount = value;
-                                        mode = key;
+                            range = max-min;
+                            xValueSorted.sort((a,b)=>a-b);
+
+                            var len = xValueSorted.length;
+
+                            len = len/2;
+                            len = Math.ceil(len);
+                            median = xValueSorted[xValueSorted.length-len];
+
+                            var trace1 = {
+                                x: xValue,
+                                y: yValue,
+                                name: 'Students with Each Score',
+                                type: 'bar',
+                                text: yValue,
+                                textposition: 'auto',
+                                hoverinfo: 'none',
+                                marker: {
+                                    color: 'rgb(48,99,152)',
+                                    opacity: 1.0,
+                                    line: {
+                                        color: 'rbg(170,170,170)',
+                                        width: 1.5
                                     }
-                                    if(key<min){
-                                        min = key;
-                                    }
-                                    if(key>max){
-                                        max = key;
-                                    }
-                                }
-
-                                range = max-min;
-                                xValueSorted.sort((a,b)=>a-b);
-
-                                var len = xValueSorted.length;
-
-                                len = len/2;
-                                len = Math.ceil(len);
-                                median = xValueSorted[xValueSorted.length-len];
-
-                                var trace1 = {
-                                    x: xValue,
-                                    y: yValue,
-                                    name: 'Students with Each Score',
-                                    type: 'bar',
-                                    text: yValue,
-                                    textposition: 'auto',
-                                    hoverinfo: 'none',
-                                    marker: {
-                                        color: 'rgb(48,99,152)',
-                                        opacity: 1.0,
-                                        line: {
-                                            color: 'rbg(170,170,170)',
-                                            width: 1.5
-                                        }
-                                    }
-                                };
-
-                                var data = [trace1];
-
-                                var layout = {
-                                    title: 'Students with Each Score',
-                                    barmode: 'overlay',
-                                    xaxis: {
-                                        title: 'Scores'
-                                    },
-                                    yaxis:{
-                                        title: 'Number of Students'
-                                    },
-                                    font: {
-                                        family: '"Source Sans Pro", sans-serif',
-                                    }
-                                };
-
-                                Plotly.newPlot('myDiv3', data, layout, {displayModeBar: false,displaylogo: false});
-
-                                document.write('<b>Mean: </b>'+{{ overall_average.getAverageScore() }}+'&nbsp&nbsp&nbsp&nbsp'+'<b>Mode: </b>'
-                                +mode+'&nbsp&nbsp&nbsp&nbsp'+'<b>Median: </b>'+median+'&nbsp&nbsp&nbsp&nbsp'+ '<b>Maximum: </b>'+max+
-                                '&nbsp&nbsp&nbsp&nbsp'+'<b>Minimum: </b>'+min+'&nbsp&nbsp&nbsp&nbsp'+'<b>Standard Deviation: </b>'+
-                                {{ overall_average.getStandardDeviation()  }}+'&nbsp&nbsp&nbsp&nbsp'+'<b>Range: </b>'+range);
-
-
-                            </script>
-                            {{ "\n"|nl2br }}
-                            {{ mode }}
-                            Version Conflicts: {{ VerConf }}
-                            {{ "\n"|nl2br }}
-                            No Submissions: {{ noSub }}
-                            {{ "\n"|nl2br }}
-                            No Active Versions: {{ noActive }}
-                            {{ "\n"|nl2br }}
-                            Grade Inquiries: {{ GradeInq }}
-                            {{ "\n"|nl2br }}
-                            Incomplete Grading: {{ IncompGrading }}
-                        {% endif %}
-                {% else %}
+                                }
+                            };
+
+                            var data = [trace1];
+
+                            var layout = {
+                                title: 'Students with Each Score',
+                                barmode: 'overlay',
+                                xaxis: {
+                                    title: 'Scores'
+                                },
+                                yaxis:{
+                                    title: 'Number of Students'
+                                },
+                                font: {
+                                    family: '"Source Sans Pro", sans-serif',
+                                }
+                            };
+
+                            Plotly.newPlot('myDiv3', data, layout, {displayModeBar: false,displaylogo: false});
+
+                            document.write('<b>Mean: </b>'+{{ overall_average.getAverageScore() }}+'&nbsp&nbsp&nbsp&nbsp'+'<b>Mode: </b>'
+                            +mode+'&nbsp&nbsp&nbsp&nbsp'+'<b>Median: </b>'+median+'&nbsp&nbsp&nbsp&nbsp'+ '<b>Maximum: </b>'+max+
+                            '&nbsp&nbsp&nbsp&nbsp'+'<b>Minimum: </b>'+min+'&nbsp&nbsp&nbsp&nbsp'+'<b>Standard Deviation: </b>'+
+                            {{ overall_average.getStandardDeviation()  }}+'&nbsp&nbsp&nbsp&nbsp'+'<b>Range: </b>'+range);
+
+
+                        </script>
+                        {{ "\n"|nl2br }}
+                        {{ mode }}
+                        Version Conflicts: {{ VerConf }}
+                        {{ "\n"|nl2br }}
+                        No Submissions: {{ noSub }}
+                        {{ "\n"|nl2br }}
+                        No Active Versions: {{ noActive }}
+                        {{ "\n"|nl2br }}
+                        Grade Inquiries: {{ GradeInq }}
+                        {{ "\n"|nl2br }}
+                        Incomplete Grading: {{ IncompGrading }}
+                    {% endif %}
+                    {% else %}
                     <br/>
-                    No autograding for this gradeable
-                {% endif %}
-
-            </div>
-            <div id="Numerical Data" class="tabcontent">
-                <div class = "row">
-                    <div class = "col-md-6">
-                        {# LEFT CHUNK#}
-                        {% if warnings|length > 0 %}
-                            <ul>
-                                {% for warning in warnings %}
-                                    <li style="color:red; margin-left:1em">{{ warning }}</li>
-                                {% endfor %}
-                            </ul>
-                            <br/>
-                        {% endif %}
-
-                        {% if team_assignment %}
-                            <br />
-                            <b>Students on a team:</b> {{ team_total }}/{{ total_students }} ({{ team_percentage }}%)
+                        No autograding for this gradeable
+                    {% endif %}
+
+                </div>
+                <div id="Numerical Data" class="tabcontent">
+                    <div class = "row">
+                        <div class = "col-md-6">
+                            {# LEFT CHUNK#}
+                            {% if warnings|length > 0 %}
+                                <ul>
+                                    {% for warning in warnings %}
+                                        <li style="color:red; margin-left:1em">{{ warning }}</li>
+                                    {% endfor %}
+                                </ul>
+                                <br/>
+                            {% endif %}
+
+                            {% if team_assignment %}
+                                <br />
+                                <b>Students on a team:</b> {{ team_total }}/{{ total_students }} ({{ team_percentage }}%)
+                                <br />
+                                <br />
+                                <b>Number of teams:</b> {{ total_submissions }}
+                                <br />
+                                <br />
+                                <b>Teams who have submitted:</b> {{ submitted_total }} / {{ total_submissions }} ({{ submitted_percentage }}%)
+                            {% else %}
+                                <br />
+                                <b>Students who have submitted:</b>  {{ submitted_total }} / {{ total_submissions }} ({{ submitted_percentage }}%)
+                                <br />
+                                <br />
+                                <b>Current percentage of grading done:</b> {{ graded_total }} / {{ submitted_total }} ({{ graded_percentage }}%)
+                            {% endif %}
+
                             <br />
                             <br />
-                            <b>Number of teams:</b> {{ total_submissions }}
-                            <br />
-                            <br />
-                            <b>Teams who have submitted:</b> {{ submitted_total }} / {{ total_submissions }} ({{ submitted_percentage }}%)
-                        {% else %}
-                            <br />
-                            <b>Students who have submitted:</b>  {{ submitted_total }} / {{ total_submissions }} ({{ submitted_percentage }}%)
-                            <br />
-                            <br />
-                            <b>Current percentage of grading done:</b> {{ graded_total }} / {{ submitted_total }} ({{ graded_percentage }}%)
-                        {% endif %}
-
-                        <br />
-                        <br />
-                        {% if peer %}
-                            <b>Current percentage of students grading done:</b> {{ peer_percentage }}% ({{ peer_graded }}/{{ peer_total }})
-                        {% else %}
-                            <b>By Grading Sections:</b>
-                            <div style="margin-left: 20px">
-                                {% for key, section in sections %}
-                                    Section {{ key }}: {{ section.graded }} / {{ section.total }} ({{ section.percentage }}%)<br />
-                                {% endfor %}
-                            </div>
-                            <br />
-                            <b>Graders:</b>
-                            <div style="margin-left: 20px">
-                                {% for key, section in sections %}
-                                    Section {{ key }}:
-                                    {% if section.valid_graders|length == 0 %}
-                                        Nobody
-                                    {% else %}
-                                        {{ section.valid_graders | join(", ") }}
-                                    {% endif %}
+                            {% if peer %}
+                                <b>Current percentage of students grading done:</b> {{ peer_percentage }}% ({{ peer_graded }}/{{ peer_total }})
+                            {% else %}
+                                <b>By Grading Sections:</b>
+                                <div style="margin-left: 20px">
+                                    {% for key, section in sections %}
+                                        Section {{ key }}: {{ section.graded }} / {{ section.total }} ({{ section.percentage }}%)<br />
+                                    {% endfor %}
+                                </div>
+                                <br />
+                                <b>Graders:</b>
+                                <div style="margin-left: 20px">
+                                    {% for key, section in sections %}
+                                        Section {{ key }}:
+                                        {% if section.valid_graders|length == 0 %}
+                                            Nobody
+                                        {% else %}
+                                            {{ section.valid_graders | join(", ") }}
+                                        {% endif %}
+                                        <br />
+                                    {% endfor %}
+                                </div>
+                            {% endif %}
+
+                            {% if ta_grades_released %}
+                                {% if team_assignment %}
                                     <br />
-                                {% endfor %}
-                            </div>
-                        {% endif %}
-
-                        {% if ta_grades_released %}
-                            {% if team_assignment %}
-                                <br />
-                                <b>Number of teams who have viewed their grade:</b> {{ viewed_grade }} / {{ viewed_total }} ({{ viewed_percent }}%)
-                            {% else %}
-                                <br />
-                                <b>Number of students who have viewed their grade:</b> {{ viewed_grade }} / {{ viewed_total }} ({{ viewed_percent }}%)
-                            {% endif %}
-                        {% endif %}
-
-                        {% if core.getConfig().isRegradeEnabled() and not peer %}
-                            <br />
-                            <br />
-                            <b>Number of students who have unresolved grade inquiries:</b> {{ regrade_requests }}
-                        {% endif %}
-                        {# LEFT CHUNK #}
-                    </div>
-                    <div class = "col-md-6">
-                        {# RIGHT CHUNK#}
-                        {% if not peer %}
-                            <br>
-                            <b>Statistics for Completely Graded Assignments: </b>
-                            <br/>
-                            <div style="margin-left: 20px">
-                                {% if overall_average == null or overall_average.getCount() == 0 %}
-                                    No assignments have been completely graded yet.
+                                    <b>Number of teams who have viewed their grade:</b> {{ viewed_grade }} / {{ viewed_total }} ({{ viewed_percent }}%)
                                 {% else %}
-                                    Average: {{ overall_average.getAverageScore() }} / {{ overall_total }} ({{ overall_percentage }}%)<br/>
-                                    Standard Deviation: {{ overall_average.getStandardDeviation() }} <br/>
-                                    Count: {{ overall_average.getCount() }} <br/>
+                                    <br />
+                                    <b>Number of students who have viewed their grade:</b> {{ viewed_grade }} / {{ viewed_total }} ({{ viewed_percent }}%)
                                 {% endif %}
-                            </div>
-                            {% if autograding_non_extra_credit != 0 %}
-                                {# Only show autograder if we have autograding points #}
-                                <br/>
-                                <b>Statistics for Autograding: </b>
+                            {% endif %}
+
+                            {% if core.getConfig().isRegradeEnabled() and not peer %}
+                                <br />
+                                <br />
+                                <b>Number of students who have unresolved grade inquiries:</b> {{ regrade_requests }}
+                            {% endif %}
+                            {# LEFT CHUNK #}
+                        </div>
+                        <div class = "col-md-6">
+                            {# RIGHT CHUNK#}
+                            {% if not peer %}
+                                <br>
+                                <b>Statistics for Completely Graded Assignments: </b>
                                 <br/>
                                 <div style="margin-left: 20px">
-                                    {% if autograded_average == null or autograded_average.getCount() == 0 %}
-                                        No assignments have been submitted yet.
+                                    {% if overall_average == null or overall_average.getCount() == 0 %}
+                                        No assignments have been completely graded yet.
                                     {% else %}
-                                        Average: {{ autograded_average.getAverageScore() }} / {{ autograding_non_extra_credit }} ({{ autograded_percentage }}%)<br/>
-                                        Standard Deviation: {{ autograded_average.getStandardDeviation() }} <br/>
-                                        Count: {{ autograded_average.getCount() }} <br/>
+                                        Average: {{ overall_average.getAverageScore() }} / {{ overall_total }} ({{ overall_percentage }}%)<br/>
+                                        Standard Deviation: {{ overall_average.getStandardDeviation() }} <br/>
+                                        Count: {{ overall_average.getCount() }} <br/>
                                     {% endif %}
                                 </div>
-                            {% endif %}
-                            <br/>
-                            <b>Statistics for Manually Graded Components: </b>
-                            <br/>
-                            <div style="margin-left: 20px">
-                                {% if component_averages|length == 0 %}
-                                    No components have been graded yet.
-                                {% else %}
-                                    {% for component in component_averages %}
-                                        {{ component.getTitle() }}:<br/>
-                                        <div style="margin-left: 40px">
-                                            Average:
-                                            {% if component.getMaxValue() > 0 %}
-                                                {{ component.getAverageScore() }} / {{ component.getMaxValue() }} ({{ component_percentages[loop.index0] }}%)
-                                            {% else %}
-                                                {{ component.getAverageScore() }}
-                                            {% endif %}
-                                            <br/>
-                                            Standard Deviation: {{ component.getStandardDeviation() }} <br/>
-                                            Count: {{ component.getCount() }} <br/>
-                                        </div>
-                                    {% endfor %}
+                                {% if autograding_non_extra_credit != 0 %}
+                                    {# Only show autograder if we have autograding points #}
                                     <br/>
-                                    Overall Average: {{ component_overall_score }} / {{ component_overall_max }} ({{ component_overall_percentage }}%)
+                                    <b>Statistics for Autograding: </b>
+                                    <br/>
+                                    <div style="margin-left: 20px">
+                                        {% if autograded_average == null or autograded_average.getCount() == 0 %}
+                                            No assignments have been submitted yet.
+                                        {% else %}
+                                            Average: {{ autograded_average.getAverageScore() }} / {{ autograding_non_extra_credit }} ({{ autograded_percentage }}%)<br/>
+                                            Standard Deviation: {{ autograded_average.getStandardDeviation() }} <br/>
+                                            Count: {{ autograded_average.getCount() }} <br/>
+                                        {% endif %}
+                                    </div>
                                 {% endif %}
-                            </div>
-                        {% endif %}
-                        {# RIGHT CHUNK #}
+                                <br/>
+                                <b>Statistics for Manually Graded Components: </b>
+                                <br/>
+                                <div style="margin-left: 20px">
+                                    {% if component_averages|length == 0 %}
+                                        No components have been graded yet.
+                                    {% else %}
+                                        {% for component in component_averages %}
+                                            {{ component.getTitle() }}:<br/>
+                                            <div style="margin-left: 40px">
+                                                Average:
+                                                {% if component.getMaxValue() > 0 %}
+                                                    {{ component.getAverageScore() }} / {{ component.getMaxValue() }} ({{ component_percentages[loop.index0] }}%)
+                                                {% else %}
+                                                    {{ component.getAverageScore() }}
+                                                {% endif %}
+                                                <br/>
+                                                Standard Deviation: {{ component.getStandardDeviation() }} <br/>
+                                                Count: {{ component.getCount() }} <br/>
+                                            </div>
+                                        {% endfor %}
+                                        <br/>
+                                        Overall Average: {{ component_overall_score }} / {{ component_overall_max }} ({{ component_overall_percentage }}%)
+                                    {% endif %}
+                                </div>
+                            {% endif %}
+                            {# RIGHT CHUNK #}
+                        </div>
+
+
                     </div>
 
-
                 </div>
-
             </div>
-        </div>
-
+        {% endif %}
     </div>
 </body>
 {# Tab Buttons #}
