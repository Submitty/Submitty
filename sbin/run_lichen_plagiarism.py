#!/usr/bin/env python3
#
# This script is run by a cron job as the DAEMON_USER
#
# Runs lichen plagiarism detector for saved configuration
#

import os
import sys
import pwd
import time
import subprocess
import json
from shutil import rmtree


# ------------------------------------------------------------------------
# MAIN LOOP

# ------------------------------------------------------------------------
# this script is intended to be run only from the cron job of DAEMON_USER
def main():
    username = pwd.getpwuid(os.getuid()).pw_name
    if username != "submitty_daemon":
        raise SystemError("ERROR!  This script must be run by submitty_daemon")

    if len(sys.argv) != 4:
        raise SystemError("ERROR!  This script must be given 3 argument which\
                           should be path of lichen config")

    semester = sys.argv[1]
    course = sys.argv[2]
    gradeable = sys.argv[3]
    config_hash = ""
<<<<<<< HEAD
    config_path = f"/var/local/submitty/courses/{semester}/{course}/lichen/config/\
                    lichen_{semester}_{course}_{gradeable}.json"

    log_path = f"/var/local/submitty/courses/{semester}/{course}/lichen/logs/\
                 {gradeable}/run_results.json"
    log_json = open(log_path, 'w+')

=======
    config_path = "/var/local/submitty/courses/"+ semester + "/" +course+ "/lichen/config/lichen_"+ semester+"_"+ course+ "_" +gradeable+".json"
    log_path = f"/var/local/submitty/courses/{semester}/{course}/lichen/logs/{gradeable}/run_results.json"
    log_json = open(log_path, 'w+')
>>>>>>> 5b2354be
    rank_path = f"/var/local/submitty/courses/{semester}/{course}/lichen/ranking/{gradeable}.txt"

    matches_path = f"/var/local/submitty/courses/{semester}/{course}/lichen/matches/{gradeable}"

    hashes_path = f"/var/local/submitty/courses/{semester}/{course}/lichen/hashes/{gradeable}"

    # Remove ranking from previous run
    if os.path.exists(rank_path):
        os.remove(rank_path)

    # Clear hashes/matches from previous run...
    if os.path.isdir(matches_path):
        rmtree(matches_path)
        os.mkdir(matches_path)
    if os.path.isdir(hashes_path):
        rmtree(hashes_path)
        os.mkdir(hashes_path)

    with open(config_path, 'r') as j:
        json_data = json.load(j)
        config_hash = "" if 'hash' not in json_data else json_data['hash']

    start_time = time.time()
<<<<<<< HEAD
    concat_res = subprocess.call(['/usr/local/submitty/Lichen/bin/concatenate_all.py', config_path])
    tok_res = subprocess.call(['/usr/local/submitty/Lichen/bin/tokenize_all.py', config_path])
    hash_res = subprocess.call(['/usr/local/submitty/Lichen/bin/hash_all.py', config_path])
    comp_res = subprocess.call(['/usr/local/submitty/Lichen/bin/compare_hashes.out', config_path])
=======
    concat_res = subprocess.call(['/usr/local/submitty/Lichen/bin/concatenate_all.py', config_path ])
    tok_res = subprocess.call(['/usr/local/submitty/Lichen/bin/tokenize_all.py', config_path ])
    hash_res = subprocess.call(['/usr/local/submitty/Lichen/bin/hash_all.py', config_path ])
    compare_res = subprocess.call(['/usr/local/submitty/Lichen/bin/compare_hashes.out', config_path ])
>>>>>>> 5b2354be
    end_time = time.time()
    duration = end_time - start_time
    results = {
        'config_hash': config_hash,
        'concat_result': concat_res,
        'tokenize_result': tok_res,
        'hash_result': hash_res,
        'compare_result': comp_res,
        'duration': time.strftime("%H:%M:%S", time.gmtime(duration))
    }
    log_json.truncate(0)
    log_json.write(json.dumps(results))
    log_json.close()
    print("finished running lichen plagiarism for " + config_path)


# ------------------------------------------------------------------------

if __name__ == "__main__":
    main()<|MERGE_RESOLUTION|>--- conflicted
+++ resolved
@@ -32,19 +32,12 @@
     course = sys.argv[2]
     gradeable = sys.argv[3]
     config_hash = ""
-<<<<<<< HEAD
-    config_path = f"/var/local/submitty/courses/{semester}/{course}/lichen/config/\
-                    lichen_{semester}_{course}_{gradeable}.json"
+    
+    config_path = f"/var/local/submitty/courses/{semester}/{course}/lichen/config/lichen_{semester}_{course}_{gradeable}.json"
 
-    log_path = f"/var/local/submitty/courses/{semester}/{course}/lichen/logs/\
-                 {gradeable}/run_results.json"
+    log_path = f"/var/local/submitty/courses/{semester}/{course}/lichen/logs/{gradeable}/run_results.json"
     log_json = open(log_path, 'w+')
 
-=======
-    config_path = "/var/local/submitty/courses/"+ semester + "/" +course+ "/lichen/config/lichen_"+ semester+"_"+ course+ "_" +gradeable+".json"
-    log_path = f"/var/local/submitty/courses/{semester}/{course}/lichen/logs/{gradeable}/run_results.json"
-    log_json = open(log_path, 'w+')
->>>>>>> 5b2354be
     rank_path = f"/var/local/submitty/courses/{semester}/{course}/lichen/ranking/{gradeable}.txt"
 
     matches_path = f"/var/local/submitty/courses/{semester}/{course}/lichen/matches/{gradeable}"
@@ -68,17 +61,10 @@
         config_hash = "" if 'hash' not in json_data else json_data['hash']
 
     start_time = time.time()
-<<<<<<< HEAD
     concat_res = subprocess.call(['/usr/local/submitty/Lichen/bin/concatenate_all.py', config_path])
     tok_res = subprocess.call(['/usr/local/submitty/Lichen/bin/tokenize_all.py', config_path])
     hash_res = subprocess.call(['/usr/local/submitty/Lichen/bin/hash_all.py', config_path])
     comp_res = subprocess.call(['/usr/local/submitty/Lichen/bin/compare_hashes.out', config_path])
-=======
-    concat_res = subprocess.call(['/usr/local/submitty/Lichen/bin/concatenate_all.py', config_path ])
-    tok_res = subprocess.call(['/usr/local/submitty/Lichen/bin/tokenize_all.py', config_path ])
-    hash_res = subprocess.call(['/usr/local/submitty/Lichen/bin/hash_all.py', config_path ])
-    compare_res = subprocess.call(['/usr/local/submitty/Lichen/bin/compare_hashes.out', config_path ])
->>>>>>> 5b2354be
     end_time = time.time()
     duration = end_time - start_time
     results = {
