--- conflicted
+++ resolved
@@ -36,17 +36,11 @@
             'course_email'              => $this->core->getConfig()->getCourseEmail(),
             'vcs_base_url'              => $this->core->getConfig()->getVcsBaseUrl(),
             'vcs_type'                  => $this->core->getConfig()->getVcsType(),
-<<<<<<< HEAD
             'private_repository'        => $this->core->getConfig()->getPrivateRepository(),
             'forum_enabled'             => $this->core->getConfig()->isForumEnabled(),
             'regrade_enabled'           => $this->core->getConfig()->isRegradeEnabled(),
             'manual_grading_enabled'    => $this->core->getConfig()->isManualGradingEnabled()
-=======
-            'forum_enabled'				=> $this->core->getConfig()->isForumEnabled(),
-            'regrade_enabled'           => $this->core->getConfig()->isRegradeEnabled(),
             'regrade_message'           => $this->core->getConfig()->getRegradeMessage(),
-            'private_repository'        => $this->core->getConfig()->getPrivateRepository()
->>>>>>> c337f308
         );
 
         foreach (array('upload_message', 'course_email', 'regrade_message') as $key) {
@@ -115,17 +109,11 @@
                 'course_email'              => $_POST['course_email'],
                 'vcs_base_url'              => $_POST['vcs_base_url'],
                 'vcs_type'                  => $_POST['vcs_type'],
-<<<<<<< HEAD
                 'private_repository'        => $_POST['private_repository'],
                 'forum_enabled'		    => $_POST['forum_enabled'],
                 'regrade_enabled'           => $_POST['regrade_enabled'],
                 'manual_grading_enabled'    => $_POST['manual_grading_enabled']
-=======
-                'forum_enabled'				=> $_POST['forum_enabled'],
-                'regrade_enabled'           => $_POST['regrade_enabled'],
                 'regrade_message'           => $_POST['regrade_message'],
-                'private_repository'        => $_POST['private_repository']
->>>>>>> c337f308
             )
         );
 
