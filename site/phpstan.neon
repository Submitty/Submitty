--- conflicted
+++ resolved
@@ -6,12 +6,8 @@
     ignoreErrors:
         - '#Access to an undefined property Ratchet\\ConnectionInterface::\$resourceId\.#'
         - '#Access to an undefined property Ratchet\\ConnectionInterface::\$httpRequest\.#'
-<<<<<<< HEAD
+    reportAlwaysTrueInLastCondition: true
     level: 5
-=======
-    reportAlwaysTrueInLastCondition: true
-    level: 4
->>>>>>> 2791749d
 
 services:
     - class: tests\phpstan\ModelClassExtension
