<?php

declare(strict_types=1);

namespace tests\app\libraries;

use app\libraries\Core;
use app\libraries\SessionManager;
use app\entities\Session;
use app\repositories\SessionRepository;
use tests\BaseUnitTest;

class SessionManagerTester extends BaseUnitTest {
    private $browser_info = ['browser' => 'Browser', 'version' => '1.0', 'platform' => 'OS'];

    private function getRepoOnce($core, $repo) {
        $core->getSubmittyEntityManager()
            ->expects($this->once())
            ->method('getRepository')
            ->with(Session::class)
            ->willReturn($repo);
    }

    public function testGetSessionInvalidId() {
<<<<<<< HEAD
        $core = $this->createMockCore(['use_mock_time' => true]);
        $repo = $this->createMock(SessionRepository::class);
        $this->getRepoOnce($core, $repo);
        $session = $this->createMock(Session::class);
        $repo->expects($this->once())->method('removeExpiredSessions');
        $repo->expects($this->once())
            ->method('findOneBy')
            ->with(['session_id' => 'id'])
            ->willReturn(null);
        $session->expects($this->never())->method('updateSessionExpiration');
=======
        $core = new Core();
        $queries = $this->createMock(DatabaseQueries::class);
        $queries->expects($this->once())->method('getSession')->with('id')->willReturn([]);
        $queries->expects($this->never())->method('updateSessionExpiration');
        $core->setQueries($queries);
>>>>>>> b863087a
        $manager = new SessionManager($core);
        $this->assertFalse($manager->getSession('id'));
        $this->assertFalse($manager->getCsrfToken());
    }

    public function testSessionManager() {
<<<<<<< HEAD
        $core = $this->createMockCore(['use_mock_time' => true]);
        $repo = $this->createMock(SessionRepository::class);
        $this->getRepoOnce($core, $repo);
        $core->getSubmittyEntityManager()
            ->expects($this->once())
            ->method('getRepository')
            ->with(Session::class)
            ->willReturn($repo);
        $session = $this->getMockBuilder(Session::class)
            ->onlyMethods(['updateSessionExpiration'])
            ->setConstructorArgs([
                'id',
                'test',
                'token',
                $core->getDateTimeNow()->add(\DateInterval::createFromDateString('2 weeks')),
                $core->getDateTimeNow(),
                $this->browser_info
            ])
            ->getMock();
        $repo->expects($this->once())
            ->method('removeExpiredSessions');
        $repo->expects($this->once())
            ->method('findOneBy')
            ->with(['session_id' => 'id'])
            ->willReturn($session);
        $session->expects($this->once())
            ->method('updateSessionExpiration')
            ->with(
                $this->callback(function (\DateTime $dt): bool {
                    $this->assertInstanceOf(\DateTime::class, $dt);
                    return true;
                })
            );
        $core->getSubmittyEntityManager()
            ->expects($this->exactly(0))
            ->method('persist');
        $core->getSubmittyEntityManager()
            ->expects($this->once())
            ->method('getReference')
            ->with(
                Session::class,
                $session->getSessionId()
            );
        $core->getSubmittyEntityManager()
            ->expects($this->once())
            ->method('remove');
        $core->getSubmittyEntityManager()
            ->expects($this->exactly(2))
            ->method('flush');
=======
        $core = new Core();
        $queries = $this->createMock(DatabaseQueries::class);
        $queries->expects($this->once())->method('getSession')->with('id')->willReturn([
            'session_id' => 'id',
            'user_id' => 'test',
            'csrf_token' => 'token',
            'session_expires' => '2000-01-01'
        ]);
        $queries->expects($this->once())->method('updateSessionExpiration')->with('id');
        $queries->expects($this->once())->method('removeSessionById')->with('id');
        $core->setQueries($queries);
>>>>>>> b863087a
        $manager = new SessionManager($core);
        $this->assertEquals('test', $manager->getSession('id'));
        $this->assertEquals('id', $manager->newSession('test', $this->browser_info));
        $this->assertEquals('token', $manager->getCsrfToken());
        $this->assertTrue($manager->removeCurrentSession('id'));
        $this->assertFalse($manager->getCsrfToken());
    }

    public function testNewSession() {
        $core = $this->createMockCore(['use_mock_time' => true]);
        $core->getSubmittyEntityManager()
            ->expects($this->once())
            ->method('persist')
            ->with(
                $this->callback(function ($session): bool {
                    $this->assertInstanceOf(Session::class, $session);
                    $this->assertEquals($session->getUserId(), 'test');
                    $this->assertEquals($session->getBrowserName(), $this->browser_info['browser']);
                    $this->assertEquals($session->getBrowserVersion(), $this->browser_info['version']);
                    $this->assertEquals($session->getPlatform(), $this->browser_info['platform']);
                    return true;
                })
            );
        $core->getSubmittyEntityManager()
            ->expects($this->once())
            ->method('persist');
        $core->getSubmittyEntityManager()
            ->expects($this->once())
            ->method('flush');
        $manager = new SessionManager($core);
        $session_id = $manager->newSession('test', $this->browser_info);
        $this->assertMatchesRegularExpression('/[a-f0-9]{32}/', $session_id);
        $this->assertEquals($session_id, $manager->newSession('test', $this->browser_info));
        $this->assertMatchesRegularExpression('/[a-f0-9]{32}/', $manager->getCsrfToken());
    }

    public function testRemoveCurrentSessionNoSession() {
        $core = new Core();
        $manager = new SessionManager($core);
        $this->assertFalse($manager->getCsrfToken());
        $this->assertFalse($manager->removeCurrentSession());
    }
}<|MERGE_RESOLUTION|>--- conflicted
+++ resolved
@@ -22,31 +22,21 @@
     }
 
     public function testGetSessionInvalidId() {
-<<<<<<< HEAD
         $core = $this->createMockCore(['use_mock_time' => true]);
         $repo = $this->createMock(SessionRepository::class);
         $this->getRepoOnce($core, $repo);
         $session = $this->createMock(Session::class);
-        $repo->expects($this->once())->method('removeExpiredSessions');
         $repo->expects($this->once())
             ->method('findOneBy')
             ->with(['session_id' => 'id'])
             ->willReturn(null);
         $session->expects($this->never())->method('updateSessionExpiration');
-=======
-        $core = new Core();
-        $queries = $this->createMock(DatabaseQueries::class);
-        $queries->expects($this->once())->method('getSession')->with('id')->willReturn([]);
-        $queries->expects($this->never())->method('updateSessionExpiration');
-        $core->setQueries($queries);
->>>>>>> b863087a
         $manager = new SessionManager($core);
         $this->assertFalse($manager->getSession('id'));
         $this->assertFalse($manager->getCsrfToken());
     }
 
     public function testSessionManager() {
-<<<<<<< HEAD
         $core = $this->createMockCore(['use_mock_time' => true]);
         $repo = $this->createMock(SessionRepository::class);
         $this->getRepoOnce($core, $repo);
@@ -66,8 +56,6 @@
                 $this->browser_info
             ])
             ->getMock();
-        $repo->expects($this->once())
-            ->method('removeExpiredSessions');
         $repo->expects($this->once())
             ->method('findOneBy')
             ->with(['session_id' => 'id'])
@@ -96,19 +84,6 @@
         $core->getSubmittyEntityManager()
             ->expects($this->exactly(2))
             ->method('flush');
-=======
-        $core = new Core();
-        $queries = $this->createMock(DatabaseQueries::class);
-        $queries->expects($this->once())->method('getSession')->with('id')->willReturn([
-            'session_id' => 'id',
-            'user_id' => 'test',
-            'csrf_token' => 'token',
-            'session_expires' => '2000-01-01'
-        ]);
-        $queries->expects($this->once())->method('updateSessionExpiration')->with('id');
-        $queries->expects($this->once())->method('removeSessionById')->with('id');
-        $core->setQueries($queries);
->>>>>>> b863087a
         $manager = new SessionManager($core);
         $this->assertEquals('test', $manager->getSession('id'));
         $this->assertEquals('id', $manager->newSession('test', $this->browser_info));
