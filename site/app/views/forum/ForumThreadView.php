--- conflicted
+++ resolved
@@ -88,8 +88,7 @@
 
 		<div style="margin-left:20px;margin-top:10px; height:50px;  " id="forum_bar">
 
-<<<<<<< HEAD
-			<a class="btn btn-primary" style="border:3px solid #E9EFEF" title="Create thread" onclick="resetScrollPosition();" href="{$this->core->buildUrl(array('component' => 'forum', 'page' => 'create_thread'))}"><i class="fa fa-plus-circle"></i> Create Thread</a>
+			<a class="btn btn-primary" style="border:3px solid #E9EFEF" title="Create thread" onclick="resetScrollPosition('thread_list');" href="{$this->core->buildUrl(array('component' => 'forum', 'page' => 'create_thread'))}"><i class="fa fa-plus-circle"></i> Create Thread</a>
 HTML;
 		if($this->core->getUser()->getGroup() <= 2){
 			$return .= <<<HTML
@@ -97,10 +96,6 @@
 HTML;
 		}
 		$return .= <<<HTML
-=======
-			<a class="btn btn-primary" style="border:3px solid #E9EFEF" title="Create thread" onclick="resetScrollPosition('thread_list');" href="{$this->core->buildUrl(array('component' => 'forum', 'page' => 'create_thread'))}"><i class="fa fa-plus-circle"></i> Create Thread</a>
->>>>>>> 2ff21572
-			
 		</div>
 
 HTML;
@@ -634,6 +629,7 @@
 	}
 
 
+
 	public function statPage($users) {
 
 		$return = <<<HTML
@@ -786,4 +782,4 @@
 
 	}
 
-}+}
