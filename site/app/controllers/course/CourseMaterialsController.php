<?php

namespace app\controllers\course;

use app\controllers\AbstractController;
use app\controllers\MiscController;
use app\entities\course\CourseMaterialAccess;
use app\entities\course\CourseMaterialSection;
use app\libraries\CourseMaterialsUtils;
use app\libraries\DateUtils;
use app\libraries\FileUtils;
use app\libraries\response\JsonResponse;
use app\libraries\response\RedirectResponse;
use app\libraries\response\WebResponse;
use app\libraries\Utils;
use app\entities\course\CourseMaterial;
use app\repositories\course\CourseMaterialRepository;
use app\views\course\CourseMaterialsView;
use app\views\ErrorView;
use app\views\MiscView;
use Symfony\Component\Routing\Annotation\Route;
use app\libraries\routers\AccessControl;

const DIR = 2;

class CourseMaterialsController extends AbstractController {
    private const MAX_PATH_LENGTH = 255;
    private const DEFAULT_PRIORITY = 0.0;
    private const DEFAULT_HIDE_FROM_STUDENTS = false;
    private const DEFAULT_FUTURE_RELEASE_DATE = '9999-12-31 23:59:59';

    #[Route("/courses/{_semester}/{_course}/course_materials")]
    public function viewCourseMaterialsPage(): WebResponse {
        $repo = $this->core->getCourseEntityManager()->getRepository(CourseMaterial::class);
        /** @var CourseMaterialRepository $repo */
        $course_materials = $repo->getCourseMaterials();
        return new WebResponse(
            CourseMaterialsView::class,
            'listCourseMaterials',
            $course_materials
        );
    }

    #[Route("/courses/{_semester}/{_course}/course_material/{path}", requirements: ["path" => ".+"])]
    public function viewCourseMaterial(string $path) {
        $full_path = $this->core->getConfig()->getCoursePath() . "/uploads/course_materials/" . $path;
        $cm = $this->core->getCourseEntityManager()->getRepository(CourseMaterial::class)
            ->findOneBy(['path' => $full_path]);
        if ($cm === null || !$this->core->getAccess()->canI("path.read", ["dir" => "course_materials", "path" => $full_path])) {
            return new WebResponse(
                ErrorView::class,
                "errorPage",
                MiscController::GENERIC_NO_ACCESS_MSG
            );
        }
        if (!$this->core->getUser()->accessGrading()) {
            $access_failure = CourseMaterialsUtils::finalAccessCourseMaterialCheck($this->core, $cm);
            if ($access_failure) {
                return new WebResponse(
                    ErrorView::class,
                    "errorPage",
                    $access_failure
                );
            }
        }
        CourseMaterialsUtils::insertCourseMaterialAccess($this->core, $full_path);
        $file_name = basename($full_path);
        $corrected_name = pathinfo($full_path, PATHINFO_DIRNAME) . "/" .  $file_name;
        $mime_type = mime_content_type($corrected_name);
        $file_type = FileUtils::getContentType($file_name);
        $this->core->getOutput()->useHeader(false);
        $this->core->getOutput()->useFooter(false);

        if ($mime_type === "application/pdf" || (str_starts_with($mime_type, "image/") && $mime_type !== "image/svg+xml")) {
            header("Content-type: " . $mime_type);
            header('Content-Disposition: inline; filename="' . $file_name . '"');
            readfile($corrected_name);
            $this->core->getOutput()->renderString($full_path);
        }
        else {
            $contents = file_get_contents($corrected_name);
            return new WebResponse(
                MiscView::class,
                "displayFile",
                $contents
            );
        }
    }

    #[Route("/courses/{_semester}/{_course}/course_materials/view", methods: ["POST"])]
    public function markViewed(): JsonResponse {
        $ids = $_POST['ids'];
        if (!is_array($ids)) {
            $ids = [$ids];
        }
        $cms = $this->core->getCourseEntityManager()->getRepository(CourseMaterial::class)
            ->findBy(['id' => $ids]);
        foreach ($cms as $cm) {
            $cm_access = new CourseMaterialAccess($cm, $this->core->getUser()->getId(), $this->core->getDateTimeNow());
            $cm->addAccess($cm_access);
        }
        $this->core->getCourseEntityManager()->flush();
        return JsonResponse::getSuccessResponse();
    }

    #[Route("/courses/{_semester}/{_course}/course_materials/viewAll", methods: ["POST"])]
    public function setAllViewed(): JsonResponse {
        $cms = $this->core->getCourseEntityManager()->getRepository(CourseMaterial::class)
            ->findAll();
        foreach ($cms as $cm) {
            if ($cm->isHiddenFromStudents() || $cm->getReleaseDate() > $this->core->getDateTimeNow() || $cm->isDir()) {
                continue;
            }
            $cm_access = new CourseMaterialAccess($cm, $this->core->getUser()->getId(), $this->core->getDateTimeNow());
            $cm->addAccess($cm_access);
        }
        $this->core->getCourseEntityManager()->flush();
        return JsonResponse::getSuccessResponse();
    }

    #[AccessControl(role: "INSTRUCTOR")]
    #[Route("/courses/{_semester}/{_course}/course_materials/delete")]
    public function deleteCourseMaterial($id) {
        $cm = $this->core->getCourseEntityManager()->getRepository(CourseMaterial::class)
            ->findOneBy(['id' => $id]);
        if ($cm === null) {
            $this->core->addErrorMessage("Failed to delete course material");
            return new RedirectResponse($this->core->buildCourseUrl(['course_materials']));
        }
        // security check
        $dir = "course_materials";
        $path = $this->core->getAccess()->resolveDirPath($dir, $cm->getPath());
        if ($path === false) {
            $message = "You do not have access to that page.";
            $this->core->addErrorMessage($message);
            return new RedirectResponse($this->core->buildCourseUrl(['course_materials']));
        }
        // check to prevent the deletion of course_materials folder
        if ($path === FileUtils::joinPaths($this->core->getConfig()->getCoursePath(), "uploads", "course_materials")) {
            $this->core->addErrorMessage(basename($path) . " can't be removed.");
            return new RedirectResponse($this->core->buildCourseUrl(['course_materials']));
        }
        if (!$this->core->getAccess()->canI("path.write", ["path" => $path, "dir" => $dir])) {
            $message = "You do not have access to that page.";
            $this->core->addErrorMessage($message);
            return new RedirectResponse($this->core->buildCourseUrl(['course_materials']));
        }

        if ($cm->getType() === DIR) {
            $all_files = $this->core->getCourseEntityManager()->getRepository(CourseMaterial::class)->findAll();
            foreach ($all_files as $file) {
                if (str_starts_with(pathinfo($file->getPath(), PATHINFO_DIRNAME), $path) || ($file->getPath() === $path)) {
                    $this->core->getCourseEntityManager()->remove($file);
                }
            }
        }
        else {
            $this->core->getCourseEntityManager()->remove($cm);
        }
        $success = false;
        if (is_dir($path)) {
            $success = FileUtils::recursiveRmdir($path);
        }
        else {
            $success = unlink($path);
        }
        $base_path = FileUtils::joinPaths($this->core->getConfig()->getCoursePath(), "uploads", "course_materials");
        // delete the topmost parent folder that's empty (contains no files)
        if (pathinfo($path, PATHINFO_DIRNAME) !== $base_path) {
            $empty_folders = [];
            FileUtils::getTopEmptyDir($path, $base_path, $empty_folders);
            if (count($empty_folders) > 0) {
                $path = $empty_folders[0];
                $success = $success && FileUtils::recursiveRmdir($path);
                if (!isset($all_files)) {
                    $all_files = $this->core->getCourseEntityManager()->getRepository(CourseMaterial::class)->findAll();
                }
                foreach ($all_files as $file) {
                    if (str_starts_with($file->getPath(), $path)) {
                        $this->core->getCourseEntityManager()->remove($file);
                    }
                }
            }
        }
        $this->core->getCourseEntityManager()->flush();
        if ($success) {
            $this->core->addSuccessMessage(basename($path) . " has been successfully removed.");
        }
        else {
            $this->core->addErrorMessage("Failed to remove " . basename($path));
        }

        return new RedirectResponse($this->core->buildCourseUrl(['course_materials']));
    }

    #[Route("/courses/{_semester}/{_course}/course_materials/download_zip")]
    public function downloadCourseMaterialZip($course_material_id) {
        $cm = $this->core->getCourseEntityManager()->getRepository(CourseMaterial::class)
            ->findOneBy(['id' => $course_material_id]);
        if ($cm === null) {
            $this->core->addErrorMessage("Invalid course material ID");
            return new RedirectResponse($this->core->buildCourseUrl(['course_materials']));
        }
        $root_path = $cm->getPath();
        $dir_name = explode("/", $root_path);
        $dir_name = array_pop($dir_name);

        // check if the user has access to course materials
        if (!$this->core->getAccess()->canI("path.read", ["dir" => 'course_materials', "path" => $root_path])) {
            $this->core->getOutput()->showError("You do not have access to this folder");
            return false;
        }

        $zip_file_name = preg_replace('/\s+/', '_', $dir_name) . ".zip";

        $isFolderEmptyForMe = true;
        // iterate over the files inside the requested directory
        $files = new \RecursiveIteratorIterator(
            new \RecursiveDirectoryIterator($root_path),
            \RecursiveIteratorIterator::LEAVES_ONLY
        );

        // create a new zipstream object
        $zip_stream = new \ZipStream\ZipStream(
            outputName: $zip_file_name,
            sendHttpHeaders: true,
            enableZip64: false,
        );

        foreach ($files as $name => $file) {
            if (!$file->isDir()) {
                $file_path = $file->getRealPath();
                $course_material = $this->core->getCourseEntityManager()->getRepository(CourseMaterial::class)
                    ->findOneBy(['path' => $file_path]);
                if ($course_material !== null) {
                    if (!$this->core->getUser()->accessGrading()) {
                        // only add the file if the section of student is allowed and course material is released!
                        if ($course_material->isSectionAllowed($this->core->getUser()->getRegistrationSection()) && $course_material->getReleaseDate() < $this->core->getDateTimeNow()) {
                            $relativePath = substr($file_path, strlen($root_path) + 1);
                            $isFolderEmptyForMe = false;
                            $zip_stream->addFileFromPath($relativePath, $file_path);
                            $course_material_access = new CourseMaterialAccess($course_material, $this->core->getUser()->getId(), $this->core->getDateTimeNow());
                            $course_material->addAccess($course_material_access);
                        }
                    }
                    else {
                        // For graders and instructors, download the course-material unconditionally!
                        $relativePath = substr($file_path, strlen($root_path) + 1);
                        $isFolderEmptyForMe = false;
                        $zip_stream->addFileFromPath($relativePath, $file_path);
                        $course_material_access = new CourseMaterialAccess($course_material, $this->core->getUser()->getId(), $this->core->getDateTimeNow());
                        $course_material->addAccess($course_material_access);
                    }
                }
            }
        }

        // If the Course Material Folder Does not contain anything for current user display an error message.
        if ($isFolderEmptyForMe) {
            $this->core->getOutput()->showError("You do not have access to this folder");
            return false;
        }
        $this->core->getCourseEntityManager()->flush();
        $zip_stream->finish();
    }

    /**
     * @return JsonResponse
     */
    #[AccessControl(role: "INSTRUCTOR")]
    #[Route("/courses/{_semester}/{_course}/course_materials/release_all")]
    public function setReleaseAll(): JsonResponse {
        $newdatetime = $_POST['newdatatime'];
        $newdatetime = htmlspecialchars($newdatetime);
        $new_date_time = DateUtils::parseDateTime($newdatetime, $this->core->getDateTimeNow()->getTimezone());

        $course_materials = $this->core->getCourseEntityManager()->getRepository(CourseMaterial::class)
            ->findAll();
        foreach ($course_materials as $course_material) {
            if (!$course_material->isDir()) {
                $course_material->setReleaseDate($new_date_time);
            }
        }
        $this->core->getCourseEntityManager()->flush();
        return JsonResponse::getSuccessResponse();
    }

    private function setFileTimeStamp(CourseMaterial $courseMaterial, array $courseMaterials, \DateTime $dateTime) {
        if ($courseMaterial->isDir()) {
            foreach ($courseMaterials as $cm) {
                if (str_starts_with(pathinfo($cm->getPath(), PATHINFO_DIRNAME), $courseMaterial->getPath()) && $cm->getPath() !== $courseMaterial->getPath()) {
                    $this->setFileTimeStamp($cm, $courseMaterials, $dateTime);
                }
            }
        }
        else {
            $courseMaterial->setReleaseDate($dateTime);
        }
    }

    #[AccessControl(role: "INSTRUCTOR")]
    #[Route("/courses/{_semester}/{_course}/course_materials/modify_timestamp")]
    public function modifyCourseMaterialsFileTimeStamp($newdatatime): JsonResponse {
        if (!isset($_POST['id'])) {
            return JsonResponse::getErrorResponse("You must specify an ID");
        }
        $id = $_POST['id'];

        if (!isset($newdatatime)) {
            $this->core->redirect($this->core->buildCourseUrl(['course_materials']));
        }

        $new_data_time = htmlspecialchars($newdatatime);
        $new_data_time = DateUtils::parseDateTime($new_data_time, $this->core->getDateTimeNow()->getTimezone());

        $has_error = false;
        $success = false;

        $courseMaterial = $this->core->getCourseEntityManager()->getRepository(CourseMaterial::class)
            ->findOneBy(['id' => $id]);
        $courseMaterials = $this->core->getCourseEntityManager()->getRepository(CourseMaterial::class)
            ->findAll();

        if ($courseMaterial === null || empty($courseMaterials)) {
            $has_error = true;
        }
        else {
            $this->setFileTimeStamp($courseMaterial, $courseMaterials, $new_data_time);
            $this->core->getCourseEntityManager()->flush();
        }

        if ($has_error) {
            return JsonResponse::getErrorResponse("Failed to find one of the course materials.");
        }
        return JsonResponse::getSuccessResponse("Time successfully set.");
    }

    private function recursiveEditFolder(array $course_materials, CourseMaterial $main_course_material) {
        $main_path =  $main_course_material->getPath();

        foreach ($course_materials as $course_material) {
            $course_material_path = $course_material->getPath();
            $is_descendant = str_starts_with($course_material_path, $main_path . '/');

            if ($is_descendant) {
                $this->handleSectionLock($course_material, $_POST);
                $this->updateCourseMaterial($course_material, $_POST['hide_from_students'] ?? null, $_POST['sort_priority'] ?? null, $_POST['release_time'] ?? null);
            }
        }
    }

    #[AccessControl(role: "INSTRUCTOR")]
    #[Route("/courses/{_semester}/{_course}/course_materials/edit", methods: ["POST"])]
    public function ajaxEditCourseMaterialsFiles(bool $flush = true): JsonResponse {
        $calendar_display = $_POST['calendar_display'] !== 'none';
        $associated_date = Utils::convertToSQLDateTime($_POST['associated_date']);
        $associated_gradeable = $_POST['associated_gradeable'] != 'none' ? $_POST['associated_gradeable'] : null;
        $id = $_POST['id'] ?? '';
        if ($id === '') {
            return JsonResponse::getErrorResponse("Id cannot be empty");
        }
        /** @var CourseMaterial $course_material */
        $course_material = $this->core->getCourseEntityManager()->getRepository(CourseMaterial::class)
            ->findOneBy(['id' => $id]);
<<<<<<< HEAD

        if ($course_material == null) {
=======
        if ($course_material === null) {
>>>>>>> 22b02597
            return JsonResponse::getErrorResponse("Course material not found");
        }
        $course_material->setCalendarDate($associated_date);
        $course_material->setGradeable($associated_gradeable);
        $course_material->setOnCalendar($calendar_display);

        if ($course_material->isDir()) {
            if (isset($_POST['sort_priority'])) {
                $course_material->setPriority($_POST['sort_priority']);
                unset($_POST['sort_priority']);
            }
            if (
                (isset($_POST['sections_lock'])
                || isset($_POST['hide_from_students'])
                || isset($_POST['release_time']))
                && isset($_POST['folder_update'])
                && $_POST['folder_update'] === 'true'
            ) {
                $course_materials = $this->core->getCourseEntityManager()->getRepository(CourseMaterial::class)
                    ->findAll();
                $this->recursiveEditFolder($course_materials, $course_material);
            }
            $this->core->getCourseEntityManager()->flush();
            return JsonResponse::getSuccessResponse("Success");
        }

        $section_result = $this->handleSectionLock($course_material, $_POST);
        if (!$section_result['success']) {
            return JsonResponse::getErrorResponse($section_result['error']);
        }
        $this->updateCourseMaterial($course_material, $_POST['hide_from_students'] ?? null, $_POST['sort_priority'] ?? null, $_POST['release_time'] ?? null);
        $course_material->setLastEditBy($this->core->getUser()->getId());
        $course_material->setLastEditDate(DateUtils::parseDateTime($this->core->getDateTimeNow(), $this->core->getDateTimeNow()->getTimezone()));

        if (isset($_POST['file_path']) || isset($_POST['title'])) {
            $path = $course_material->getPath();
            $upload_path = FileUtils::joinPaths($this->core->getConfig()->getCoursePath(), "uploads", "course_materials");
            $requested_path = $_POST['file_path'];
            if (strpos($requested_path, '/') === 0) {
                return JsonResponse::getErrorResponse("File paths cannot start with the root directory '/', use relative paths.");
            }
            $new_path = FileUtils::joinPaths($upload_path, $requested_path);

            if (isset($_POST['title'])) {
                $file_name = $_POST['title'];
                $directory = dirname($new_path);
                $new_path = FileUtils::joinPaths($directory, $file_name);
            }
            else {
                $file_name = basename($new_path);
            }
            if ($path !== $new_path) {
                if (!FileUtils::ValidPath($new_path)) {
                    return JsonResponse::getErrorResponse("Invalid path or filename");
                }

                if (($overflow = strlen($new_path) - self::MAX_PATH_LENGTH) > 0) {
                    return JsonResponse::getErrorResponse("The new path is too long. Please reduce it by {$overflow} characters.");
                }

                $requested_path = explode("/", $requested_path);
                if (count($requested_path) > 1) {
                    $requested_path_directories = $requested_path;
                    array_pop($requested_path_directories);
                    $requested_path_directories = implode("/", $requested_path_directories);
                    $full_dir_path = explode("/", $new_path);
                    array_pop($full_dir_path);
                    $full_dir_path = implode("/", $full_dir_path);



                    //ADD IN NEW DIRECTORIES IF IT DOESN'T EXIST


                    if (!FileUtils::createDir($full_dir_path, true)) {
                        return JsonResponse::getErrorResponse("Invalid requested path");
                    }


                    $dirs_to_make = [];
                    $this->addDirs($requested_path_directories, $upload_path, $dirs_to_make);


                    if ($dirs_to_make != null) {
                        $new_paths = [];
                        foreach ($dirs_to_make as $dir) {
                            $cm = $this->core->getCourseEntityManager()->getRepository(CourseMaterial::class)->findOneBy(
                                ['path' => $dir]
                            );
                            if ($cm === null && !in_array($dir, $new_paths)) {
                                $course_material_dir = new CourseMaterial(
                                    2,
                                    $dir,
                                    $course_material->getReleaseDate(),
                                    $course_material->isHiddenFromStudents(),
                                    $course_material->getPriority(),
                                    null,
                                    null,
                                    false,
                                    false,
                                    null,
                                    $course_material->getUploadedBy(),
                                    $course_material->getUploadedDate(),
                                    null,
                                    null
                                );
                                $this->core->getCourseEntityManager()->persist($course_material_dir);
                                $all_sections = $course_material->getSections()->getValues();

                                if (count($all_sections) > 0) {
                                    foreach ($all_sections as $section) {
                                        $course_material_section = new CourseMaterialSection($section->getSectionID(), $course_material_dir);
                                        $course_material_dir->addSection($course_material_section);
                                    }
                                }
                                $new_paths[] = $dir;
                            }
                        }
                    }
                }
                $overwrite = false;
                if (isset($_POST['overwrite']) && $_POST['overwrite'] === 'true') {
                    $overwrite = true;
                }

                $dir = dirname($new_path);
                $clash_resolution = $this->resolveClashingMaterials($dir, [$file_name], $overwrite);
                if ($clash_resolution !== true) {
                    return JsonResponse::getErrorResponse(
                        'Name clash',
                        $clash_resolution
                    );
                }

                rename($course_material->getPath(), $new_path);
                $course_material->setPath($new_path);
                if (isset($_POST['original_title'])) {
                    $course_material->setTitle($_POST['original_title']);
                }
            }
        }


        if (isset($_POST['link_url']) && isset($_POST['title']) && $course_material->isLink()) {
            $course_material->setUrl($_POST['link_url']);
        }

<<<<<<< HEAD
        if (isset($_POST['release_time']) && $_POST['release_time'] !== '') {
            $date_time = DateUtils::parseDateTime($_POST['release_time'], $this->core->getDateTimeNow()->getTimezone());
            $course_material->setReleaseDate($date_time);
        }

=======
>>>>>>> 22b02597
        if ($flush) {
            $this->core->getCourseEntityManager()->flush();
        }

        return JsonResponse::getSuccessResponse("Successfully uploaded!");
    }

    #[AccessControl(role: "INSTRUCTOR")]
    #[Route("/courses/{_semester}/{_course}/course_materials/upload", methods: ["POST"])]
    public function ajaxUploadCourseMaterialsFiles(): JsonResponse {
        /* SET UPLOAD OF COURSE MATERIALS TO INCLUDE VALUES */
        $calendar_display = $_POST['calendar_display'] !== 'none';
        $associated_date = $_POST['associated_date'];
        $associated_gradeable = $_POST['associated_gradeable'];
        $associated_date = Utils::convertToSQLDateTime($_POST['associated_date']);
        $details = [];
        $expand_zip = "";
        if (isset($_POST['expand_zip'])) {
            $expand_zip = $_POST['expand_zip'];
        }

        // Configure upload and requested paths
        $upload_path = FileUtils::joinPaths($this->core->getConfig()->getCoursePath(), "uploads", "course_materials");

        $path = $this->getRequestedPath($upload_path, $_POST['requested_path']);
        if ($path === null) {
            return JsonResponse::getErrorResponse("Invalid requested path");
        }
        $details['path'][0] = $path;
        $requested_path = $details['path'][0];

        $overwrite_all = false;
        if (isset($_POST['overwrite_all']) && $_POST['overwrite_all'] === 'true') {
            $overwrite_all = true;
        }

        $n = strpos($requested_path, '..');
        if ($n !== false) {
            return JsonResponse::getErrorResponse("Invalid filepath.");
        }

        $title = null;
        if (isset($_POST['title'])) {
            $title = $_POST['title'];
        }

        $title_name = $title;
        if (isset($_POST['original_title'])) {
            $title_name = $_POST['original_title'];
        }
        $dirs_to_make = [];

        $url_url = null;
        if (isset($_POST['url_url'])) {
            if (!filter_var($_POST['url_url'], FILTER_VALIDATE_URL)) {
                return JsonResponse::getErrorResponse("Invalid url");
            }
            $url_url = $_POST['url_url'];
            if ($requested_path !== "") {
                $this->addDirs($requested_path, $upload_path, $dirs_to_make);
            }
        }

        if (isset($title) && isset($url_url)) {
            $details['type'][0] = CourseMaterial::LINK;
            $final_path = FileUtils::joinPaths($this->core->getConfig()->getCoursePath(), "uploads", "course_materials");
            if (!empty($requested_path)) {
                $final_path = FileUtils::joinPaths($final_path, $requested_path);
                if (!FileUtils::createDir($final_path)) {
                    return JsonResponse::getErrorResponse("Failed to make path.");
                }
            }
            $file_name = $title;
            $clash_resolution = $this->resolveClashingMaterials($final_path, [$file_name], $overwrite_all);
            if ($clash_resolution !== true) {
                return JsonResponse::getErrorResponse(
                    'Name clash',
                    $clash_resolution
                );
            }
            $details['path'][0] = FileUtils::joinPaths($final_path, $file_name);

            if (($overflow = strlen($details['path'][0]) - self::MAX_PATH_LENGTH) > 0) {
                return JsonResponse::getErrorResponse("The path is too long. Please reduce it by {$overflow} characters.");
            }

            FileUtils::writeFile($details['path'][0], "");
        }
        else {
            $uploaded_files = [];
            if (isset($_FILES["files1"])) {
                $uploaded_files[1] = $_FILES["files1"];
            }

            if (empty($uploaded_files) && !(isset($url_url) && isset($title))) {
                return JsonResponse::getErrorResponse("No files were submitted.");
            }

            $status = FileUtils::validateUploadedFiles($_FILES["files1"]);
            if (array_key_exists("failed", $status)) {
                return JsonResponse::getErrorResponse("Failed to validate uploads " . $status['failed']);
            }

            $file_size = 0;
            foreach ($status as $stat) {
                $file_size += $stat['size'];
                if ($stat['success'] === false) {
                    return JsonResponse::getErrorResponse($stat['error']);
                }
            }

            // Retrieve the max size allowed from the course config
            $max_size_mb = $this->core->getConfig()->getCourseMaterialFileUploadLimitMb();
            $max_size = $max_size_mb * 1024 * 1024;

            if ($file_size > $max_size) {
                return JsonResponse::getErrorResponse("File(s) uploaded too large. Maximum size is " . Utils::formatBytes("mb", $max_size)  . ". Uploaded file(s) was " . Utils::formatBytes("mb", $file_size, true) . ". Please contact the system administrator if you need to increase the upload limit.");
            }

            if (!FileUtils::createDir($upload_path)) {
                return JsonResponse::getErrorResponse("Failed to make image path.");
            }
            // create nested path
            if (!empty($requested_path)) {
                $upload_nested_path = FileUtils::joinPaths($upload_path, $requested_path);
                if (!FileUtils::createDir($upload_nested_path, true)) {
                    return JsonResponse::getErrorResponse("Failed to make image path.");
                }
                $dirs_to_make = [];
                $this->addDirs($requested_path, $upload_path, $dirs_to_make);
                $upload_path = $upload_nested_path;
            }

            $count_item = count($status);
            if (isset($uploaded_files[1])) {
                $clash_resolution = $this->resolveClashingMaterials($upload_path, $uploaded_files[1]['name'], $overwrite_all);
                if ($clash_resolution !== true) {
                    return JsonResponse::getErrorResponse(
                        'Name clash',
                        $clash_resolution
                    );
                }
                $index = 0;
                for ($j = 0; $j < $count_item; $j++) {
                    if (is_uploaded_file($uploaded_files[1]["tmp_name"][$j])) {
                        $dst = FileUtils::joinPaths($upload_path, $uploaded_files[1]["name"][$j]);

                        if (strlen($dst) > self::MAX_PATH_LENGTH) {
                            return JsonResponse::getErrorResponse("Path cannot have a string length of more than " . self::MAX_PATH_LENGTH . " chars.");
                        }

                        $is_zip_file = false;

                        if (mime_content_type($uploaded_files[1]["tmp_name"][$j]) === "application/zip") {
                            if (FileUtils::checkFileInZipName($uploaded_files[1]["tmp_name"][$j]) === false) {
                                return JsonResponse::getErrorResponse("You may not use quotes, backslashes, or angle brackets in your filename for files inside " . $uploaded_files[1]['name'][$j] . ".");
                            }
                            $is_zip_file = true;
                        }
                        //cannot check if there are duplicates inside zip file, will overwrite
                        //it is convenient for bulk uploads
                        if ($expand_zip === 'on' && $is_zip_file === true) {
                            //get the file names inside the zip to write to the JSON file

                            $zip = new \ZipArchive();
                            $res = $zip->open($uploaded_files[1]["tmp_name"][$j]);

                            if (!$res) {
                                return JsonResponse::getErrorResponse("Failed to open zip archive");
                            }

                            $entries = [];
                            $disallowed_folders = [".svn", ".git", ".idea", "__macosx"];
                            $disallowed_files = ['.ds_store'];
                            $double_dot = ["../","..\\","/..","\\.."];
                            for ($i = 0; $i < $zip->numFiles; $i++) {
                                $entries[] = $zip->getNameIndex($i);
                                //check to ensure that entry name doesn't have ..
                                $dot_check = array_filter($double_dot, function ($dot) use ($entries) {
                                    if (strpos($entries[count($entries) - 1], $dot) !== false) {
                                        return true;
                                    }
                                    return false;
                                });
                                if (count($dot_check) !== 0) {
                                    return JsonResponse::getErrorResponse("Uploaded zip archive contains at least one file with invalid name.");
                                }
                            }
                            $entries = array_filter($entries, function ($entry) use ($disallowed_folders, $disallowed_files) {
                                $name = strtolower($entry);
                                foreach ($disallowed_folders as $folder) {
                                    if (str_starts_with($folder, $name)) {
                                        return false;
                                    }
                                }
                                if (substr($name, -1) !== '/') {
                                    foreach ($disallowed_files as $file) {
                                        if (basename($name) === $file) {
                                            return false;
                                        }
                                    }
                                }
                                return true;
                            });
                            $zfiles = array_filter($entries, function ($entry) {
                                return substr($entry, -1) !== '/';
                            });

                            $clash_resolution = $this->resolveClashingMaterials($upload_path, $zfiles, $overwrite_all);
                            if ($clash_resolution !== true) {
                                return JsonResponse::getErrorResponse(
                                    'Name clash',
                                    $clash_resolution
                                );
                            }

                            $zip->extractTo($upload_path, $entries);

                            foreach ($zfiles as $zfile) {
                                $path = FileUtils::joinPaths($upload_path, $zfile);
                                $details['type'][$index] = CourseMaterial::FILE;
                                $details['path'][$index] = $path;
                                if ($dirs_to_make == null) {
                                    $dirs_to_make = [];
                                }
                                $dirs = explode('/', $zfile);
                                array_pop($dirs);
                                $j = count($dirs);
                                $count = count($dirs_to_make);
                                foreach ($dirs as $dir) {
                                    for ($i = $count; $i < $j + $count; $i++) {
                                        if (!isset($dirs_to_make[$i])) {
                                            $dirs_to_make[$i] = $upload_path . '/' . $dir;
                                        }
                                        else {
                                            $dirs_to_make[$i] .= '/' . $dir;
                                        }
                                    }
                                    $j--;
                                }
                                $index++;
                            }
                        }
                        else {
                            if (!@copy($uploaded_files[1]["tmp_name"][$j], $dst)) {
                                return JsonResponse::getErrorResponse("Failed to copy uploaded file {$uploaded_files[1]['name'][$j]} to current location.");
                            }
                            else {
                                $details['type'][$index] = CourseMaterial::FILE;
                                $details['path'][$index] = $dst;
                                $index++;
                            }
                        }
                    }
                    else {
                        return JsonResponse::getErrorResponse("The tmp file '{$uploaded_files[1]['name'][$j]}' was not properly uploaded.");
                    }
                    // Is this really an error we should fail on?
                    if (!@unlink($uploaded_files[1]["tmp_name"][$j])) {
                        return JsonResponse::getErrorResponse("Failed to delete the uploaded file {$uploaded_files[1]['name'][$j]} from temporary storage.");
                    }
                }
            }
        }

        if ($dirs_to_make !== null) {
            $i = -1;
            $new_paths = [];
            foreach ($dirs_to_make as $dir) {
                $cm = $this->core->getCourseEntityManager()->getRepository(CourseMaterial::class)->findOneBy(
                    ['path' => $dir]
                );
                if ($cm === null && !in_array($dir, $new_paths)) {
                    $details['type'][$i] = CourseMaterial::DIR;
                    $details['path'][$i] = $dir;
                    $i--;
                    $new_paths[] = $dir;
                }
            }
        }

        foreach ($details['type'] as $key => $value) {
            $course_material = new CourseMaterial(
                $value,
                $details['path'][$key],
                new \DateTime(self::DEFAULT_FUTURE_RELEASE_DATE),
                self::DEFAULT_HIDE_FROM_STUDENTS,
                self::DEFAULT_PRIORITY,
                $value === CourseMaterial::LINK ? $url_url : null,
                $value === CourseMaterial::LINK ? $title_name : null,
                $calendar_display,
                $associated_gradeable,
                $associated_date,
                uploaded_by: $this->core->getUser()->getId(),
                uploaded_date: DateUtils::parseDateTime($this->core->getDateTimeNow(), $this->core->getDateTimeNow()->getTimezone()),
                last_edit_by: null,
                last_edit_date: null
            );
            $section_result = $this->handleSectionLock($course_material, $_POST);
            if (!$section_result['success']) {
                return JsonResponse::getErrorResponse($section_result['error']);
            }
            $this->updateCourseMaterial($course_material, $_POST['hide_from_students'] ?? null, $_POST['sort_priority'] ?? null, $_POST['release_time'] ?? null);
            $this->core->getCourseEntityManager()->persist($course_material);
        }
        $this->core->getCourseEntityManager()->flush();
        return JsonResponse::getSuccessResponse("Successfully uploaded!");
    }

    private function addDirs(string $requested_path, string $upload_path, array &$dirs_to_make): void {
        $dirs = explode('/', $requested_path);
        $j = count($dirs);
        foreach ($dirs as $dir) {
            for ($i = 0; $i < $j; $i++) {
                if (!isset($dirs_to_make[$i])) {
                    $dirs_to_make[$i] = $upload_path . '/' . $dir;
                }
                else {
                    $dirs_to_make[$i] .= '/' . $dir;
                }
            }
            $j--;
        }
    }

    /**
     * @return array<int, string>|bool true
     */
    private function resolveClashingMaterials(string $upload_path, array $file_names, bool $overwrite_all) {
        $prepend_path = function ($elem) use ($upload_path) {
            return FileUtils::joinPaths($upload_path, $elem);
        };
        $file_names = array_map($prepend_path, $file_names);
        $c_materials = $this->core->getCourseEntityManager()->getRepository(CourseMaterial::class)->
            findBy(['path' => $file_names]);
        $clashing_materials = [];
        foreach ($c_materials as $cm) {
            $clashing_materials[$cm->getId()] = $cm->getPath();
        }
        if ($clashing_materials !== []) {
            if ($overwrite_all) {
                $em = $this->core->getCourseEntityManager();
                foreach ($clashing_materials as $id => $path) {
                    $cm_ref = $em->getReference(CourseMaterial::class, $id);
                    $em->remove($cm_ref);
                    unlink($path);
                }
                $em->flush();
                return true;
            }
            return array_values($clashing_materials);
        }
        return true;
    }

    private function updateCourseMaterial(CourseMaterial $course_material, ?string $hide_from_students, ?string $sort_priority, ?string $release_time = null): void {
        // Update visibility
        if ($hide_from_students !== null) {
            $course_material->setHiddenFromStudents($hide_from_students === 'on');
        }

        // Update sorting priority
        if ($sort_priority !== null) {
            $course_material->setPriority((float) $sort_priority);
        }

        // Update release time if provided
        if ($release_time !== null && $release_time !== '') {
            $date_time = DateUtils::parseDateTime($release_time, $this->core->getDateTimeNow()->getTimezone());
            $course_material->setReleaseDate($date_time);
        }
    }

    /**
     * @param array<string, mixed> $post_data The POST data to process.
     * @return array{
     * 'success': bool,
     * 'error': string|null,
     * 'section_lock': bool,
     * 'sections': array<int, string>|null
     * }
     */
    private function handleSectionLock(CourseMaterial $course_material, array $post_data): array {
        // Default section lock to false
        $sections_lock = isset($post_data['sections_lock']) && $post_data['sections_lock'] === "true";
        $result = [
            'success' => true,
            'error' => null,
            'section_lock' => $sections_lock,
            'sections' => null
        ];

        // Handle sections if section lock is enabled
        if ($sections_lock) {
            // Handle sections from POST data
            if (isset($post_data['sections'])) {
                $sections = explode(",", $post_data['sections']);

                // If no sections are selected
                if (empty($sections[0])) {
                    $result['success'] = false;
                    $result['error'] = "Select at least one section";
                    return $result;
                }

                // Populate result with exploded sections
                $result['sections'] = $sections;

                // Handle section addition and removal with keeping, removing, and overall section sets
                $keep_ids = array_fill_keys($sections, true);
                $section_ids = array_fill_keys(array_map(fn($s) => $s->getSectionId(), $course_material->getSections()->toArray()), true);
                $partial_sections = isset($post_data['partial_sections']) ? array_fill_keys(explode(",", $post_data['partial_sections']), true) : [];

                // Add new sections to course material
                foreach ($sections as $section) {
                    if (!isset($section_ids[$section])) {
                        $course_material->addSection(new CourseMaterialSection($section, $course_material));
                    }
                }

                // Remove sections that are no longer valid
                foreach ($course_material->getSections() as $section) {
                    if (!isset($keep_ids[$section->getSectionId()]) && !isset($partial_sections[$section->getSectionId()])) {
                        $course_material->removeSection($section);
                    }
                }
            }
        }
        else {
            // If section lock is disabled, clear all sections
            $course_material->getSections()->clear();
        }

        return $result;
    }

    /**
     * Helper function to get the requested path.
     *
     * @param string $upload_path The path to the upload directory.
     * @param string|null $path The requested path from the POST data.
     * @return string|null
     */
    private function getRequestedPath(string $upload_path, string|null $path) {
        $requested_path = "";
        if (isset($path) && $path !== "") {
            $requested_path = $path;
            $tmp_path = $upload_path . "/" . $requested_path;
            $dirs = explode("/", $tmp_path);
            for ($i = 1; $i < count($dirs); $i++) {
                if ($dirs[$i] === "") {
                    return null;
                }
            }
        }
        return $requested_path;
    }
}<|MERGE_RESOLUTION|>--- conflicted
+++ resolved
@@ -362,12 +362,7 @@
         /** @var CourseMaterial $course_material */
         $course_material = $this->core->getCourseEntityManager()->getRepository(CourseMaterial::class)
             ->findOneBy(['id' => $id]);
-<<<<<<< HEAD
-
-        if ($course_material == null) {
-=======
         if ($course_material === null) {
->>>>>>> 22b02597
             return JsonResponse::getErrorResponse("Course material not found");
         }
         $course_material->setCalendarDate($associated_date);
@@ -515,14 +510,11 @@
             $course_material->setUrl($_POST['link_url']);
         }
 
-<<<<<<< HEAD
         if (isset($_POST['release_time']) && $_POST['release_time'] !== '') {
             $date_time = DateUtils::parseDateTime($_POST['release_time'], $this->core->getDateTimeNow()->getTimezone());
             $course_material->setReleaseDate($date_time);
         }
 
-=======
->>>>>>> 22b02597
         if ($flush) {
             $this->core->getCourseEntityManager()->flush();
         }
