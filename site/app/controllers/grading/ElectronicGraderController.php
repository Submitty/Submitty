--- conflicted
+++ resolved
@@ -954,10 +954,7 @@
                 return;
             }
         }
-<<<<<<< HEAD
-=======
-
->>>>>>> 60537773
+
         if ($gradeable->getActiveVersion() <= 0) {
             $response = array('status' => 'failure');
             $this->core->getOutput()->renderJson($response);
