--- conflicted
+++ resolved
@@ -201,13 +201,8 @@
             config = Path(lichen_dir, 'config', lichen_json)
             if config.exists():
                 config.unlink()
-<<<<<<< HEAD
-                
+
             for folder in ['ranking', 'provided_code', 'tokenized', 'concatenated', 'hashes', 'matches']:
-=======
-
-            for folder in ['provided_code', 'tokenized', 'concatenated', 'hashes', 'matches', 'ranking']:
->>>>>>> 25e768ad
                 shutil.rmtree(str(Path(lichen_dir, folder, gradeable)), ignore_errors=True)
             msg = 'Deleted lichen plagiarism results and saved config for {}'.format(gradeable)
             open_file.write(msg)
