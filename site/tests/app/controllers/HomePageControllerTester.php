<?php

namespace tests\app\controllers;

use app\controllers\HomePageController;
use app\libraries\Core;
use app\models\Course;
use app\models\User;
use app\entities\Term;
use tests\BaseUnitTest;

class HomePageControllerTester extends BaseUnitTest {
    public function createCore(array $config_values, string $user_id): Core {
        $core = $this->createMockCore($config_values, ['no_user' => true]);
        $user = $this->createMockModel(User::class);
        $user->method('getId')->willReturn($user_id);
        $core->method('getUser')->willReturn($user);
        return $core;
    }

    private function createCourse(Core $core, string $name, int $user_group = 3): Course {
        return new Course($core, [
            'term' => 'f24',
            'term_name' => 'Fall 24',
            'course' => $name,
            'user_group' => $user_group
        ]);
    }

    public function testGetCourses() {
        $core = $this->createCore(['course' => 'course_dropped', 'semester' => 'f24'], 'student');
<<<<<<< HEAD
=======
        $repo = $this->createMock(TermRepository::class);
        $entityManager = $core->getSubmittyEntityManager();
        $entityManager->method('getRepository')
            ->with(Term::class)
            ->willReturn($repo);
        // Set start day to today for dropped courses
        $repo->method('getTermStartDate')
            ->willReturn(date('Y-m-d H:i:s'));
>>>>>>> 4781ddb0
        $course_1 = $this->createCourse($core, 'course1');
        $course_dropped = $this->createCourse($core, 'course_dropped');
        $course_2 = $this->createCourse($core, 'course2');
        $course_instructor = $this->createCourse($core, 'course_instructor', 1);
        $val_map = [
            ['student', false, false, [$course_1]],
            ['student', true, false, []],
            ['student', false, true, [$course_dropped]],
            ['other_student', false, false, [$course_2]],
            ['other_student', true, false, []],
            ['other_student', false, true, []],
            ['instructor', false, false, [$course_instructor]],
            ['instructor', true, false, []],
            ['instructor', false, true, []]
        ];
        $core->getQueries()->method('getCourseForUserId')->will($this->returnValueMap($val_map));
        $core->getQueries()->method('wasStudentEverInCourse')->willReturn(true);
        $controller = new HomePageController($core);
        $response = $controller->getCourses()->json_response->json['data'];
        $this->assertEqualsCanonicalizing(
            [
                'unarchived_courses' => [$course_1->getCourseInfo()],
                'archived_courses' => [],
                'dropped_courses' => [$course_dropped->getCourseInfo()],
                'self_registration_courses' => []
            ],
            $response
        );
        $response = $controller->getCourses(['other_student'])->json_response->json['data'];
        // should not be able to access other student course info
        $this->assertNotContains($course_2->getCourseInfo(), $response['unarchived_courses']);

        $core = $this->createCore(['course' => 'course_dropped', 'semester' => 'f24'], 'other_student');
        $core->getQueries()->method('getCourseForUserId')->will($this->returnValueMap($val_map));
        $core->getQueries()->method('wasStudentEverInCourse')->willReturn(true);
        $controller = new HomePageController($core);
        $response = $controller->getCourses()->json_response->json['data'];
        $this->assertEqualsCanonicalizing(
            [
                'unarchived_courses' => [$course_2->getCourseInfo()],
                'archived_courses' => [],
                'dropped_courses' => [],
                'self_registration_courses' => []
            ],
            $response
        );

        $instruc_map = [
            ['other_student', 'course_dropped', 'f24', false]
        ];
        $core->getQueries()->method('checkIsInstructorInCourse')->will($this->returnValueMap($instruc_map));
        $response = $controller->getCourses(null, true)->json_response->json['data'];
        $this->assertEqualsCanonicalizing(
            [
                'unarchived_courses' => [],
                'archived_courses' => [],
                'dropped_courses' => [],
                'self_registration_courses' => []
            ],
            $response
        );

        $core = $this->createCore(['course' => 'course_dropped', 'semester' => 'f24'], 'instructor');
        $core->getQueries()->method('getCourseForUserId')->will($this->returnValueMap($val_map));
        $core->getQueries()->method('wasStudentEverInCourse')->willReturn(true);
        $instruc_map = [
            ['instructor', 'course_instructor', 'f24', true]
        ];
        $core->getQueries()->method('checkIsInstructorInCourse')->will($this->returnValueMap($instruc_map));
        $controller = new HomePageController($core);
        $response = $controller->getCourses(null, true)->json_response->json['data'];
        $this->assertEqualsCanonicalizing(
            [
                'unarchived_courses' => [$course_instructor->getCourseInfo()],
                'archived_courses' => [],
                'dropped_courses' => [],
                'self_registration_courses' => []
            ],
            $response
        );
        $response = $controller->getCourses(null, 'true')->json_response->json['data'];
        $this->assertEqualsCanonicalizing(
            [
                'unarchived_courses' => [$course_instructor->getCourseInfo()],
                'archived_courses' => [],
                'dropped_courses' => [],
                'self_registration_courses' => []
            ],
            $response
        );
    }

    public function testGetGroups() {
        // attempt with no user
        $core = $this->createMockCore([], ['no_user' => true]);
        $controller = new HomePageController($core);
        $response = $controller->getGroups();
        $this->assertEquals('fail', $response->json_response->json['status']);
        $this->assertEquals('Error', $response->web_response->view_class);

        // attempt with non-faculty
        $core = $this->createMockCore();
        $controller = new HomePageController($core);
        $response = $controller->getGroups();
        $this->assertEquals('fail', $response->json_response->json['status']);
        $this->assertEquals('Error', $response->web_response->view_class);

        $core = $this->createMockCore([], ['access_faculty' => true]);
        $val_map = [
            ['testUser', ['a', 'c']],
            ['otherUser', ['b']]
        ];
        $core->getQueries()->method('getUserGroups')->will($this->returnValueMap($val_map));
        $controller = new HomePageController($core);
        $response = $controller->getGroups();
        $this->assertEquals($val_map[0][1], $response->json_response->json['data']);
        // verify non superusers cannot access other users
        $response = $controller->getGroups('otherUser');
        $this->assertEquals($val_map[0][1], $response->json_response->json['data']);
        // verify superuser can access other users
        $core->getUser()->method('getAccessLevel')->willReturn(User::LEVEL_SUPERUSER);
        $response = $controller->getGroups('otherUser');
        $this->assertEquals($val_map[1][1], $response->json_response->json['data']);
    }

    public function testShowHomepage() {
        $core = $this->createMockCore();
        $controller = new HomePageController($core);
        $response = $controller->showHomepage();
        $this->assertEquals('showHomePage', $response->web_response->view_function);
        $this->assertEqualsCanonicalizing([$core->getUser(), [], [], [], []], $response->web_response->parameters);
    }
}<|MERGE_RESOLUTION|>--- conflicted
+++ resolved
@@ -29,17 +29,10 @@
 
     public function testGetCourses() {
         $core = $this->createCore(['course' => 'course_dropped', 'semester' => 'f24'], 'student');
-<<<<<<< HEAD
-=======
-        $repo = $this->createMock(TermRepository::class);
-        $entityManager = $core->getSubmittyEntityManager();
-        $entityManager->method('getRepository')
-            ->with(Term::class)
-            ->willReturn($repo);
+        $controller = $this->createMock(TermController::class);
         // Set start day to today for dropped courses
-        $repo->method('getTermStartDate')
+        $controller->method('getTermStartDate')
             ->willReturn(date('Y-m-d H:i:s'));
->>>>>>> 4781ddb0
         $course_1 = $this->createCourse($core, 'course1');
         $course_dropped = $this->createCourse($core, 'course_dropped');
         $course_2 = $this->createCourse($core, 'course2');
