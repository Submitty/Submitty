--
-- PostgreSQL database dump
--

-- Dumped from database version 9.5.7
-- Dumped by pg_dump version 9.5.1

-- Started on 2017-06-12 14:35:03 EDT

SET statement_timeout = 0;
SET lock_timeout = 0;
SET client_encoding = 'UTF8';
SET standard_conforming_strings = on;
SET check_function_bodies = false;
SET client_min_messages = warning;
SET row_security = off;

--
-- TOC entry 1 (class 3079 OID 12393)
-- Name: plpgsql; Type: EXTENSION; Schema: -; Owner: -
--

CREATE EXTENSION IF NOT EXISTS plpgsql WITH SCHEMA pg_catalog;
CREATE EXTENSION IF NOT EXISTS pgcrypto WITH SCHEMA public;

--
-- TOC entry 2161 (class 0 OID 0)
-- Dependencies: 1
-- Name: EXTENSION plpgsql; Type: COMMENT; Schema: -; Owner: -
--

COMMENT ON EXTENSION plpgsql IS 'PL/pgSQL procedural language';


SET search_path = public, pg_catalog;

SET default_with_oids = false;

--
-- TOC entry 183 (class 1259 OID 19646)
-- Name: courses; Type: TABLE; Schema: public; Owner: -
--

CREATE TABLE terms (
    term_id character varying(255) NOT NULL,
    name character varying(255) NOT NULL,
    start_date date NOT NULL,
    end_date date NOT NULL,
    CONSTRAINT terms_check CHECK (end_date > start_date)
);


CREATE TABLE courses (
    semester character varying(255) NOT NULL,
    course character varying(255) NOT NULL,
    status smallint NOT NULL default 1
);


CREATE TABLE emails (
    id serial NOT NULL,
    user_id character varying NOT NULL,
    subject TEXT NOT NULL,
    body TEXT NOT NULL,
    created TIMESTAMP WITHOUT TIME zone NOT NULL,
    sent TIMESTAMP WITHOUT TIME zone,
    error character varying NOT NULL default ''
);


CREATE TABLE mapped_courses (
    semester character varying(255) NOT NULL,
    course character varying(255) NOT NULL,
    registration_section character varying(255) NOT NULL,
    mapped_course character varying(255) NOT NULL,
    mapped_section character varying(255) NOT NULL
);


CREATE TABLE migrations_master (
  id VARCHAR(100) PRIMARY KEY NOT NULL,
  commit_time TIMESTAMP NOT NULL DEFAULT CURRENT_TIMESTAMP,
  status NUMERIC(1) DEFAULT 0 NOT NULL
);


CREATE TABLE migrations_system (
  id VARCHAR(100) PRIMARY KEY NOT NULL,
  commit_time TIMESTAMP NOT NULL DEFAULT CURRENT_TIMESTAMP,
  status NUMERIC(1) DEFAULT 0 NOT NULL
);


--
-- TOC entry 184 (class 1259 OID 19651)
-- Name: courses_users; Type: TABLE; Schema: public; Owner: -
--

CREATE TABLE courses_users (
    semester character varying(255) NOT NULL,
    course character varying(255) NOT NULL,
    user_id character varying NOT NULL,
    user_group integer NOT NULL,
    registration_section character varying(255),
    manual_registration boolean DEFAULT false,
    CONSTRAINT users_user_group_check CHECK ((user_group >= 1) AND (user_group <= 4))
);


--
-- TOC entry 182 (class 1259 OID 19631)
-- Name: sessions; Type: TABLE; Schema: public; Owner: -
--

CREATE TABLE sessions (
    session_id character varying(255) NOT NULL,
    user_id character varying(255) NOT NULL,
    csrf_token character varying(255) NOT NULL,
    session_expires timestamp(6) with time zone NOT NULL
);


--
-- TOC entry 181 (class 1259 OID 19623)
-- Name: users; Type: TABLE; Schema: public; Owner: -
--

CREATE TABLE users (
    user_id character varying NOT NULL,
    user_numeric_id character varying,
    user_password character varying,
    user_firstname character varying NOT NULL,
    user_preferred_firstname character varying,
    user_lastname character varying NOT NULL,
    user_preferred_lastname character varying,
    user_access_level INTEGER NOT NULL DEFAULT 3,
    user_email character varying NOT NULL,
    user_updated BOOLEAN NOT NULL DEFAULT FALSE,
    instructor_updated BOOLEAN NOT NULL DEFAULT FALSE,
    last_updated timestamp(6) with time zone,
    api_key character varying(255) NOT NULL UNIQUE DEFAULT encode(gen_random_bytes(16), 'hex'),
<<<<<<< HEAD
    display_image_state VARCHAR NOT NULL DEFAULT 'system',
=======
    time_zone VARCHAR NOT NULL DEFAULT 'NOT_SET/NOT_SET',
>>>>>>> e004c213
    CONSTRAINT users_user_access_level_check CHECK ((user_access_level >= 1) AND (user_access_level <= 3))
);

CREATE TABLE courses_registration_sections (
    semester character varying(255) NOT NULL,
    course character varying(255) NOT NULL,
    registration_section_id character varying(255) NOT NULL
);

--
-- TOC entry 2035 (class 2606 OID 19650)
-- Name: courses_pkey; Type: CONSTRAINT; Schema: public; Owner: -
--

ALTER TABLE ONLY terms
    ADD CONSTRAINT terms_pkey PRIMARY KEY (term_id);

ALTER TABLE ONLY courses
    ADD CONSTRAINT courses_pkey PRIMARY KEY (semester, course);

ALTER TABLE ONLY emails
    ADD CONSTRAINT emails_pkey PRIMARY KEY (id);

ALTER TABLE ONLY mapped_courses
    ADD CONSTRAINT mapped_courses_pkey PRIMARY KEY (semester, course, registration_section);

--
-- TOC entry 2037 (class 2606 OID 19658)
-- Name: courses_users_pkey; Type: CONSTRAINT; Schema: public; Owner: -
--

ALTER TABLE ONLY courses_users
    ADD CONSTRAINT courses_users_pkey PRIMARY KEY (semester, course, user_id);


--
-- TOC entry 2033 (class 2606 OID 19638)
-- Name: sessions_pkey; Type: CONSTRAINT; Schema: public; Owner: -
--

ALTER TABLE ONLY sessions
    ADD CONSTRAINT sessions_pkey PRIMARY KEY (session_id);


--
-- TOC entry 2031 (class 2606 OID 19640)
-- Name: users_pkey; Type: CONSTRAINT; Schema: public; Owner: -
--

ALTER TABLE ONLY users
    ADD CONSTRAINT users_pkey PRIMARY KEY (user_id);


ALTER TABLE ONLY courses_registration_sections
    ADD CONSTRAINT courses_registration_sections_pkey PRIMARY KEY (semester, course, registration_section_id);

ALTER TABLE ONLY courses
    ADD CONSTRAINT courses_fkey FOREIGN KEY (semester) REFERENCES terms (term_id) ON UPDATE CASCADE;

ALTER TABLE ONLY mapped_courses
    ADD CONSTRAINT mapped_courses_fkey FOREIGN KEY (semester, mapped_course) REFERENCES courses(semester, course) ON UPDATE CASCADE;
--
-- TOC entry 2039 (class 2606 OID 19659)
-- Name: courses_users_course_fkey; Type: FK CONSTRAINT; Schema: public; Owner: -
--

ALTER TABLE ONLY courses_users
    ADD CONSTRAINT courses_users_course_fkey FOREIGN KEY (semester, course) REFERENCES courses(semester, course) ON UPDATE CASCADE;


--
-- TOC entry 2040 (class 2606 OID 19664)
-- Name: courses_users_user_fkey; Type: FK CONSTRAINT; Schema: public; Owner: -
--

ALTER TABLE ONLY courses_users
    ADD CONSTRAINT courses_users_user_fkey FOREIGN KEY (user_id) REFERENCES users(user_id) ON UPDATE CASCADE;



ALTER TABLE ONLY emails
    ADD CONSTRAINT emails_user_id_fk FOREIGN KEY (user_id) REFERENCES users(user_id) ON UPDATE CASCADE ON DELETE CASCADE;


--
-- TOC entry 2038 (class 2606 OID 19641)
-- Name: sessions_fkey; Type: FK CONSTRAINT; Schema: public; Owner: -
--

ALTER TABLE ONLY sessions
    ADD CONSTRAINT sessions_fkey FOREIGN KEY (user_id) REFERENCES users(user_id) ON UPDATE CASCADE ON DELETE CASCADE;


ALTER TABLE ONLY courses_registration_sections
    ADD CONSTRAINT courses_registration_sections_fkey FOREIGN KEY (semester, course) REFERENCES courses(semester, course) ON UPDATE CASCADE;


-- Completed on 2017-06-12 14:35:07 EDT

--
-- PostgreSQL database dump complete
--

--
-- plpgsql functions and triggers
--

CREATE EXTENSION IF NOT EXISTS dblink;

CREATE OR REPLACE FUNCTION sync_courses_user() RETURNS TRIGGER AS
-- TRIGGER function to sync users data on INSERT or UPDATE of user_record in
-- table courses_user.
$$
DECLARE
    user_row record;
    db_conn varchar;
    query_string text;
BEGIN
    db_conn := format('dbname=submitty_%s_%s', NEW.semester, NEW.course);

    IF (TG_OP = 'INSERT') THEN
        -- FULL data sync on INSERT of a new user record.
        SELECT * INTO user_row FROM users WHERE user_id=NEW.user_id;
        query_string := 'INSERT INTO users (user_id, user_numeric_id, user_firstname, user_preferred_firstname, user_lastname, user_preferred_lastname, user_email, user_updated, instructor_updated, user_group, registration_section, manual_registration) ' ||
                        'VALUES (' || quote_literal(user_row.user_id) || ', ' || quote_nullable(user_row.user_numeric_id) || ', ' || quote_literal(user_row.user_firstname) || ', ' || quote_nullable(user_row.user_preferred_firstname) || ', ' || quote_literal(user_row.user_lastname) || ', ' ||
                        '' || quote_nullable(user_row.user_preferred_lastname) || ', ' || quote_literal(user_row.user_email) || ', ' || quote_literal(user_row.user_updated) || ', ' || quote_literal(user_row.instructor_updated) || ', ' ||
                        '' || NEW.user_group || ', ' || quote_nullable(NEW.registration_section) || ', ' || NEW.manual_registration || ')';
        IF query_string IS NULL THEN
            RAISE EXCEPTION 'query_string error in trigger function sync_courses_user() when doing INSERT';
        END IF;
        PERFORM dblink_exec(db_conn, query_string);
    ELSIF (TG_OP = 'UPDATE') THEN
        -- User update on registration_section
        -- CASE clause ensures user's rotating section is set NULL when
        -- registration is updated to NULL.  (e.g. student has dropped)
        query_string = 'UPDATE users SET user_group=' || NEW.user_group || ', registration_section=' || quote_nullable(NEW.registration_section) || ', rotating_section=' || CASE WHEN NEW.registration_section IS NULL THEN 'null' ELSE 'rotating_section' END || ', manual_registration=' || NEW.manual_registration || ' WHERE user_id=' || QUOTE_LITERAL(NEW.user_id);
        IF query_string IS NULL THEN
            RAISE EXCEPTION 'query_string error in trigger function sync_courses_user() when doing UPDATE';
        END IF;
        PERFORM dblink_exec(db_conn, query_string);
    END IF;

    -- All done.
    RETURN NULL;
END;
$$ LANGUAGE plpgsql;

CREATE OR REPLACE FUNCTION sync_user() RETURNS trigger AS
-- TRIGGER function to sync users data on UPDATE of user_record in table users.
-- NOTE: INSERT should not trigger this function as function sync_courses_users
-- will also sync users -- but only on INSERT.
$$
DECLARE
    course_row RECORD;
    db_conn VARCHAR;
    query_string TEXT;
    preferred_name_change_details TEXT;
BEGIN
    -- Check for changes in users.user_preferred_firstname and users.user_preferred_lastname.
    IF coalesce(OLD.user_preferred_firstname, '') <> coalesce(NEW.user_preferred_firstname, '') THEN
        preferred_name_change_details := format('PREFERRED_FIRSTNAME OLD: "%s" NEW: "%s" ', OLD.user_preferred_firstname, NEW.user_preferred_firstname);
    END IF;
    IF coalesce(OLD.user_preferred_lastname, '') <> coalesce(NEW.user_preferred_lastname, '') THEN
        preferred_name_change_details := format('%sPREFERRED_LASTNAME OLD: "%s" NEW: "%s"', preferred_name_change_details, OLD.user_preferred_lastname, NEW.user_preferred_lastname);
    END IF;
    -- If any preferred_name data has changed, preferred_name_change_details will not be NULL.
    IF preferred_name_change_details IS NOT NULL THEN
        preferred_name_change_details := format('USER_ID: "%s" %s', NEW.user_id, preferred_name_change_details);
        RAISE LOG USING MESSAGE = 'PREFERRED_NAME DATA UPDATE', DETAIL = preferred_name_change_details;
    END IF;
    -- Propagate UPDATE to course DBs
    FOR course_row IN SELECT semester, course FROM courses_users WHERE user_id=NEW.user_id LOOP
        RAISE NOTICE 'Semester: %, Course: %', course_row.semester, course_row.course;
        db_conn := format('dbname=submitty_%s_%s', course_row.semester, course_row.course);
        query_string := 'UPDATE users SET user_numeric_id=' || quote_nullable(NEW.user_numeric_id) || ', user_firstname=' || quote_literal(NEW.user_firstname) || ', user_preferred_firstname=' || quote_nullable(NEW.user_preferred_firstname) || ', user_lastname=' || quote_literal(NEW.user_lastname) || ', user_preferred_lastname=' || quote_nullable(NEW.user_preferred_lastname) || ', user_email=' || quote_literal(NEW.user_email) || ', time_zone=' || quote_literal(NEW.time_zone) || ', user_updated=' || quote_literal(NEW.user_updated) || ', instructor_updated=' || quote_literal(NEW.instructor_updated) || ' WHERE user_id=' || quote_literal(NEW.user_id);
        -- Need to make sure that query_string was set properly as dblink_exec will happily take a null and then do nothing
        IF query_string IS NULL THEN
            RAISE EXCEPTION 'query_string error in trigger function sync_user()';
        END IF;
        PERFORM dblink_exec(db_conn, query_string);
    END LOOP;

    -- All done.
    RETURN NULL;
END;
$$ LANGUAGE plpgsql;


CREATE OR REPLACE FUNCTION sync_insert_registration_section() RETURNS trigger AS $$
-- AFTER INSERT trigger function to INSERT registration sections to course DB, as needed.
DECLARE
    registration_row RECORD;
    db_conn VARCHAR;
    query_string TEXT;
BEGIN
    db_conn := format('dbname=submitty_%s_%s', NEW.semester, NEW.course);
    query_string := 'INSERT INTO sections_registration VALUES(' || quote_literal(NEW.registration_section_id) || ') ON CONFLICT DO NOTHING';
    -- Need to make sure that query_string was set properly as dblink_exec will happily take a null and then do nothing
    IF query_string IS NULL THEN
        RAISE EXCEPTION 'query_string error in trigger function sync_insert_registration_section()';
    END IF;
    PERFORM dblink_exec(db_conn, query_string);

    -- All done.
    RETURN NULL;
END;
$$ LANGUAGE plpgsql;

CREATE OR REPLACE FUNCTION sync_delete_registration_section() RETURNS TRIGGER AS $$
-- BEFORE DELETE trigger function to DELETE registration sections from course DB, as needed.
DECLARE
    registration_row RECORD;
    db_conn VARCHAR;
    query_string TEXT;
BEGIN
    db_conn := format('dbname=submitty_%s_%s', OLD.semester, OLD.course);
    query_string := 'DELETE FROM sections_registration WHERE sections_registration_id = ' || quote_literal(OLD.registration_section_id);
    -- Need to make sure that query_string was set properly as dblink_exec will happily take a null and then do nothing
    IF query_string IS NULL THEN
        RAISE EXCEPTION 'query_string error in trigger function sync_delete_registration_section()';
    END IF;
    PERFORM dblink_exec(db_conn, query_string);

    -- All done.  As this is a BEFORE DELETE trigger, RETURN OLD allows original triggering DELETE query to proceed.
    RETURN OLD;

-- Trying to delete a registration section while users are still enrolled will raise an integrity constraint violation exception.
-- We should catch this exception and stop execution with no rows processed.
-- No rows processed will indicate to the UsersController that deletion had an error and did not occur.
EXCEPTION WHEN integrity_constraint_violation THEN
    RAISE NOTICE 'Users are still enrolled in registration section ''%''', OLD.registration_section_id;
    -- Return NULL so we do not proceed with original triggering DELETE query.
    RETURN NULL;
END;
$$ LANGUAGE plpgsql;

CREATE OR REPLACE FUNCTION generate_api_key() RETURNS TRIGGER AS $generate_api_key$
-- TRIGGER function to generate api_key on INSERT or UPDATE of user_password in
-- table users.
BEGIN
    NEW.api_key := encode(gen_random_bytes(16), 'hex');
    RETURN NEW;
END;
$generate_api_key$ LANGUAGE plpgsql;

CREATE OR REPLACE FUNCTION sync_delete_user() RETURNS TRIGGER AS $$
-- BEFORE DELETE trigger function to DELETE users from course DB.
DECLARE
    db_conn VARCHAR;
    query_string TEXT;
BEGIN
    db_conn := format('dbname=submitty_%s_%s', OLD.semester, OLD.course);
    query_string := 'DELETE FROM users WHERE user_id = ' || quote_literal(OLD.user_id);
    -- Need to make sure that query_string was set properly as dblink_exec will happily take a null and then do nothing
    IF query_string IS NULL THEN
        RAISE EXCEPTION 'query_string error in trigger function sync_delete_user()';
    END IF;
    PERFORM dblink_exec(db_conn, query_string);

    -- All done.  As this is a BEFORE DELETE trigger, RETURN OLD allows original triggering DELETE query to proceed.
    RETURN OLD;

-- Trying to delete a user with existing data (via foreign keys) will raise an integrity constraint violation exception.
-- We should catch this exception and stop execution with no rows processed.
-- No rows processed will indicate that deletion had an error and did not occur.
EXCEPTION WHEN integrity_constraint_violation THEN
    -- Show that an exception occurred, and what was the exception.
    RAISE NOTICE 'User ''%'' still has existing data in course DB ''%''', OLD.user_id, substring(db_conn FROM 8);
    RAISE NOTICE '%', SQLERRM;
    -- Return NULL so we do not proceed with original triggering DELETE query.
    RETURN NULL;
END;
$$ LANGUAGE plpgsql;

CREATE OR REPLACE FUNCTION sync_delete_user_cleanup() RETURNS TRIGGER AS $$
-- AFTER DELETE trigger function removes user from master.users if they have no
-- existing course enrollment.  (i.e. no entries in courses_users)
DECLARE
    user_courses INTEGER;
BEGIN
    SELECT COUNT(*) INTO user_courses FROM courses_users WHERE user_id = OLD.user_id;
    IF user_courses = 0 THEN
        DELETE FROM users WHERE user_id = OLD.user_id;
    END IF;
    RETURN NULL;

-- The SELECT Count(*) / If check should prevent this exception, but this
-- exception handling is provided 'just in case' so process isn't interrupted.
EXCEPTION WHEN integrity_constraint_violation THEN
    -- Show that an exception occurred, and what was the exception.
    RAISE NOTICE 'Integrity constraint prevented user ''%'' from being deleted from master.users table.', OLD.user_id;
    RAISE NOTICE '%', SQLERRM;
    RETURN NULL;
END;
$$ LANGUAGE plpgsql;

-- Foreign Key Constraint *REQUIRES* insert trigger to be assigned to course_users.
-- Updates can happen in either users and/or courses_users.
CREATE TRIGGER user_sync_courses_users AFTER INSERT OR UPDATE ON courses_users FOR EACH ROW EXECUTE PROCEDURE sync_courses_user();
CREATE TRIGGER user_sync_users AFTER UPDATE ON users FOR EACH ROW EXECUTE PROCEDURE sync_user();

-- INSERT and DELETE triggers for syncing registration sections happen on different instances of TG_WHEN (after vs before).
CREATE TRIGGER insert_sync_registration_id AFTER INSERT OR UPDATE ON courses_registration_sections FOR EACH ROW EXECUTE PROCEDURE sync_insert_registration_section();
CREATE TRIGGER delete_sync_registration_id BEFORE DELETE ON courses_registration_sections FOR EACH ROW EXECUTE PROCEDURE sync_delete_registration_section();

-- Generate API key when a user is created or its password is changed.
CREATE TRIGGER generate_api_key BEFORE INSERT OR UPDATE OF user_password ON users FOR EACH ROW EXECUTE PROCEDURE generate_api_key();

-- DELETE triggers for user data.
CREATE TRIGGER before_delete_sync_delete_user BEFORE DELETE ON courses_users FOR EACH ROW EXECUTE PROCEDURE sync_delete_user();
CREATE TRIGGER after_delete_sync_delete_user_cleanup AFTER DELETE ON courses_users FOR EACH ROW EXECUTE PROCEDURE sync_delete_user_cleanup();<|MERGE_RESOLUTION|>--- conflicted
+++ resolved
@@ -139,11 +139,8 @@
     instructor_updated BOOLEAN NOT NULL DEFAULT FALSE,
     last_updated timestamp(6) with time zone,
     api_key character varying(255) NOT NULL UNIQUE DEFAULT encode(gen_random_bytes(16), 'hex'),
-<<<<<<< HEAD
+    time_zone VARCHAR NOT NULL DEFAULT 'NOT_SET/NOT_SET',
     display_image_state VARCHAR NOT NULL DEFAULT 'system',
-=======
-    time_zone VARCHAR NOT NULL DEFAULT 'NOT_SET/NOT_SET',
->>>>>>> e004c213
     CONSTRAINT users_user_access_level_check CHECK ((user_access_level >= 1) AND (user_access_level <= 3))
 );
 
