--- conflicted
+++ resolved
@@ -940,12 +940,7 @@
                     cat_input.parent().addClass('btn-selected');
                 });
                 $('.cat-buttons').trigger('eventChangeCatClass');
-<<<<<<< HEAD
                 $(`#edit-thread-form-${post_id}`).prop('ignore-cat', false);
-=======
-                $(`#edit-thread-form-${post_id}`).prop('ignore-cat',false);
-
->>>>>>> dec194d6
                 $('#category-selection-container').show();
                 $('#thread_status').show();
             }
