--- conflicted
+++ resolved
@@ -300,31 +300,6 @@
 }
 elseif (!$supported_by_new_router) {
     switch($_REQUEST['component']) {
-        case 'admin':
-            $control = new app\controllers\AdminController($core);
-            $control->run();
-            break;
-<<<<<<< HEAD
-        case 'student':
-            $control = new app\controllers\StudentController($core);
-            $control->run();
-            break;
-        case 'submission':
-            $control = new app\controllers\StudentController($core);
-=======
-        case 'misc':
-            $control = new app\controllers\MiscController($core);
->>>>>>> ca7d94c3
-            $control->run();
-            break;
-        case 'forum':
-            $control = new app\controllers\forum\ForumController($core);
-            $control->run();
-            break;
-        case 'pdf':
-            $control = new app\controllers\pdf\PDFController($core);
-            $control->run();
-            break;
         default:
             $control = new app\controllers\AuthenticationController($core, $logged_in);
             $control->run();
