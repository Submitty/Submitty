<?php

namespace app\views\grading;

use app\controllers\student\LateDaysTableController;
use app\libraries\DateUtils;
use app\libraries\FileUtils;
use app\libraries\Utils;
use app\models\gradeable\Gradeable;
use app\models\gradeable\AutoGradedVersion;
use app\models\gradeable\GradedGradeable;
use app\models\gradeable\LateDayInfo;
use app\models\gradeable\GradeInquiry;
use app\models\SimpleStat;
use app\models\Team;
use app\models\User;
use app\views\AbstractView;
use app\libraries\NumberUtils;
use app\libraries\CodeMirrorUtils;
use Exception;



class ElectronicGraderView extends AbstractView {
    private $user_id_to_User_cache = [];

    /**
     * @param Gradeable $gradeable
     * @param array[] $sections
     * @param SimpleStat[] $component_averages
     * @param SimpleStat|null $autograded_average
     * @param SimpleStat|null $overall_average
     * @param int $total_submissions
     * @param int $registered_but_not_rotating
     * @param int $rotating_but_not_registered
     * @param int $viewed_grade
     * @param string $section_type
     * @param int $grade_inquiries
     * @param array<string, int> $graders_of_inquiries
     * @param bool $show_warnings
     * @param int $submissions_in_queue
     * @return string
     */
    public function statusPage(
        Gradeable $gradeable,
        array $sections,
        array $component_averages,
        $autograded_average,
        $overall_scores,
        $overall_average,
        $histogram_data,
        int $total_submissions,
        int $individual_viewed_grade,
        int $total_students_submitted,
        int $registered_but_not_rotating,
        int $rotating_but_not_registered,
        int $viewed_grade,
        string $section_type,
        int $grade_inquiries,
        array $graders_of_inquiries,
        bool $show_warnings,
        int $submissions_in_queue
    ) {

        $peer = $gradeable->hasPeerComponent();

        $graded = 0;
        $non_late_graded = 0;
        $total = 0;
        $non_late_total = 0;
        $no_team_total = 0;
        $team_total = 0;
        $team_percentage = 0;
        $total_students = 0;
        $graded_total = 0;
        $non_late_graded_total = 0;
        $submitted_total = 0;
        $non_late_submitted_total = 0;
        $submitted_percentage = 0;
        $non_late_submitted_percentage = 0;
        $submitted_percentage_peer = 0;
        $peer_total = 0;
        $peer_graded = 0;
        $peer_percentage = 0;
        $entire_peer_graded = 0;
        $entire_peer_total = 0;
        $total_grading_percentage = 0;
        $non_late_total_grading_percentage = 0;
        $entire_peer_percentage = 0;
        $viewed_total = 0;
        $viewed_percent = 0;
        $overall_total = 0;
        $overall_percentage = 0;
        $autograded_percentage = 0;
        $component_percentages = [];
        $component_overall_score = 0;
        $component_overall_max = 0;
        $component_overall_percentage = 0;

        $warnings = [];

        $this->core->getOutput()->addVendorJs(FileUtils::joinPaths('plotly', 'plotly.js'));

        foreach ($sections as $key => $section) {
            // If we allow NULL sections, use any.
            // If not, make sure $key is not NULL
            if ($key === "NULL" && (!array_key_exists('include_null_section', $_COOKIE) || $_COOKIE['include_null_section'] === 'omit')) {
                continue;
            }
            $graded += $section['graded_components'];
            $total += $section['total_components'];
            $non_late_graded += $section['non_late_graded_components'];
            $non_late_total += $section['non_late_total_components'];
            if ($gradeable->isTeamAssignment()) {
                $no_team_total += $section['no_team'];
                $team_total += $section['team'];
            }
        }

        if ($total === 0 && $no_team_total === 0) {
            $graded_percentage = -1;
        }
        elseif ($total === 0 && $no_team_total > 0) {
            $graded_percentage = 0;
        }
        else {
            $graded_percentage = number_format(($graded / $total) * 100, 1);
        }

        if ($graded_percentage !== -1) {
            if ($gradeable->isTeamAssignment()) {
                $total_students = $team_total + $no_team_total;
            }
            else {
                $total_students = $total_submissions;
            }
            $num_peer_components = 0;
            $num_non_peer_components = count($gradeable->getNonPeerComponents());
            $num_components = $num_peer_components + $num_non_peer_components;
            $submitted_total = $num_components > 0 ? $total : 0;
            $non_late_submitted_total = $num_components > 0 ? $non_late_total : 0;
            $graded_total = $num_components > 0 ? round($graded / $num_components, 2) : 0;
            $non_late_graded_total = $num_components > 0 ? round($non_late_graded / $num_components, 2) : 0;
            if ($submitted_total > 0) {
                $total_grading_percentage =  number_format(($graded_total / $submitted_total ) * 100, 1);
            }
            else {
                $total_grading_percentage = 0;
            }

            if ($non_late_submitted_total > 0) {
                $non_late_total_grading_percentage =  number_format(($non_late_graded_total / $non_late_submitted_total ) * 100, 1);
            }
            else {
                $non_late_total_grading_percentage = 0;
            }
            if ($peer) {
                $num_peer_components = count($gradeable->getPeerComponents());
                $num_non_peer_components = count($gradeable->getNonPeerComponents());
                $num_components = $num_peer_components + $num_non_peer_components;
                $graded_total = $num_non_peer_components > 0 ? round($graded / $num_non_peer_components, 2) : 0;
                $submitted_total = $num_components > 0 ? $total : 0;
            }
            if ($total_submissions != 0) {
                $submitted_percentage = round((($submitted_total) / $total_submissions) * 100, 1);
                $non_late_submitted_percentage = $non_late_submitted_total > 0 ? round((($non_late_submitted_total) / $total_submissions) * 100, 1) : 0;
            }
            //Add warnings to the warnings array to display them to the instructor.
            if ($section_type === "rotating_section" && $show_warnings) {
                if ($registered_but_not_rotating > 0) {
                    $warnings[] = "There are " . $registered_but_not_rotating . " registered students without a rotating section.";
                }
                if ($rotating_but_not_registered > 0) {
                    $warnings[] = "There are " . $rotating_but_not_registered . " unregistered students with a rotating section.";
                }
            }

            if ($gradeable->isTeamAssignment()) {
                $team_percentage = $total_students != 0 ? round(($team_total / $total_students) * 100, 1) : 0;
            }
            if ($peer) {
                $peer_count = count($gradeable->getPeerComponents());
                $entire_peer_total = 0;
                $total_students_submitted = 0;
                $total_grading_percentage = 0;
                $entire_peer_graded = 0;
                $entire_peer_percentage = 0;
                if ($peer_count > 0 && array_key_exists("peer_stu_grad", $sections)) {
                    if ($num_peer_components > 0) {
                        $total_students_submitted =  floor(($sections['peer_stu_grad']['total_who_submitted']));
                        $submitted_percentage_peer = round((($total_students_submitted) / $total_submissions) * 100, 1);
                        $total_grading_percentage =  number_format(($graded_total / $total_students_submitted ) * 100, 1);
                        $entire_peer_total =  floor(($sections['peer_stu_grad']['view_peer_components']));
                        $entire_peer_graded =  $sections['peer_stu_grad']['view_peer_graded_components'] / $num_peer_components;
                    }
                    if ($entire_peer_total > 0) {
                        $entire_peer_percentage = number_format(($entire_peer_graded / ($entire_peer_total) ) * 100, 1);
                    }
                    else {
                        $entire_peer_percentage = 0;
                    }
                }
                if ($peer_count > 0 && array_key_exists("stu_grad", $sections)) {
                    if ($num_components > 0) {
                        $peer_total =  floor(($sections['stu_grad']['total_components']) / $num_peer_components);
                        $peer_graded =  round($sections['stu_grad']['graded_components'] / $num_peer_components, 2);
                        $peer_percentage = number_format(($sections['stu_grad']['graded_components'] / ($sections['stu_grad']['total_components'] * $sections['stu_grad']['num_gradeables'])) * 100, 1);
                        // Correct the below code when Teams work well with randomization
                        if ($gradeable->isTeamAssignment()) {
                            $peer_total =  floor(($sections['stu_grad']['total_components']) / $num_peer_components);
                            $peer_percentage = number_format(($sections['stu_grad']['graded_components'] / ($sections['stu_grad']['total_components'] * $sections['stu_grad']['num_gradeables'])) * 100, 1);
                        }
                    }
                    if ($peer_total > 0) {
                        $peer_percentage = number_format(($peer_graded / ($peer_total) ) * 100, 1);
                    }
                    else {
                        $peer_percentage = 0;
                    }
                }
            }
            foreach ($sections as $key => &$section) {
                $non_peer_components_count = count($gradeable->getNonPeerComponents());
                $non_zero_non_peer_components_count = $non_peer_components_count != 0 ? $non_peer_components_count : 1;
                $section['graded'] = round($section['graded_components'] / $non_zero_non_peer_components_count, 1);
                $section['total'] = $section['total_components'];
                $section['non_late_graded'] = round($section['non_late_graded_components'] / $non_zero_non_peer_components_count, 1);
                $section['non_late_total'] = $section['non_late_total_components'];// / $non_zero_non_peer_components_count;

                if ($section['total_components'] == 0) {
                    $section['percentage'] = 0;
                }
                else {
                    $section['percentage'] = number_format(($section['graded'] / $section['total']) * 100, 1);
                }

                if ($section['non_late_total'] == 0) {
                    $section['non_late_percentage'] = 0;
                }
                else {
                    $section['non_late_percentage'] = number_format(($section['non_late_graded'] / $section['non_late_total']) * 100, 1);
                }
            }
                unset($section); // Clean up reference

            if ($gradeable->isTaGradeReleased()) {
                if ($peer) {
                    $viewed_total = $entire_peer_total;
                }
                else {
                    $viewed_total = $total;
                }
                $viewed_percent = number_format(($viewed_grade / max($viewed_total, 1)) * 100, 1);
                $individual_viewed_percent = $total_submissions == 0 ? 0 :
                    number_format(($individual_viewed_grade / $total_submissions) * 100, 1);
            }
            if ($overall_average !== null) {
                $overall_total = $overall_average->getMaxValue() + $gradeable->getAutogradingConfig()->getTotalNonExtraCredit();
                if ($overall_total != 0) {
                    $overall_percentage = round($overall_average->getAverageScore() / $overall_total * 100);
                }
            }
            if ($autograded_average !== null) {
                if ($gradeable->getAutogradingConfig()->getTotalNonExtraCredit() !== 0 && $autograded_average->getCount() !== 0) {
                    $autograded_percentage = round($autograded_average->getAverageScore() / $gradeable->getAutogradingConfig()->getTotalNonExtraCredit() * 100);
                }
            }
            if (count($component_averages) !== 0) {
                foreach ($component_averages as $comp) {
                    /* @var SimpleStat $comp */
                    $component_overall_score += $comp->getAverageScore();
                    $component_overall_max += $comp->getMaxValue();
                    $percentage = 0;
                    if ($comp->getMaxValue() != 0) {
                        $percentage = round($comp->getAverageScore() / $comp->getMaxValue() * 100);
                    }
                    $component_percentages[] = $percentage;
                }
                if ($component_overall_max != 0) {
                    $component_overall_percentage = round($component_overall_score / $component_overall_max * 100);
                }
            }
            //This else encompasses the above calculations for Teams
            //END OF ELSE
        }

        //determines if there are any valid rotating sections
        $no_rotating_sections = false;
        if (count($sections) === 0) {
            $no_rotating_sections = true;
        }
        else {
            if ($gradeable->isTeamAssignment()) {
                $valid_teams_or_students = 0;
                foreach ($sections as $section) {
                    $valid_teams_or_students += $section['no_team'] + $section['team'];
                }
                $no_rotating_sections = $valid_teams_or_students === 0;
            }
        }
        $details_url = $this->core->buildCourseUrl(['gradeable', $gradeable->getId(), 'grading', 'details']);
        $this->core->getOutput()->addInternalCss('admin-gradeable.css');
        return $this->core->getOutput()->renderTwigTemplate("grading/electronic/ta_status/StatusBase.twig", [
            "gradeable_id" => $gradeable->getId(),
            "semester" => $this->core->getConfig()->getTerm(),
            "course" => $this->core->getConfig()->getCourse(),
            "gradeable_title" => $gradeable->getTitle(),
            "team_assignment" => $gradeable->isTeamAssignment(),
            "ta_grades_released" => $gradeable->isTaGradeReleased(),
            "rotating_sections_error" => (!$gradeable->isGradeByRegistration()) && $no_rotating_sections
                && $this->core->getUser()->getGroup() == User::GROUP_INSTRUCTOR,
            "autograding_non_extra_credit" => $gradeable->getAutogradingConfig()->getTotalNonExtraCredit(),
            "peer" => $peer,
            "blind_status" => $gradeable->getPeerBlind(),
            "team_total" => $team_total,
            "team_percentage" => $team_percentage,
            "total_students" => $total_students,
            "total_submissions" => $total_submissions,
            "no_team_total"   => $no_team_total,
            "submitted_total" => $submitted_total,
            "non_late_submitted_total" => $non_late_submitted_total,
            "submitted_percentage" => $submitted_percentage,
            "non_late_submitted_percentage" => $non_late_submitted_percentage,
            "submitted_percentage_peer" => $submitted_percentage_peer,
            "graded_total" => $graded_total,
            "non_late_graded_total" => $non_late_graded_total,
            "graded_percentage" => $graded_percentage,
            "peer_total" => $peer_total,
            "peer_graded" => $peer_graded,
            "peer_percentage" => $peer_percentage,
            "entire_peer_total" => $entire_peer_total,
            "total_grading_percentage" => $total_grading_percentage,
            "non_late_total_grading_percentage" => $non_late_total_grading_percentage, //****
            "entire_peer_graded" => $entire_peer_graded,
            "entire_peer_percentage" => $entire_peer_percentage,
            "sections" => $sections,
            "viewed_grade" => $viewed_grade,
            "viewed_total" => $viewed_total,
            "viewed_percent" => $viewed_percent,
            "overall_average" => $overall_average,
            "overall_scores" => $overall_scores,
            "overall_total" => $overall_total,
            "overall_percentage" => $overall_percentage,
            "autograded_percentage" => $autograded_percentage,
            "autograded_average" => $autograded_average,
            "component_averages" => $component_averages,
            "component_percentages" => $component_percentages,
            "component_overall_score" => $component_overall_score,
            "component_overall_max" => $component_overall_max,
            "component_overall_percentage" => $component_overall_percentage,
            "individual_viewed_grade" => $individual_viewed_grade,
            "total_students_submitted" => $total_students_submitted,
            "individual_viewed_percent" => $individual_viewed_percent ?? 0,
            "grade_inquiries" => $grade_inquiries,
            "graders_of_inquiries" => $graders_of_inquiries,
            "download_zip_url" => $this->core->buildCourseUrl(['gradeable', $gradeable->getId(), 'grading', 'download_zip']),
            "bulk_stats_url" => $this->core->buildCourseUrl(['gradeable', $gradeable->getId(), 'bulk_stats']),
            "details_url" => $details_url,
            "grade_url" => $this->core->buildCourseUrl(['gradeable', $gradeable->getId(), 'grading', 'grade']),
            "grade_inquiry_allowed" => $gradeable->isGradeInquiryAllowed(),
            "grade_inquiry_per_component_allowed" => $gradeable->isGradeInquiryPerComponentAllowed(),
            "histograms" => $histogram_data,
            "include_grade_override" => array_key_exists('include_grade_override', $_COOKIE) ? $_COOKIE['include_grade_override'] : 'omit',
            "include_bad_submissions" => array_key_exists('include_bad_submissions', $_COOKIE) ? $_COOKIE['include_bad_submissions'] : 'omit',
            "include_null_section" => array_key_exists('include_null_section', $_COOKIE) ? $_COOKIE['include_null_section'] : 'omit',
            "warnings" => $warnings,
            "submissions_in_queue" => $submissions_in_queue,
            "can_manage_teams" => $this->core->getAccess()->canI('grading.electronic.show_edit_teams', ["gradeable" => $gradeable])
        ]);
    }

    public function statPage($users) {

        $gradeable_id = $_REQUEST['gradeable_id'] ?? '';

        $return = <<<HTML

		<div class="content_upload_content">

HTML;
        $this->core->getOutput()->addBreadcrumb("Bulk Upload Forensics", $this->core->buildCourseUrl(['gradeable', $gradeable_id, 'bulk_stats']));

        $return .= <<<HTML
			<div style="padding-left:20px;padding-bottom: 10px;border-radius:3px;padding-right:20px;">
				<table class="table table-striped table-bordered persist-area" id="content_upload_table">
					<tr>
				        <th style = "cursor:pointer;width:25%" id="user_down">User &darr;</th>
				        <th style = "cursor:pointer;width:25%" id="upload_down">Upload Timestamp</th>
				        <th style = "cursor:pointer;width:25%" id="submission_down">Submission Timestamp</th>
				        <th style = "cursor:pointer;width:25%" id="filepath_down">Filepath</th>
					</tr>
HTML;

        foreach ($users as $user => $details) {
            $given_name = htmlspecialchars($details["given_name"]);
            $family_name = htmlspecialchars($details["family_name"]);
            $upload_timestamp = $details["upload_time"];
            $submit_timestamp = $details["submit_time"];
            $filepath = htmlspecialchars($details["file"]);

            $return .= <<<HTML
			<tbody>
				<tr>
					<td>{$family_name}, {$given_name}</td>
                    <td>{$upload_timestamp}</td>
                    <td>{$submit_timestamp}</td>
                    <td>{$filepath}</td>
				</tr>
			</tbody>
HTML;
        }

        $return .= <<<HTML
				</table>
			</div>
			</div>

			<script>
				$("td").click(function(){
					if($(this).attr('id')=="user_down"){
						sortTable(0);
					}
					if($(this).attr('id')=="upload_down"){
						sortTable(1);
					}
					if($(this).attr('id')=="submission_down"){
						sortTable(2);
					}
					if($(this).attr('id')=="filepath_down"){
						sortTable(3);
					}

				});

				function sortTable(sort_element_index){
					var table = document.getElementById("content_upload_table");
					var switching = true;
					while(switching){
						switching=false;
						var rows = table.getElementsByTagName("TBODY");
						for(var i=1;i<rows.length-1;i++){

							var a = rows[i].getElementsByTagName("TR")[0].getElementsByTagName("TD")[sort_element_index];
							var b = rows[i+1].getElementsByTagName("TR")[0].getElementsByTagName("TD")[sort_element_index];
                            // sorted alphabetically by last name or by earliest time
							if((sort_element_index >= 0 && sort_element_index <= 3) ? a.innerHTML>b.innerHTML : parseInt(a.innerHTML) < parseInt(b.innerHTML)){
								rows[i].parentNode.insertBefore(rows[i+1],rows[i]);
								switching=true;
							}
						}
					}

					var row0 = table.getElementsByTagName("TBODY")[0].getElementsByTagName("TR")[0];
					var headers = row0.getElementsByTagName("TD");

					for(var i = 0;i<headers.length;i++){
						var index = headers[i].innerHTML.indexOf(' ↓');

						if(index> -1){

							headers[i].innerHTML = headers[i].innerHTML.substr(0, index);
							break;
						}
					}

					headers[sort_element_index].innerHTML = headers[sort_element_index].innerHTML + ' ↓';

				}

			</script>
HTML;
        return $return;
    }



    /**
     * @param Gradeable $gradeable
     * @param GradedGradeable[] $graded_gradeables
     * @param User[] $teamless_users
     * @param array $graders
     * @param Team[] $empty_teams
     * @param bool $show_all_sections_button
     * @param bool $show_import_teams_button
     * @param bool $show_export_teams_button
     * @param bool $show_edit_teams
     * @return string
     */
    public function detailsPage(Gradeable $gradeable, $graded_gradeables, $teamless_users, $graders, $empty_teams, $show_all_sections_button, $show_import_teams_button, $show_export_teams_button, $show_edit_teams, $past_grade_start_date, $view_all, $sort, $direction, $anon_mode, $overrides, $anon_ids, $inquiry_status) {
        $collapsed_sections = isset($_COOKIE['collapsed_sections']) ? json_decode(rawurldecode($_COOKIE['collapsed_sections'])) : [];

        $peer = false;
        if ($gradeable->hasPeerComponent() && $this->core->getUser()->getGroup() === User::GROUP_STUDENT) {
            $peer = true;
        }
        //Each table column is represented as an array with the following entries:
        // width => how wide the column should be on the page, <td width=X>
        // title => displayed title in the table header
        // function => maps to a macro in Details.twig:render_student
        $columns = [];
        $columns[]             = ["width" => "2%",  "title" => "",                 "function" => "index"];
        $columns[]             = ["width" => "8%",  "title" => "Section",          "function" => "section"];

        $team_and_anon = ($this->core->getUser()->getGroup() === User::GROUP_LIMITED_ACCESS_GRADER &&
            $gradeable->getLimitedAccessBlind() === 2);

        if ($peer || $anon_mode || $team_and_anon) {
            if ($gradeable->isTeamAssignment()) {
                if ($gradeable->getPeerBlind() === Gradeable::DOUBLE_BLIND_GRADING || $anon_mode || $team_and_anon) {
                    $columns[] = ["width" => "10%", "title" => "Team ID",          "function" => "team_id_anon"];
                }
                $peer_and_anon = ($this->core->getUser()->getGroup() === User::GROUP_STUDENT &&
                    $gradeable->getPeerBlind() === Gradeable::DOUBLE_BLIND_GRADING);
                if ($team_and_anon || $peer_and_anon || $anon_mode) {
                    $columns[] = ["width" => "30%", "title" => "Team Members",     "function" => "team_members_anon"];
                }
                else {
                    $columns[] = ["width" => "10%", "title" => "Team ID",          "function" => "team_id", "sort_type" => "id"];
                    $columns[] = ["width" => "6%",  "title" => "Team Name",        "function" => "team_name"];
                    $columns[] = ["width" => "32%", "title" => "Team Members",     "function" => "team_members"];
                }
            }
            elseif ($gradeable->getPeerBlind() !== Gradeable::DOUBLE_BLIND_GRADING && !$anon_mode) {
                $columns[]     = ["width" => "30%", "title" => "Student",          "function" => "user_id"];
            }
            else {
                $columns[]     = ["width" => "30%", "title" => "Student",          "function" => "user_id_anon"];
            }
            // NOTE/REDESIGN FIXME: We might have autograding that is
            // penalty only.  The available positive autograding
            // points might be zero.  Testing for autograding > 1 is
            // ignoring the submission limit test case... but this is
            // also imperfect.  We want to render the column if any
            // student has received the penalty.  But if no one has
            // received the penalty maybe we omit it?  (expensive?/confusing?)
            // See also note in ElectronicGradeController.php
            if (count($gradeable->getAutogradingConfig()->getAllTestCases()) > 1 && $peer === false) {
                //if ($gradeable->getAutogradingConfig()->getTotalNonHiddenNonExtraCredit() !== 0) {
                $columns[]     = ["width" => "15%", "title" => "Autograding",      "function" => "autograding_peer", "sort_type" => "auto"];
            }
            if ($gradeable->isTaGrading()) {
                $columns[]     = ["width" => "8%",  "title" => "Graded Questions", "function" => "graded_questions"];
            }
            if ($gradeable->isTeamAssignment() || $gradeable->getPeerBlind() !== Gradeable::DOUBLE_BLIND_GRADING) {
                $columns[]     = ["width" => "10%", "title" => "Grading",          "function" => "grading"];
            }
            else {
                $columns[]     = ["width" => "10%", "title" => "Grading",          "function" => "grading_blind"];
            }
            if ($peer === false) {
                $columns[]     = ["width" => "15%", "title" => "Total",            "function" => "total"];
            }
            $columns[]         = ["width" => "15%", "title" => "Active Version",   "function" => "active_version"];
        }
        else {
            if ($gradeable->isTeamAssignment()) {
                if ($show_edit_teams) {
                    $columns[] = ["width" => "5%",  "title" => "Edit Teams",       "function" => "team_edit"];
                    $columns[] = ["width" => "10%", "title" => "Team ID",          "function" => "team_id", "sort_type" => "id"];
                    $columns[] = ["width" => "6%",  "title" => "Team Name",        "function" => "team_name"];
                    $columns[] = ["width" => "26%", "title" => "Team Members",     "function" => "team_members"];
                }
                else {
                    $columns[] = ["width" => "10%", "title" => "Team ID",          "function" => "team_id", "sort_type" => "id"];
                    $columns[] = ["width" => "10%", "title" => "Team Name",        "function" => "team_name"];
                    $columns[] = ["width" => "40%", "title" => "Team Members",     "function" => "team_members"];
                }
            }
            else {
                if ($this->core->getUser()->getGroup() === User::GROUP_LIMITED_ACCESS_GRADER && $gradeable->getLimitedAccessBlind() === Gradeable::SINGLE_BLIND_GRADING) {
                    $columns[] = ["width" => "43%", "title" => "Student",          "function" => "user_id_anon"];
                }
                else {
                    $columns[] = ["width" => "13%", "title" => "User ID",          "function" => "user_id", "sort_type" => "id"];
                    $columns[] = ["width" => "15%", "title" => "First Name",       "function" => "user_given", "sort_type" => "first"];
                    $columns[] = ["width" => "15%", "title" => "Last Name",        "function" => "user_family", "sort_type" => "last"];
                }
            }
            // NOTE/REDESIGN FIXME: Same note as above.
            if (count($gradeable->getAutogradingConfig()->getAllTestCases()) > 1) {
                //if ($gradeable->getAutogradingConfig()->getTotalNonExtraCredit() !== 0) {
                $columns[]     = ["width" => "9%",  "title" => "Autograding",      "function" => "autograding", "sort_type" => "auto"];
            }
            if ($gradeable->isTaGrading()) {
                $columns[]     = ["width" => "8%",  "title" => "Graded Questions", "function" => "graded_questions"];
            }
            if ($this->core->getUser()->getGroup() === User::GROUP_LIMITED_ACCESS_GRADER && $gradeable->getLimitedAccessBlind() === Gradeable::SINGLE_BLIND_GRADING) {
                $columns[]     = ["width" => "8%",  "title" => "Grading",          "function" => "grading_blind"];
            }
            else {
                $columns[]     = ["width" => "8%",  "title" => "Grading",          "function" => "grading"];
            }
            $columns[]         = ["width" => "7%",  "title" => "Total",            "function" => "total"];
            $columns[]         = ["width" => "10%", "title" => "Active Version",   "function" => "active_version"];
            if ($gradeable->isTaGradeReleased()) {
                $columns[]     = ["width" => "8%",  "title" => "Viewed Grade",     "function" => "viewed_grade"];
            }
        }

        // Generate late days
        $this->core->getQueries()->generateLateDayCacheForUsers();
        //Convert rows into sections and prepare extra row info for things that
        // are too messy to calculate in the template.
        $sections = [];
        foreach ($graded_gradeables as $row) {
            //Extra info for the template

            $late_day_info = $this->core->getQueries()->getLateDayInfoForSubmitterGradeable($row->getSubmitter(), $row);
            $on_time_submission = true;
            if ($late_day_info !== null) {
                if (!$gradeable->isTeamAssignment()) {
                    $on_time_submission = $late_day_info->isOnTimeSubmission();
                }
                else { //A Team gradeable submission is bad only when all team members have a bad submission
                    foreach ($late_day_info as $member_submission) {
                        if (!$member_submission->isOnTimeSubmission()) {
                            $on_time_submission = false;
                            break;
                        }
                    }
                }
            }

            $info = [
                "graded_gradeable" => $row,
                "on_time_submission" => $on_time_submission
            ];
            if ($peer) {
                $section_title = "PEER STUDENT GRADER";
            }
            elseif ($gradeable->isGradeByRegistration()) {
                $section_title = $row->getSubmitter()->getRegistrationSection();
            }
            else {
                $section_title = $row->getSubmitter()->getRotatingSection();
            }
            if ($section_title === null) {
                $section_title = "NULL";
            }

            if (isset($graders[$section_title]) && count($graders[$section_title]) > 0) {
                $section_grader_ids = [];
                foreach ($graders[$section_title] as $user) {
                    if ($user->getGroup() <= $gradeable->getMinGradingGroup()) {
                        $section_grader_ids[] = $user->getId();
                    }
                }
                if (count($section_grader_ids) > 0) {
                    $section_graders = implode(", ", $section_grader_ids);
                }
                else {
                    $section_graders = "Nobody";
                }
            }
            else {
                $section_graders = "Nobody";
            }

            if ($peer) {
                $section_graders = $this->core->getUser()->getId();
            }

            //Team edit button, specifically the onclick event.
            if ($gradeable->isTeamAssignment()) {
                $reg_section = ($row->getSubmitter()->getRegistrationSection() === null) ? "NULL" : $row->getSubmitter()->getRegistrationSection();
                $rot_section = ($row->getSubmitter()->getRotatingSection() === null) ? "NULL" : $row->getSubmitter()->getRotatingSection();
                $user_assignment_setting_json = json_encode($row->getSubmitter()->getTeam()->getAssignmentSettings($gradeable));
                $members = json_encode($row->getSubmitter()->getTeam()->getMembers());
                $pending_members = $row->getSubmitter()->getTeam()->getInvitations();
                $pending_members_json = json_encode($pending_members);
                $multiple_invites = [];
                foreach ($pending_members as $pending_member_id) {
                    $pending_member = $this->core->getQueries()->getUserById($pending_member_id);
                    $multiple_invites[] = $pending_member->hasMultipleTeamInvites($gradeable->getId());
                }
                $multiple_invites_json = json_encode($multiple_invites);
                $lock_date = DateUtils::dateTimeToString($gradeable->getTeamLockDate(), false);
                $team_name = addslashes($row->getSubmitter()->getTeam()->getTeamName() ?? "");
                $info["team_edit_onclick"] = "adminTeamForm(false, '{$row->getSubmitter()->getId()}', '{$reg_section}', '{$rot_section}', {$user_assignment_setting_json}, {$members}, {$pending_members_json}, {$multiple_invites_json}, {$gradeable->getTeamSizeMax()},'{$lock_date}', '{$team_name}');";
                $team_history = ($row->getSubmitter()->getTeam()->getAssignmentSettings($gradeable))["team_history"] ?? null;
                $last_edit_date = ($team_history == null || count($team_history) == 0) ? null : $team_history[count($team_history) - 1]["time"];
                $edited_past_lock_date = ($last_edit_date == null) ? false : (DateUtils::calculateDayDiff($last_edit_date, $gradeable->getTeamLockDate()) < 0);
                $info["edited_past_lock_date"] = $edited_past_lock_date;
            }

            //List of graded components
            $info["graded_groups"] = [];
            foreach ($gradeable->getComponents() as $component) {
                $graded_component = $row->getOrCreateTaGradedGradeable()->getGradedComponent($component, $this->core->getUser());
                $grade_inquiry = $graded_component !== null ? $row->getGradeInquiryByGcId($graded_component->getComponentId()) : null;

                if ($component->isPeerComponent() && $row->getOrCreateTaGradedGradeable()->isComplete()) {
                    $info["graded_groups"][] = 4;
                }
                elseif (($component->isPeerComponent() && $graded_component != null)) {
                    //peer submitted and graded
                    $info["graded_groups"][] = 4;
                }
                elseif (($component->isPeerComponent() && $graded_component === null)) {
                    //peer submitted but not graded
                    $info["graded_groups"][] = "peer-null";
                }
                elseif ($component->isPeerComponent() && !$row->getOrCreateTaGradedGradeable()->isComplete()) {
                    //peer not submitted
                    $info["graded_groups"][] = "peer-no-submission";
                }
                elseif ($graded_component === null) {
                    //non-peer not graded
                    $info["graded_groups"][] = "NULL";
                }
                elseif ($grade_inquiry !== null && $grade_inquiry->getStatus() == GradeInquiry::STATUS_ACTIVE && $gradeable->isGradeInquiryPerComponentAllowed()) {
                    $info["graded_groups"][] = "grade-inquiry";
                }
                elseif (!$graded_component->getVerifier()) {
                    //no verifier exists, show the grader group
                    $info["graded_groups"][] = $graded_component->getGrader()->getGroup();
                }
                elseif ($graded_component->getGrader()->accessFullGrading()) {
                    //verifier exists and original grader is full access, show verifier grader group
                    $info["graded_groups"][] = $graded_component->getVerifier()->getGroup();
                }
                else {
                    //verifier exists and limited access grader, change the group to show semicircle on the details page
                    $info["graded_groups"][] = "verified";
                }
            }

            //More complicated info generation should go here


            //-----------------------------------------------------------------
            // Now insert this student into the list of sections

            $found = false;
            for ($i = 0; $i < count($sections); $i++) {
                if ($sections[$i]["title"] === $section_title) {
                    $found = true;
                    $sections[$i]["rows"][] = $info;
                    break;
                }
            }
            //Not found? Create it
            if (!$found) {
                $sections[] = ["title" => $section_title, "rows" => [$info], "graders" => $section_graders];
            }
        }

        // TODO: this duplication is not ideal
        foreach ($teamless_users as $teamless_user) {
            //Extra info for the template
            $info = [
                "user" => $teamless_user
            ];

            if ($peer) {
                $section_title = "PEER STUDENT GRADER";
            }
            elseif ($gradeable->isGradeByRegistration()) {
                $section_title = $teamless_user->getRegistrationSection();
            }
            else {
                $section_title = $teamless_user->getRotatingSection();
            }
            if ($section_title === null) {
                $section_title = "NULL";
            }

            if (isset($graders[$section_title]) && count($graders[$section_title]) > 0) {
                $section_graders = implode(", ", array_map(function (User $user) {
                    return $user->getId();
                }, $graders[$section_title]));
            }
            else {
                $section_graders = "Nobody";
            }
            if ($peer) {
                $section_graders = $this->core->getUser()->getId();
            }

            //Team edit button, specifically the onclick event.
            $reg_section = $teamless_user->getRegistrationSection() ?? 'NULL';
            $rot_section = $teamless_user->getRotatingSection() ?? 'NULL';
            $lock_date = DateUtils::dateTimeToString($gradeable->getTeamLockDate(), false);
            $info['new_team_onclick'] = "adminTeamForm(true, '{$teamless_user->getId()}', '{$reg_section}', '{$rot_section}', [], [], [], [], {$gradeable->getTeamSizeMax()},'{$lock_date}');";

            //-----------------------------------------------------------------
            // Now insert this student into the list of sections

            $found = false;
            for ($i = 0; $i < count($sections); $i++) {
                if ($sections[$i]["title"] === $section_title) {
                    $found = true;
                    $sections[$i]["teamless_users"][] = $info;
                    break;
                }
            }
            //Not found? Create it
            if (!$found) {
                $sections[] = ["title" => $section_title, "teamless_users" => [$info], "graders" => $section_graders];
            }
        }

        //sorts sections numerically, NULL always at the end
        usort($sections, function ($a, $b) {
            if ($a['title'] === 'NULL' || $b['title'] === 'NULL') {
                return $a['title'] === 'NULL' ? 1 : -1;
            }
            return strnatcmp($a['title'], $b['title']); // use strnatcmp to sort 9 before 10
        });

        $empty_team_info = [];
        foreach ($empty_teams as $team) {
            $user_assignment_setting_json = isset($row) ? json_encode($row->getSubmitter()->getTeam()->getAssignmentSettings($gradeable)) : '{}';
            $reg_section = ($team->getRegistrationSection() === null) ? "NULL" : $team->getRegistrationSection();
            $rot_section = ($team->getRotatingSection() === null) ? "NULL" : $team->getRotatingSection();
            $lock_date = DateUtils::dateTimeToString($gradeable->getTeamLockDate(), false);
            $team_name = isset($row) ? $row->getSubmitter()->getTeam()->getTeamName() : '';

            $empty_team_info[] = [
                "team_edit_onclick" => "adminTeamForm(false, '{$team->getId()}', '{$reg_section}', '{$rot_section}', {$user_assignment_setting_json}, [], [], [], {$gradeable->getTeamSizeMax()},'{$lock_date}', '{$team_name}');"
            ];
        }

        $grader_registration_sections = $gradeable->getGraderAssignmentMethod() === Gradeable::ROTATING_SECTION ? $gradeable->getRotatingGraderSections()[$this->core->getUser()->getId()] ?? [] : $this->core->getUser()->getGradingRegistrationSections();
        // Peer Student Grader has no registration sections but they are still assigned to some students in peer grading gradeables.
        if ($peer) {
            // $graded_gradeables contains information about the submitter assigned to the peer grader
            $grader_registration_sections = $graded_gradeables;
        }

        $message = "";
        $message_warning = false;
        if ($this->core->getUser()->getGroup() === User::GROUP_INSTRUCTOR || $this->core->getUser()->getGroup() === User::GROUP_FULL_ACCESS_GRADER) {
            if ($view_all) {
                if (count($grader_registration_sections) !== 0) {
                    $message = 'Notice: You are assigned to grade a subset of students for this gradeable, but you are currently viewing all students. Select "View Your Sections" to see only your sections.';
                    $message_warning = true;
                }
            }
            elseif (count($grader_registration_sections) === 0) {
                $message = 'Notice: You are not assigned to grade any students for this gradeable. Select "View All" to see the whole class.';
                $message_warning = true;
            }
        }
        elseif (count($grader_registration_sections) === 0) {
            $message = 'Notice: You are not assigned to grade any students for this gradeable.';
        }
        if ($inquiry_status) {
            $notice = "Notice: You are viewing students with active grade inquiries.";
            $message .= ($message === "") ? $notice : "\n" . $notice;
            $message_warning = true;
        }

        $team_gradeable_view_history = $gradeable->isTeamAssignment() ? $this->core->getQueries()->getAllTeamViewedTimesForGradeable($gradeable) : [];
        foreach ($team_gradeable_view_history as $team_id => $team) {
            $not_viewed_yet = true;
            $hover_over_string = "";
            ksort($team_gradeable_view_history[$team_id]);
            ksort($team);
            foreach ($team as $user => $value) {
                if ($value != null) {
                    $not_viewed_yet = false;
                    $date_object = new \DateTime($value);
                    $hover_over_string .= "Viewed by " . $user . " at " . $date_object->format('F d, Y g:i') . "\n";
                }
                else {
                    $hover_over_string .= "Not viewed by " . $user . "\n";
                }
            }

            if ($not_viewed_yet) {
                $team_gradeable_view_history[$team_id]['hover_string'] = '';
            }
            else {
                $team_gradeable_view_history[$team_id]['hover_string'] = $hover_over_string;
            }
        }
        $details_base_url = $this->core->buildCourseUrl(['gradeable', $gradeable->getId(), 'grading', 'details']);
        $details_base_path = '\/gradeable\/' . $gradeable->getId() . '/grading/details';
        $this->core->getOutput()->addInternalCss('details.css');
        $this->core->getOutput()->addInternalCss('admin-gradeable.css');
        $this->core->getOutput()->addInternalJs('details.js');
        $this->core->getOutput()->addInternalJs('collapsible-panels.js');
        $this->core->getOutput()->addInternalCss('admin-team-form.css');
        $this->core->getOutput()->addInternalJs('admin-team-form.js');
        $this->core->getOutput()->addInternalJs('drag-and-drop.js');
        $this->core->getOutput()->addVendorJs('bootstrap/js/bootstrap.bundle.min.js');
        $this->core->getOutput()->enableMobileViewport();
        return $this->core->getOutput()->renderTwigTemplate("grading/electronic/Details.twig", [
            "gradeable" => $gradeable,
            "sections" => $sections,
            "graders" => $graders,
            "empty_teams" => $empty_teams,
            "empty_team_info" => $empty_team_info,
            "team_gradeable_view_history" => $team_gradeable_view_history,
            "view_all" => $view_all,
            "anon_mode" => $anon_mode,
            "inquiry_status" => $inquiry_status,
            "toggle_anon_button" => ($this->core->getUser()->getGroup() == User::GROUP_INSTRUCTOR || $this->core->getUser()->getGroup() == User::GROUP_FULL_ACCESS_GRADER),
            "show_all_sections_button" => $show_all_sections_button,
            'grade_inquiry_only_button' => ($this->core->getUser()->getGroup() == User::GROUP_INSTRUCTOR || $this->core->getUser()->getGroup() == User::GROUP_FULL_ACCESS_GRADER || $this->core->getUser()->getGroup() == User::GROUP_LIMITED_ACCESS_GRADER),
            "show_import_teams_button" => $show_import_teams_button,
            "show_export_teams_button" => $show_export_teams_button,
            "past_grade_start_date" => $past_grade_start_date,
            "columns" => $columns,
            "export_teams_url" => $this->core->buildCourseUrl(['gradeable', $gradeable->getId(), 'grading', 'teams', 'export']),
            "randomize_team_rotating_sections_url" => $this->core->buildCourseUrl(['gradeable', $gradeable->getId(), 'grading', 'teams', 'randomize_rotating']),
            "grade_url" => $this->core->buildCourseUrl(['gradeable', $gradeable->getId(), 'grading', 'grade']),
            "peer" => $peer,
            "details_base_url" => $details_base_url,
            "details_base_path" => $details_base_path,
            "collapsed_sections" => $collapsed_sections,
            "sort" => $sort,
            "direction" => $direction,
            "can_regrade" => $this->core->getUser()->getGroup() == User::GROUP_INSTRUCTOR,
            "is_team" => $gradeable->isTeamAssignment(),
            "is_vcs" => $gradeable->isVcs(),
            "stats_url" => $this->core->buildCourseUrl(['gradeable', $gradeable->getId(), 'grading', 'status']),
            "semester" => $this->core->getConfig()->getTerm(),
            "course" => $this->core->getConfig()->getCourse(),
            "blind_status" => $gradeable->getPeerBlind(),
            "is_instructor" => $this->core->getUser()->getGroup() === User::GROUP_INSTRUCTOR,
            "is_student" => $this->core->getUser()->getGroup() === User::GROUP_STUDENT,
            "message" => $message,
            "message_warning" => $message_warning,
            "overrides" => $overrides,
            "anon_ids" => $anon_ids,
            "max_team_name_length" => Team::MAX_TEAM_NAME_LENGTH,
        ]);
    }

    public function adminTeamForm(Gradeable $gradeable, $all_reg_sections, $all_rot_sections, $students) {
        $student_full = Utils::getAutoFillData($students);

        return $this->core->getOutput()->renderTwigTemplate("grading/AdminTeamForm.twig", [
            "gradeable_id" => $gradeable->getId(),
            "student_full" => $student_full,
            "view" => isset($_REQUEST["view"]) ? $_REQUEST["view"] : null,
            "all_reg_sections" => $all_reg_sections,
            "all_rot_sections" => $all_rot_sections,
            "csrf_token" => $this->core->getCsrfToken(),
            "team_submit_url" => $this->core->buildCourseUrl(['gradeable', $gradeable->getId(), 'grading', 'teams', 'new'])
        ]);
    }

    public function importTeamForm(Gradeable $gradeable) {
        return $this->core->getOutput()->renderTwigTemplate("grading/ImportTeamForm.twig", [
            "gradeable_id" => $gradeable->getId(),
            "csrf_token" => $this->core->getCsrfToken(),
            "team_import_url" => $this->core->buildCourseUrl(['gradeable', $gradeable->getId(), 'grading', 'teams', 'import'])
        ]);
    }


    public function randomizeButtonWarning(Gradeable $gradeable) {
        return $this->core->getOutput()->renderTwigTemplate("grading/electronic/RandomizeButtonWarning.twig", [
            "gradeable_id" => $gradeable->getId(),
            "randomize_team_rotating_sections_url" => $this->core->buildCourseUrl(['gradeable', $gradeable->getId(), 'grading', 'teams', 'randomize_rotating'])
        ]);
    }

    //The student not in section variable indicates that an full access grader is viewing a student that is not in their
    //assigned section. canViewWholeGradeable determines whether hidden testcases can be viewed.
    public function hwGradingPage(Gradeable $gradeable, GradedGradeable $graded_gradeable, int $display_version, float $progress, bool $show_hidden_cases, bool $can_inquiry, bool $can_verify, bool $show_verify_all, bool $show_silent_edit, int $late_status, int $rollback_submission, $sort, $direction, $from, array $solution_ta_notes, array $submitter_itempool_map, $anon_mode, $blind_grading) {
        $this->core->getOutput()->addInternalCss('admin-gradeable.css');
        $this->core->getOutput()->addInternalCss('ta-grading.css');
        $isPeerPanel = false;
        $isStudentInfoPanel = true;
        $isDiscussionPanel = false;
        $isGradeInquiryPanel = false;
        $is_peer_grader = false;
        // WIP: Replace this logic when there is a definitive way to get my peer-ness
        // If this is a peer gradeable but I am not allowed to view the peer panel, then I must be a peer.
        if ($gradeable->hasPeerComponent()) {
            if ($this->core->getUser()->getGroup() !== 4) {
                $isPeerPanel = true;
                $isStudentInfoPanel = true;
            }
            else {
                $isPeerPanel = false;
                $isStudentInfoPanel = false;
                $is_peer_grader = true;
            }
        }
        if ($graded_gradeable->getGradeable()->isDiscussionBased()) {
            $isDiscussionPanel = true;
        }
        $isGradeInquiryPanel = true;
        $limimted_access_blind = false;
        if ($gradeable->getLimitedAccessBlind() == 2 && $this->core->getUser()->getGroup() == User::GROUP_LIMITED_ACCESS_GRADER) {
            $limimted_access_blind = true;
            $isStudentInfoPanel = false;
        }
        $this->core->getOutput()->addVendorJs(FileUtils::joinPaths('mermaid', 'mermaid.min.js'));
        $this->core->getOutput()->enableMobileViewport();

        $display_version_instance = $graded_gradeable->getAutoGradedGradeable()->getAutoGradedVersionInstance($display_version);

        $return = "";
        $is_notebook = $gradeable->getAutogradingConfig()->isNotebookGradeable();

        //$ta_grading is used in AutoGradingView to determine if hidden autograding points will be shown, we want to always show them to graders unless they are peer graders
        $ta_grading = $this->core->getUser()->getGroup() !== User::GROUP_STUDENT;

        $this->core->getOutput()->addInternalJs("resizable-panels.js");

        $error_message = [
            "color" => "",
            "message" => ""
        ];
        if ($graded_gradeable->hasOverriddenGrades()) {
            $error_message = [
                "color" => "var(--standard-vibrant-yellow)", // canary yellow
                "message" => "Overridden grades"
            ];
        }
        elseif ($graded_gradeable->getAutoGradedGradeable()->getActiveVersion() === LateDayInfo::STATUS_NO_ACTIVE_VERSION) {
            if ($graded_gradeable->getAutoGradedGradeable()->hasSubmission()) {
                $error_message = [
                    "color" => "var(--standard-creamsicle-orange)", // mango orange
                    "message" => "Cancelled Submission"
                ];
            }
            else {
                $error_message = [
                    "color" => "var(--standard-light-pink)", // lipstick pink (purple)
                    "message" => "No Submission"
                ];
            }
        }
        elseif ($late_status != LateDayInfo::STATUS_GOOD && $late_status != LateDayInfo::STATUS_LATE && $rollback_submission > 0) {
            $error_message = [
                "color" => "var(--standard-creamsicle-orange)",
                "message" => "Bad Submission (Rollback to valid submission - Version #" . $rollback_submission . ")"
            ];
        }
        elseif ($late_status != LateDayInfo::STATUS_GOOD && $late_status != LateDayInfo::STATUS_LATE) {
            if ($gradeable->isTeamAssignment()) {
                $error_message = [
                    "color" => "var(--standard-red-orange)",
                    "message" => "Bad Submission (At least 1 team member has no valid submission)"
                ];
            }
            else {
                $error_message = [
                    "color" => "var(--standard-red-orange)", // fire engine red
                    "message" => "Bad Submission (No valid submission available)"
                ];
            }
        }
        elseif ($late_status === LateDayInfo::STATUS_LATE) {
            $error_message = [
                "color" => "var(--standard-medium-orange)", // fire engine red
                "message" => "Late Submission (Using one or more late days)"
            ];
        }
        elseif ($graded_gradeable->getAutoGradedGradeable()->hasSubmission() && count($display_version_instance->getFiles()["submissions"]) > 1 && $gradeable->isBulkUpload()) {
            $pattern1 = "upload.pdf";
            $pattern2 = "/\.upload_page_\d+/";
            $pattern3 = "/\.upload_version_\d+_page\d+/";
            $pattern4 = ".submit.timestamp";
            $pattern5 = ".bulk_upload_data.json";

            $pattern_match_flag = false;
            foreach ($display_version_instance->getFiles()["submissions"] as $key => $value) {
                if ($pattern1 != $key && !preg_match($pattern2, $key) && !preg_match($pattern3, $key) && $pattern4 != $key && $pattern5 != $key) {
                    $pattern_match_flag = true;
                }
            }

            // This would be more dynamic if $display_version_instance included an expected number, requires more database changes
            if ($pattern_match_flag == true) {
                $error_message = [
                    "color" => "var(--standard-vibrant-yellow)", // canary yellow
                    "message" => "Multiple files within submissions"
                ];
            }
        }

        $return .= <<<HTML
        		<div class="content" id="electronic-gradeable-container">
        		    <div class="content-items-container">
                    <div class="content-item content-item-right">
HTML;

            $return .= $this->core->getOutput()->renderTemplate(['grading', 'ElectronicGrader'], 'renderNavigationBar', $graded_gradeable, $progress, $gradeable->hasPeerComponent(), $sort, $direction, $from, ($this->core->getUser()->getGroup() == User::GROUP_LIMITED_ACCESS_GRADER && $gradeable->getLimitedAccessBlind() == 2), $anon_mode, $blind_grading);
            $return .= $this->core->getOutput()->renderTemplate(
                ['grading', 'ElectronicGrader'],
                'renderGradingPanelHeader',
                $isPeerPanel,
                $isStudentInfoPanel,
                $isDiscussionPanel,
                $isGradeInquiryPanel,
                $gradeable->getAutogradingConfig()->isNotebookGradeable(),
                $error_message['color'],
                $error_message['message']
            );

            $return .= <<<HTML
                <div class="panels-container">
                    <div class="two-panel-cont">
                         <div class="two-panel-item two-panel-left active">
                            <div class="panel-item-section left-top"></div>
                            <div class="panel-item-section-drag-bar panel-item-left-drag"></div>
                            <div class="panel-item-section left-bottom"></div>
                         </div>
                         <div class="two-panel-drag-bar active">
                         </div>
                         <div class="two-panel-item two-panel-right">
                            <div class="panel-item-section right-top"></div>
                            <div class="panel-item-section-drag-bar panel-item-right-drag"></div>
                            <div class="panel-item-section right-bottom"></div>
                         </div>
                    </div>
HTML;



        $return .= $this->core->getOutput()->renderTemplate(['grading', 'ElectronicGrader'], 'renderAutogradingPanel', $display_version_instance, $show_hidden_cases, $ta_grading, $graded_gradeable);
        $return .= $this->core->getOutput()->renderTemplate(['grading', 'ElectronicGrader'], 'renderSubmissionPanel', $graded_gradeable, $display_version, $limimted_access_blind, $anon_mode);
        //If TA grading isn't enabled, the rubric won't actually show up, but the template should be rendered anyway to prevent errors, as the code references the rubric panel
        $return .= $this->core->getOutput()->renderTemplate(['grading', 'ElectronicGrader'], 'renderRubricPanel', $graded_gradeable, $display_version, $can_verify, $show_verify_all, $show_silent_edit, $is_peer_grader);
        $return .= $this->core->getOutput()->renderTemplate(['grading', 'ElectronicGrader'], 'renderSolutionTaNotesPanel', $gradeable, $solution_ta_notes, $submitter_itempool_map);

        if ($isPeerPanel) {
            $return .= $this->core->getOutput()->renderTemplate(['grading', 'ElectronicGrader'], 'renderPeerPanel', $graded_gradeable, $display_version);
            $return .= $this->core->getOutput()->renderTemplate(['grading', 'ElectronicGrader'], 'renderPeerEditMarksPanel', $graded_gradeable);
        }
        if ($isDiscussionPanel) {
            $return .= $this->core->getOutput()->renderTemplate(['grading', 'ElectronicGrader'], 'renderDiscussionForum', json_decode($graded_gradeable->getGradeable()->getDiscussionThreadId(), true), $graded_gradeable->getSubmitter(), $graded_gradeable->getGradeable()->isTeamAssignment());
        }

        if ($is_notebook) {
            $this->core->getOutput()->addInternalJs('gradeable-notebook.js');
            $this->core->getOutput()->addInternalCss('gradeable-notebook.css');
            $this->core->getOutput()->addInternalCss('submitbox.css');
            /*Prevents notebook from throwing errors since it depends
            * on file upload to be initialized but might not be good
            * to import the entire drag-and-drop js file into grading
            */
            $this->core->getOutput()->addInternalJs('drag-and-drop.js');

            $notebook_model = $gradeable->getAutogradingConfig()->getUserSpecificNotebook(
                $graded_gradeable->getSubmitter()->getId()
            );

            $notebook = $notebook_model->getNotebook();
            $image_data = $notebook_model->getImagePaths();
            $testcase_messages = $display_version_instance !== null ? $display_version_instance->getTestcaseMessages() : [];
            $highest_version = $graded_gradeable->getAutoGradedGradeable()->getHighestVersion();

            $notebook_data = $notebook_model->getMostRecentNotebookSubmissions(
                $display_version,
                $notebook,
                $graded_gradeable->getSubmitter()->getId(),
                $display_version,
                $graded_gradeable->getGradeableId()
            );

            $old_files = [];
            if ($display_version_instance !== null) {
                for ($i = 1; $i <= $notebook_model->getNumParts(); $i++) {
                    foreach ($display_version_instance->getPartFiles($i)['submissions'] as $file) {
                        $old_files[] = [
                            'name' => str_replace('\'', '\\\'', $file['name']),
                            'size' => number_format($file['size'] / 1024, 2),
                            'part' => $i,
                            'path' => $this->setAnonPath($file['path'], $gradeable->getId())
                        ];
                    }
                }
            }

            $return .= $this->core->getOutput()->renderTemplate(
                ['grading', 'ElectronicGrader'],
                'renderNotebookPanel',
                $notebook_data,
                $testcase_messages,
                $image_data,
                $gradeable->getId(),
                $highest_version,
                $old_files,
                $graded_gradeable->getSubmitter()->getId(),
                $gradeable->hasAllowedTime(),
                $gradeable->getUserAllowedTime($graded_gradeable->getSubmitter()->getUser()) ?? -1
            );
        }

        CodeMirrorUtils::loadDefaultDependencies($this->core);
        $this->core->getOutput()->addInternalCss('highlightjs/atom-one-light.css');
        $this->core->getOutput()->addInternalCss('highlightjs/atom-one-dark.css');
        $this->core->getOutput()->addVendorJs(FileUtils::joinPaths('highlight.js', 'highlight.min.js'));
        $this->core->getOutput()->addInternalJs('markdown-code-highlight.js');

        if ($this->core->getUser()->getGroup() < User::GROUP_LIMITED_ACCESS_GRADER || ($gradeable->getLimitedAccessBlind() !== 2 && $this->core->getUser()->getGroup() == User::GROUP_LIMITED_ACCESS_GRADER)) {
            $return .= $this->core->getOutput()->renderTemplate(['grading', 'ElectronicGrader'], 'renderInformationPanel', $graded_gradeable, $display_version_instance);
        }
        if ($this->core->getUser()->getGroup() < 4) {
            $return .= $this->core->getOutput()->renderTemplate(['grading', 'ElectronicGrader'], 'renderGradeInquiryPanel', $graded_gradeable, $can_inquiry);
        }

        return $return . <<<HTML
                                             </div>
                                         </div>
                                     </div>
                         		</div>
HTML;
    }

    /**
     * @param GradedGradeable $graded_gradeable
     * @param float $progress
     * @param bool $peer
     * @param string $sort
     * @param string $direction
     * @return string
     */
    public function renderNavigationBar(GradedGradeable $graded_gradeable, float $progress, bool $peer, $sort, $direction, $from, $limited_access_blind, $anon_mode, $blind_grading) {
        $gradeable = $graded_gradeable->getGradeable();
        $isBlind = false;
        if (
            $this->core->getUser()->getGroup() == User::GROUP_LIMITED_ACCESS_GRADER
            && $gradeable->getLimitedAccessBlind() == 2
        ) {
            $isBlind = true;
        }
        $home_url = $this->core->buildCourseUrl(['gradeable', $graded_gradeable->getGradeableId(), 'grading', 'details']) . '?' . http_build_query(['sort' => $sort, 'direction' => $direction]);

        $studentBaseUrl = $this->core->buildCourseUrl(['gradeable', $graded_gradeable->getGradeableId(), 'grading', 'grade']);

        // Setup urls for prev and next students
        $prev_student_url = $studentBaseUrl . '?' . http_build_query(['sort' => $sort, 'direction' => $direction, 'from' => $from, 'to' => 'prev']);
        $next_student_url = $studentBaseUrl . '?' . http_build_query(['sort' => $sort, 'direction' => $direction, 'from' => $from, 'to' => 'next']);

        $i_am_a_peer = false;
        if ($peer && $this->core->getUser()->getGroup() == 4) {
            $i_am_a_peer = true;
        }
        return $this->core->getOutput()->renderTwigTemplate("grading/electronic/NavigationBar.twig", [
            "anon_mode" => $anon_mode,
            "peer_blind_grading" => $blind_grading,
            "progress" => $progress,
            "peer_gradeable" => $peer,
            "i_am_a_peer" => $i_am_a_peer,
            "limited_access_blind" => $limited_access_blind,
            "prev_student_url" => $prev_student_url,
            "next_student_url" => $next_student_url,
            "home_url" => $home_url,
            'regrade_panel_available' => $this->core->getUser()->getGroup() < 4,
            'grade_inquiry_pending' => $graded_gradeable->hasActiveGradeInquiry(),
            'discussion_based' => $graded_gradeable->getGradeable()->isDiscussionBased(),
            'submitter' => $graded_gradeable->getSubmitter(),
            'team_assignment' => $gradeable->isTeamAssignment(),
            'isBlind' => $isBlind
        ]);
    }

    public function renderGradingPanelHeader(bool $isPeerPanel, bool $isStudentInfoPanel, bool $isDiscussionPanel, bool $isGradeInquiryPanel, bool $is_notebook, string $error_color, string $error_message): string {
        return $this->core->getOutput()->renderTwigTemplate("grading/electronic/GradingPanelHeader.twig", [
            'isPeerPanel' => $isPeerPanel,
            'isStudentInfoPanel' => $isStudentInfoPanel,
            'isDiscussionPanel' => $isDiscussionPanel,
            'isGradeInquiryPanel' => $isGradeInquiryPanel,
            'is_notebook' => $is_notebook,
            "student_grader" => $this->core->getUser()->getGroup() == User::GROUP_STUDENT,
            "error_color" => $error_color,
            "error_message" => $error_message
        ]);
    }

    /**
     * Render the Autograding Testcases panel
     * @param AutoGradedVersion|null $version_instance
     * @param bool $show_hidden_cases
     * @param GradedGradeable $graded_gradeable
     * @return string
     */


    public function renderAutogradingPanel(?AutoGradedVersion $version_instance, bool $show_hidden_cases, bool $ta_grading, GradedGradeable $graded_gradeable) {
        $this->core->getOutput()->addInternalJs('submission-page.js');
        $this->core->getOutput()->addInternalJs('drag-and-drop.js');
        $this->core->getOutput()->addVendorJs('bootstrap/js/bootstrap.bundle.min.js');
        $gradeable = $graded_gradeable->getGradeable();
        //get user id for regrading, if team assignment user id is the id of the first team member, team id and who id will be determined later
        if ($gradeable->isTeamAssignment()) {
            $id = $graded_gradeable->getSubmitter()->getTeam()->getMemberUsers()[0]->getId();
        }
        else {
            $id = $graded_gradeable->getSubmitter()->getId();
        }

        // TODO: this is duplicated in Homework View
        $version_data = array_map(function (AutoGradedVersion $version) {
            return [
                'points' => $version->getNonHiddenPoints(),
            ];
        }, $graded_gradeable->getAutoGradedGradeable()->getAutoGradedVersions());

        //sort array by version number after values have been mapped
        ksort($version_data);
        $active_version = $graded_gradeable->getAutoGradedGradeable()->getActiveVersion();

        return $this->core->getOutput()->renderTwigTemplate("grading/electronic/AutogradingPanel.twig", [
            "version_instance" => $version_instance,
            "show_hidden_cases" => $show_hidden_cases,
            "highest_version" =>  $graded_gradeable->getAutoGradedGradeable()->getHighestVersion(),
            "max_submissions" => $gradeable->getAutogradingConfig()->getMaxSubmissions(),
            "is_vcs" => $gradeable->isVcs(),
            "gradeable_id" => $gradeable->getId(),
            "user_id" => $id,
            "active_version" => $active_version,
            "versions" => $version_data,
            'total_points' => $gradeable->getAutogradingConfig()->getTotalNonHiddenNonExtraCredit(),
            "can_regrade" => $this->core->getUser()->getGroup() == User::GROUP_INSTRUCTOR,
            "ta_grading" => $ta_grading
        ]);
    }

    public function renderDiscussionForum($threadIds, $submitter, $isTeam = false) {
        $posts_view = <<<HTML
            <span class="col grading_label">Discussion Posts</span>
HTML;

        $currentCourse = $this->core->getConfig()->getCourse();

        //Empty thread input
        if ($threadIds === "{}") {
            $threadIds = [];
        }
        $id = '';
        $submitters = [];
        if ($isTeam) {
            $submitters = explode(", ", $submitter->getTeam()->getMemberList());
            $id = $submitter->getTeam()->getId();
        }
        else {
            $id = $submitter->getId();
            $submitters = [$id];
        }
        foreach ($threadIds as $threadId) {
            $posts = [];
            foreach ($submitters as $s_id) {
                $posts = array_merge($posts, $this->core->getQueries()->getPostsForThread($this->core->getUser()->getId(), $threadId, false, 'time', $s_id));
            }
            if (count($posts) > 0) {
                $posts_view .= $this->core->getOutput()->renderTemplate('forum\ForumThread', 'generatePostList', $threadId, $posts, [], $currentCourse, false, true, $id);
            }
            else {
                $posts_view .= <<<HTML
                    <h3 style="text-align: center;">No posts for thread id: {$threadId}</h3> <br/>
HTML;
            }

            $posts_view .= <<<HTML
                    <a href="{$this->core->buildCourseUrl(['forum', 'threads', $threadId])}" target="_blank" rel="noopener nofollow" class="btn btn-default btn-sm" style="margin-top:15px; text-decoration: none;" onClick=""> Go to thread</a>
                    <hr style="border-top:1px solid #999;margin-bottom: 5px;" /> <br/>
HTML;
        }

        if (empty($threadIds)) {
            $posts_view .= <<<HTML
                <h3 style="text-align: center;">No thread id specified.</h3> <br/>
HTML;
        }

        return $this->core->getOutput()->renderTwigTemplate("grading/electronic/DiscussionForumPanel.twig", [
            "discussion_forum_content" => $posts_view
        ]);
    }

    /**
     * Replace the userId with the corresponding anon_id in the given file_path
     * @param string $file_path
     * @param string $g_id
     * @return string $anon_path
     */
    public function setAnonPath($file_path, $g_id) {
        $file_path_parts = explode("/", $file_path);
        $anon_path = "";
        for ($index = 1; $index < count($file_path_parts); $index++) {
            if ($index == 9) {
                $user_id[] = $file_path_parts[$index];
                if (!array_key_exists($user_id[0], $this->user_id_to_User_cache)) {
                    $this->user_id_to_User_cache[$user_id[0]] = $this->core->getQueries()->getUsersOrTeamsById($user_id)[$user_id[0]];
                }
                $user_or_team = $this->user_id_to_User_cache[$user_id[0]];
                $anon_id = $user_or_team->getAnonId($g_id);
                $anon_path = $anon_path . "/" . $anon_id;
            }
            else {
                $anon_path = $anon_path . "/" . $file_path_parts[$index];
            }
        }
        return $anon_path;
    }



    /**
     * Render the Submissions and Results Browser panel
     * @param GradedGradeable $graded_gradeable
     * @param int $display_version
     * @return string by reference
     */
    public function renderSubmissionPanel(GradedGradeable $graded_gradeable, int $display_version, bool $blind_grader, bool $anon_mode) {
        $add_files = function (&$files, $new_files, $start_dir_name, $graded_gradeable) {
            $files[$start_dir_name] = [];
            $hidden_files = $graded_gradeable->getGradeable()->getHiddenFiles();
            if ($new_files) {
                foreach ($new_files as $file) {
                    $skipping = false;
                    if ($hidden_files !== null) {
                        foreach (explode(",", $hidden_files) as $file_regex) {
                            $file_regex = trim($file_regex);
                            if (fnmatch($file_regex, $file["name"]) && $this->core->getUser()->getGroup() > 3) {
                                $skipping = true;
                            }
                        }
                    }
                    if (!$skipping) {
                        if ($start_dir_name == "submissions") {
                            $file["path"] = $this->setAnonPath($file["path"], $graded_gradeable->getGradeableId());
                        }
                        $path = explode('/', $file['relative_name']);
                        array_pop($path);
                        $working_dir = &$files[$start_dir_name];
                        foreach ($path as $dir) {
                            /** @var array $working_dir */
                            if (!isset($working_dir[$dir])) {
                                $working_dir[$dir] = [];
                            }
                            $working_dir = &$working_dir[$dir];
                        }
                        $working_dir[$file['name']] = $file['path'];
                    }
                }
            }
        };
        $submissions = [];
        $results = [];
        $results_public = [];
        $checkout = [];

        // NOTE TO FUTURE DEVS: There is code around line 830 (ctrl-f openAll) which depends on these names,
        // if you change here, then change there as well
        // order of these statements matter I believe
        $display_version_instance = $graded_gradeable->getAutoGradedGradeable()->getAutoGradedVersionInstance($display_version);
        $isVcs = $graded_gradeable->getGradeable()->isVcs();
        if ($display_version_instance !==  null) {
            $meta_files = $display_version_instance->getMetaFiles();
            $files = $display_version_instance->getFiles();

            $add_files($submissions, array_merge($meta_files['submissions'], $files['submissions']), 'submissions', $graded_gradeable);
            $add_files($checkout, array_merge($meta_files['checkout'], $files['checkout']), 'checkout', $graded_gradeable);
            $add_files($results, $display_version_instance->getResultsFiles(), 'results', $graded_gradeable);
            $add_files($results_public, $display_version_instance->getResultsPublicFiles(), 'results_public', $graded_gradeable);
        }
        $student_grader = false;
        if ($this->core->getUser()->getGroup() == User::GROUP_STUDENT) {
            $student_grader = true;
        }
        $submitter_id = $graded_gradeable->getSubmitter()->getId();
        $anon_submitter_id = $graded_gradeable->getSubmitter()->getAnonId($graded_gradeable->getGradeableId());
        $user_ids[$anon_submitter_id] = $submitter_id;
<<<<<<< HEAD

=======
        $uas = FileUtils::joinPaths($this->core->getConfig()->getCoursePath(), "submissions", $graded_gradeable->getGradeableId(), $graded_gradeable->getSubmitter()->getId(), "user_assignment_settings.json");
>>>>>>> b289ce22
        $toolbar_css = $this->core->getOutput()->timestampResource(FileUtils::joinPaths('pdf', 'toolbar_embedded.css'), 'css');
        $this->core->getOutput()->addInternalJs(FileUtils::joinPaths('pdfjs', 'pdf.min.js'), 'vendor');
        $this->core->getOutput()->addInternalJs(FileUtils::joinPaths('pdfjs', 'pdf_viewer.js'), 'vendor');
        $this->core->getOutput()->addInternalJs(FileUtils::joinPaths('pdfjs', 'pdf.worker.min.js'), 'vendor');
        $this->core->getOutput()->addInternalJs(FileUtils::joinPaths('pdf-annotate.js', 'pdf-annotate.min.js'), 'vendor');
        $this->core->getOutput()->addInternalJs(FileUtils::joinPaths('pdf', 'PDFAnnotateEmbedded.js'), 'js');
        return $this->core->getOutput()->renderTwigTemplate("grading/electronic/SubmissionPanel.twig", [
            "gradeable_id" => $graded_gradeable->getGradeableId(),
            "submitter_id" => $submitter_id,
            "student_grader" => $student_grader,
            "blind_grader" => $blind_grader,
            "anon_submitter_id" => $anon_submitter_id,
            "has_vcs_files" => $isVcs,
            "user_ids" => $user_ids,
            "submissions" => $submissions,
            "checkout" => $checkout,
            "results" => $results,
            "results_public" => $results_public,
            "active_version" => $display_version,
            "anon_mode" => $anon_mode,
            'toolbar_css' => $toolbar_css,
            "display_file_url" => $this->core->buildCourseUrl(['display_file']),
            "user_assignment_settings_path" => $uas
        ]);
    }

    /**
     * @param GradedGradeable $graded_gradeable
     * @param AutoGradedVersion|null $display_version_instance
     * @return string
     */
    public function renderInformationPanel(GradedGradeable $graded_gradeable, $display_version_instance) {
        $gradeable = $graded_gradeable->getGradeable();
        $query = [];
        parse_str(parse_url($_SERVER["REQUEST_URI"], PHP_URL_QUERY), $query);
        unset($query["gradeable_version"]);
        $version_change_url = $this->core->buildCourseUrl(['gradeable', $gradeable->getId(), 'grading', 'grade']) . '?'
            . http_build_query($query) . '&gradeable_version=';
        $onChange = "versionChange('{$version_change_url}', this)";

        $tables = [];

        //Late day calculation
        if ($gradeable->isTeamAssignment()) {
            foreach ($graded_gradeable->getSubmitter()->getTeam()->getMemberUsers() as $team_member) {
                $tables[] = LateDaysTableController::renderLateTable($this->core, $team_member, $gradeable->getId());
            }
        }
        else {
            $tables[] = LateDaysTableController::renderLateTable($this->core, $graded_gradeable->getSubmitter()->getUser(), $gradeable->getId());
        }

        if ($display_version_instance === null) {
            $display_version = 0;
            $submission_time = null;
        }
        else {
            $display_version = $display_version_instance->getVersion();
            $submission_time = $display_version_instance->getSubmissionTime();
        }

        // TODO: this is duplicated in Homework View
        $version_data = array_map(function (AutoGradedVersion $version) use ($gradeable) {
            return [
                'points' => $version->getNonHiddenPoints(),
                'days_late' => $gradeable->isStudentSubmit() && $gradeable->hasDueDate() ? $version->getDaysLate() : 0
            ];
        }, $graded_gradeable->getAutoGradedGradeable()->getAutoGradedVersions());

        //sort array by version number after values have been mapped
        ksort($version_data);

        $submitter_id = $graded_gradeable->getSubmitter()->getId();
        $active_version = $graded_gradeable->getAutoGradedGradeable()->getActiveVersion();
        $new_version = $display_version === $active_version ? 0 : $display_version;

        $this->core->getOutput()->addInternalCss('latedaystableplugin.css');

        return $this->core->getOutput()->renderTwigTemplate("grading/electronic/StudentInformationPanel.twig", [
            "gradeable_id" => $gradeable->getId(),
            "submission_time" => $submission_time,
            "submitter_id" => $submitter_id,
            "submitter" => $graded_gradeable->getSubmitter(),
            "team_assignment" => $gradeable->isTeamAssignment(),
            "display_version" => $display_version,
            "highest_version" => $graded_gradeable->getAutoGradedGradeable()->getHighestVersion(),
            "active_version" => $active_version,
            "on_change" => $onChange,
            "tables" => $tables,
            "versions" => $version_data,
            'total_points' => $gradeable->getAutogradingConfig()->getTotalNonHiddenNonExtraCredit(),
            "csrf_token" => $this->core->getCsrfToken(),
            "update_version_url" => $this->core->buildCourseUrl(['gradeable', $gradeable->getId(), 'version', $new_version])
                . '?' . http_build_query(['ta' => 'true', 'who' => $submitter_id])
        ]);
    }

    /**
     * Render the Grading Rubric panel
     * @param GradedGradeable $graded_gradeable
     * @param int $display_version
     * @param bool $can_verify
     * @param bool $show_verify_all
     * @param bool $show_silent_edit
     * @return string
     */
    public function renderRubricPanel(GradedGradeable $graded_gradeable, int $display_version, bool $can_verify, bool $show_verify_all, bool $show_silent_edit, bool $is_peer_grader) {
        $return = "";
        $student_anon_ids = [];
        $gradeable = $graded_gradeable->getGradeable();
        if ($gradeable->isTeamAssignment()) {
            $team = $this->core->getQueries()->getTeamById($graded_gradeable->getSubmitter()->getId());
            foreach ($team->getMemberUsers() as $user) {
                $student_anon_ids[] = $user->getAnonId($gradeable->getId());
            }
        }
        else {
            $student_anon_ids[] = $graded_gradeable->getSubmitter()->getAnonId($graded_gradeable->getGradeableId());
        }
        // Disable grading if the requested version isn't the active one
        $grading_disabled = $graded_gradeable->getAutoGradedGradeable()->getActiveVersion() == 0
            || $display_version != $graded_gradeable->getAutoGradedGradeable()->getActiveVersion();

        $version_conflict = $graded_gradeable->getAutoGradedGradeable()->getActiveVersion() !== $display_version;
        $has_active_version = $graded_gradeable->getAutoGradedGradeable()->hasActiveVersion();
        $has_submission = $graded_gradeable->getAutoGradedGradeable()->hasSubmission();
        $has_overridden_grades = $graded_gradeable->hasOverriddenGrades();

        $this->core->getOutput()->addVendorJs(FileUtils::joinPaths('twigjs', 'twig.min.js'));
        $this->core->getOutput()->addInternalJs('ta-grading-keymap.js');
        $this->core->getOutput()->addInternalJs(FileUtils::joinPaths('pdf', 'PDFAnnotateEmbedded.js'));
        $this->core->getOutput()->addInternalJs(FileUtils::joinPaths('pdf', 'PDFInitToolbar.js'));
        $this->core->getOutput()->addInternalJs('ta-grading-rubric-conflict.js');
        $this->core->getOutput()->addInternalJs('gradeable.js');
        $this->core->getOutput()->addInternalJs('ta-grading-rubric.js');

        $this->core->getOutput()->addInternalJs('ta-grading.js');
        $this->core->getOutput()->addInternalJs('panel-selector-modal.js');
        return $return . $this->core->getOutput()->renderTwigTemplate("grading/electronic/RubricPanel.twig", [
                "gradeable" => $gradeable,
                "student_anon_ids" => $student_anon_ids,
                "anon_id" => $graded_gradeable->getSubmitter()->getAnonId($graded_gradeable->getGradeableId()),
                "gradeable_id" => $gradeable->getId(),
                "is_ta_grading" => $gradeable->isTaGrading(),
                "show_verify_all" => $show_verify_all,
                "can_verify" => $can_verify,
                "verifier_id" => '',
                "grading_disabled" => $grading_disabled,
                "has_submission" => $has_submission,
                "has_overridden_grades" => $has_overridden_grades,
                "has_active_version" => $has_active_version,
                "version_conflict" => $version_conflict,
                "show_silent_edit" => $show_silent_edit,
                "student_grader" => $this->core->getUser()->getGroup() == User::GROUP_STUDENT,
                "grader_id" => $this->core->getUser()->getId(),
                "display_version" => $display_version,
                "allow_custom_marks" => $gradeable->getAllowCustomMarks(),
                "is_peer_grader" => $is_peer_grader
            ]);
    }

    /**
     * @param Gradeable $gradeable
     * @param array $solution_array
     * @param array $submitter_itempool_map
     * @return string
     */
    public function renderSolutionTaNotesPanel($gradeable, $solution_array, $submitter_itempool_map) {
        $this->core->getOutput()->addInternalJs('solution-ta-notes.js');
        $is_student = $this->core->getUser()->getGroup() == User::GROUP_STUDENT;
        $r_components = $gradeable->getComponents();
        $solution_components = [];
        foreach ($r_components as $key => $value) {
            if ($value->isPeerComponent() || !$is_student) {
                $id = $value->getId();
                $solution_components[] = [
                    'id' => $id,
                    'title' => $value->getTitle(),
                    'is_first_edit' => !isset($solution_array[$id]),
                    'author' => isset($solution_array[$id]) ? $solution_array[$id]['author'] : '',
                    'solution_notes' => isset($solution_array[$id]) ? $solution_array[$id]['solution_notes'] : '',
                    'edited_at' => isset($solution_array[$id])
                        ? DateUtils::convertTimeStamp(
                            $this->core->getUser(),
                            $solution_array[$id]['edited_at'],
                            $this->core->getConfig()->getDateTimeFormat()->getFormat('solution_ta_notes')
                        ) : null,
                    'is_itempool_linked' => $value->getIsItempoolLinked(),
                    'itempool_item' => $value->getItempool() === "" ? "" : $submitter_itempool_map[$value->getItempool()]
                ];
            }
        }
        return $this->core->getOutput()->renderTwigTemplate("grading/electronic/SolutionTaNotesPanel.twig", [
            'gradeable_id' => $gradeable->getId(),
            'solution_components' => $solution_components,
            'current_user_id' => $this->core->getUser()->getId(),
        ]);
    }

    /**
     * Render the Grading Rubric panel
     * @param GradedGradeable $graded_gradeable
     * @param int $display_version
     * @return string
     */
    public function renderPeerPanel(GradedGradeable $graded_gradeable, int $display_version) {
        $gradeable = $graded_gradeable->getGradeable();

        $grading_disabled = true;

        $version_conflict = $graded_gradeable->getAutoGradedGradeable()->getActiveVersion() !== $display_version;
        $has_active_version = $graded_gradeable->getAutoGradedGradeable()->hasActiveVersion();
        $has_submission = $graded_gradeable->getAutoGradedGradeable()->hasSubmission();
        $has_overridden_grades = $graded_gradeable->hasOverriddenGrades();

        $this->core->getOutput()->addVendorJs(FileUtils::joinPaths('twigjs', 'twig.min.js'));
        $this->core->getOutput()->addInternalJs('ta-grading-keymap.js');
        $this->core->getOutput()->addInternalJs('ta-grading-rubric-conflict.js');
        $this->core->getOutput()->addInternalJs('ta-grading-rubric.js');
        $this->core->getOutput()->addInternalJs('gradeable.js');
        $this->core->getOutput()->addInternalCss('table.css');

        $this->core->getOutput()->addInternalJs('ta-grading.js');
        $this->core->getOutput()->addInternalJs('panel-selector-modal.js');

        return $this->core->getOutput()->renderTwigTemplate("grading/electronic/PeerPanel.twig", [
                "gradeable_id" => $gradeable->getId(),
                "is_ta_grading" => $gradeable->isTaGrading(),
                "anon_id" => $graded_gradeable->getSubmitter()->getAnonId($graded_gradeable->getGradeableId()),
                "grading_disabled" => $grading_disabled,
                "has_submission" => $has_submission,
                "has_overridden_grades" => $has_overridden_grades,
                "has_active_version" => $has_active_version,
                "version_conflict" => $version_conflict,
                "grader_id" => $this->core->getUser()->getId(),
                "display_version" => $display_version
            ]);
    }

    /**
     * Render the Grade Inquiry panel
     * @param GradedGradeable $graded_gradeable
     * @return string
     */
    public function renderPeerEditMarksPanel(GradedGradeable $graded_gradeable) {
        $gradeable = $graded_gradeable->getGradeable();
        $submitter = $graded_gradeable->getSubmitter()->getId();
        $peers_to_list = $this->core->getQueries()->getPeerGradingAssignmentForSubmitter($gradeable->getId(), $submitter);
        if ($gradeable->isTeamAssignment()) {
            foreach ($this->core->getQueries()->getTeamById($submitter)->getMemberUserIds() as $student_id) {
                $peers_to_list = array_merge($peers_to_list, $this->core->getQueries()->getPeerGradingAssignmentForSubmitter($gradeable->getId(), $student_id));
            }
        }
        $components = $gradeable->getComponents();
        $components_details_array = [];
        $peer_details = [];
        $component_scores = [];
        $peer_details["graders"] = [];
        $marks = [];
        foreach ($components as $component) {
            if ($component->isPeerComponent()) {
                foreach ($peers_to_list as $peer) {
                    $graded_component = $graded_gradeable->getOrCreateTaGradedGradeable()->getGradedComponent($component, $this->core->getQueries()->getUsersById([$peer])[$peer]);
                    if ($graded_component !== null) {
                        $peer_details["graders"][$component->getId()][] = $peer;
                        $peer_details["marks_assigned"][$component->getId()][$peer] = $graded_component->getMarkIds();
                        $component_scores[$component->getId()][$peer] = $graded_component->getTotalScore();
                    }
                }
                $component_details["title"] = $component->getTitle();
                $component_details["marks"] = [];
                $component_details["max"] = $component->getMaxValue();
                $component_details["id"] = strval($component->getId());
                foreach ($component->getMarks() as $mark) {
                    $component_details["marks"][] = $mark->getId();
                    $marks[$mark->getId()]["title"] = $mark->getTitle();
                    $marks[$mark->getId()]["points"] = $mark->getPoints();
                }
                $components_details_array[] = $component_details;
            }
        }
        return $this->core->getOutput()->renderTwigTemplate("grading/electronic/EditPeerComponentsForm.twig", [
            "gradeable_id" => $gradeable->getId(),
            "peers" => $peers_to_list,
            "submitter_id" => $submitter,
            "peer_details" => $peer_details,
            "components" => $components_details_array,
            "csrf_token" => $this->core->getCsrfToken(),
            "component_scores" => $component_scores,
            "marks" => $marks
        ]);
    }

    /**
     * Render the Grade Inquiry panel
     * @param GradedGradeable $graded_gradeable
     * @param bool $can_inquiry
     * @return string
     */
    public function renderGradeInquiryPanel(GradedGradeable $graded_gradeable, bool $can_inquiry) {
        return $this->core->getOutput()->renderTwigTemplate("grading/electronic/GradeInquiryPanel.twig", [
            "graded_gradeable" => $graded_gradeable,
            "can_inquiry" => $can_inquiry
        ]);
    }

    public function popupStudents() {
        return $this->core->getOutput()->renderTwigTemplate("grading/electronic/ReceivedMarkForm.twig");
    }

    public function popupMarkConflicts() {
        return $this->core->getOutput()->renderTwigTemplate('grading/electronic/MarkConflictPopup.twig');
    }

    public function popupSettings() {
        return $this->core->getOutput()->renderTwigTemplate("grading/SettingsForm.twig");
    }


    public function renderNotebookPanel(array $notebook, array $testcase_messages, array $image_data, string $gradeable_id, int $highest_version, array $old_files, string $student_id, bool $is_timed, int $allowed_minutes): string {
        return $this->core->getOutput()->renderTwigTemplate(
            "grading/electronic/NotebookPanel.twig",
            [
            "notebook" => $notebook,
            "testcase_messages" => $testcase_messages,
            "image_data" => $image_data,
            'numberUtils' => new class () {
                /**
                 * @return array<int,int>
                 */
                //needed to show student multiple choices in random order
                public function getRandomIndices(int $array_length, string $student_id, string $gradeable_id): array {
                    return NumberUtils::getRandomIndices($array_length, '' . $student_id . $gradeable_id);
                }
            },
            "student_id" => $student_id,
            "gradeable_id" => $gradeable_id,
            "highest_version" => $highest_version,
            'max_file_size' => Utils::returnBytes(ini_get('upload_max_filesize')),
            "old_files" => $old_files,
            "is_grader_view" => true,
            "max_file_uploads" => ini_get('max_file_uploads'),
            "toolbar_css" => $this->core->getOutput()->timestampResource(FileUtils::joinPaths('pdf', 'toolbar_embedded.css'), 'css'),
            "is_timed" => $is_timed,
            "allowed_minutes" => $allowed_minutes
            ]
        );
    }
}<|MERGE_RESOLUTION|>--- conflicted
+++ resolved
@@ -1463,11 +1463,7 @@
         $submitter_id = $graded_gradeable->getSubmitter()->getId();
         $anon_submitter_id = $graded_gradeable->getSubmitter()->getAnonId($graded_gradeable->getGradeableId());
         $user_ids[$anon_submitter_id] = $submitter_id;
-<<<<<<< HEAD
-
-=======
         $uas = FileUtils::joinPaths($this->core->getConfig()->getCoursePath(), "submissions", $graded_gradeable->getGradeableId(), $graded_gradeable->getSubmitter()->getId(), "user_assignment_settings.json");
->>>>>>> b289ce22
         $toolbar_css = $this->core->getOutput()->timestampResource(FileUtils::joinPaths('pdf', 'toolbar_embedded.css'), 'css');
         $this->core->getOutput()->addInternalJs(FileUtils::joinPaths('pdfjs', 'pdf.min.js'), 'vendor');
         $this->core->getOutput()->addInternalJs(FileUtils::joinPaths('pdfjs', 'pdf_viewer.js'), 'vendor');
