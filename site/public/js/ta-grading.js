//Used to reset users cookies
var cookie_version = 1;
<<<<<<< HEAD

var editModeEnabled = false;
=======
//Check if cookie version is/is not the same as the current version
var versionMatch = false;
>>>>>>> 60537773
//Set positions and visibility of configurable ui elements
$(function() {
    //Check each cookie and test for 'undefined'. If any cookie is undefined
    $.each(document.cookie.split(/; */), function(){
        var cookie = this.split("=")
        if(!cookie[1] || cookie[1] == 'undefined'){
            deleteCookies();
        }
        else if(cookie[0] === "cookie_version"){
            if(cookie[1] == cookie_version){
                versionMatch = true;
            }
        }
    });
<<<<<<< HEAD
    var check=document.cookie;
    //Currently, this statement will always be false, so the cookies will never be read (even on master)
    if(document.cookie.replace(/(?:(?:^|.*;\s*)cookie_version\s*\=\s*([^;]*).*$)|^.*$/, "$1") != cookie_version) {
=======

    if(!versionMatch) {
>>>>>>> 60537773
        //If cookie version is not the same as the current version then toggle the visibility of each
        //rubric panel then update the cookies
        deleteCookies();
        setAutogradingVisible(true);
        setRubricVisible(true);
        setSubmissionsVisible(true);
        setInfoVisible(true);
        resetModules();
        updateCookies();
    }
   else{
        readCookies();
        updateCookies();
        hideIfEmpty(".rubric_panel");
    }

    $('body').css({'position':'fixed', 'width':'100%'});
    if(getGradeable()!=null){
        calculatePercentageTotal();
    }
    var progressbar = $(".progressbar"),
        value = progressbar.val();
    $(".progress-value").html("<b>" + value + '%</b>');

    $( ".draggable" ).draggable({snap:false, grid:[2, 2], stack:".draggable"}).resizable();

    $("#bar_wrapper").resizable("destroy"); //We don't want the toolbar to be resizable

    $(".draggable").on("dragstop", function(){
        $('#bar_wrapper').css({'z-index':'40'}); //Reset z-index after jquery drag
        updateCookies();
    });

    $(".draggable").on("resizestop", function(){
        updateCookies();
    });

    eraseCookie("reset");
});

function createCookie(name,value,seconds)  {
    if(seconds) {
        var date = new Date();
        date.setTime(date.getTime()+(seconds*1000));
        var expires = "; expires="+date.toGMTString();
    }
    else var expires = "";
    document.cookie = name+"="+value+expires+"; path=/";
}

function eraseCookie(name) {
    createCookie(name,"",-3600);
}

function deleteCookies(){
    $.each(document.cookie.split(/; */), function(){
        var cookie = this.split("=")
        if(!cookie[1] || cookie[1] == 'undefined'){
            document.cookie = cookie[0] + '=; expires=Thu, 01 Jan 1970 00:00:01 GMT;';
            document.cookie = "cookie_version=-1; path=/;";
        }
    });
}

function onAjaxInit() {}

function readCookies(){
    var output_top = document.cookie.replace(/(?:(?:^|.*;\s*)output_top\s*\=\s*([^;]*).*$)|^.*$/, "$1");
    var output_left = document.cookie.replace(/(?:(?:^|.*;\s*)output_left\s*\=\s*([^;]*).*$)|^.*$/, "$1");
    var output_width = document.cookie.replace(/(?:(?:^|.*;\s*)output_width\s*\=\s*([^;]*).*$)|^.*$/, "$1");
    var output_height = document.cookie.replace(/(?:(?:^|.*;\s*)output_height\s*\=\s*([^;]*).*$)|^.*$/, "$1");
    var output_visible = document.cookie.replace(/(?:(?:^|.*;\s*)output_visible\s*\=\s*([^;]*).*$)|^.*$/, "$1");

    var files_top = document.cookie.replace(/(?:(?:^|.*;\s*)files_top\s*\=\s*([^;]*).*$)|^.*$/, "$1");
    var files_left = document.cookie.replace(/(?:(?:^|.*;\s*)files_left\s*\=\s*([^;]*).*$)|^.*$/, "$1");
    var files_width = document.cookie.replace(/(?:(?:^|.*;\s*)files_width\s*\=\s*([^;]*).*$)|^.*$/, "$1");
    var files_height = document.cookie.replace(/(?:(?:^|.*;\s*)files_height\s*\=\s*([^;]*).*$)|^.*$/, "$1");
    var files_visible = document.cookie.replace(/(?:(?:^|.*;\s*)files_visible\s*\=\s*([^;]*).*$)|^.*$/, "$1");

    var rubric_top = document.cookie.replace(/(?:(?:^|.*;\s*)rubric_top\s*\=\s*([^;]*).*$)|^.*$/, "$1");
    var rubric_left = document.cookie.replace(/(?:(?:^|.*;\s*)rubric_left\s*\=\s*([^;]*).*$)|^.*$/, "$1");
    var rubric_width = document.cookie.replace(/(?:(?:^|.*;\s*)rubric_width\s*\=\s*([^;]*).*$)|^.*$/, "$1");
    var rubric_height = document.cookie.replace(/(?:(?:^|.*;\s*)rubric_height\s*\=\s*([^;]*).*$)|^.*$/, "$1");
    var rubric_visible = document.cookie.replace(/(?:(?:^|.*;\s*)rubric_visible\s*\=\s*([^;]*).*$)|^.*$/, "$1");

    var status_top = document.cookie.replace(/(?:(?:^|.*;\s*)status_top\s*\=\s*([^;]*).*$)|^.*$/, "$1");
    var status_left = document.cookie.replace(/(?:(?:^|.*;\s*)status_left\s*\=\s*([^;]*).*$)|^.*$/, "$1");
    var status_width = document.cookie.replace(/(?:(?:^|.*;\s*)status_width\s*\=\s*([^;]*).*$)|^.*$/, "$1");
    var status_height = document.cookie.replace(/(?:(?:^|.*;\s*)status_height\s*\=\s*([^;]*).*$)|^.*$/, "$1");
    var status_visible = document.cookie.replace(/(?:(?:^|.*;\s*)status_visible\s*\=\s*([^;]*).*$)|^.*$/, "$1");

    var regrade_top = document.cookie.replace(/(?:(?:^|.*;\s*)regrade_top\s*\=\s*([^;]*).*$)|^.*$/, "$1");
    var regrade_left = document.cookie.replace(/(?:(?:^|.*;\s*)regrade_left\s*\=\s*([^;]*).*$)|^.*$/, "$1");
    var regrade_width = document.cookie.replace(/(?:(?:^|.*;\s*)regrade_width\s*\=\s*([^;]*).*$)|^.*$/, "$1");
    var regrade_height = document.cookie.replace(/(?:(?:^|.*;\s*)regrade_height\s*\=\s*([^;]*).*$)|^.*$/, "$1");
    var regrade_visible = document.cookie.replace(/(?:(?:^|.*;\s*)regrade_visible\s*\=\s*([^;]*).*$)|^.*$/, "$1");

    var bar_wrapper_top = document.cookie.replace(/(?:(?:^|.*;\s*)bar_wrapper_top\s*\=\s*([^;]*).*$)|^.*$/, "$1");
    var bar_wrapper_left = document.cookie.replace(/(?:(?:^|.*;\s*)bar_wrapper_left\s*\=\s*([^;]*).*$)|^.*$/, "$1");
    var bar_wrapper_visible = document.cookie.replace(/(?:(?:^|.*;\s*)bar_wrapper_visible\s*\=\s*([^;]*).*$)|^.*$/, "$1");

    var overwrite = document.cookie.replace(/(?:(?:^|.*;\s*)overwrite\s*\=\s*([^;]*).*$)|^.*$/, "$1");

    var autoscroll = document.cookie.replace(/(?:(?:^|.*;\s*)autoscroll\s*\=\s*([^;]*).*$)|^.*$/, "$1");
    var opened_mark = document.cookie.replace(/(?:(?:^|.*;\s*)opened_mark\s*\=\s*([^;]*).*$)|^.*$/, "$1");
    var scroll_pixel = document.cookie.replace(/(?:(?:^|.*;\s*)scroll_pixel\s*\=\s*([^;]*).*$)|^.*$/, "$1");

    var testcases = document.cookie.replace(/(?:(?:^|.*;\s*)testcases\s*\=\s*([^;]*).*$)|^.*$/, "$1");

    var files = document.cookie.replace(/(?:(?:^|.*;\s*)files\s*\=\s*([^;]*).*$)|^.*$/, "$1");
    var editMode = document.cookie.replace(/(?:(?:^|.*;\s*)editMode\s*\=\s*([^;]*).*$)|^.*$/, "$1");
    (output_top) ? $("#autograding_results").css("top", output_top):{};
    (output_left) ? $("#autograding_results").css("left", output_left):{};
    (output_width) ? $("#autograding_results").css("width", output_width):{};
    (output_height) ? $("#autograding_results").css("height", output_height):{};
    (output_visible) ? $("#autograding_results").css("display", output_visible):{};

    (rubric_top) ? $("#grading_rubric").css("top", rubric_top):{};
    (rubric_left) ? $("#grading_rubric").css("left", rubric_left):{};
    (rubric_width) ? $("#grading_rubric").css("width", rubric_width):{};
    (rubric_height) ? $("#grading_rubric").css("height", rubric_height):{};
    (rubric_visible) ? $("#grading_rubric").css("display", rubric_visible):{};

    (files_top) ? $("#submission_browser").css("top", files_top):{};
    (files_left) ? $("#submission_browser").css("left", files_left):{};
    (files_width) ? $("#submission_browser").css("width", files_width):{};
    (files_height) ? $("#submission_browser").css("height", files_height):{};
    (files_visible) ? $("#submission_browser").css("display", files_visible):{};

    (status_top) ? $("#student_info").css("top", status_top):{};
    (status_left) ? $("#student_info").css("left", status_left):{};
    (status_width) ? $("#student_info").css("width", status_width):{};
    (status_height) ? $("#student_info").css("height", status_height):{};
    (status_visible) ? $("#student_info").css("display", status_visible):{};

    (regrade_top) ? $("#regrade_info").css("top", regrade_top):{};
    (regrade_left) ? $("#regrade_info").css("left", regrade_left):{};
    (regrade_width) ? $("#regrade_info").css("width", regrade_width):{};
    (regrade_height) ? $("#regrade_info").css("height", regrade_height):{};
    (regrade_visible) ? $("#regrade_info").css("display", regrade_visible):{};

    (bar_wrapper_top) ? $("#bar_wrapper").css("top", bar_wrapper_top):{};
    (bar_wrapper_left) ? $("#bar_wrapper").css("left", bar_wrapper_left):{};
    (bar_wrapper_visible) ? $("#bar_wrapper").css("display", bar_wrapper_visible):{};

    (output_visible) ? ((output_visible) == "none" ? $(".fa-list-alt").removeClass("icon-selected") : $(".fa-list-alt").addClass("icon-selected")) : {};
    (files_visible) ? ((files_visible) == "none" ? $(".fa-folder-open").removeClass("icon-selected") : $(".fa-folder-open").addClass("icon-selected")) : {};
    (rubric_visible) ? ((rubric_visible) == "none" ? $(".fa-pencil-square-o").removeClass("icon-selected") : $(".fa-pencil-square-o").addClass("icon-selected")) : {};
    (status_visible) ? ((status_visible) == "none" ? $(".fa-user").removeClass("icon-selected") : $(".fa-user").addClass("icon-selected")) : {};
    (regrade_visible) ? ((regrade_visible) == "none" ? $(".fa-hand-paper-o").removeClass("icon-selected") : $(".fa-hand-paper-o").addClass("icon-selected")) : {};
   
    (overwrite) ? ((overwrite) == "on" ? $('#overwrite-id').prop('checked', true) : $('#overwrite-id').prop('checked', false)) : {};
    (autoscroll) ? ((autoscroll) == "on" ? $('#autoscroll_id').prop('checked', true) : $('#autoscroll_id').prop('checked', false)) : {};

    onAjaxInit = function() {
        $('#title-'+opened_mark).click();
        document.getElementById("EditModeButton").checked = true;
        if(editMode ==="false")
            document.getElementById("EditModeButton").checked = false;
        if (scroll_pixel > 0) {
            document.getElementById('grading_rubric').scrollTop = scroll_pixel;
        }
    }

    if (autoscroll == "on") {
        var files_array = JSON.parse(files);
        files_array.forEach(function(element) {
            var file_path = element.split('#$SPLIT#$');
            var current = $('#file-container');
            for (var x = 0; x < file_path.length; x++) {
                current.children().each(function() {
                    if (x == file_path.length - 1) {
                        $(this).children('div[id^=file_viewer_]').each(function() {
                            if ($(this)[0].dataset.file_name == file_path[x] && !$($(this)[0]).hasClass('open')) {
                                openFrame($(this)[0].dataset.file_name, $(this)[0].dataset.file_url, $(this).attr('id').split('_')[2]);
                            }
                        });
                        $(this).children('div[id^=div_viewer_]').each(function() {
                            if ($(this)[0].dataset.file_name == file_path[x] && !$($(this)[0]).hasClass('open')) {
                                openDiv($(this).attr('id').split('_')[2]);
                            }
                        });
                    } else {
                        $(this).children('div[id^=div_viewer_]').each(function() {
                            if ($(this)[0].dataset.file_name == file_path[x]) {
                                current = $(this);
                                return false;
                            }
                        });
                    }
                });
            }
        });
    }
    for(var x=0; x<testcases.length; x++){
        if(testcases[x]!='[' && testcases[x]!=']')
            openAutoGrading(testcases[x]);
    }
}

function updateCookies(){
    document.cookie = "output_top=" + $("#autograding_results").css("top") + "; path=/;";
    document.cookie = "output_left=" + $("#autograding_results").css("left") + "; path=/;";
    document.cookie = "output_width=" + $("#autograding_results").css("width") + "; path=/;";
    document.cookie = "output_height=" + $("#autograding_results").css("height") + "; path=/;";
    document.cookie = "output_visible=" + $("#autograding_results").css("display") + "; path=/;";

    document.cookie = "rubric_top=" + $("#grading_rubric").css("top") + "; path=/;";
    document.cookie = "rubric_left=" + $("#grading_rubric").css("left") + "; path=/;";
    document.cookie = "rubric_width=" + $("#grading_rubric").css("width") + "; path=/;";
    document.cookie = "rubric_height=" + $("#grading_rubric").css("height") + "; path=/;";
    document.cookie = "rubric_visible=" + $("#grading_rubric").css("display") + "; path=/;";

    document.cookie = "files_top=" + $("#submission_browser").css("top") + "; path=/;";
    document.cookie = "files_left=" + $("#submission_browser").css("left") + "; path=/;";
    document.cookie = "files_width=" + $("#submission_browser").css("width") + "; path=/;";
    document.cookie = "files_height=" + $("#submission_browser").css("height") + "; path=/;";
    document.cookie = "files_visible=" + $("#submission_browser").css("display") + "; path=/;";

    document.cookie = "status_top=" + $("#student_info").css("top") + "; path=/;";
    document.cookie = "status_left=" + $("#student_info").css("left") + "; path=/;";
    document.cookie = "status_width=" + $("#student_info").css("width") + "; path=/;";
    document.cookie = "status_height=" + $("#student_info").css("height") + "; path=/;";
    document.cookie = "status_visible=" + $("#student_info").css("display") + "; path=/;";

    document.cookie = "regrade_top=" + $("#regrade_info").css("top") + "; path=/;";
    document.cookie = "regrade_left=" + $("#regrade_info").css("left") + "; path=/;";
    document.cookie = "regrade_width=" + $("#regrade_info").css("width") + "; path=/;";
    document.cookie = "regrade_height=" + $("#regrade_info").css("height") + "; path=/;";
    document.cookie = "regrade_visible=" + $("#regrade_info").css("display") + "; path=/;";

    document.cookie = "bar_wrapper_top=" + $("#bar_wrapper").css("top") + "; path=/;";
    document.cookie = "bar_wrapper_left=" + $("#bar_wrapper").css("left") + "; path=/;";
    document.cookie = "bar_wrapper_visible=" + $("#bar_wrapper").css("display") + "; path=/;";
    document.cookie = "editMode=" + editModeEnabled + "; path=/;";
    var overwrite = "on";
    if ($('#overwrite-id').is(":checked")) {
        overwrite = "on";
    } else {
        overwrite = "off";
    }
    document.cookie = "overwrite=" + overwrite + "; path=/;";

    var autoscroll = "on";
    if ($('#autoscroll_id').is(":checked")) {
        autoscroll = "on";
    } else {
        autoscroll = "off";
    }
    document.cookie = "autoscroll=" + autoscroll + "; path=/;";
    if(getGradeable()!=null){
        document.cookie = "opened_mark=" + findCurrentOpenedMark() + "; path=/;";
        var testcases = findOpenTestcases();
        testcases = JSON.stringify(testcases);
        document.cookie = "testcases=" + testcases + "; path=/;";
    }
    if (findCurrentOpenedMark() > 0 || findCurrentOpenedMark() === GENERAL_MESSAGE_ID) {
        if (findCurrentOpenedMark() === GENERAL_MESSAGE_ID) {
            var current_mark = document.getElementById('title-general');
        } else {
            var current_mark = document.getElementById('title-' + findCurrentOpenedMark());
        }
        var top_pos = current_mark.offsetTop;
        var rubric_box = document.getElementById('grading-box');
        top_pos += rubric_box.offsetTop;
        document.cookie = "scroll_pixel=" + top_pos + "; path=/;";
    } else {
        document.cookie = "scroll_pixel=" + 0 + "; path=/;";
    }
    var files = [];
    $('#file-container').children().each(function() {
        $(this).children('div[id^=div_viewer_]').each(function() {
            files = files.concat(findAllOpenedFiles($(this), "", $(this)[0].dataset.file_name, [], true));
        });
    });
    files = JSON.stringify(files);
    document.cookie = "files=" + files + "; path=/;"

    document.cookie = "cookie_version=" + cookie_version + "; path=/;";
}

function changeEditorStyle(newStyle){
    if(newStyle === 'style_light'){
        localStorage.setItem("codeDisplayStyle", "light");
    } else {
        localStorage.setItem("codeDisplayStyle", "dark");
    }
    window.location.reload();
}

//-----------------------------------------------------------------------------
// Student navigation

function gotoPrevStudent() {
    if(getGradeable()!=null){
        saveLastOpenedMark(true, function () {
            window.location = $("#prev-student")[0].dataset.href;
        }, function () {
            if (confirm("Could not save last mark, change student anyway?")) {
                window.location = $("#prev-student")[0].dataset.href;
            }
        });
    }
    else{
        window.location = $("#prev-student")[0].dataset.href; 
    }
}

function gotoNextStudent() {
    if(getGradeable()!=null){
        saveLastOpenedMark(true, function () {
            window.location = $("#next-student")[0].dataset.href;
        }, function () {
            if (confirm("Could not save last mark, change student anyway?")) {
                window.location = $("#next-student")[0].dataset.href;
            }
        });
    }
    else{
       window.location = $("#next-student")[0].dataset.href; 
    }
}
//Navigate to the prev / next student buttons
registerKeyHandler({name: "Previous Student", code: "ArrowLeft"}, function() {
    gotoPrevStudent();
});
registerKeyHandler({name: "Next Student", code: "ArrowRight"}, function() {
    gotoNextStudent();
});

//-----------------------------------------------------------------------------
// Panel show/hide

function isAutogradingVisible() {
    return $("#autograding_results").is(":visible");
}

function isRubricVisible() {
    return $("#grading_rubric").is(":visible");
}

function isSubmissionsVisible() {
    return $("#submission_browser").is(":visible");
}

function isInfoVisible() {
    return $("#student_info").is(":visible");
}
function isRegradeVisible(){
    return $("#regrade_info").is(":visible");
}

function setAutogradingVisible(visible) {
    $('.fa-list-alt').toggleClass('icon-selected', visible);
    $("#autograding_results").toggle(visible);
    hideIfEmpty("#autograding_results");
}

function setRubricVisible(visible) {
    $('.fa-pencil-square-o').toggleClass('icon-selected', visible);
    $("#grading_rubric").toggle(visible);
    hideIfEmpty("#grading_rubric");
}

function setSubmissionsVisible(visible) {
    $('.fa-folder-open.icon-header').toggleClass('icon-selected', visible);
    $("#submission_browser").toggle(visible);
    hideIfEmpty("#submission_browser");
}

function setInfoVisible(visible) {
    $('.fa-user').toggleClass('icon-selected', visible);
    $("#student_info").toggle(visible);
    hideIfEmpty("#student_info");
}

function setRegradeVisible(visible) {
    $('.fa-hand-paper-o').toggleClass('icon-selected', visible);
    $("#regrade_info").toggle(visible);
    hideIfEmpty("#regrade_info");
}

function toggleAutograding() {
    setAutogradingVisible(!isAutogradingVisible());
}

function toggleRubric() {
    setRubricVisible(!isRubricVisible());
}

function toggleSubmissions() {
    setSubmissionsVisible(!isSubmissionsVisible());
}

function toggleInfo() {
    setInfoVisible(!isInfoVisible());
}
function toggleRegrade() {
    setRegradeVisible(!isRegradeVisible());
}

function resetModules() {
    $('.fa-list-alt').addClass('icon-selected');
    $("#autograding_results").attr("style", "z-index:30; left:15px; top:175px; width:48%; height:37%; display:block;");
    $('.fa-pencil-square-o').addClass('icon-selected');
    $("#grading_rubric").attr("style", "right:15px; z-index:30; top:175px; width:48%; height:37%; display:block;");
    $('.fa-folder-open').addClass('icon-selected');
    $("#submission_browser").attr("style", "left:15px; z-index:30; bottom:40px; width:48%; height:30%; display:block;");
    $('.fa-user').addClass('icon-selected');
    $('#bar_wrapper').attr("style", "top: -90px;left: 45%; z-index:40;");
    $("#student_info").attr("style", "right:15px; bottom:40px; z-index:30; width:48%; height:30%; display:block;");
    $('.fa-hand-paper-o').addClass('icon-selected');
    $("#regrade_info").attr("style", "bottom:30px; z-index:30; right:15px; width:48%; height:37%; display:block;");
    hideIfEmpty(".rubric_panel");
    deleteCookies();
    updateCookies();
}


registerKeyHandler({name: "Reset Panel Positions", code: "KeyR"}, function() {
    resetModules();
    updateCookies();
});
registerKeyHandler({name: "Toggle Autograding Panel", code: "KeyA"}, function() {
    toggleAutograding();
    updateCookies();
});
registerKeyHandler({name: "Toggle Rubric Panel", code: "KeyG"}, function() {
    toggleRubric();
    updateCookies();
});
registerKeyHandler({name: "Toggle Submissions Panel", code: "KeyO"}, function() {
    toggleSubmissions();
    updateCookies();
});
registerKeyHandler({name: "Toggle Student Information Panel", code: "KeyS"}, function() {
    toggleInfo();
    updateCookies();
});
registerKeyHandler({name: "Toggle Regrade Requests Panel", code: "KeyX"}, function() {
    toggleRegrade();
    updateCookies();
});
//-----------------------------------------------------------------------------
// Show/hide components

registerKeyHandler({name: "Open Next Component", code: 'ArrowDown'}, function(e) {
    var current = findCurrentOpenedMark();
    var numQuestions = getGradeable().components.length;
    if (current === NO_COMPONENT_ID) {
        openMark(1);
        $('#title-' + 1)[0].scrollIntoView();
    } else if (current === numQuestions) {
        openGeneralMessage();
        $('#title-general')[0].scrollIntoView();
    } else if (current === GENERAL_MESSAGE_ID) {
        closeGeneralMessage(true);
    } else {
        openMark(current + 1);
        $('#title-' + (current + 1))[0].scrollIntoView();
    }
    e.preventDefault();
});

registerKeyHandler({name: "Open Previous Component", code: 'ArrowUp'}, function(e) {
    var current = findCurrentOpenedMark();
    var numQuestions = getGradeable().components.length;
    if (current === NO_COMPONENT_ID) {
        openGeneralMessage();
        $('#title-general')[0].scrollIntoView();
    } else if (current === 1) {
        closeMark(1);
    } else if (current === GENERAL_MESSAGE_ID) {
        openMark(numQuestions);
        $('#title-' + numQuestions)[0].scrollIntoView();
    } else {
        openMark(current - 1);
        $('#title-' + (current - 1))[0].scrollIntoView();
    }
    e.preventDefault();
});

//-----------------------------------------------------------------------------
// Selecting marks

registerKeyHandler({name: "Select Mark 1", code: 'Digit1', locked: true}, function() {
    selectCurrentMarkCheck(0);
});
registerKeyHandler({name: "Select Mark 2", code: 'Digit2', locked: true}, function() {
    selectCurrentMarkCheck(1);
});
registerKeyHandler({name: "Select Mark 3", code: 'Digit3', locked: true}, function() {
    selectCurrentMarkCheck(2);
});
registerKeyHandler({name: "Select Mark 4", code: 'Digit4', locked: true}, function() {
    selectCurrentMarkCheck(3);
});
registerKeyHandler({name: "Select Mark 5", code: 'Digit5', locked: true}, function() {
    selectCurrentMarkCheck(4);
});
registerKeyHandler({name: "Select Mark 6", code: 'Digit6', locked: true}, function() {
    selectCurrentMarkCheck(5);
});
registerKeyHandler({name: "Select Mark 7", code: 'Digit7', locked: true}, function() {
    selectCurrentMarkCheck(6);
});
registerKeyHandler({name: "Select Mark 8", code: 'Digit8', locked: true}, function() {
    selectCurrentMarkCheck(7);
});
registerKeyHandler({name: "Select Mark 9", code: 'Digit9', locked: true}, function() {
    selectCurrentMarkCheck(8);
});

function selectCurrentMarkCheck(index) {
    var opened = findCurrentOpenedMark();
    if (opened > 0 && index < getComponent(opened).marks.length) {
        selectMark($("#mark_id-" + opened + "-" + index + "-check")[0]);
    }
}


// expand all files in Submissions and Results section
function openAll(click_class, class_modifier) {
    $("."+click_class + class_modifier).each(function(){
        $(this).click();
    });
}
function updateValue(obj, option1, option2) {
    // Switches the value of an element between option 1 and two
    console.log('hi');
    obj.text(function(i, oldText){
        if(oldText.indexOf(option1) >= 0){
            newText = oldText.replace(option1, option2);
        } else{
            newText = oldText.replace(option2, option1);
        }
        return newText;
    });

}
function openAutoGrading(num){
    $('#tc_' + num).click();
    $('#testcase_' + num)[0].style.display="block";
}
// expand all outputs in Auto-Grading Testcases section
function openAllAutoGrading() {
    // show all divs whose id starts with testcase_
     $("[id^='tc_']").click();
     $("[id^='testcase_']")[0].style.display="block";
}

// close all outputs in Auto-Grading Testcases section
function closeAllAutoGrading() {
    // hide all divs whose id starts with testcase_
    $("[id^='testcase_']").hide();
}


function openDiv(num) {
    var elem = $('#div_viewer_' + num);
    if (elem.hasClass('open')) {
        elem.hide();
        elem.removeClass('open');
        $($($(elem.parent().children()[0]).children()[0]).children()[0]).removeClass('fa-folder-open').addClass('fa-folder');
    }
    else {
        elem.show();
        elem.addClass('open');
        $($($(elem.parent().children()[0]).children()[0]).children()[0]).removeClass('fa-folder').addClass('fa-folder-open');
    }
    return false;
}

function resizeFrame(id) {
    var height = parseInt($("iframe#" + id).contents().find("body").css('height').slice(0,-2));
    if (height > 500) {
        document.getElementById(id).height= "500px";
    }
    else {
        document.getElementById(id).height = (height+18) + "px";
    }
}

// delta in this function is the incremental step of points, currently hardcoded to 0.5pts
function validateInput(id, question_total, delta){
    var ele = $('#' + id);
    if(isNaN(parseFloat(ele.val())) || ele.val() == ""){
        ele.val("");
        return;
    }
    if(ele.val() < 0 && parseFloat(question_total) > 0) {
        ele.val( 0 );
    }
    if(ele.val() > 0 && parseFloat(question_total) < 0) {
        ele.val( 0 );
    }
    if(ele.val() < parseFloat(question_total) && parseFloat(question_total) < 0) {
        ele.val(question_total);
    }
    if(ele.val() > parseFloat(question_total) && parseFloat(question_total) > 0) {
        ele.val(question_total);
    }
    if(ele.val() % delta != 0) {
        ele.val( Math.round(ele.val() / delta) * delta );
    }
}

// autoresize the comment box
function autoResizeComment(e){
    e.target.style.height ="";
    e.target.style.height = e.target.scrollHeight + "px";
}

function downloadZip(grade_id, user_id) {
    window.location = buildUrl({'component': 'misc', 'page': 'download_zip', 'dir': 'submissions', 'gradeable_id': grade_id, 'user_id': user_id});
    return false;
}

function downloadFile(html_file, url_file) {
    var directory = "";
    if (url_file.includes("submissions")) {
        directory = "submissions";
    }
    else if (url_file.includes("results")) {
        directory = "results";
    }
    window.location = buildUrl({'component': 'misc', 'page': 'download_file', 'dir': directory, 'file': html_file, 'path': url_file});
    return false;
}

function hideIfEmpty(element) {
    $(element).each(function() {
        if ($(this).hasClass("empty")) {
            $(this).hide();
        }
    });
}

function findOpenTestcases() {
    var testcase_num = [];
    var current_testcase;
    $(".box").each(function() {
        current_testcase = $(this).find('div[id^=testcase_]');
        if (typeof current_testcase[0] !== 'undefined'){
            if (current_testcase[0].style.display != 'none' ) {
                testcase_num.push(parseInt(current_testcase.attr('id').split('_')[1]));
            }
        }
    });
    return testcase_num;
}

//finds all the open files and folder and stores them in stored_paths
function findAllOpenedFiles(elem, current_path, path, stored_paths, first) {
    if (first === true) {
        current_path += path;
        if ($(elem)[0].classList.contains('open')) {
            stored_paths.push(path);
        }
        else {
            return [];
        }
    } else {
        current_path += "#$SPLIT#$" + path;
    }

    $(elem).children().each(function() {
        $(this).children('div[id^=file_viewer_]').each(function() {
            if ($(this)[0].classList.contains('shown')) {
                stored_paths.push((current_path + "#$SPLIT#$" + $(this)[0].dataset.file_name));
            }
        });

    });

    $(elem).children().each(function() {
        $(this).children('div[id^=div_viewer_]').each(function() {
            if ($(this)[0].classList.contains('open')) {
                stored_paths.push((current_path + "#$SPLIT#$" + $(this)[0].dataset.file_name));
                stored_paths = findAllOpenedFiles($(this), current_path, $(this)[0].dataset.file_name, stored_paths, false);
            }
        });
    });

    return stored_paths;
}

function adjustSize(name) {
    var textarea = document.getElementById(name);
    textarea.style.height = "";
    textarea.style.height = Math.min(textarea.scrollHeight, 300) + "px";
}
//-----------------------------------------------------------------------------
// Edit Mode
function toggleEditMode(){
    if(editModeEnabled==null){
        editModeEnabled=false;
    }
    editModeEnabled=!editModeEnabled;
    if(findCurrentOpenedMark()>0){
        if(editModeEnabled==false){
            $('#marks-extra-'+findCurrentOpenedMark())[0].style.display="none";
        }
        if(editModeEnabled==true){
            $('#marks-extra-'+findCurrentOpenedMark())[0].style.display="block";
        }
        var id=findCurrentOpenedMark();
        saveMark(id, true);
        updateMarksOnPage(id);
    }
}<|MERGE_RESOLUTION|>--- conflicted
+++ resolved
@@ -1,12 +1,9 @@
 //Used to reset users cookies
 var cookie_version = 1;
-<<<<<<< HEAD
 
 var editModeEnabled = false;
-=======
 //Check if cookie version is/is not the same as the current version
 var versionMatch = false;
->>>>>>> 60537773
 //Set positions and visibility of configurable ui elements
 $(function() {
     //Check each cookie and test for 'undefined'. If any cookie is undefined
@@ -21,14 +18,7 @@
             }
         }
     });
-<<<<<<< HEAD
-    var check=document.cookie;
-    //Currently, this statement will always be false, so the cookies will never be read (even on master)
-    if(document.cookie.replace(/(?:(?:^|.*;\s*)cookie_version\s*\=\s*([^;]*).*$)|^.*$/, "$1") != cookie_version) {
-=======
-
     if(!versionMatch) {
->>>>>>> 60537773
         //If cookie version is not the same as the current version then toggle the visibility of each
         //rubric panel then update the cookies
         deleteCookies();
