--- conflicted
+++ resolved
@@ -160,7 +160,6 @@
     }
 }
 
-<<<<<<< HEAD
 //update user name order and display name order option
 function updateDisplayNameOrder(e) {
     //update user name order
@@ -207,12 +206,7 @@
 
 }
 
-
-
-function updateUserPreferredNames () {
-=======
 function updateUserPreferredNames() {
->>>>>>> ac9f2d5d
     const given_name_field = $('#user-givenname-change');
     const family_name_field = $('#user-familyname-change');
     // If the names are not updated just display an error message and return without making any API call
