--- conflicted
+++ resolved
@@ -34,11 +34,7 @@
         }
         $annotation_path = FileUtils::joinPaths($this->core->getConfig()->getCoursePath(), 'annotations', $gradeable_id, $id, $active_version);
         $annotation_jsons = [];
-<<<<<<< HEAD
         $md5_path = md5($path);
-=======
-        $md5_path = $this->getAnonPath(md5($anon_path));
->>>>>>> bfa916a3
         if (is_dir($annotation_path)) {
             $dir_iter = new \FilesystemIterator($annotation_path);
             foreach ($dir_iter as $file_info) {
@@ -75,11 +71,7 @@
         $annotation_jsons = [];
 
         $latest_timestamp = filemtime($path);
-<<<<<<< HEAD
         $md5_path = md5($path);
-=======
-        $md5_path = $this->getAnonPath(md5($anon_path));
->>>>>>> bfa916a3
         if (is_dir($annotation_path)) {
             $dir_iter = new \FilesystemIterator($annotation_path);
             foreach ($dir_iter as $file_info) {
