<?php

namespace app\controllers\forum;

use app\entities\UserEntity;
use app\libraries\Core;
use app\libraries\ForumUtils;
use app\models\Notification;
use app\controllers\AbstractController;
use app\libraries\Utils;
use app\libraries\FileUtils;
use app\libraries\DateUtils;
use app\libraries\routers\AccessControl;
use app\libraries\routers\Enabled;
use app\libraries\response\JsonResponse;
use Symfony\Component\Routing\Annotation\Route;
use Doctrine\Common\Collections\ArrayCollection;
use app\libraries\socket\Client;
use app\entities\forum\Post;
use app\entities\forum\Thread;
use app\entities\forum\ThreadAccess;
use app\entities\forum\Category;
use WebSocket;

/**
 * Class ForumHomeController
 *
 * Controller to deal with the submitty home page. Once the user has been authenticated, but before they have
 * selected which course they want to access, they are forwarded to the home page.
 *
 * @Enabled("forum")
 */
class ForumController extends AbstractController {
    /**
     * ForumHomeController constructor.
     *
     * @param Core $core
     */
    public function __construct(Core $core) {
        parent::__construct($core);
    }

    private function showDeleted() {
        return ($this->core->getUser()->accessGrading() && isset($_COOKIE['show_deleted']) && $_COOKIE['show_deleted'] == "1");
    }

    private function showMergedThreads($currentCourse) {
        return (isset($_COOKIE["{$currentCourse}_show_merged_thread"]) && $_COOKIE["{$currentCourse}_show_merged_thread"] == "1");
    }

    private function showUnreadThreads() {
        $unread_threads = false;
        if (!empty($_COOKIE['unread_select_value'])) {
            $unread_threads = ($_COOKIE['unread_select_value'] === 'true');
        }
        return $unread_threads;
    }

    private function getSavedCategoryIds($currentCourse, $category_ids) {
        if (empty($category_ids) && !empty($_COOKIE[$currentCourse . '_forum_categories'])) {
            $category_ids = explode('|', $_COOKIE[$currentCourse . '_forum_categories']);
        }
        foreach ($category_ids as &$id) {
            $id = (int) $id;
        }
        return $category_ids;
    }

    private function getSavedThreadStatus($thread_status) {
        if (empty($thread_status) && !empty($_COOKIE['forum_thread_status'])) {
            $thread_status = explode("|", $_COOKIE['forum_thread_status']);
        }
        foreach ($thread_status as &$status) {
            $status = (int) $status;
        }
        return $thread_status;
    }

    private function returnUserContentToPage($error, $isThread, $thread_id) {
        //Notify User
        $this->core->addErrorMessage($error);

        if ($isThread) {
            $url = $this->core->buildCourseUrl(['forum', 'threads', 'new']);
        }
        else {
            $url = $this->core->buildCourseUrl(['forum', 'threads', $thread_id]);
        }
        return [-1, $url];
    }

    /**
     * @param mixed[] $posts
     * @return mixed[]
     */
    public static function getPostsOrderAndReplies(array $posts, string $thread_id): array {
        $first = true;
        $first_post_id = 1;
        $order_array = [];
        $reply_level_array = [];
        foreach ($posts as $post_) {
            if (((int) $thread_id) === -1) {
                $thread_id = $post_["thread_id"];
            }
            if ($first) {
                $first = false;
                $first_post_id = $post_["id"];
            }
            if ($post_["parent_id"] > $first_post_id) {
                $place = array_search($post_["parent_id"], $order_array, true);
                $tmp_array = [$post_["id"]];
                $parent_reply_level = $reply_level_array[$place];
                if ($place !== false) {
                    while (array_key_exists($place + 1, $reply_level_array) && $reply_level_array[$place + 1] > $parent_reply_level) {
                        $place++;
                    }
                }
                array_splice($order_array, $place + 1, 0, $tmp_array);
                array_splice($reply_level_array, $place + 1, 0, $parent_reply_level + 1);
            }
            else {
                array_push($order_array, $post_["id"]);
                array_push($reply_level_array, 1);
            }
        }

        return [$order_array, $reply_level_array];
    }

    #[Route("/courses/{_semester}/{_course}/forum/threads/status", methods: ["POST"])]
    public function changeThreadStatus($status, $thread_id = null) {
        if (is_null($thread_id)) {
            $thread_id = $_POST['thread_id'];
        }
        if ($this->core->getQueries()->getAuthorOfThread($thread_id) === $this->core->getUser()->getId() || $this->core->getUser()->accessGrading()) {
            if ($this->core->getQueries()->updateResolveState($thread_id, $status)) {
                $this->sendSocketMessage(['type' => 'resolve_thread', 'thread_id' => $thread_id]);
                return $this->core->getOutput()->renderJsonSuccess();
            }
            else {
                return $this->core->getOutput()->renderJsonFail('The thread resolve state could not be updated. Please try again.');
            }
        }
        else {
            return $this->core->getOutput()->renderJsonFail("You do not have permissions to do that.");
        }
    }

    private function checkGoodAttachment($isThread, $thread_id, $file_post) {
        if ((!isset($_FILES[$file_post])) || $_FILES[$file_post]['error'][0] === UPLOAD_ERR_NO_FILE) {
            return [0];
        }
        if (count($_FILES[$file_post]['tmp_name']) > 5) {
            return $this->returnUserContentToPage("Max file upload size is 5. Please try again.", $isThread, $thread_id);
        }
        $imageCheck = Utils::checkUploadedImageFile($file_post) ? 1 : 0;
        if ($imageCheck == 0 && !empty($_FILES[$file_post]['tmp_name'])) {
            return $this->returnUserContentToPage("Invalid file type. Please upload only image files. (PNG, JPG, GIF, BMP...)", $isThread, $thread_id);
        }
        return [$imageCheck];
    }

    private function isValidCategories($inputCategoriesIds = -1, $inputCategoriesName = -1) {
        $rows = $this->core->getQueries()->getCategories();
        if (is_array($inputCategoriesIds)) {
            if (count($inputCategoriesIds) < 1) {
                return false;
            }
            foreach ($inputCategoriesIds as $category_id) {
                $match_found = false;
                foreach ($rows as $index => $values) {
                    if ($values["category_id"] === $category_id) {
                        $match_found = true;
                        break;
                    }
                }
                if (!$match_found) {
                    return false;
                }
            }
        }
        if (is_array($inputCategoriesName)) {
            if (count($inputCategoriesName) < 1) {
                return false;
            }
            foreach ($inputCategoriesName as $category_name) {
                $match_found = false;
                foreach ($rows as $index => $values) {
                    if ($values["category_desc"] === $category_name) {
                        $match_found = true;
                        break;
                    }
                }
                if (!$match_found) {
                    return false;
                }
            }
        }
        return true;
    }

    private function isCategoryDeletionGood($category_id) {
        // Check if not the last category which exists
        $rows = $this->core->getQueries()->getCategories();
        foreach ($rows as $index => $values) {
            if (((int) $values["category_id"]) !== $category_id) {
                return true;
            }
        }
        return false;
    }

    /**
     * @AccessControl(permission="forum.modify_category")
     */
    #[Route("/courses/{_semester}/{_course}/forum/categories/new", methods: ["POST"])]
    public function addNewCategory($category = []) {
        $result = [];
        if (!empty($_POST["newCategory"])) {
            $category = trim($_POST["newCategory"]);
            if ($this->core->getUser()->accessAdmin() && !empty($_POST["visibleDate"])) {
                $visibleDate = DateUtils::parseDateTime($_POST['visibleDate'], $this->core->getUser()->getUsableTimeZone());
            }
            else {
                $visibleDate = null;
            }
            if ($this->isValidCategories(-1, [$category])) {
                return $this->core->getOutput()->renderJsonFail("That category already exists.");
            }
            else {
                if (strlen($category) > 50) {
                    return $this->core->getOutput()->renderJsonFail("Category name is more than 50 characters.");
                }
                else {
                    $newCategoryId = $this->core->getQueries()->addNewCategory($category, $_POST["rank"], $visibleDate);
                    $result["new_id"] = $newCategoryId["category_id"];
                }
            }
        }
        elseif (count($category) > 0) {
            $result["new_ids"] = [];
            foreach ($category as $categoryName) {
                if (!$this->isValidCategories(-1, [$categoryName])) {
                    $newCategoryId = $this->core->getQueries()->addNewCategory($categoryName, $_POST["rank"]);
                    $result["new_ids"][] = $newCategoryId;
                }
            }
        }
        else {
            return $this->core->getOutput()->renderJsonFail("No category data submitted. Please try again.");
        }
        return $this->core->getOutput()->renderJsonSuccess($result);
    }

    /**
     * @AccessControl(permission="forum.modify_category")
     */
    #[Route("/courses/{_semester}/{_course}/forum/categories/delete", methods: ["POST"])]
    public function deleteCategory() {
        if (!empty($_POST["deleteCategory"])) {
            $category = (int) $_POST["deleteCategory"];
            if (!$this->isValidCategories([$category])) {
                return $this->core->getOutput()->renderJsonFail("That category doesn't exists.");
            }
            elseif (!$this->isCategoryDeletionGood($category)) {
                return $this->core->getOutput()->renderJsonFail("Last category can't be deleted.");
            }
            else {
                if ($this->core->getQueries()->deleteCategory($category)) {
                    return $this->core->getOutput()->renderJsonSuccess();
                }
                else {
                    return $this->core->getOutput()->renderJsonFail("Category is in use.");
                }
            }
        }
        else {
            return $this->core->getOutput()->renderJsonFail("No category data submitted. Please try again.");
        }
    }

    /**
     * @AccessControl(permission="forum.modify_category")
     */
    #[Route("/courses/{_semester}/{_course}/forum/categories/edit", methods: ["POST"])]
    public function editCategory() {
        $category_id = $_POST["category_id"];
        $category_desc = null;
        $category_color = null;
        $category_visible_date = null;

        if (!empty($_POST["category_desc"])) {
            $category_desc = trim($_POST["category_desc"]);
            if ($this->isValidCategories(-1, [$category_desc])) {
                return $this->core->getOutput()->renderJsonFail("That category already exists.");
            }
            elseif (strlen($category_desc) > 50) {
                return $this->core->getOutput()->renderJsonFail("Category name is more than 50 characters.");
            }
        }
        if (!empty($_POST["category_color"])) {
            $category_color = $_POST["category_color"];
            if (!in_array(strtoupper($category_color), $this->getAllowedCategoryColor())) {
                return $this->core->getOutput()->renderJsonFail("Given category color is not allowed.");
            }
        }
        if (!empty($_POST["visibleDate"]) && $this->core->getUser()->accessAdmin()) {
            if ($_POST["visibleDate"] === "    ") {
                $category_visible_date = "";
            }
            else {
                $category_visible_date = DateUtils::parseDateTime($_POST['visibleDate'], $this->core->getUser()->getUsableTimeZone());
                //ASSUME NO ISSUE
            }
        }
        else {
            $category_visible_date = null;
        }

        $this->core->getQueries()->editCategory($category_id, $category_desc, $category_color, $category_visible_date);
        return $this->core->getOutput()->renderJsonSuccess();
    }

    /**
     * @AccessControl(permission="forum.modify_category")
     */
    #[Route("/courses/{_semester}/{_course}/forum/categories/reorder", methods: ["POST"])]
    public function reorderCategories() {
        $rows = $this->core->getQueries()->getCategories();

        $current_order = [];
        foreach ($rows as $row) {
            $current_order[] = (int) $row['category_id'];
        }
        $new_order = [];
        foreach ($_POST['categorylistitem'] as $item) {
            $new_order[] = (int) $item;
        }

        if (count(array_diff(array_merge($current_order, $new_order), array_intersect($current_order, $new_order))) === 0) {
            $this->core->getQueries()->reorderCategories($new_order);
            return $this->core->getOutput()->renderJsonSuccess();
        }
        else {
            return $this->core->getOutput()->renderJsonFail("Different Categories IDs given");
        }
    }

    //CODE WILL BE CONSOLIDATED IN FUTURE

    /**
     * @AccessControl(permission="forum.publish")
     */
    #[Route("/courses/{_semester}/{_course}/forum/threads/new", methods: ["POST"])]
    public function publishThread() {
        $markdown = !empty($_POST['markdown_status']);
        $current_user_id = $this->core->getUser()->getId();
        $result = [];
        $thread_title = trim($_POST["title"]);
        $thread_post_content = str_replace("\r", "", $_POST["thread_post_content"]);
        $anon = (isset($_POST["Anon"]) && $_POST["Anon"] == "Anon") ? 1 : 0;

        if (strlen($thread_post_content) > ForumUtils::FORUM_CHAR_POST_LIMIT) {
            $result['next_page'] = $this->core->buildUrl(['forum', 'threads', 'new']);
            return $this->core->getOutput()->renderJsonFail("Posts cannot be over " . ForumUtils::FORUM_CHAR_POST_LIMIT . " characters long", $result);
        }

        if (!empty($_POST['lock_thread_date']) && $this->core->getUser()->accessAdmin()) {
            $lock_thread_date = DateUtils::parseDateTime($_POST['lock_thread_date'], $this->core->getUser()->getUsableTimeZone());
        }
        else {
            $lock_thread_date = null;
        }

        $thread_status = $_POST["thread_status"];

        $pinned = (isset($_POST["Announcement"]) && $_POST["Announcement"] == "Announcement" && $this->core->getUser()->accessFullGrading()) || (isset($_POST["pinThread"]) && $_POST["pinThread"] == "pinThread" && $this->core->getUser()->accessFullGrading()) ? 1 : 0;
        $announcement = (isset($_POST["Announcement"]) && $_POST["Announcement"] == "Announcement" && $this->core->getUser()->accessFullGrading()) ? 1 : 0;
        $expiration = (isset($_POST["expirationDate"]) && $this->core->getUser()->accessFullGrading()) ? $_POST["expirationDate"] : '1900-01-01 00:00:00';

        if (empty($expiration) && $pinned && $this->core->getUser()->accessAdmin()) {
            $expiration = $this->core->getDateTimeNow();
            $expiration = $expiration->add(new \DateInterval('P7D'));
        }
        elseif (!$pinned) {
            $expiration = '1900-01-01 00:00:00';
        }

        $categories_ids  = [];
        foreach ($_POST["cat"] as $category_id) {
            $categories_ids[] = (int) $category_id;
        }
        if (strlen($thread_title) === 0 || strlen($thread_post_content) === 0) {
            $this->core->addErrorMessage("One of the fields was empty or bad. Please re-submit your thread.");
            $result['next_page'] = $this->core->buildCourseUrl(['forum', 'threads', 'new']);
        }
        elseif (!$this->isValidCategories($categories_ids)) {
            $this->core->addErrorMessage("You must select valid categories. Please re-submit your thread.");
            $result['next_page'] = $this->core->buildCourseUrl(['forum', 'threads', 'new']);
        }
        else {
            $hasGoodAttachment = $this->checkGoodAttachment(true, -1, 'file_input');
            if ($hasGoodAttachment[0] === -1) {
                $result['next_page'] = $hasGoodAttachment[1];
            }
            else {
                // Good Attachment
                $attachment_name = [];
                if ($hasGoodAttachment[0] === 1) {
                    foreach ($_FILES['file_input']["name"] as $file_name) {
                        $attachment_name[] = basename($file_name);
                    }
                }
                $result = $this->core->getQueries()->createThread(
                    $markdown,
                    $current_user_id,
                    $thread_title,
                    $thread_post_content,
                    $anon,
                    $pinned,
                    $thread_status,
                    $hasGoodAttachment[0],
                    $attachment_name,
                    $categories_ids,
                    $lock_thread_date,
                    $expiration,
                    $announcement
                );
                $thread_id = $result["thread_id"];
                $post_id = $result["post_id"];

                if ($hasGoodAttachment[0] === 1) {
                    $thread_dir = FileUtils::joinPaths(FileUtils::joinPaths($this->core->getConfig()->getCoursePath(), "forum_attachments"), $thread_id);
                    FileUtils::createDir($thread_dir);

                    $post_dir = FileUtils::joinPaths($thread_dir, $post_id);
                    FileUtils::createDir($post_dir);

                    for ($i = 0; $i < count($_FILES["file_input"]["name"]); $i++) {
                        $target_file = $post_dir . "/" . basename($_FILES["file_input"]["name"][$i]);
                        move_uploaded_file($_FILES["file_input"]["tmp_name"][$i], $target_file);
                    }
                }
                $full_course_name = $this->core->getFullCourseName();
                $metadata = json_encode(['url' => $this->core->buildCourseUrl(['forum', 'threads', $thread_id]), 'thread_id' => $thread_id]);
                if ($announcement) {
                    // notify on a new announcement
                    $subject = "New Announcement: " . Notification::textShortner($thread_title);
                    $content = "An Instructor or Teaching Assistant made an announcement in:\n" . $full_course_name . "\n\n" . $thread_title . "\n\n" . $thread_post_content;
                    $event = ['component' => 'forum', 'metadata' => $metadata, 'content' => $content, 'subject' => $subject];
                    $this->core->getNotificationFactory()->onNewAnnouncement($event);
                }
                else {
                    // notify on a new thread
                    $subject = "New Thread: " . Notification::textShortner($thread_title);
                    $content = "A new discussion thread was created in:\n" . $full_course_name . "\n\n" . $thread_title . "\n\n" . $thread_post_content;
                    $event = ['component' => 'forum', 'metadata' => $metadata, 'content' => $content, 'subject' => $subject];
                    $this->core->getNotificationFactory()->onNewThread($event);
                }

                $result['next_page'] = $this->core->buildCourseUrl(['forum', 'threads', $thread_id]);
                 $this->sendSocketMessage(['type' => 'new_thread', 'thread_id' => $thread_id]);
            }
        }
        return $this->core->getOutput()->renderJsonSuccess($result);
    }

    /**
     * @AccessControl(permission="forum.modify_announcement")
     */
    #[Route("/courses/{_semester}/{_course}/forum/make_announcement", methods: ["POST"])]
    public function makeAnnouncement(): JsonResponse {
        if (!isset($_POST['id'])) {
            $this->core->addErrorMessage("thread_id not provided");
            return JsonResponse::getFailResponse("thread_id not provided");
        }
        // Check that the post is the first post of the thread
        $thread_info = $this->core->getQueries()->findParentPost($_POST['id']);
        if (count($thread_info) == 0) {
            $this->core->addErrorMessage("No post found");
            return JsonResponse::getFailResponse("No post found");
        }
        // Check that the post is indeed less than an hour old on the server
        $dateTime = new \DateTime($thread_info['timestamp']);
        $now = $this->core->getDateTimeNow();

        if ($dateTime->add(new \DateInterval("PT1H")) < $now) {
            $this->core->addErrorMessage("Post is too old");
            return JsonResponse::getFailResponse("Post is too old.");
        }

        $full_course_name = $this->core->getFullCourseName();
        $thread_post_content = str_replace("\r", "", $thread_info['content']);
        $metadata = json_encode(['url' => $this->core->buildCourseUrl(['forum', 'threads', $_POST['id']]), 'thread_id' => $_POST['id']]);

        $thread_title = $this->core->getQueries()->findThread($_POST['id'])['title'];
        $subject = "New Announcement: " . Notification::textShortner($thread_title);
        $content = "An Instructor or Teaching Assistant made an announcement in:\n" . $full_course_name . "\n\n" . $thread_title . "\n\n" . $thread_post_content;
        $event = ['component' => 'forum', 'metadata' => $metadata, 'content' => $content, 'subject' => $subject];
        $this->core->getNotificationFactory()->onNewAnnouncement($event);
        $this->core->addSuccessMessage("Announcement successfully queued for sending");
        $this->core->getQueries()->setAnnounced($_POST['id']);
        $this->core->getQueries()->updateResolveState($_POST['id'], 0);
        return JsonResponse::getSuccessResponse("Announcement successfully queued for sending");
    }

    #[Route("/courses/{_semester}/{_course}/forum/search", methods: ["POST"])]
    public function search() {
        $results = $this->core->getQueries()->searchThreads($_POST['search_content']);
        $this->core->getOutput()->renderOutput('forum\ForumThread', 'searchResult', $results);
    }

    /**
     * @AccessControl(permission="forum.publish")
     */
    #[Route("/courses/{_semester}/{_course}/forum/posts/new", methods: ["POST"])]
    public function publishPost() {
        $current_user_id = $this->core->getUser()->getId();
        $result = [];
        $parent_id = (!empty($_POST["parent_id"])) ? htmlentities($_POST["parent_id"], ENT_QUOTES | ENT_HTML5, 'UTF-8') : -1;
        $post_content_tag = 'thread_post_content';
        $file_post = 'file_input';
        $post_content = str_replace("\r", "", $_POST[$post_content_tag]);
        $thread_id = htmlentities($_POST["thread_id"], ENT_QUOTES | ENT_HTML5, 'UTF-8');

        if (strlen($post_content) > ForumUtils::FORUM_CHAR_POST_LIMIT) {
            $result['next_page'] = $this->core->buildUrl(['forum', 'threads']);
            return $this->core->getOutput()->renderJsonFail("Posts cannot be over " . ForumUtils::FORUM_CHAR_POST_LIMIT . " characters long", $result);
        }

        if (isset($_POST['thread_status'])) {
            $this->changeThreadStatus($_POST['thread_status'], $thread_id);
        }

        $markdown = !empty($_POST['markdown_status']);

        $display_option = (!empty($_POST["display_option"])) ? htmlentities($_POST["display_option"], ENT_QUOTES | ENT_HTML5, 'UTF-8') : "tree";
        $anon = (isset($_POST["Anon"]) && $_POST["Anon"] == "Anon") ? 1 : 0;
        if (!$this->core->getQueries()->existsThread($thread_id)) {
            $this->core->addErrorMessage("There was an error submitting your post. Thread doesn't exist.");
            $result['next_page'] = $this->core->buildCourseUrl(['forum', 'threads']);
        }
        elseif (!$this->core->getQueries()->existsPost($thread_id, $parent_id)) {
            $this->core->addErrorMessage("There was an error submitting your post. Parent post doesn't exist in given thread.");
            $result['next_page'] = $this->core->buildCourseUrl(['forum', 'threads']);
        }
        elseif ($this->core->getQueries()->isThreadLocked(intval($thread_id)) && !$this->core->getUser()->accessAdmin()) {
            $this->core->addErrorMessage("Thread is locked.");
            $result['next_page'] = $this->core->buildCourseUrl(['forum', 'threads', $thread_id]);
        }
        else {
            $hasGoodAttachment = $this->checkGoodAttachment(false, $thread_id, $file_post);
            if ($hasGoodAttachment[0] === -1) {
                $result['next_page'] = $hasGoodAttachment[1];
            }
            else {
                $attachment_name = [];

                if ($hasGoodAttachment[0] !== 1 && (strlen($post_content) === 0 || strlen($thread_id) === 0)) {
                    $this->core->addErrorMessage("There was an error submitting your post. Please re-submit your post.");
                    $result['next_page'] = $this->core->buildCourseUrl(['forum', 'threads']);
                }
                elseif ($hasGoodAttachment[0] === 1) {
                    for ($i = 0; $i < count($_FILES[$file_post]["name"]); $i++) {
                        $attachment_name[] = basename($_FILES[$file_post]["name"][$i]);
                    }
                }

                $post_id = $this->core->getQueries()->createPost(
                    $current_user_id,
                    $post_content,
                    $thread_id,
                    $anon,
                    0,
                    false,
                    $hasGoodAttachment[0],
                    $markdown,
                    $attachment_name,
                    $parent_id
                );
                $thread_dir = FileUtils::joinPaths(FileUtils::joinPaths($this->core->getConfig()->getCoursePath(), "forum_attachments"), $thread_id);

                if (!is_dir($thread_dir)) {
                    FileUtils::createDir($thread_dir);
                }

                if ($hasGoodAttachment[0] === 1) {
                    $post_dir = FileUtils::joinPaths($thread_dir, $post_id);
                    FileUtils::createDir($post_dir);
                    for ($i = 0; $i < count($_FILES[$file_post]["name"]); $i++) {
                        $target_file = $post_dir . "/" . basename($_FILES[$file_post]["name"][$i]);
                        move_uploaded_file($_FILES[$file_post]["tmp_name"][$i], $target_file);
                    }
                }

                $full_course_name = $this->core->getFullCourseName();
                $thread_title = $this->core->getQueries()->getThread(intval($thread_id))['title'];
                $parent_post = $this->core->getQueries()->getPost($parent_id);
                $parent_post_content = $parent_post['content'];

                $metadata = json_encode(['url' => $this->core->buildCourseUrl(['forum', 'threads', $thread_id]), 'thread_id' => $thread_id]);

                $subject = "New Reply: " . Notification::textShortner($thread_title);
                $content = "A new message was posted in:\n" . $full_course_name . "\n\nThread Title: " . $thread_title . "\nPost: " . Notification::textShortner($parent_post_content) . "\n\nNew Reply:\n\n" . $post_content;
                $event = ['component' => 'forum', 'metadata' => $metadata, 'content' => $content, 'subject' => $subject, 'post_id' => $post_id, 'thread_id' => $thread_id];
                $this->core->getNotificationFactory()->onNewPost($event);

                $result['next_page'] = $this->core->buildCourseUrl(['forum', 'threads', $thread_id]) . '?' . http_build_query(['option' => $display_option]);
                $result['post_id'] = $post_id;
                $result['thread_id'] = $thread_id;

                $posts = $this->core->getQueries()->getPostsInThreads([$thread_id]);
                $order_array = [];
                $reply_level_array = [];
                if ($display_option !== 'tree') {
                    $reply_level = 1;
                }
                else {
                    $order_and_replies = self::getPostsOrderAndReplies($posts, $thread_id);
                    $order_array = $order_and_replies[0];
                    $reply_level_array = $order_and_replies[1];
                }

                $place = array_search($post_id, $order_array, true);
                $reply_level = $reply_level_array[$place];
                $max_post_box_id = count($posts);
                $this->sendSocketMessage([
                    'type' => 'new_post',
                    'thread_id' => $thread_id,
                    'post_id' => $post_id,
                    'reply_level' => $reply_level + 1,
                    'post_box_id' => $max_post_box_id
                ]);
            }
        }
        return $this->core->getOutput()->renderJsonSuccess($result);
    }

    #[Route("/courses/{_semester}/{_course}/forum/posts/single", methods: ["POST"])]
    public function getSinglePost() {
        $post_id = $_POST['post_id'];
        $repo = $this->core->getCourseEntityManager()->getRepository(Post::class);
        $post = $repo->getPostDetail($post_id);
        if (is_null($post)) {
            return $this->core->getOutput()->renderJsonFail("Invalid post id : {$post_id}");
        }
        $post->setReplyLevel($_POST['reply_level']);
        $GLOBALS['totalAttachments'] = 0;

        $result = $this->core->getOutput()->renderTemplate(
            'forum\ForumThread',
            'createPost',
            $post->getThread()->getFirstPost(),
            $post->getThread(),
            $post,
            $post->getParent()->getId() === -1,
            'tree',
            true,
            $_POST['post_box_id'],
            true,
            $post->getThread()->isAnnounced()
        );
        return $this->core->getOutput()->renderJsonSuccess($result);
    }

    /**
     * @AccessControl(permission="forum.modify_announcement")
     */
    #[Route("/courses/{_semester}/{_course}/forum/announcements", methods: ["POST"])]
    public function alterAnnouncement(bool $type) {
        $thread_id = $_POST["thread_id"];
        $this->sendSocketMessage([
            'type' => $type ? 'announce_thread' : 'unpin_thread',
            'thread_id' => $thread_id,
        ]);
        $this->core->getQueries()->setAnnouncement($thread_id, $type);
        //TODO: notify on edited announcement
    }


    #[Route("/courses/{_semester}/{_course}/forum/threads/bookmark", methods: ["POST"])]
    public function bookmarkThread(bool $type) {
        $thread_id = $_POST["thread_id"];
        $current_user = $this->core->getUser()->getId();
        $this->core->getQueries()->addBookmarkedThread($current_user, $thread_id, $type);
        $response = ['user' => $current_user, 'thread' => $thread_id, 'type' => $type];
        return $this->core->getOutput()->renderJsonSuccess($response);
    }

    #[Route("/courses/{_semester}/{_course}/forum/threads/unread", methods: ["POST"])]
    public function markThreadUnread(): JsonResponse {
        $thread_id = $_POST["thread_id"];
        $current_user = $this->core->getUser()->getId();
        $this->core->getQueries()->unreadThread($current_user, $thread_id);
        $response = ['user' => $current_user, 'thread' => $thread_id];
        return JsonResponse::getSuccessResponse($response);
    }

    #[Route("/courses/{_semester}/{_course}/forum/posts/unread", methods: ["POST"])]
    public function markPostUnread(): JsonResponse {
        $thread_id = $_POST["thread_id"];
        $last_viewed_timestamp = $_POST["last_viewed_timestamp"];
        $current_user = $this->core->getUser()->getId();
        $thread_access = $this->core->getCourseEntityManager()->find(ThreadAccess::class, ["thread" => $thread_id, "user_id" => $current_user]);

        if (is_null($thread_access)) {
            return JsonResponse::getFailResponse("Failed to mark post unread: thread access not found.");
        }
        $last_viewed_timestamp = DateUtils::parseDateTime($last_viewed_timestamp, $this->core->getUser()->getUsableTimeZone());
        $thread_access->setTimestamp($last_viewed_timestamp);
        $this->core->getCourseEntityManager()->flush();

        // format the last viewed timestamp to be in a readable format again
        $last_viewed_timestamp = $last_viewed_timestamp->format("Y-m-d H:i:sO");
        $response = ['user' => $current_user, 'last_viewed_timestamp' => $last_viewed_timestamp];
        return JsonResponse::getSuccessResponse($response);
    }

    /**
     * Edit a post or thread
     * @return mixed[]
     */
    #[Route("/courses/{_semester}/{_course}/forum/posts/modify", methods: ["POST"])]
    public function alterPost(): array {
        $post_id = filter_input(INPUT_POST, "edit_post_id", FILTER_VALIDATE_INT);
        $thread_id = filter_input(INPUT_POST, "edit_thread_id", FILTER_VALIDATE_INT);
        if ($thread_id === false) {
            return $this->core->getOutput()->renderJsonFail("Unable to parse thread id.");
        }
        if ($post_id === false) {
            return $this->core->getOutput()->renderJsonFail("Unable to parse post id.");
        }
        $order = $_COOKIE['forum_display_option'] ?? 'tree';
        $repo = $this->core->getCourseEntityManager()->getRepository(Thread::class);
        $thread = $repo->getThreadDetail($thread_id, $order);
        if (is_null($thread)) {
            return $this->core->getOutput()->renderJsonFail("Invalid thread id: {$thread_id}");
        }

        $post = $thread->getPosts()->filter(function ($x) use ($post_id) {
            return $x->getId() === $post_id;
        })->first();

        if ($post === false) {
            return $this->core->getOutput()->renderJsonFail("Unable to find post: {$post_id}");
        }
        if (!$this->core->getAccess()->canI("forum.modify_post", ['post_author' => $post->getAuthor()->getId()])) {
                return $this->core->getOutput()->renderJsonFail("You do not have permissions to do that.");
        }
        if ($post->getThread()->isLocked() && !$this->core->getUser()->accessAdmin()) {
            return $this->core->getOutput()->renderJsonFail("Thread is locked");
        }

        $status_edit_thread = true;
        $did_edit_thread = false;
        if ($thread->getFirstPost()->getId() === $post->getId()) {
            $status_edit_thread = $this->editThread($thread);
            $did_edit_thread = true;
        }
        $status_edit_post = $this->editPost($post);

        $message = [];
        if (!$status_edit_thread) {
            $message[] = "Thread update failed.";
            $this->core->getCourseEntityManager()->refresh($thread);
        }
        if (!$status_edit_post) {
            $this->core->getCourseEntityManager()->refresh($post);
            $message[] = "Post update failed.";
        }
        if (count($message) > 0) {
            return $this->core->getOutput()->renderJsonFail(join(" ", $message));
        }

        $type = "";
        $full_course_name = $this->core->getFullCourseName();
        $metadata = json_encode(['url' => $this->core->buildCourseUrl(['forum', 'threads', $thread_id]) . '#' . (string) $post_id, 'thread_id' => $thread_id, 'post_id' => $post_id]);
        if ($did_edit_thread) {
            $subject = "Thread Edited: " . Notification::textShortner($thread->getTitle());
            $content = "A thread was edited in:\n" . $full_course_name . "\n\nEdited Thread: " . $thread->getTitle() . "\n\nEdited Post: \n\n" . $post->getContent();
            $type = "edit_thread";
        }
        else {
            $subject = "Post Edited: " . Notification::textShortner($post->getContent());
            $content = "A message was edited in:\n" . $full_course_name . "\n\nThread Title: " . $thread->getTitle() . "\n\nEdited Post: \n\n" . $post->getContent();
            if ($order === 'tree') {
                ForumUtils::BuildReplyHeirarchy($thread->getFirstPost());
            }
            $type = "edit_post";
        }
        $this->sendSocketMessage([
            'type' => $type,
            'thread_id' => $thread_id,
            'post_id' => $post_id,
            'reply_level' => $post->getReplyLevel(),
            'post_box_id' => 1,
        ]);
        $event = ['component' => 'forum', 'metadata' => $metadata, 'content' => $content, 'subject' => $subject, 'recipient' => $post->getAuthor()->getId(), 'preference' => 'all_modifications_forum'];
        $this->core->getNotificationFactory()->onPostModified($event);
        $this->core->getCourseEntityManager()->flush();

        return $this->core->getOutput()->renderJsonSuccess(['type' => $type]);
    }

    /**
     * Toggle deletion of a post or thread
     * @return mixed[]
     */
    #[Route("courses/{_semester}/{_course}/forum/posts/delete", methods: ["POST"])]
    public function deleteOrRestorePost(): array {
        $full_course_name = $this->core->getFullCourseName();
        $post_id = filter_input(INPUT_POST, "post_id", FILTER_VALIDATE_INT);
        $thread_id = filter_input(INPUT_POST, "thread_id", FILTER_VALIDATE_INT);
        if (is_null($thread_id) || $thread_id === false) {
            return $this->core->getOutput()->renderJsonFail("Unable to parse thread id.");
        }
        if (is_null($post_id) || $post_id === false) {
            return $this->core->getOutput()->renderJsonFail("Unable to parse post id.");
        }
        $repo = $this->core->getCourseEntityManager()->getRepository(Thread::class);
        $thread = $repo->getThreadDetail($thread_id, "tree", true);
        if (is_null($thread)) {
            return $this->core->getOutput()->renderJsonFail("Invalid thread id: {$thread_id}");
        }

        $post = $thread->getPosts()->filter(function ($x) use ($post_id) {
            return $x->getId() === $post_id;
        })->first();

        if ($post === false) {
            return $this->core->getOutput()->renderJsonFail("Unable to find post: {$post_id}");
        }
        if (!$this->core->getAccess()->canI("forum.modify_post", ['post_author' => $post->getAuthor()->getId()])) {
            return $this->core->getOutput()->renderJsonFail("You do not have permissions to do that.");
        }
        if ($post->getThread()->isLocked() && !$this->core->getUser()->accessAdmin()) {
            return $this->core->getOutput()->renderJsonFail("Thread is locked");
        }
        $type = "post";
        if ($post->isDeleted()) {
            if ($thread->getFirstPost() !== $post && $post->getParent()->isDeleted()) {
                return $this->core->getOutput()->renderJsonFail("Parent post must be restored first.");
            }
            else {
                $post->setDeleted(false);
                if ($thread->getFirstPost()->getId() === $post->getId()) {
                    $thread->setDeleted(false);
                }
                // We want to reload same thread again, in both case (thread/post undelete)
                $metadata = json_encode(['url' => $this->core->buildCourseUrl(['forum', 'threads', $thread_id]) . '#' . (string) $post_id, 'thread_id' => $thread_id, 'post_id' => $post_id]);
                $subject = "Restored: " . Notification::textShortner($post->getContent());
                $content = "In " . $full_course_name . "\n\nThe following post was Restored.\n\nThread: " . $thread->getTitle() . "\n\n" . $post->getContent();
                $event = ['component' => 'forum', 'metadata' => $metadata, 'content' => $content, 'subject' => $subject, 'recipient' => $post->getAuthor()->getId(), 'preference' => 'all_modifications_forum'];
            }
        }
        else {
            $this->recursiveDeletePost($post);
            if ($thread->getFirstPost()->getId() === $post->getId()) {
                $thread->setDeleted(true);
                $type = "thread";
            }
            $metadata = json_encode([]);
            $subject = "Deleted: " . Notification::textShortner($post->getContent());
            $content = "In " . $full_course_name . "\n\nThread: " . $thread->getTitle() . "\n\nPost:\n" . $post->getContent() . " was deleted.";
            $event = [ 'component' => 'forum', 'metadata' => $metadata, 'content' => $content, 'subject' => $subject, 'recipient' => $post->getAuthor()->getId(), 'preference' => 'all_modifications_forum'];
            $this->core->getQueries()->removeNotificationsPost($post_id);
            $this->sendSocketMessage(array_merge(
                ['type' => 'delete_post', 'thread_id' => $thread_id],
                $type === "post" ? ['post_id' => $post_id] : []
            ));
        }
        $this->core->getCourseEntityManager()->flush();
        $this->core->getNotificationFactory()->onPostModified($event);
        return $this->core->getOutput()->renderJsonSuccess(['type' => $type]);
    }

    private function recursiveDeletePost(Post $post): void {
        $post->setDeleted(true);
        foreach ($post->getChildren() as $child) {
            $this->recursiveDeletePost($child);
        }
    }

    /**
     * @AccessControl(permission="forum.merge_thread")
     */
    #[Route("/courses/{_semester}/{_course}/forum/threads/merge", methods: ["POST"])]
    public function mergeThread() {
        $current_user_id = $this->core->getUser()->getId();
        $parent_thread_id = $_POST["merge_thread_parent"];
        $child_thread_id = $_POST["merge_thread_child"];
        $thread_id = $child_thread_id;
        if (is_numeric($parent_thread_id) && is_numeric($child_thread_id)) {
            $message = "";
            $child_root_post = -1;
            if ($this->core->getQueries()->mergeThread($parent_thread_id, $child_thread_id, $message, $child_root_post)) {
                $child_thread_dir = FileUtils::joinPaths(FileUtils::joinPaths($this->core->getConfig()->getCoursePath(), "forum_attachments"), $child_thread_id);
                if (is_dir($child_thread_dir)) {
                    $parent_thread_dir = FileUtils::joinPaths(FileUtils::joinPaths($this->core->getConfig()->getCoursePath(), "forum_attachments"), $parent_thread_id);
                    if (!is_dir($parent_thread_dir)) {
                        FileUtils::createDir($parent_thread_dir);
                    }
                    $child_posts_dirs = FileUtils::getAllDirs($child_thread_dir);
                    foreach ($child_posts_dirs as $post_id) {
                        $child_post_dir = FileUtils::joinPaths($child_thread_dir, $post_id);
                        $parent_post_dir = FileUtils::joinPaths($parent_thread_dir, $post_id);
                        rename($child_post_dir, $parent_post_dir);
                    }
                }

                $full_course_name = $this->core->getFullCourseName();
                $child_thread = $this->core->getQueries()->getThread($child_thread_id);
                $child_thread_author = $child_thread['created_by'];
                $child_thread_title = $child_thread['title'];
                $parent_thread_title = $this->core->getQueries()->getThreadTitle($parent_thread_id);
                $metadata = json_encode(['url' => $this->core->buildCourseUrl(['forum', 'threads', $parent_thread_id]) . '#' . (string) $child_root_post, 'thread_id' => $parent_thread_id, 'post_id' => $child_root_post]);
                $subject = "Thread Merge: " . Notification::textShortner($child_thread_title);
                $content = "Two threads were merged in:\n" . $full_course_name . "\n\nAll messages posted in Merged Thread:\n" . $child_thread_title . "\n\nAre now contained within Parent Thread:\n" . $parent_thread_title;
                $event = [ 'component' => 'forum', 'metadata' => $metadata, 'content' => $content, 'subject' => $subject, 'recipient' => $child_thread_author, 'preference' => 'merge_threads'];
                $this->core->getNotificationFactory()->onPostModified($event);
                $this->sendSocketMessage(['type' => 'merge_thread', 'thread_id' => $child_thread_id, 'merge_thread_id' => $parent_thread_id]);
                $this->core->addSuccessMessage("Threads merged!");
                $thread_id = $parent_thread_id;
            }
            else {
                $this->core->addErrorMessage("Merging Failed! " . $message);
            }
        }
        $this->core->redirect($this->core->buildCourseUrl(['forum', 'threads', $thread_id]));
    }

    /**
     * @AccessControl(permission="forum.merge_thread")
     */
    #[Route("/courses/{_semester}/{_course}/forum/posts/split", methods: ["POST"])]
    public function splitThread() {
        $title = $_POST["split_post_input"];
        $post_id = $_POST["split_post_id"];
        $thread_id = -1;
        $categories_ids = [];
        if (isset($_POST["cat"]) && is_array($_POST["cat"])) {
            foreach ($_POST["cat"] as $category_id) {
                $categories_ids[] = (int) $category_id;
            }
        }
        if (empty($title) || empty($categories_ids) || !$this->isValidCategories($categories_ids)) {
            $msg = "Failed to split thread; make sure that you have a title and that you have at least one category selected.";
            return $this->core->getOutput()->renderJsonFail($msg);
        }
        elseif (is_numeric($post_id) && $post_id > 0) {
            $thread_ids = $this->core->getQueries()->splitPost($post_id, $title, $categories_ids);
            if ($thread_ids[0] != -1) {
                $original_thread_dir = FileUtils::joinPaths(FileUtils::joinPaths($this->core->getConfig()->getCoursePath(), "forum_attachments"), $thread_ids[0]);
                if (is_dir($original_thread_dir)) {
                    $thread_dir = FileUtils::joinPaths(FileUtils::joinPaths($this->core->getConfig()->getCoursePath(), "forum_attachments"), $thread_ids[1]);
                    if (!is_dir($thread_dir)) {
                        FileUtils::createDir($thread_dir);
                    }
                    $old_post_dirs = FileUtils::getAllDirs($original_thread_dir);
                    foreach ($old_post_dirs as $file_post_id) {
                        if (in_array($file_post_id, $thread_ids[2])) {
                            $old_post_dir = FileUtils::joinPaths($original_thread_dir, $file_post_id);
                            $new_post_dir = FileUtils::joinPaths($thread_dir, $file_post_id);
                            rename($old_post_dir, $new_post_dir);
                        }
                    }
                }
                $thread_id = $thread_ids[1];

                $full_course_name = $this->core->getFullCourseName();
                $thread = $this->core->getQueries()->getThread($thread_id);
                $thread_author = $thread['created_by'];
                $thread_title = $thread['title'];
                $metadata = json_encode(['url' => $this->core->buildCourseUrl(['forum', 'threads', $thread_id]), 'thread_id' => $thread_id, 'post_id' => $post_id]);
                $subject = "Post Split: " . Notification::textShortner($thread['title']);
                $content = "A post was split in:\n" . $full_course_name . "\n\nAll posts under the split post are now contained within the new thread:\n" . $thread_title;
                $event = [ 'component' => 'forum', 'metadata' => $metadata, 'content' => $content, 'subject' => $subject, 'recipient' => $thread_author, 'preference' => 'merge_threads'];
                $this->core->getNotificationFactory()->onPostModified($event);
                $this->core->addSuccessMessage("Post split!");

                $result = [];
                $result['next'] = $this->core->buildCourseUrl(['forum', 'threads', $thread_id]);
                $result['new_thread_id'] = $thread_id;
                $result['old_thread_id'] = $thread_ids[0];
                $this->sendSocketMessage(['type' => 'split_post', 'new_thread_id' =>  $result['new_thread_id'], 'thread_id' => $result['old_thread_id'], 'post_id' => $post_id]);
                return $this->core->getOutput()->renderJsonSuccess($result);
            }
            else {
                return $this->core->getOutput()->renderJsonFail("Splitting Failed!");
            }
        }
    }

    /**
     *
     * @param Thread $thread
     * @return bool true iff successful
     */
    private function editThread(Thread $thread): bool {
        // Ensure authentication before call
        $user = $this->core->getUser();
        $title = filter_input(INPUT_POST, "title", FILTER_UNSAFE_RAW);
        $status = filter_input(INPUT_POST, "thread_status", FILTER_VALIDATE_INT);
        $categories_ids  = [];
        if (isset($_POST['cat'])) {
            foreach ($_POST['cat'] as $category_id) {
                $categories_ids[] = (int) $category_id;
            }
        }
        if ($title === false || $status === false || !$this->isValidCategories($categories_ids)) {
            return false;
        }
        $thread->setTitle($title);
        $thread->setStatus($status);
        $categories = $this->core->getCourseEntityManager()->getRepository(Category::class)->findBy(['category_id' => $categories_ids], ['category_id' => 'ASC']);
        $thread->setCategories(new ArrayCollection($categories));

        if ($user->accessAdmin()) {
            $lock_thread_date_input = filter_input(INPUT_POST, "lock_thread_date", FILTER_UNSAFE_RAW);
            if ($lock_thread_date_input !== false && $lock_thread_date_input !== "") {
                $thread->setLockDate(DateUtils::parseDateTime($lock_thread_date_input, $user->getUsableTimeZone()));
            }
            else {
                $thread->setLockDate(null);
            }

            $expiration_input = filter_input(INPUT_POST, "expirationDate", FILTER_UNSAFE_RAW);
            if ($expiration_input !== false) {
                $thread->setPinnedExpiration(DateUtils::parseDateTime($expiration_input, $user->getUsableTimeZone()));
            }
            else {
                print($expiration_input);
                return false;
            }
        }
        return true;
    }

    /**
     * @param Post $post
     * @return bool true iff successful
     */
    private function editPost(Post $post): bool {
        $initial_post = null;
        if (count($post->getHistory()) === 0) {
            $initial_post = $post->saveNewVersion($post->getAuthor());
        }
        // Ensure authentication before call
        $content = filter_input(INPUT_POST, "thread_post_content", FILTER_UNSAFE_RAW);
        if ($content === false || $content === "") {
            return false;
        }
        if (strlen($content) > ForumUtils::FORUM_CHAR_POST_LIMIT) {
            $this->core->addErrorMessage("Posts cannot be over " . ForumUtils::FORUM_CHAR_POST_LIMIT . " characters long");
            return false;
        }
        $post->setContent($content);
        if ($this->modifyAnonymous($post->getAuthor()->getId())) {
            $post->setAnonymous(filter_input(INPUT_POST, "Anon", FILTER_UNSAFE_RAW) === "Anon");
        }
        $post->setRenderMarkdown(filter_input(INPUT_POST, "markdown_status", FILTER_VALIDATE_BOOL) !== false);

        // TODO: Handle attachments & edit table
        // As core gets legacy user model currently, which isn't a doctrine entity, we need to get the corresponding entity.
        $edit_author = $this->core->getCourseEntityManager()->find(UserEntity::class, $this->core->getUser()->getId());
        $post_edit = $post->saveNewVersion($edit_author);
        $new_attachments = $this->saveAttachments(false, $post->getThread()->getId(), $post->getId(), "file_input");
        $em = $this->core->getCourseEntityManager();
        if ($new_attachments !== false) {
            foreach ($new_attachments as $attachment_name) {
                $em->persist($post->addAttachment($attachment_name, $post_edit->getVersion()));
            }
        }
        foreach (json_decode($_POST['deleted_attachments']) as $attachment_name) {
            $post->deleteAttachment($attachment_name, $post_edit->getVersion());
        }
        if (!is_null($initial_post)) {
            $em->persist($initial_post);
        }
        $em->persist($post_edit);
        return true;
    }

    /**
     * Writes attachments to filesystem
     * @param bool $is_thread
     * @param int $thread_id
     * @param int $post_id
     * @param string $file_post
     * @return string[]|bool false if no good attachments. Otherwise array of attachment names.
     */
    private function saveAttachments(bool $is_thread, int $thread_id, int $post_id, string $file_post): array|bool {
        $hasGoodAttachment = $this->checkGoodAttachment($is_thread, $thread_id, $file_post);
        if ($hasGoodAttachment[0] !== 1) {
            return false;
        }
        $attachment_names = [];
        $thread_dir = FileUtils::joinPaths($this->core->getConfig()->getCoursePath(), "forum_attachments", $thread_id);
        $post_dir = FileUtils::joinPaths($thread_dir, $post_id);

        if (!is_dir($thread_dir)) {
            FileUtils::createDir($thread_dir);
        }
        if (!is_dir($post_dir)) {
            FileUtils::createDir($post_dir);
        }

        $existing_attachments = array_column(FileUtils::getAllFiles($post_dir), "name");
        //compile list of attachment names
        for ($i = 0; $i < count($_FILES[$file_post]['name']); $i++) {
            //check for files with same name
            $file_name = basename($_FILES[$file_post]['name'][$i]);
            if (in_array($file_name, $existing_attachments, true)) {
                // add unique prefix if file with this name already exists on this post
                $tmp = 1;
                while (in_array("(" . $tmp . ")" . $file_name, $existing_attachments, true)) {
                    $tmp++;
                }
                $file_name = "(" . $tmp . ")" . $file_name;
            }
            $attachment_names[] = $file_name;
        }

        for ($i = 0; $i < count($_FILES[$file_post]['name']); $i++) {
            $target_file = $post_dir . "/" . $attachment_names[$i];
            move_uploaded_file($_FILES[$file_post]['tmp_name'][$i], $target_file);
        }
        return $attachment_names;
    }
    #[Route("/courses/{_semester}/{_course}/forum/threads", methods: ["POST"])]
    public function getThreads($page_number = null) {
        $current_user = $this->core->getUser()->getId();
        $block_number = !empty($page_number) && is_numeric($page_number) ? (int) $page_number : 0;
        $show_deleted = $this->showDeleted();
        $currentCourse = $this->core->getConfig()->getCourse();
        $show_merged_thread = $this->showMergedThreads($currentCourse);
        $categories_ids = array_key_exists('thread_categories', $_POST) && !empty($_POST["thread_categories"]) ? explode("|", $_POST['thread_categories']) : [];
        $thread_status = array_key_exists('thread_status', $_POST) && ($_POST["thread_status"] === "0" || !empty($_POST["thread_status"])) ? explode("|", $_POST['thread_status']) : [];
        $unread_threads = ($_POST["unread_select"] === 'true');
        $scroll_down = filter_var($_POST['scroll_down'] ?? "true", FILTER_VALIDATE_BOOLEAN);

        $categories_ids = $this->getSavedCategoryIds($currentCourse, $categories_ids);
        $thread_status = $this->getSavedThreadStatus($thread_status);

        $repo = $this->core->getCourseEntityManager()->getRepository(Thread::class);
        $threads = $repo->getAllThreads($categories_ids, $thread_status, $show_deleted, $show_merged_thread, $unread_threads, $current_user, $block_number, $scroll_down);
        $this->core->getOutput()->renderOutput('forum\ForumThread', 'showAlteredDisplayList', $threads);
        $this->core->getOutput()->useHeader(false);
        $this->core->getOutput()->useFooter(false);
        return $this->core->getOutput()->renderJsonSuccess([
                "html" => $this->core->getOutput()->getOutput(),
                "count" => count($threads),
                "page_number" => $block_number,
            ]);
    }

    #[Route("/courses/{_semester}/{_course}/forum/threads/single", methods: ["POST"])]
    public function getSingleThread() {
        $thread_id = $_POST['thread_id'];
        // Checks if thread id is empty. If so, render "fail" json response case informing that thread id is empty.
        if (empty($thread_id)) {
            return $this->core->getOutput()->renderJsonFail("Invalid thread id (EMPTY ID)");
        }
        // Checks if thread id is not an integer value. If so, render "fail" json response case informing that thread id is not an integer value.
        if (!(is_int($thread_id) || ctype_digit($_POST['thread_id']))) {
            return $this->core->getOutput()->renderJsonFail("Invalid thread id (NON-INTEGER ID)");
        }
        $repo = $this->core->getCourseEntityManager()->getRepository(Thread::class);
        $thread = $repo->getThreadDetail($thread_id);
        // Checks if no threads were found. If so, render "fail" json response case informing that the no threads were found with the given ID.
        if (is_null($thread)) {
            return $this->core->getOutput()->renderJsonFail("Invalid thread id (NON-EXISTENT ID)");
        }
        $result = $this->core->getOutput()->renderTemplate('forum\ForumThread', 'showAlteredDisplayList', [$thread]);
        return $this->core->getOutput()->renderJsonSuccess($result);
    }

    #[Route("/courses/{_semester}/{_course}/forum", methods: ["GET"])]
    public function showFullThreads() {
        // preparing the params for threads
        $current_user = $this->core->getUser()->getId();
        $currentCourse = $this->core->getConfig()->getCourse();
        $show_deleted = $this->showDeleted();
        $show_merged_thread = $this->showMergedThreads($currentCourse);
        $category_ids = $this->getSavedCategoryIds($currentCourse, []);
        $thread_status = $this->getSavedThreadStatus([]);
        $unread_threads = $this->showUnreadThreads();
        $this->core->getOutput()->addBreadcrumb("Discussion Forum");

        $repo = $this->core->getCourseEntityManager()->getRepository(Thread::class);
        $block_number = 0;
        $threads = $repo->getAllThreads($category_ids, $thread_status, $show_deleted, $show_merged_thread, $unread_threads, $current_user, $block_number);
        return $this->core->getOutput()->renderOutput('forum\ForumThread', 'showFullThreadsPage', $threads, $show_deleted, $show_merged_thread, $block_number);
    }

    #[Route("/courses/{_semester}/{_course}/forum/threads/{thread_id}", methods: ["GET","POST"], requirements: ["thread_id" => "\d+"])]
    public function showThreads($thread_id = null, $option = 'tree') {
        $thread_id = (int) $thread_id;
        $user = $this->core->getUser()->getId();
        $currentCourse = $this->core->getConfig()->getCourse();
        $category_id = in_array('thread_category', $_POST) ? [$_POST['thread_category']] : [];
        $category_ids = $this->getSavedCategoryIds($currentCourse, $category_id);
        $thread_status = $this->getSavedThreadStatus([]);
        $unread_threads = $this->showUnreadThreads();
        $show_deleted = $this->showDeleted();
        $show_merged_thread = $this->showMergedThreads($currentCourse);
        $option = 'tree';
        if (!empty($_COOKIE['forum_display_option'])) {
            $option = $_COOKIE['forum_display_option'];
        }
        $option = ($this->core->getUser()->accessGrading() || $option != 'alpha') ? $option : 'tree';

        $repo = $this->core->getCourseEntityManager()->getRepository(Thread::class);
        $thread = $repo->getThreadDetail($thread_id, $option, $show_deleted);
        if (is_null($thread)) {
            $this->core->addErrorMessage("Requested thread does not exist.");
            $this->core->redirect(($this->core->buildCourseUrl(['forum'])));
            return;
        }

        $this->core->getQueries()->markNotificationAsSeen($user, -2, (string) $thread_id);
        if ($thread->isMergedThread()) {
            // Redirect merged thread to parent
            $this->core->addSuccessMessage("The requested thread was merged into this thread.");
            if (!empty($_REQUEST["ajax"])) {
                return $this->core->getOutput()->renderJsonSuccess(['merged' => true, 'destination' => $this->core->buildCourseUrl(['forum', 'threads', $thread->getMergedThread()->getId()])]);
            }
            $this->core->redirect($this->core->buildCourseUrl(['forum', 'threads', $thread->getMergedThread()->getId()]));
            return;
        }

        $merge_thread_options = $repo->getMergeThreadOptions($thread);

        $block_number = 0;
        $threads = $repo->getAllThreads($category_ids, $thread_status, $show_deleted, $show_merged_thread, $unread_threads, $user, $block_number);
        if (!empty($_REQUEST["ajax"])) {
            $this->core->getOutput()->renderTemplate('forum\ForumThread', 'showForumThreads', $user, $thread, $threads, $merge_thread_options, $show_deleted, $show_merged_thread, $option, $block_number, true);
        }
        else {
            $this->core->getOutput()->renderOutput('forum\ForumThread', 'showForumThreads', $user, $thread, $threads, $merge_thread_options, $show_deleted, $show_merged_thread, $option, $block_number, false);
        }
    }

    private function getAllowedCategoryColor() {
        $colors = [];
        $colors["MAROON"]   = "#800000";
        $colors["OLIVE"]    = "#808000";
        $colors["GREEN"]    = "#008000";
        $colors["TEAL"]     = "#008080";
        $colors["NAVY"]     = "#000080";
        $colors["PURPLE"]   = "#800080";
        $colors["GRAY"]     = "#808080";
        $colors["BLACK"]    = "#000000";
        return $colors;
    }

    #[Route("/courses/{_semester}/{_course}/forum/threads/new", methods: ["GET"])]
    public function showCreateThread() {
        if (empty($this->core->getQueries()->getCategories())) {
            $this->core->redirect($this->core->buildCourseUrl(['forum', 'threads']));
            return;
        }
        $this->core->getOutput()->renderOutput('forum\ForumThread', 'createThread', $this->getAllowedCategoryColor());
    }

    /**
     * @AccessControl(permission="forum.view_modify_category")
     */
    #[Route("/courses/{_semester}/{_course}/forum/categories", methods: ["GET"])]
    public function showCategories() {
        $this->core->getOutput()->renderOutput('forum\ForumThread', 'showCategories', $this->getAllowedCategoryColor());
    }

    /**
     * @AccessControl(permission="forum.merge_thread")
     */
    #[Route("/courses/{_semester}/{_course}/forum/posts/splitinfo", methods: ["POST"])]
    public function getSplitPostInfo() {
        $post_id = $_POST["post_id"];
        $result = $this->core->getQueries()->getPostOldThread($post_id);
        $result["all_categories_list"] = $this->core->getQueries()->getCategories();
        if ($result["merged_thread_id"] == -1) {
            $post = $this->core->getQueries()->getPost($post_id);
            $result["categories_list"] = $this->core->getQueries()->getCategoriesIdForThread($post["thread_id"]);
            $result["title"] = $this->core->getQueries()->getThreadTitle($post["thread_id"]);
        }
        else {
            $result["categories_list"] = $this->core->getQueries()->getCategoriesIdForThread($result["id"]);
        }
        return $this->core->getOutput()->renderJsonSuccess($result);
    }

    /**
     * @AccessControl(role="LIMITED_ACCESS_GRADER")
     */
    #[Route("/courses/{_semester}/{_course}/forum/posts/history", methods: ["POST"])]
    public function getHistory() {
        $repo = $this->core->getCourseEntityManager()->getRepository(Post::class);
        $post_id = $_POST["post_id"];
        $output = [];
        $post = $repo->getPostWithHistory($post_id);

        $GLOBALS['totalAttachments'] = 0;
        $edit_id = 0;
        foreach ($post->getHistory() as $version) {
            $tmp = [];
            // If I'm not full-access nor post author, AND the post author was the editor, AND the post is anonymous, then preserve anonymity
            $tmp['user'] = (!$this->modifyAnonymous($post->getAuthor()->getId())
                            && $post->getAuthor()->getId() == $version->getEditAuthor()->getId()
                            && $post->isAnonymous()) ? '' : $version->getEditAuthor()->getId();
            $tmp['content'] = $this->core->getOutput()->renderTwigTemplate("forum/RenderPost.twig", [
                "post_content" => $version->getContent(),
                "render_markdown" => false,
                "post_attachment" => ForumUtils::getForumAttachments(
                    $post_id,
                    $post->getThread()->getId(),
                    $version->getAttachments()->map(function ($x) {
                        return $x->getFileName();
                    })->toArray(),
                    $this->core->getConfig()->getCoursePath(),
                    $this->core->buildCourseUrl(['display_file'])
                ),
                "edit_id" => $post_id . "-" . $edit_id,
            ]);
            $emptyAuthor = $tmp['user'] === '';
            $tmp['user_info'] = $emptyAuthor ? ['given_name' => 'Anonymous', 'family_name' => '', 'email' => '', 'pronouns' => '', 'display_pronouns' => false ] : $version->getEditAuthor()->getDisplayInfo();
            $tmp['is_staff_post'] = $version->getEditAuthor()->accessFullGrading();
            $tmp['post_time'] = DateUtils::parseDateTime($version->getEditTimestamp(), $this->core->getConfig()->getTimezone())->format($this->core->getConfig()->getDateTimeFormat()->getFormat('forum'));
            $output[] = $tmp;
            $edit_id++;
        }
        if (count($output) == 0) {
            // No history, get current post
            $tmp = [];
            $tmp['user'] = (!$this->modifyAnonymous($post->getAuthor()->getId()) && $post->isAnonymous()) ? '' : $post->getAuthor()->getId();
            $tmp['content'] = $this->core->getOutput()->renderTwigTemplate("forum/RenderPost.twig", [
                "post_content" => $post->getContent(),
                "render_markdown" => false,
                "post_attachment" => ForumUtils::getForumAttachments(
                    $post_id,
                    $post->getThread()->getId(),
                    $post->getAttachments()->filter(function ($x) {
                        return $x->isCurrent();
                    })->map(function ($x) {
                        return $x->getFileName();
                    })->toArray(),
                    $this->core->getConfig()->getCoursePath(),
                    $this->core->buildCourseUrl(['display_file'])
                ),
                "edit_id" => $post_id . "-" . $edit_id,
            ]);
            $emptyAuthor = $tmp['user'] === '';
            $tmp['user_info'] = $emptyAuthor ? ['given_name' => 'Anonymous', 'family_name' => '', 'email' => '', 'pronouns' => '', 'display_pronouns' => false ] : $post->getAuthor()->getDisplayInfo();
            $tmp['is_staff_post'] = !$emptyAuthor && $post->getAuthor()->accessFullGrading();
            $tmp['post_time'] = DateUtils::parseDateTime($post->getTimestamp(), $this->core->getConfig()->getTimezone())->format($this->core->getConfig()->getDateTimeFormat()->getFormat('forum'));
            $output[] = $tmp;
        }
        return $this->core->getOutput()->renderJsonSuccess($output);
    }

    public function modifyAnonymous($author) {
        return $this->core->getUser()->accessFullGrading() || $this->core->getUser()->getId() === $author;
    }

    #[Route("/courses/{_semester}/{_course}/forum/posts/get", methods: ["POST"])]
    public function getEditPostContent() {
        $post_id = $_POST["post_id"];
        if (!empty($post_id)) {
            $result = $this->core->getQueries()->getPost($post_id);
            $post_attachments = $this->core->getQueries()->getForumAttachments([$post_id]);
            $GLOBALS['totalAttachments'] = 0;
            $img_table = $this->core->getOutput()->renderTwigTemplate('forum/EditImgTable.twig', [
                "post_attachments" => ForumUtils::getForumAttachments(
                    $post_id,
                    $result['thread_id'],
                    $post_attachments[$post_id][0],
                    $this->core->getConfig()->getCoursePath(),
                    $this->core->buildCourseUrl(['display_file'])
                )
            ]);
            if ($this->core->getAccess()->canI("forum.modify_post", ['post_author' => $result['author_user_id']])) {
                $output = [];
                $output['post'] = $result["content"];
                $output['post_time'] = $result['timestamp'];
                $output['anon'] = $result['anonymous'];
                $output['change_anon'] = $this->modifyAnonymous($result["author_user_id"]);
                $output['user'] = $output['anon'] ? 'Anonymous' : $result["author_user_id"];
                $output['markdown'] = $result['render_markdown'];
                $output['img_table'] = $img_table;

                if (isset($_POST["thread_id"])) {
                    $this->getThreadContent($_POST["thread_id"], $output);
                }
                return $this->core->getOutput()->renderJsonSuccess($output);
            }
            else {
                return $this->core->getOutput()->renderJsonFail("You do not have permissions to do that.");
            }
        }
        return $this->core->getOutput()->renderJsonFail("Empty edit post content.");
    }

    private function getThreadContent($thread_id, &$output) {
        $result = $this->core->getQueries()->getThread($thread_id);
        $output['lock_thread_date'] = $result['lock_thread_date'];
        $output['title'] = $result["title"];
        $output['categories_ids'] = $this->core->getQueries()->getCategoriesIdForThread($thread_id);
        $output['thread_status'] = $result["status"];
        $output['expiration'] = $result["pinned_expiration"];
    }

    // TODO: getPosts() and getUpducks() are single use queries that should be used together to achieve the same effect
    #[Route("/courses/{_semester}/{_course}/forum/stats")]
    public function showStats() {
        $posts = $this->core->getQueries()->getPosts();
        $num_posts = count($posts);
        $upducks = $this->core->getQueries()->getUpDucks();
        $num_users_with_upducks = count($upducks);
        $users = [];
        for ($i = 0; $i < $num_posts; $i++) {
            $user = $posts[$i]["author_user_id"];
            $content = $posts[$i]["content"];
            if (!isset($users[$user])) {
                $users[$user] = [];
                $user_obj = $this->core->getQueries()->getSubmittyUser($user);
                $users[$user]["given_name"] = htmlspecialchars($user_obj->getDisplayedGivenName());
                $users[$user]["family_name"] = htmlspecialchars($user_obj->getDisplayedFamilyName());
                $users[$user]["posts"] = [];
                $users[$user]["id"] = [];
                $users[$user]["timestamps"] = [];
                $users[$user]["total_threads"] = 0;
                $users[$user]["num_deleted_posts"] = count($this->core->getQueries()->getDeletedPostsByUser($user));
                $users[$user]["total_upducks"] = 0;
            }
            if ($posts[$i]["parent_id"] == -1) {
                $users[$user]["total_threads"]++;
            }
            $users[$user]["posts"][] = $content;
            $users[$user]["id"][] = $posts[$i]["id"];
            $users[$user]["timestamps"][] = DateUtils::parseDateTime($posts[$i]["timestamp"], $this->core->getConfig()->getTimezone())->format("n/j g:i A");
            $users[$user]["thread_id"][] = $posts[$i]["thread_id"];
            $users[$user]["thread_title"][] = $this->core->getQueries()->getThreadTitle($posts[$i]["thread_id"]);
        }
        for ($i = 0; $i < $num_users_with_upducks; $i++) {
            $user = $upducks[$i]["user_id"];
            // user has only upducks and no posts, need to set some information
            if (!isset($users[$user])) {
                $user_obj = $this->core->getQueries()->getSubmittyUser($user);
                $users[$user]["num_deleted_posts"] = count($this->core->getQueries()->getDeletedPostsByUser($user));
                $users[$user]["given_name"] = htmlspecialchars($user_obj->getDisplayedGivenName());
                $users[$user]["family_name"] = htmlspecialchars($user_obj->getDisplayedFamilyName());
                $users[$user]["total_threads"] = 0;
            }
            $users[$user]["total_upducks"] = $upducks[$i]["upducks"];
        }
        ksort($users);
        $this->core->getOutput()->renderOutput('forum\ForumThread', 'statPage', $users);
    }

    #[Route("/courses/{_semester}/{_course}/posts/likes", methods: ["POST"])]
    public function toggleLike(): JsonResponse {
        $requiredKeys = ['post_id', 'current_user'];
        foreach ($requiredKeys as $key) {
            if (!isset($_POST[$key])) {
                return JsonResponse::getErrorResponse('Missing required key in POST data: ' . $key);
            }
        }
        $output = $this->core->getQueries()->toggleLikes($_POST['post_id'], $this->core->getUser()->getId());

        if ($output['status'] === "false") {
            return JsonResponse::getErrorResponse('Catch Fail in Query');
        }

<<<<<<< HEAD
        $repo = $this->core->getCourseEntityManager()->getRepository(Thread::class);
        $thread = $repo->getThreadDetail($_POST['thread_id']);

=======
        $source = hash('sha3-224', $_POST['current_user']);
>>>>>>> 167fdec6
        $this->sendSocketMessage([
            'type' => 'edit_likes',
            'post_id' => $_POST['post_id'],
            'status' => $output['status'],
            'likesCount' => $output['likesCount'],
            'likesFromStaff' => $output['likesFromStaff'],
            'source' => $source
        ]);

        $this->sendSocketMessage([
            'type' => 'edit_thread_likes',
            'thread_id' => $_POST['thread_id'],
            'likesCount' => $thread->getSumUpducks()
        ]);

        return JsonResponse::getSuccessResponse([
            'status' => $output['status'], // 'like' or 'unlike'
            'source' => $source, // user who toggled the like
            'likesCount' => $output['likesCount'], // Total likes count
            'likesFromStaff' => $output['likesFromStaff'] // Likes from staff
        ]);
    }



    #[Route("/courses/{_semester}/{_course}/forum/posts/likes/details", methods: ["GET"])]
    public function getPostLikesDetails(): JsonResponse {
        $post_id = $_GET['post_id'] ?? null;
        if ($post_id === null || $post_id === '' || !ctype_digit($post_id)) {
            return JsonResponse::getFailResponse("Invalid or missing post_id");
        }

        if ($this->core->getUser()->getGroup() > 2) {
            return JsonResponse::getFailResponse("You do not have permission to view this.");
        }
        $post_id = intval($post_id);
        $users = $this->core->getQueries()->getUsersWhoLikedPost($post_id);

        return JsonResponse::getSuccessResponse(['users' => $users]);
    }


    /**
     * this function opens a WebSocket client and sends a message with the corresponding update
     * @param array<mixed> $msg_array
     */
    private function sendSocketMessage(array $msg_array): void {
        $msg_array['user_id'] = $this->core->getUser()->getId();
        $msg_array['page'] = $this->core->getConfig()->getTerm() . '-' . $this->core->getConfig()->getCourse() . "-discussion_forum";
        try {
            $client = new Client($this->core);
            $client->json_send($msg_array);
        }
        catch (WebSocket\ConnectionException $e) {
            $this->core->addNoticeMessage("WebSocket Server is down, page won't load dynamically.");
        }
    }
}<|MERGE_RESOLUTION|>--- conflicted
+++ resolved
@@ -1471,13 +1471,9 @@
             return JsonResponse::getErrorResponse('Catch Fail in Query');
         }
 
-<<<<<<< HEAD
         $repo = $this->core->getCourseEntityManager()->getRepository(Thread::class);
         $thread = $repo->getThreadDetail($_POST['thread_id']);
-
-=======
         $source = hash('sha3-224', $_POST['current_user']);
->>>>>>> 167fdec6
         $this->sendSocketMessage([
             'type' => 'edit_likes',
             'post_id' => $_POST['post_id'],
