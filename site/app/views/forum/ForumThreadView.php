<?php

namespace app\views\forum;

use app\libraries\DateUtils;
use app\views\AbstractView;
use app\libraries\FileUtils;
use app\models\User;

class ForumThreadView extends AbstractView {
    private function getSavedForumCategories($current_course, $categories) {
        $category_ids_array = array_column($categories, 'category_id');
        $cookieSelectedCategories = [];
        if (!empty($_COOKIE[$current_course . '_forum_categories'])) {
            foreach (explode('|', $_COOKIE[$current_course . '_forum_categories']) as $selectedId) {
                if (in_array((int) $selectedId, $category_ids_array)) {
                    $cookieSelectedCategories[] = $selectedId;
                }
            }
        }
        return $cookieSelectedCategories;
    }

    private function getSavedThreadStatuses() {
        $cookieSelectedThreadStatus = [];
        if (!empty($_COOKIE['forum_thread_status'])) {
            foreach (explode('|', $_COOKIE['forum_thread_status']) as $selectedStatus) {
                if (in_array((int) $selectedStatus, [-1,0,1])) {
                    $cookieSelectedThreadStatus[] = $selectedStatus;
                }
            }
        }
        return $cookieSelectedThreadStatus;
    }

    private function getUnreadThreadStatus() {
        $cookieSelectedUnread = false;
        if (!empty($_COOKIE['unread_select_value'])) {
            $cookieSelectedUnread = $_COOKIE['unread_select_value'];
        }
        return $cookieSelectedUnread;
    }

    public function searchResult($threads) {

        $this->core->getOutput()->addBreadcrumb("Discussion Forum", $this->core->buildCourseUrl(['forum']), null, $use_as_heading = true);
        $this->core->getOutput()->addBreadcrumb("Search");

        $buttons = [
            [
                "required_rank" => 4,
                "display_text" => 'Create Thread',
                "style" => 'position:absolute;top:3px;right:0px',
                "link" => [true, $this->core->buildCourseUrl(['forum', 'threads', 'new'])],
                "optional_class" => '',
                "title" => 'Create Thread',
                "onclick" => [false]
            ],
            [
                "required_rank" => 4,
                "display_text" => 'Back to Threads',
                "style" => 'position:relative;float:right;top:3px;margin-right:102px;',
                "link" => [true, $this->core->buildCourseUrl(['forum'])],
                "optional_class" => '',
                "title" => 'Back to threads',
                "onclick" => [false]
            ]
        ];

        $threadArray = [];
        $fromIdtoTitle = [];
        foreach ($threads as $thread) {
            if (!array_key_exists($thread["thread_id"], $threadArray)) {
                $threadArray[$thread["thread_id"]] = [];
                $fromIdtoTitle[$thread["thread_id"]] = $thread["thread_title"];
            }
            $threadArray[$thread["thread_id"]][] = $thread;
        }
        $count = 1;

        $thread_list = [];

        $is_instructor_full_access = [];

        $posts_in_threads = $this->core->getQueries()->getPostsInThreads(array_keys($threadArray));
        $author_user_ids = array_map(function ($post) {
            return $post["author_user_id"];
        }, $posts_in_threads);
        $author_user_groups = $this->core->getQueries()->getAuthorUserGroups($author_user_ids);

        foreach ($author_user_groups as $author) {
            $is_instructor_full_access[$author["user_id"]] = $author["user_group"] <= User::GROUP_FULL_ACCESS_GRADER;
        }

        foreach ($threadArray as $thread_id => $data) {
            $thread_title = $fromIdtoTitle[$thread_id];
            $thread_link = $this->core->buildCourseUrl(['forum', 'threads', $thread_id]);

            $thread_posts = [];
            foreach ($data as $post) {
                $author = $post['author'];
                $user_info = $this->core->getQueries()->getDisplayUserInfoFromUserId($post["p_author"]);
                $given_name = trim($user_info["given_name"]);
                $family_name = trim($user_info["family_name"]);
                $visible_username = $given_name . " " . substr($family_name, 0, 1) . ".";
<<<<<<< HEAD
=======

                if ($is_instructor_full_access[$post["p_author"]]) {
                    $visible_username = $given_name . " " . $family_name;
                }
>>>>>>> 012001a8

                if ($post["anonymous"]) {
                    $visible_username = 'Anonymous';
                }

                //convert legacy htmlentities being saved in db
                $post_content = html_entity_decode($post["post_content"], ENT_QUOTES | ENT_HTML5, 'UTF-8');
                $pre_post = preg_replace('#(<a href=[\'"])(.*?)([\'"].*>)(.*?)(</a>)#', '[url=$2]$4[/url]', $post_content);

                if (!empty($pre_post)) {
                    $post_content = $pre_post;
                }

                $post_link = $this->core->buildCourseUrl(['forum', 'threads', $thread_id]) . "#" . $post['p_id'];

                $posted_on = DateUtils::convertTimeStamp($this->core->getUser(), $post['timestamp_post'], $this->core->getConfig()->getDateTimeFormat()->getFormat('forum'));

                $thread_posts[] = [
                    "post_link" => $post_link,
                    "count" => $count,
                    "post_content" => $post_content,
                    "visible_username" => $visible_username,
                    "posted_on" => $posted_on
                ];

                $count++;
            }
            $thread_list[] = [
                "thread_title" => $thread_title,
                "thread_link" => $thread_link,
                "posts" => $thread_posts
            ];
        }

        return $this->core->getOutput()->renderTwigTemplate("forum/searchResults.twig", [
            "buttons" => $buttons,
            "count_threads" => count($threads),
            "threads" => $thread_list,
            "search_url" => $this->core->buildCourseUrl(['forum', 'search'])
        ]);
    }

    /** Shows Forums thread splash page, including all posts
     * for a specific thread, in addition to head of the threads
     * that have been created after applying filter and to be
     * displayed in the left panel.
     */

    public function showForumThreads($user, $posts, $unviewed_posts, $threadsHead, $show_deleted, $show_merged_thread, $display_option, $max_thread, $initialPageNumber, $thread_resolve_state, $post_content_limit, $ajax = false, $thread_announced = true) {
        $threadExists = $this->core->getQueries()->threadExists();
        $filteredThreadExists = (count($threadsHead) > 0);
        $currentThread = -1;
        $currentCategoriesIds = [];
        $show_deleted_thread_title = null;
        $currentCourse = $this->core->getConfig()->getCourse();
        $threadFiltering = $threadExists && !$filteredThreadExists && !(empty($_COOKIE[$currentCourse . '_forum_categories']) && empty($_COOKIE['forum_thread_status']) && !empty($_COOKIE['unread_select_value']) && $_COOKIE['unread_select_value'] === 'false');

        if (!$ajax) {
            $this->core->getOutput()->addBreadcrumb("Discussion Forum", $this->core->buildCourseUrl(['forum']), null, $use_as_heading = true);

            //Body Style is necessary to make sure that the forum is still readable...
            $this->core->getOutput()->addVendorCss('codemirror/codemirror.css');
            $this->core->getOutput()->addVendorCss('codemirror/theme/eclipse.css');
            $this->core->getOutput()->addInternalCss('forum.css');
            $this->core->getOutput()->addInternalCss('highlightjs/atom-one-light.css');
            $this->core->getOutput()->addInternalCss('highlightjs/atom-one-dark.css');
            $this->core->getOutput()->addVendorJs('codemirror/codemirror.js');
            $this->core->getOutput()->addVendorJs('codemirror/mode/clike/clike.js');
            $this->core->getOutput()->addVendorJs('codemirror/mode/python/python.js');
            $this->core->getOutput()->addVendorJs('codemirror/mode/shell/shell.js');
            $this->core->getOutput()->addVendorJs(FileUtils::joinPaths('highlight.js', 'highlight.min.js'));
            $this->core->getOutput()->addInternalJs('markdown-code-highlight.js');
            $this->core->getOutput()->addInternalJs('drag-and-drop.js');
            $this->core->getOutput()->addInternalJs('autosave-utils.js');
            $this->core->getOutput()->addInternalJs('websocket.js');
            $this->core->getOutput()->addInternalJs('forum.js');
            $this->core->getOutput()->addVendorJs('jquery.are-you-sure/jquery.are-you-sure.js');
            $this->core->getOutput()->addVendorJs('bootstrap/js/bootstrap.bundle.min.js');
        }

        if ($filteredThreadExists || $threadFiltering) {
            $currentThread = isset($_GET["thread_id"]) && is_numeric($_GET["thread_id"]) && (int) $_GET["thread_id"] < $max_thread && (int) $_GET["thread_id"] > 0 ? (int) $_GET["thread_id"] : $posts[0]["thread_id"];
            $currentCategoriesIds = $this->core->getQueries()->getCategoriesIdForThread($currentThread);
        }

        $currentThreadArr = array_filter($threadsHead, function ($ar) use ($currentThread) {
            return ($ar['id'] == $currentThread);
        });

        $categories = $this->core->getQueries()->getCategories();

        $cookieSelectedCategories = $this->getSavedForumCategories($currentCourse, $categories);
        $cookieSelectedThreadStatus = $this->getSavedThreadStatuses();
        $cookieSelectedUnread = $this->getUnreadThreadStatus();

        $filterFormData = [
            "categories" => $categories,
            "current_thread" => $currentThread,
            "current_category_ids" => $currentCategoriesIds,
            "current_course" => $currentCourse,
            "cookie_selected_categories" => $cookieSelectedCategories,
            "cookie_selected_thread_status" => $cookieSelectedThreadStatus,
            "cookie_selected_unread_value" => $cookieSelectedUnread,
            "display_option" => $display_option,
            "thread_exists" => $threadExists
        ];

        $next_page = 0;
        $prev_page = 0;
        $arrowup_visibility = 0;
        $displayThreadContent = "";
        $generatePostContent = "";

        if ($threadExists) {
            $next_page = $initialPageNumber + 1;
            $prev_page = ($initialPageNumber == 1) ? 0 : ($initialPageNumber - 1);
            $arrowup_visibility = ($initialPageNumber == 1) ? "display:none;" : "";
            $activeThreadAnnouncement = false;
            $activeThreadTitle = "";
            $activeThread = [];
            $displayThreadContent = $this->displayThreadList($threadsHead, false, $activeThreadAnnouncement, $activeThreadTitle, $activeThread, $currentThread, $currentCategoriesIds, false);

            if (count($activeThread) == 0) {
                $activeThread = $this->core->getQueries()->getThread($currentThread);
            }

            $currentThreadArrValues = array_values($currentThreadArr);
            $currentThreadFavorite = !empty($currentThreadArrValues) ? $currentThreadArrValues[0]['favorite'] : false;
            $generatePostContent = $this->generatePostList($currentThread, $posts, $unviewed_posts, $currentCourse, true, $threadExists, $display_option, $categories, $cookieSelectedCategories, $cookieSelectedThreadStatus, $cookieSelectedUnread, $currentCategoriesIds, $currentThreadFavorite, false, $thread_announced);
        }

        if (!empty($activeThread['id'])) {
            $this->core->getQueries()->visitThread($user, $activeThread['id']);
        }

        $return = "";

        $markdown_enabled = 0;
        if (isset($_COOKIE['markdown_enabled'])) {
            $markdown_enabled = $_COOKIE['markdown_enabled'];
        }

        $button_params = $this->getAllForumButtons($threadExists, $currentThread, $display_option, $show_deleted, $show_merged_thread);

        if (!$ajax) {
            // Add breadcrumb for the current thread
            $currentThreadArrValues = array_values($currentThreadArr);
            if ($currentThreadArrValues) {
                $max_length = 25;
                $fullTitle = $currentThreadArrValues[0]["title"];
                $title = strlen($fullTitle) > $max_length ? substr($fullTitle, 0, $max_length - 3) . "..." : $fullTitle;
                $this->core->getOutput()->addBreadcrumb("(" . $currentThreadArrValues[0]["id"] . ") " . $title, $this->core->buildCourseUrl(['forum', 'threads', 9]), null, $use_as_heading = true);
            }

            $return = $this->core->getOutput()->renderTwigTemplate("forum/ShowForumThreads.twig", [
                "categories" => $categories,
                "filterFormData" => $filterFormData,
                "button_params" => $button_params,
                "thread_exists" => $threadExists,
                "next_page" => $next_page,
                "prev_page" => $prev_page,
                "arrowup_visibility" => $arrowup_visibility,
                "display_thread_content" => $displayThreadContent,
                "display_thread_count" => empty($displayThreadContent) ? 0 : count($displayThreadContent["thread_content"]),
                "currentThread" => $currentThread,
                "currentCourse" => $currentCourse,
                "accessGrading" => $this->core->getUser()->accessGrading(),
                "manage_categories_url" => $this->core->buildCourseUrl(['forum', 'categories']),
                "generate_post_content" => $generatePostContent,
                "thread_resolve_state" => $thread_resolve_state,
                "show_unresolve" => false,
                "display_option" => $display_option,
                "render_markdown" => $markdown_enabled,
                "csrf_token" => $this->core->getCsrfToken(),
                "edit_url" => $this->core->buildCourseUrl(['forum', 'posts', 'modify']) . '?' . http_build_query(['modify_type' => '1']),
                "search_url" => $this->core->buildCourseUrl(['forum', 'search']),
                "merge_url" => $this->core->buildCourseUrl(['forum', 'threads', 'merge']),
                "split_url" => $this->core->buildCourseUrl(['forum', 'posts', 'split']),
                "post_content_limit" => $post_content_limit
            ]);
        }
        else {
            $return = $this->core->getOutput()->renderTwigTemplate("forum/GeneratePostList.twig", [
                "userGroup" => $generatePostContent["userGroup"],
                "activeThread" => $generatePostContent["activeThread"],
                "activeThreadAnnouncement" => $generatePostContent["activeThreadAnnouncement"],
                "expiring" => $generatePostContent["expiring"],
                "isCurrentFavorite" => $generatePostContent["isCurrentFavorite"],
                "display_option" => $generatePostContent["display_option"],
                "post_data" => $generatePostContent["post_data"],
                "isThreadLocked" => $generatePostContent["isThreadLocked"],
                "accessFullGrading" => $generatePostContent["accessFullGrading"],
                "includeReply" => $generatePostContent["includeReply"],
                "thread_id" => $generatePostContent["thread_id"],
                "first_post_id" => $generatePostContent["first_post_id"],
                "form_action_link" => $generatePostContent["form_action_link"],
                "thread_resolve_state" => $thread_resolve_state,
                "show_unresolve" => false,
                "merge_thread_content" => $generatePostContent["merge_thread_content"],
                "csrf_token" => $generatePostContent["csrf_token"],
                "activeThreadTitle" => $generatePostContent["activeThreadTitle"],
                "post_box_id" => $generatePostContent["post_box_id"],
                "merge_url" => $this->core->buildCourseUrl(['forum', 'threads', 'merge']),
                "split_url" => $this->core->buildCourseUrl(['forum', 'posts', 'split']),
                "post_content_limit" => $post_content_limit,
                "render_markdown" => $markdown_enabled
            ]);

            $return = $this->core->getOutput()->renderJsonSuccess(["html" => json_encode($return)]);
        }

        return $return;
    }

    // Returns the set of buttons with the corresponding attributes
    public function getAllForumButtons($thread_exists, $thread_id, $display_option, $show_deleted, $show_merged_thread) {
        $show_deleted_class = "";
        $show_deleted_action = "";
        $show_deleted_thread_title = "";

        $currentCourse = $this->core->getConfig()->getCourse();

        $default_button = [
            [
                "required_rank" => 4,
                "display_text" => 'Create Thread',
                "style" => 'position:absolute;top:3px;right:0px',
                "link" => [true, $this->core->buildCourseUrl(['forum', 'threads', 'new'])],
                "optional_class" => '',
                "title" => 'Create Thread',
                "onclick" => [false]
            ]
        ];
        $button_params = [
            "current_thread" => $thread_id,
            "forum_bar_buttons_right" => $default_button,
            "forum_bar_buttons_left" => [],
            "show_threads" => true,
            "thread_exists" => true,
            "show_more" => true
        ];
        if ($this->core->getUser()->accessGrading()) {
            if ($show_deleted) {
                $show_deleted_class = "active";
                $show_deleted_action = "alterShowDeletedStatus(0);";
                $show_deleted_thread_title = "Hide Deleted Threads";
            }
            else {
                $show_deleted_class = "";
                $show_deleted_action = "alterShowDeletedStatus(1);";
                $show_deleted_thread_title = "Show Deleted Threads";
            }
        }

        if ($show_merged_thread) {
            $show_merged_thread_class = "active";
            $show_merged_thread_action = "alterShowMergeThreadStatus(0,'" . $currentCourse . "');";
            $show_merged_thread_title = "Hide Merged Threads";
        }
        else {
            $show_merged_thread_class = "";
            $show_merged_thread_action = "alterShowMergeThreadStatus(1,'" . $currentCourse . "');";
            $show_merged_thread_title = "Show Merged Threads";
        }

        if (!$thread_exists) {
            $button_params["show_threads"] = false;
            $button_params["thread_exists"] = false;
            $button_params["show_more"] =  $this->core->getUser()->accessGrading();
        }
        else {
            $more_data = [
                [
                    "filter_option" => $display_option
                ],
                [
                    "display_text" => $show_merged_thread_title,
                    "id" => 'merge_thread',
                    "optional_class" => [!empty($show_merged_thread_class), $show_merged_thread_class],
                    "title" => $show_merged_thread_title . " on Forum",
                    "onclick" => [true, $show_merged_thread_action],
                    "link" => '#',
                    "required_rank" => 4
                ],
                [
                    "display_text" => $show_deleted_thread_title,
                    "optional_class" => [!empty($show_deleted_class), $show_deleted_class],
                    "id" => 'delete',
                    "title" => $show_deleted_thread_title . " on Forum",
                    "link" => '#',
                    "onclick" => [true, $show_deleted_action],
                    "required_rank" => 3
                ],
                [
                    "display_text" => 'Stats',
                    "id" => 'forum_stats',
                    "optional_class" => [false, ''],
                    "title" => 'Forum Statistics',
                    "onclick" => [false, ''],
                    "link" => $this->core->buildCourseUrl(['forum', 'stats']),
                    "required_rank" => 2
                ]
            ];
            $other_buttons = [
                [
                    "required_rank" => 4,
                    "display_text" => 'Filter (<span id="num_filtered">0</span>)',
                    "style" => 'display:inline-block;',
                    "link" => [false],
                    "optional_class" => '',
                    "title" => 'Filter Threads based on Categories',
                    "onclick" => [true, "forumFilterBar()"]
                ]
            ];

            $button_params["more_data"] = $more_data;
            $button_params["forum_bar_buttons_left"] = $other_buttons;
        }
        return $button_params;
    }


    public function generatePostList($currentThread, $posts, $unviewed_posts, $currentCourse, $includeReply = false, $threadExists = false, $display_option = 'time', $categories = [], $cookieSelectedCategories = [], $cookieSelectedThreadStatus = [], $cookieSelectedUnread = [], $currentCategoriesIds = [], $isCurrentFavorite = false, $render = true, $thread_announced = false) {

        $activeThread = $this->core->getQueries()->getThread($currentThread);

        $activeThreadTitle = "({$activeThread['id']}) " . $activeThread['title'];
        $activeThreadAnnouncement = $activeThread['pinned_expiration'] > date("Y-m-d H:i:s");
        $expiring = $activeThread['pinned_expiration'] <= date("Y-m-d H:i:s", strtotime("+7 day"));

        $thread_id = $activeThread['id'];

        $first = true;
        $first_post_id = 1;

        $post_data = [];

        $csrf_token = $this->core->getCsrfToken();

        $totalAttachments = 0;
        $GLOBALS['totalAttachments'] = 0;

        $author_user_groups_map = [];

        $author_user_ids = array_map(function ($post) {
            return $post["author_user_id"];
        }, $posts);

        $author_user_groups = $this->core->getQueries()->getAuthorUserGroups($author_user_ids);

        foreach ($author_user_groups as $author) {
            $author_user_groups_map[$author["user_id"]] = $author["user_group"];
        }

        if ($display_option == "tree") {
            $order_array = [];
            $reply_level_array = [];
            foreach ($posts as $post) {
                if ($thread_id == -1) {
                    $thread_id = $post["thread_id"];
                }
                if ($first) {
                    $first = false;
                    $first_post_id = $post["id"];
                }
                if ($post["parent_id"] > $first_post_id) {
                    $place = array_search($post["parent_id"], $order_array);
                    $tmp_array = [$post["id"]];
                    $parent_reply_level = $reply_level_array[$place];
                    while ($place !== false && $place + 1 < count($reply_level_array) && $reply_level_array[$place + 1] > $parent_reply_level) {
                        $place++;
                    }
                    array_splice($order_array, $place + 1, 0, $tmp_array);
                    array_splice($reply_level_array, $place + 1, 0, $parent_reply_level + 1);
                }
                else {
                    array_push($order_array, $post["id"]);
                    array_push($reply_level_array, 1);
                }
            }
            $i = 0;
            $first = true;

            foreach ($order_array as $ordered_post) {
                foreach ($posts as $post) {
                    if ($post["id"] == $ordered_post) {
                        if ($post["parent_id"] == $first_post_id) {
                            $reply_level = 1;
                        }
                        else {
                            $reply_level = $reply_level_array[$i];
                        }

                        $post["author_user_group"] = $author_user_groups_map[$post["author_user_id"]];

                        $post_data[] = $this->createPost($thread_id, $post, $unviewed_posts, $first, $reply_level, $display_option, $includeReply, false, $thread_announced);

                        break;
                    }
                }
                if ($first) {
                    $first = false;
                }
                $i++;
            }
        }
        else {
            foreach ($posts as $post) {
                if ($thread_id == -1) {
                    $thread_id = $post["thread_id"];
                }

                $first_post_id = $this->core->getQueries()->getFirstPostForThread($thread_id)['id'];

                $post["author_user_group"] = $author_user_groups_map[$post["author_user_id"]];

                $post_data[] = $this->createPost($thread_id, $post, $unviewed_posts, $first, 1, $display_option, $includeReply, false, $thread_announced);

                if ($first) {
                    $first = false;
                }
            }
        }

        $isThreadLocked = $this->core->getQueries()->isThreadLocked($thread_id);
        $accessFullGrading = $this->core->getUser()->accessFullGrading();

        $post_box_id = 0;

        $form_action_link = $this->core->buildCourseUrl(['forum', 'posts', 'new']);

        if (($isThreadLocked != 1 || $accessFullGrading ) && $includeReply) {
            $GLOBALS['post_box_id'] = $post_box_id = isset($GLOBALS['post_box_id']) ? $GLOBALS['post_box_id'] + 1 : 1;
        }

        $merge_thread_content = [];

        if ($this->core->getUser()->getGroup() <= 3) {
            $this->core->getOutput()->addVendorCss(FileUtils::joinPaths('chosen-js', 'chosen.min.css'));
            $this->core->getOutput()->addVendorJs(FileUtils::joinPaths('chosen-js', 'chosen.jquery.min.js'));
            $this->core->getOutput()->addVendorCss(FileUtils::joinPaths('flatpickr', 'flatpickr.min.css'));
            $this->core->getOutput()->addVendorJs(FileUtils::joinPaths('flatpickr', 'flatpickr.min.js'));
            $this->core->getOutput()->addVendorJs(FileUtils::joinPaths('flatpickr', 'plugins', 'shortcutButtons', 'shortcut-buttons-flatpickr.min.js'));
            $this->core->getOutput()->addVendorCss(FileUtils::joinPaths('flatpickr', 'plugins', 'shortcutButtons', 'themes', 'light.min.css'));
            $this->core->getOutput()->addInternalJs('autosave-utils.js');
            $this->core->getOutput()->addInternalJs('forum.js');
            $this->core->getOutput()->addInternalCss('forum.css');
            $current_thread_first_post = $this->core->getQueries()->getFirstPostForThread($currentThread);
            $current_thread_date = $current_thread_first_post["timestamp"];
            $merge_thread_list = $this->core->getQueries()->getThreadsBefore($current_thread_date, 1);

            // Get first post of each thread. To be used later
            // to obtain the content of the post to be displayed
            // in the modal.
            foreach ($merge_thread_list as $key => $temp_thread) {
                $temp_first_post = $this->core->getQueries()->getFirstPostForThread($temp_thread['id']);
                $merge_thread_list[$key]['first_post_id'] = $temp_first_post['id'];
            }

            $merge_thread_content = [
                "current_thread_date" => $current_thread_date,
                "current_thread" => $currentThread,
                "possibleMerges" => $merge_thread_list
            ];
        }

        $return = "";

        if ($render) {
            $return = $this->core->getOutput()->renderTwigTemplate("forum/GeneratePostList.twig", [
                "userGroup" => $this->core->getUser()->getGroup(),
                "activeThread" => $activeThread,
                "activeThreadAnnouncement" => $activeThreadAnnouncement,
                "expiring" => $expiring,
                "isCurrentFavorite" => $isCurrentFavorite,
                "display_option" => $display_option,
                "post_data" => $post_data,
                "isThreadLocked" => $isThreadLocked,
                "accessFullGrading" => $accessFullGrading,
                "includeReply" => $includeReply,
                "thread_id" => $thread_id,
                "first_post_id" => $first_post_id,
                "form_action_link" => $form_action_link,
                "merge_thread_content" => $merge_thread_content,
                "csrf_token" => $csrf_token,
                "activeThreadTitle" => $activeThreadTitle,
                "post_box_id" => $post_box_id,
                "total_attachments" => $GLOBALS['totalAttachments'],
                "merge_url" => $this->core->buildCourseUrl(['forum', 'threads', 'merge']),
                "split_url" => $this->core->buildCourseUrl(['forum', 'posts', 'split'])
            ]);
        }
        else {
            $return = [
                "userGroup" => $this->core->getUser()->getGroup(),
                "activeThread" => $activeThread,
                "activeThreadAnnouncement" => $activeThreadAnnouncement,
                "expiring" => $expiring,
                "isCurrentFavorite" => $isCurrentFavorite,
                "display_option" => $display_option,
                "post_data" => $post_data,
                "isThreadLocked" => $isThreadLocked,
                "accessFullGrading" => $accessFullGrading,
                "includeReply" => $includeReply,
                "thread_id" => $thread_id,
                "first_post_id" => $first_post_id,
                "form_action_link" => $form_action_link,
                "merge_thread_content" => $merge_thread_content,
                "csrf_token" => $csrf_token,
                "activeThreadTitle" => $activeThreadTitle,
                "post_box_id" => $post_box_id,
                "total_attachments" => $GLOBALS['totalAttachments']
            ];
        }

        return $return;
    }

    public function showAlteredDisplayList($threads, $filtering, $thread_id, $categories_ids, $ajax = false) {
        $tempArray = [];
        $threadAnnouncement = false;
        $activeThreadTitle = "";
        $thread = "";
        if ($ajax) {
            for ($i = 0; $i < count($threads); $i++) {
                if ($threads[$i]["id"] == $thread_id) {
                    $thread = $threads[$i];
                    break;
                }
            }
            $threads = [$thread];
        }
        return $this->displayThreadList($threads, $filtering, $threadAnnouncement, $activeThreadTitle, $tempArray, $thread_id, $categories_ids, true);
    }

    public function contentMarkdownToPlain($str) {
        $str = preg_replace("/\[[^)]+\]/", "", $str);
        $str = preg_replace('/\(([^)]+)\)/s', '$1', $str);
        $str = str_replace("```", "", $str);
        return $str;
    }

    public function showFullThreadsPage($threads, $category_ids, $show_deleted, $show_merged_threads, $page_number) {
        $activeThreadAnnouncements = [];
        $activeThreadTitle = "";
        $activeThread = [];
        $thread_content =  $this->displayThreadList($threads, false, $activeThreadAnnouncements, $activeThreadTitle, $activeThread, null, $category_ids, false, true);
        $categories = $this->core->getQueries()->getCategories();
        $current_course = $this->core->getConfig()->getCourse();
        $cookieSelectedCategories = $this->getSavedForumCategories($current_course, $categories);
        $cookieSelectedThreadStatus = $this->getSavedThreadStatuses();
        $cookieSelectedUnread = $this->getUnreadThreadStatus();
        $next_page = 0;
        $prev_page = 0;
        // getting the forum page buttons
        $thread_id = -1;
        $thread_exists = $this->core->getQueries()->threadExists();
        $button_params = $this->getAllForumButtons($thread_exists, $thread_id, null, $show_deleted, $show_merged_threads);

        // add css and js files
        $this->core->getOutput()->addInternalCss("forum.css");
        $this->core->getOutput()->addInternalJs("forum.js");
        $this->core->getOutput()->addVendorJs('bootstrap/js/bootstrap.bundle.min.js');
        $this->core->getOutput()->addInternalJs('autosave-utils.js');
        $this->core->getOutput()->addVendorJs('flatpickr/flatpickr.js');
        $this->core->getOutput()->addInternalJs('websocket.js');
        $this->core->getOutput()->addVendorJs(FileUtils::joinPaths('flatpickr', 'plugins', 'shortcutButtons', 'shortcut-buttons-flatpickr.min.js'));
        $this->core->getOutput()->addVendorJs('jquery.are-you-sure/jquery.are-you-sure.js');
        $this->core->getOutput()->addVendorCss('flatpickr/flatpickr.min.css');
        $this->core->getOutput()->addVendorCss(FileUtils::joinPaths('flatpickr', 'plugins', 'shortcutButtons', 'themes', 'light.min.css'));

        if ($thread_exists) {
            $next_page = $page_number + 1;
            $prev_page = $page_number - 1;
        }

        $filterFormData = [
            "categories" => $categories,
            "current_thread" => $thread_id,
            "current_category_ids" => [],
            "current_course" => $current_course,
            "cookie_selected_categories" => $cookieSelectedCategories,
            "cookie_selected_thread_status" => $cookieSelectedThreadStatus,
            "cookie_selected_unread_value" => $cookieSelectedUnread,
            "thread_exists" => $thread_exists
        ];


        return $this->core->getOutput()->renderTwigTemplate("forum/showFullThreadsPage.twig", [
            "thread_content" => $thread_content["thread_content"],
            "button_params" => $button_params,
            "filterFormData" => $filterFormData,
            "next_page" => $next_page,
            "prev_page" => $prev_page,
            "display_thread_count" => empty($thread_content) ? 0 : count($thread_content["thread_content"]),
            "csrf_token" => $this->core->getCsrfToken(),
            "search_url" => $this->core->buildCourseUrl(['forum', 'search']),
            "merge_url" => $this->core->buildCourseUrl(['forum', 'threads', 'merge']),
            "edit_url" => $this->core->buildCourseUrl(['forum']),
            "current_user" => $this->core->getUser()->getId(),
            "user_group" => $this->core->getUser()->getGroup(),
            "thread_exists" => $thread_exists,
            "manage_categories_url" => $this->core->buildCourseUrl(['forum', 'categories'])
        ]);
    }

    public function sizeTitle($titleDisplay, $title, $titleLength, $length = 40) {
        $titleDisplay = substr($titleDisplay, 0, ($titleLength < $length) ? $titleLength : strrpos(substr($titleDisplay, 0, $length), " "));

        if ($titleLength > $length) {
            //Fix ... appearing
            if (empty($titleDisplay)) {
                $titleDisplay .= substr($title, 0, $length - 10);
            }
            $titleDisplay .= "...";
        }
        return $titleDisplay;
    }

    public function sizeContent($sizeOfContent, $first_post_content, $length = 80) {
        $contentDisplay = substr($first_post_content, 0, ($sizeOfContent < $length) ? $sizeOfContent : strrpos(substr($first_post_content, 0, $length), " "));
        if ($sizeOfContent > $length) {
            $contentDisplay .= "...";
        }
        return $contentDisplay;
    }

    public function displayThreadList($threads, $filtering, &$activeThreadAnnouncement, &$activeThreadTitle, &$activeThread, $thread_id_p, $current_categories_ids, $render, $is_full_page = false) {
        $used_active = false; //used for the first one if there is not thread_id set
        $current_user = $this->core->getUser()->getId();

        $activeThreadAnnouncement = false;
        $activeThreadTitle = "";
        $activeThread = [];

        $thread_content = [];

        $is_instructor_full_access = [];
        $author_user_ids = array_map(function ($thread) {
            return $thread["created_by"];
        }, $threads);
        $author_user_groups = $this->core->getQueries()->getAuthorUserGroups($author_user_ids);

        foreach ($author_user_groups as $author) {
            $is_instructor_full_access[$author["user_id"]] = $author["user_group"] <= User::GROUP_FULL_ACCESS_GRADER;
        }

        foreach ($threads as $thread) {
            // Checks if thread ID is empty. If so, skip this threads.
            if (empty($thread["id"])) {
                continue;
            }
            $first_post = $this->core->getQueries()->getFirstPostForThread($thread["id"]);
            if (is_null($first_post)) {
                // Thread without any posts(eg. Merged Thread)
                $first_post = ['content' => "", 'render_markdown' => 0];
                $date = null;
            }
            else {
                $date = DateUtils::convertTimeStamp($this->core->getUser(), $first_post['timestamp'], $this->core->getConfig()->getDateTimeFormat()->getFormat('forum'));
            }
            if ($thread['merged_thread_id'] != -1) {
                // For the merged threads
                $thread['status'] = 0;
            }

            $class = $is_full_page ? "thread_box thread-box-full" : "thread_box";
            // $current_categories_ids should be subset of $thread["categories_ids"]
            $issubset = (count(array_intersect($current_categories_ids, $thread["categories_ids"])) == count($current_categories_ids));
            if (((isset($_REQUEST["thread_id"]) && $_REQUEST["thread_id"] == $thread["id"]) || $thread_id_p == $thread["id"] || $thread_id_p == -1) && !$used_active && $issubset) {
                $class .= " active";
                $used_active = true;
                $activeThreadTitle = "({$thread['id']}) " . $thread["title"];
                $activeThread = $thread;
                if ($thread["pinned_expiration"] > date("Y-m-d H:i:s")) {
                    $activeThreadAnnouncement = true;
                }
                if ($thread_id_p == -1) {
                    $thread_id_p = $thread["id"];
                }
            }
            $isNewThread = !$this->core->getQueries()->viewedThread($current_user, $thread["id"]);
            if ($isNewThread) {
                $class .= " new_thread";
            }
            if ($thread["deleted"]) {
                if ($isNewThread) {
                    $class .= " deleted-unviewed";
                }
                $class .= " deleted";
            }

            if ($this->core->getQueries()->getUserById($thread['created_by'])->accessGrading()) {
                $class .= " important";
            }

            //fix legacy code
            $titleDisplay = $thread['title'];

            //replace tags from displaying in sidebar
            $first_post_content = str_replace("[/code]", "", str_replace("[code]", "", strip_tags($first_post["content"])));
            $temp_first_post_content = preg_replace('#\[url=(.*?)\](.*?)(\[/url\])#', '$2', $first_post_content);

            if (!empty($temp_first_post_content)) {
                $first_post_content = $temp_first_post_content;
            }

            if ($first_post['render_markdown'] == 1) {
                $first_post_content = $this->contentMarkdownToPlain($first_post_content);
            }

            $sizeOfContent = strlen($first_post_content);
            $titleLength = strlen($thread['title']);

            if ($is_full_page) {
                $titleDisplay = $this->sizeTitle($titleDisplay, $thread['title'], $titleLength, 140);
                $contentDisplay = $this->sizeContent($sizeOfContent, $first_post_content, 500);
            }
            else {
                $titleDisplay = $this->sizeTitle($titleDisplay, $thread['title'], $titleLength);
                $contentDisplay = $this->sizeContent($sizeOfContent, $first_post_content);
            }

            $titleDisplay = "({$thread['id']}) " . $titleDisplay;

            $link = $this->core->buildCourseUrl(['forum', 'threads', $thread['id']]);

            $favorite = isset($thread['favorite']) && $thread['favorite'];

            $fa_icon = "fa-question";
            $fa_class = "thread-unresolved";
            $tooltip = "Thread Unresolved";

            if (!isset($thread['status'])) {
                $thread['status'] = 0;
            }
            if ($thread['status'] != 0) {
                if ($thread['status'] == 1) {
                    $fa_icon = "fa-check";
                    $fa_class = "thread-resolved";
                    $tooltip = "Thread Resolved";
                }
            }

            $categories_content = [];
            foreach ($thread["categories_desc"] as $category_desc) {
                $categories_content[] = [$category_desc];
            }
            for ($i = 0; $i < count($thread["categories_color"]); $i += 1) {
                $categories_content[$i][] = $thread["categories_color"][$i];
            }

            $date_content = ["not_null" => !is_null($date)];

            if (!is_null($date)) {
                $date_content["formatted"] = $date;
            }

            $thread_info = [
                'thread_id' => $thread['id'],
                "title" => $titleDisplay,
                "content" => $contentDisplay,
                "categories" => $categories_content,
                "link" => $link,
                "class" => $class,
                "pinned" => $thread["pinned_expiration"] > date("Y-m-d H:i:s"),
                "expiring" => $thread["pinned_expiration"] <= date("Y-m-d H:i:s", strtotime("+7 day")),
                "favorite" => $favorite,
                "merged_thread_id" => $thread['merged_thread_id'],
                "status" => $thread["status"],
                "fa_icon" => $fa_icon,
                "fa_class" => $fa_class,
                "tooltip" => $tooltip,
                "is_locked" => $this->core->getQueries()->isThreadLocked($thread['id']),
                "date" => $date_content,
                "current_user_posted" => $thread["current_user_posted"]
            ];

            if ($is_full_page) {
                $user_info = $this->core->getQueries()->getDisplayUserInfoFromUserId($first_post["author_user_id"]);
                $email = trim($user_info['user_email']);
                $given_name = trim($user_info["given_name"]);
                $family_name = trim($user_info["family_name"]);
<<<<<<< HEAD

                $author_info = [
                    "user_id" => $first_post['author_user_id'],
                    "name" => $first_post['anonymous'] ? "Anonymous" : $given_name . " " . substr($family_name, 0, 1) . ".",
=======
                $visible_username = $given_name . " " . substr($family_name, 0, 1) . ".";

                if ($is_instructor_full_access[$first_post["author_user_id"]]) {
                    $visible_username = $given_name . " " . $family_name;
                }

                $author_info = [
                    "user_id" => $first_post['author_user_id'],
                    "name" => $first_post['anonymous'] ? "Anonymous" : $visible_username,
>>>>>>> 012001a8
                    "email" => $email,
                    "full_name" => $given_name . " " . $family_name . " (" . $first_post['author_user_id'] . ")",
                ];
                $thread_info = array_merge($thread_info, [
                    "post_id" => $first_post["id"],
                    "is_thread_locked" => $this->core->getQueries()->isThreadLocked($thread['id']),
                    "thread_resolve_state" => $this->core->getQueries()->getResolveState($thread['id'])[0]['status'],
                    "show_unresolve" => false,
                    "is_anon" => $first_post["anonymous"],
                    "render_markdown" => $first_post["render_markdown"],
                    "author_info" => $author_info,
                    "deleted" => $first_post['deleted']
                ]);
            }
//            var_dump($first_post);

            $thread_content[] = $thread_info;
        }

        $return = "";

        if ($render) {
            $return = $this->core->getOutput()->renderTwigTemplate("forum/displayThreadList.twig", [
                "thread_content" => $thread_content,
            ]);
        }
        else {
            $return = [
                "thread_content" => $thread_content,
            ];
        }

        return $return;
    }

    public function filter_post_content($original_post_content) {
        $post_content = html_entity_decode($original_post_content, ENT_QUOTES | ENT_HTML5, 'UTF-8');
        $pre_post = preg_replace('#(<a href=[\'"])(.*?)([\'"].*>)(.*?)(</a>)#', '[url=$2]$4[/url]', $post_content);

        if (!empty($pre_post)) {
            $post_content = $pre_post;
        }

        preg_match_all('#\&lbrack;url&equals;(.*?)&rsqb;(.*?)(&lbrack;&sol;url&rsqb;)#', $post_content, $result);
        $accepted_schemes = ["https", "http"];
        $pos = 0;
        if (count($result) > 0) {
            foreach ($result[1] as $url) {
                $decoded_url = filter_var(trim(strip_tags(html_entity_decode($url, ENT_QUOTES | ENT_HTML5, 'UTF-8'))), FILTER_SANITIZE_URL);
                $parsed_url = parse_url($decoded_url, PHP_URL_SCHEME);
                if (filter_var($decoded_url, FILTER_VALIDATE_URL) !== false && in_array($parsed_url, $accepted_schemes, true)) {
                    $pre_post = preg_replace('#\&lbrack;url&equals;(.*?)&rsqb;(.*?)(&lbrack;&sol;url&rsqb;)#', '<a href="' . htmlspecialchars($decoded_url, ENT_QUOTES) . '" target="_blank" rel="noopener nofollow">' . $result[2][$pos] . '</a>', $post_content, 1);
                }
                else {
                    $pre_post = preg_replace('#\&lbrack;url&equals;(.*?)&rsqb;(.*?)(&lbrack;&sol;url&rsqb;)#', htmlentities(htmlspecialchars($decoded_url), ENT_QUOTES | ENT_HTML5, 'UTF-8'), $post_content, 1);
                }
                if (!empty($pre_post)) {
                    $post_content = $pre_post;
                }

                $pos++;
            }
        }
        //This code is for legacy posts that had an extra \r per newline
        if (strpos($original_post_content, "\r") !== false) {
            $post_content = str_replace("\r", "", $post_content);
        }

        //end link handling

        //handle converting code segments
        $post_content = preg_replace('/&lbrack;code&rsqb;(.*?)&lbrack;&sol;code&rsqb;/', '<textarea class="code">$1</textarea>', $post_content);

        return $post_content;
    }

    public function createPost($thread_id, $post, $unviewed_posts, $first, $reply_level, $display_option, $includeReply, $render = false, $thread_announced = false) {
        $current_user = $this->core->getUser()->getId();
        $post_id = $post["id"];
        $parent_id = $post["parent_id"];

        $thread_dir = FileUtils::joinPaths(FileUtils::joinPaths($this->core->getConfig()->getCoursePath(), "forum_attachments"), $thread_id);

        // Get formatted time stamps
        $date = DateUtils::convertTimeStamp($this->core->getUser(), $post['timestamp'], $this->core->getConfig()->getDateTimeFormat()->getFormat('forum'));

        if (isset($post["edit_timestamp"])) {
            $edit_date = DateUtils::convertTimeStamp($this->core->getUser(), $post["edit_timestamp"], $this->core->getConfig()->getDateTimeFormat()->getFormat('forum'));
        }
        else {
            $edit_date = null;
        }

        $user_info = $this->core->getQueries()->getDisplayUserInfoFromUserId($post["author_user_id"]);
        $author_email = trim($user_info['user_email']);
        $given_name = trim($user_info["given_name"]);
        $family_name = trim($user_info["family_name"]);
        $visible_username = $given_name . " " . substr($family_name, 0, 1) . ".";
        $thread_resolve_state = $this->core->getQueries()->getResolveState($thread_id)[0]['status'];

        if ($display_option != 'tree') {
            $reply_level = 1;
        }

        if ($post["author_user_group"] <= User::GROUP_FULL_ACCESS_GRADER) {
            $visible_username = $given_name . " " . $family_name;
        }

        if ($post["anonymous"]) {
            $visible_username = "Anonymous";
        }
        $classes = ["post_box"];
        if ($first && $display_option != 'alpha') {
            $classes[] = "first_post";
        }
        $isNewPost = false;
        if (in_array($post_id, $unviewed_posts)) {
            if ($current_user != $post["author_user_id"]) {
                $classes[] = "new_post";
                $isNewPost = true;
            }
        }
        else {
            $classes[] = "viewed_post";
        }
        if ($this->core->getQueries()->isStaffPost($post["author_user_id"])) {
            $classes[] = "important";
        }
        if ($post["deleted"]) {
            $classes[] = "deleted";
            if ($isNewPost) {
                $classes[] = "deleted-unviewed";
            }
            $deleted = true;
        }
        else {
            $deleted = false;
        }

        $offset = min(($reply_level - 1) * 30, 180);

        $post_content = $post['content'];
        $markdown = $post["render_markdown"];

        $isThreadLocked = $this->core->getQueries()->isThreadLocked($thread_id);
        $userAccessFullGrading = $this->core->getUser()->accessFullGrading();
        $userGroup = $this->core->getUser()->getGroup();

        $post_user_info = [];

        $merged_thread = false;
        if ($this->core->getUser()->getGroup() <= 2) {
            $info_name = $given_name . " " . $family_name . " (" . $post['author_user_id'] . ")";
            $visible_user_json = json_encode($visible_username);
            $info_name = json_encode($info_name);
            $jscriptAnonFix = $post['anonymous'] ? 'true' : 'false';
            $jscriptAnonFix = json_encode($jscriptAnonFix);

            $post_user_info = [
                "info_name" => $info_name,
                "visible_user_json" => $visible_user_json,
                "jscriptAnonFix" => $jscriptAnonFix
            ];
        }

        $post_button = [];

        if ($this->core->getUser()->getGroup() <= 3 || $post['author_user_id'] === $current_user) {
            if (!($this->core->getQueries()->isThreadLocked($thread_id) != 1 || $this->core->getUser()->accessFullGrading())) {
            }
            else {
                if ($deleted && $this->core->getUser()->getGroup() <= 3) {
                    $ud_toggle_status = "false";
                    $ud_button_title = "Undelete post";
                    $ud_button_icon = "fa-undo";
                }
                else {
                    $ud_toggle_status = "true";
                    $ud_button_title = "Remove post";
                    $ud_button_icon = "fa-trash";
                }

                $post_button["delete"] = [
                    "ud_toggle_status" => $ud_toggle_status,
                    "csrf_token" => $this->core->getCsrfToken(),
                    "ud_button_title" => $ud_button_title,
                    "ud_button_icon" => $ud_button_icon
                ];

                if ($this->core->getUser()->accessGrading()) {
                    $merged_thread_query = $this->core->getQueries()->getPostOldThread($post_id);
                    if ($merged_thread_query["merged_thread_id"] != -1) {
                        $merged_thread = true;
                    }
                }

                $shouldEditThread = null;

                if ($first) {
                    $shouldEditThread = "true";
                    $edit_button_title = "Edit thread and post";
                }
                else {
                    $shouldEditThread = "false";
                    $edit_button_title = "Edit post";
                }

                $post_button["edit"] = [
                    "shouldEditThread" => $shouldEditThread,
                    "edit_button_title" => $edit_button_title,
                    "csrf_token" => $this->core->getCsrfToken()
                ];
            }
        }

        $post_attachment = ["exist" => false];

        if ($post["has_attachment"]) {
            $post_attachment["exist"] = true;

            $post_dir = FileUtils::joinPaths($thread_dir, $post["id"]);
            $files = FileUtils::getAllFiles($post_dir);

            $post_attachment["files"] = [];

            $attachment_num_files = count($files);
            $attachment_id = "attachments_{$post['id']}";
            $attachment_button_id = "button_attachments_{$post['id']}";
            $attachment_file_count = 0;
            $attachment_encoded_data = [];

            foreach ($files as $file) {
                $path = rawurlencode($file['path']);
                $name = rawurlencode($file['name']);
                $url = $this->core->buildCourseUrl(['display_file']) . '?dir=forum_attachments&path=' . $path;

                $post_attachment["files"][] = [
                    "file_viewer_id" => "file_viewer_" . $post_id . "_" . $attachment_file_count
                ];

                $attachment_encoded_data[] = [$url, $post_id . '_' . $attachment_file_count, $name];

                $attachment_file_count++;
                $GLOBALS['totalAttachments']++;
            }

            $attachment_encoded_data[] = $attachment_id;

            $post_attachment["params"] = [
                "well_id"   => $attachment_id,
                "button_id" => $attachment_button_id,
                "num_files" => $attachment_num_files,
                "encoded_data" => json_encode($attachment_encoded_data)
            ];
        }

        $post_box_id = 1;
        if ($this->core->getQueries()->isThreadLocked($thread_id) != 1 || $this->core->getUser()->accessFullGrading()) {
            $GLOBALS['post_box_id'] = $post_box_id = isset($GLOBALS['post_box_id']) ? $GLOBALS['post_box_id'] + 1 : 1;
        }

        $has_history = $this->core->getQueries()->postHasHistory($post_id);

        $created_post = [
            "classes" => $classes,
            "post_id" => $post_id,
            "reply_level" => $reply_level,
            "offset" => $offset,
            "first" => $first,
            "post_content" => $post_content,
            "post" => $post,
            "display_option" => $display_option,
            "isThreadLocked" => $isThreadLocked,
            "userAccessFullGrading" => $userAccessFullGrading,
            "userGroup" => $userGroup,
            "includeReply" => $includeReply,
            "thread_resolve_state" => $thread_resolve_state,
            "show_unresolve" => false,
            "current_user" => $current_user,
            "author_email" => $author_email,
            "post_user_info" => $post_user_info,
            "post_date" => $date,
            "edit_date" => $edit_date,
            "post_buttons" => $post_button,
            "visible_username" => $visible_username,
            "post_attachment" => $post_attachment,
            "form_post_url" => $this->core->buildCourseUrl(['forum', 'posts', 'new']),
            "post_box_id" => $post_box_id,
            "thread_id" => $thread_id,
            "parent_id" => $parent_id,
            "render_markdown" => $markdown,
            "has_history" => $has_history,
            "thread_previously_merged" => $merged_thread,
            "thread_announced" => $thread_announced
        ];

        if ($render) {
            if ($first) {
                $thread_title = $this->core->getQueries()->getThreadTitle($thread_id);
                $activeThreadTitle = "({$thread_id}) " . $thread_title;
                $created_post['activeThreadTitle'] = $activeThreadTitle;
            }
            $created_post['csrf_token'] = $this->core->getCsrfToken();
            return $this->core->getOutput()->renderTwigTemplate("forum/CreatePost.twig", $created_post);
        }
        else {
            return $created_post;
        }
    }

    public function createThread($category_colors) {
        $this->core->getOutput()->addBreadcrumb("Discussion Forum", $this->core->buildCourseUrl(['forum']), null, $use_as_heading = true);
        $this->core->getOutput()->addBreadcrumb("Create Thread", $this->core->buildCourseUrl(['forum', 'threads', 'new']));

        $this->core->getOutput()->addInternalJs('drag-and-drop.js');
        $this->core->getOutput()->addVendorJs('flatpickr/flatpickr.js');
        $this->core->getOutput()->addVendorJs(FileUtils::joinPaths('flatpickr', 'plugins', 'shortcutButtons', 'shortcut-buttons-flatpickr.min.js'));
        $this->core->getOutput()->addVendorJs('jquery.are-you-sure/jquery.are-you-sure.js');
        $this->core->getOutput()->addVendorCss('flatpickr/flatpickr.min.css');
        $this->core->getOutput()->addVendorCss(FileUtils::joinPaths('flatpickr', 'plugins', 'shortcutButtons', 'themes', 'light.min.css'));

        $this->core->getOutput()->addInternalJs('autosave-utils.js');
        $this->core->getOutput()->addInternalJs('websocket.js');
        $this->core->getOutput()->addInternalJs('forum.js');
        $this->core->getOutput()->addInternalCss('forum.css');

        $categories = "";

        $category_colors;

        $categories = $this->core->getQueries()->getCategories();
        $create_thread_message = $this->core->getConfig()->getForumCreateThreadMessage();

        $buttons = [
            [
                "required_rank" => 4,
                "display_text" => 'Back to Threads',
                "style" => 'position:relative;top:3px;float:right;',
                "link" => [true, $this->core->buildCourseUrl(['forum'])],
                "optional_class" => '',
                "title" => 'Back to threads',
                "onclick" => [false]
            ]
        ];

        $thread_exists = $this->core->getQueries()->threadExists();
        $manage_categories_url = $this->core->buildCourseUrl(['forum', 'categories']);
        $expiration = $this->core->getDateTimeNow();

        return $this->core->getOutput()->renderTwigTemplate("forum/createThread.twig", [
            "categories" => $categories,
            "category_colors" => $category_colors,
            "buttons" => $buttons,
            "thread_exists" => $thread_exists,
            "create_thread_message" => $create_thread_message,
            "form_action" => $this->core->buildCourseUrl(['forum', 'threads', 'new']),
            "manage_categories_url" => $manage_categories_url,
            "csrf_token" => $this->core->getCsrfToken(),
            "email_enabled" => $this->core->getConfig()->isEmailEnabled(),
            "search_url" => $this->core->buildCourseUrl(['forum', 'search']),
            "expiration_placeholder" => $expiration->add(new \DateInterval('P7D'))->format('Y-m-d'),
            "render_markdown" => isset($_COOKIE['markdown_enabled']) ? $_COOKIE['markdown_enabled'] : 0
        ]);
    }

    public function showCategories($category_colors) {
        $this->core->getOutput()->addBreadcrumb("Discussion Forum", $this->core->buildCourseUrl(['forum']), null, $use_as_heading = true);
        $this->core->getOutput()->addBreadcrumb("Manage Categories", $this->core->buildCourseUrl(['forum', 'categories']));

        $this->core->getOutput()->addInternalJs('drag-and-drop.js');
        $this->core->getOutput()->addInternalJs('autosave-utils.js');
        $this->core->getOutput()->addInternalJs('forum.js');
        $this->core->getOutput()->addVendorJs('flatpickr/flatpickr.js');
        $this->core->getOutput()->addVendorJs('jquery.are-you-sure/jquery.are-you-sure.js');

        $this->core->getOutput()->addVendorCss('flatpickr/flatpickr.min.css');
        $this->core->getOutput()->addInternalCss('forum.css');

        $categories = "";
        $category_colors;

        if ($this->core->getUser()->accessGrading()) {
            $categories = $this->core->getQueries()->getCategories();
        }

        $buttons = [
            [
                "required_rank" => 4,
                "display_text" => 'Back to Threads',
                "style" => 'position:relative;float:right;top:3px;',
                "link" => [true, $this->core->buildCourseUrl(['forum'])],
                "optional_class" => '',
                "title" => 'Back to threads',
                "onclick" => [false]
            ]
        ];
        $thread_exists = $this->core->getQueries()->threadExists();

        $forumBarData = [
            "forum_bar_buttons_right" => $buttons,
            "forum_bar_buttons_left" => [],
            "show_threads" => false,
            "thread_exists" => $thread_exists
        ];

        return $this->core->getOutput()->renderTwigTemplate("forum/ShowCategories.twig", [
            "categories" => $categories,
            "category_colors" => $category_colors,
            "forumBarData" => $forumBarData,
            "csrf_token" => $this->core->getCsrfToken(),
            "search_url" => $this->core->buildCourseUrl(['forum', 'search'])
        ]);
    }

    public function statPage($users) {
        if (!$this->core->getUser()->accessFullGrading()) {
            $this->core->redirect($this->core->buildCourseUrl(['forum', 'threads']));
            return;
        }
        $this->core->getOutput()->addInternalJs('stat-page.js');
        $this->core->getOutput()->addBreadcrumb("Discussion Forum", $this->core->buildCourseUrl(['forum']), null, $use_as_heading = true);
        $this->core->getOutput()->addBreadcrumb("Statistics", $this->core->buildCourseUrl(['forum', 'stats']));

        $this->core->getOutput()->addInternalJs('autosave-utils.js');
        $this->core->getOutput()->addInternalJs('forum.js');
        $this->core->getOutput()->addInternalCss('forum.css');

        $buttons = [
            [
                "required_rank" => 4,
                "display_text" => 'Back to Threads',
                "style" => 'position:relative;float:right;top:3px;',
                "link" => [true, $this->core->buildCourseUrl(['forum'])],
                "optional_class" => '',
                "title" => 'Back to threads',
                "onclick" => [false]
            ]
        ];

        $thread_exists = $this->core->getQueries()->threadExists();

        $forumBarData = [
            "forum_bar_buttons_right" => $buttons,
            "forum_bar_buttons_left" => [],
            "show_threads" => false,
            "thread_exists" => $thread_exists
        ];

        $userData = [];

        foreach ($users as $user => $details) {
            $given_name = $details["given_name"];
            $family_name = $details["family_name"];
            $post_count = count($details["posts"]);
            $posts = json_encode($details["posts"]);
            $ids = json_encode($details["id"]);
            $timestamps = json_encode($details["timestamps"]);
            $thread_ids = json_encode($details["thread_id"]);
            $thread_titles = json_encode($details["thread_title"]);
            $num_deleted = ($details["num_deleted_posts"]);

            $userData[] = [
                "family_name" => $family_name,
                "given_name" => $given_name,
                "post_count" => $post_count,
                "details_total_threads" => $details["total_threads"],
                "num_deleted" => $num_deleted,
                "posts" => $posts,
                "ids" => $ids,
                "timestamps" => $timestamps,
                "thread_ids" => $thread_ids,
                "thread_titles" => $thread_titles
            ];
        }

        return $this->core->getOutput()->renderTwigTemplate("forum/StatPage.twig", [
            "forumBarData" => $forumBarData,
            "userData" => $userData,
            "search_url" => $this->core->buildCourseUrl(['forum', 'search']),
            "csrf_token" => $this->core->getCsrfToken()
        ]);
    }
}<|MERGE_RESOLUTION|>--- conflicted
+++ resolved
@@ -103,13 +103,10 @@
                 $given_name = trim($user_info["given_name"]);
                 $family_name = trim($user_info["family_name"]);
                 $visible_username = $given_name . " " . substr($family_name, 0, 1) . ".";
-<<<<<<< HEAD
-=======
 
                 if ($is_instructor_full_access[$post["p_author"]]) {
                     $visible_username = $given_name . " " . $family_name;
                 }
->>>>>>> 012001a8
 
                 if ($post["anonymous"]) {
                     $visible_username = 'Anonymous';
@@ -893,12 +890,6 @@
                 $email = trim($user_info['user_email']);
                 $given_name = trim($user_info["given_name"]);
                 $family_name = trim($user_info["family_name"]);
-<<<<<<< HEAD
-
-                $author_info = [
-                    "user_id" => $first_post['author_user_id'],
-                    "name" => $first_post['anonymous'] ? "Anonymous" : $given_name . " " . substr($family_name, 0, 1) . ".",
-=======
                 $visible_username = $given_name . " " . substr($family_name, 0, 1) . ".";
 
                 if ($is_instructor_full_access[$first_post["author_user_id"]]) {
@@ -908,7 +899,6 @@
                 $author_info = [
                     "user_id" => $first_post['author_user_id'],
                     "name" => $first_post['anonymous'] ? "Anonymous" : $visible_username,
->>>>>>> 012001a8
                     "email" => $email,
                     "full_name" => $given_name . " " . $family_name . " (" . $first_post['author_user_id'] . ")",
                 ];
