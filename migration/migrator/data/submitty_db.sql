--
-- PostgreSQL database dump
--


SET statement_timeout = 0;
SET lock_timeout = 0;
SET idle_in_transaction_session_timeout = 0;
SET client_encoding = 'UTF8';
SET standard_conforming_strings = on;
SET check_function_bodies = false;
SET xmloption = content;
SET client_min_messages = warning;
SET row_security = off;

--
-- Name: dblink; Type: EXTENSION; Schema: -; Owner: -
--

CREATE EXTENSION IF NOT EXISTS dblink WITH SCHEMA public;


--
-- Name: EXTENSION dblink; Type: COMMENT; Schema: -; Owner: -
--

COMMENT ON EXTENSION dblink IS 'connect to other PostgreSQL databases from within a database';


--
-- Name: pgcrypto; Type: EXTENSION; Schema: -; Owner: -
--

CREATE EXTENSION IF NOT EXISTS pgcrypto WITH SCHEMA public;


--
-- Name: EXTENSION pgcrypto; Type: COMMENT; Schema: -; Owner: -
--

COMMENT ON EXTENSION pgcrypto IS 'cryptographic functions';


--
-- Name: generate_api_key(); Type: FUNCTION; Schema: public; Owner: -
--

CREATE FUNCTION public.generate_api_key() RETURNS trigger
    LANGUAGE plpgsql
    AS $$
-- TRIGGER function to generate api_key on INSERT or UPDATE of user_password in
-- table users.
BEGIN
    NEW.api_key := encode(gen_random_bytes(16), 'hex');
    RETURN NEW;
END;
$$;


--
-- Name: saml_mapping_check(); Type: FUNCTION; Schema: public; Owner: -
--

CREATE FUNCTION public.saml_mapping_check() RETURNS trigger
    LANGUAGE plpgsql
    AS $$
        BEGIN
            IF (SELECT count(*) FROM saml_mapped_users WHERE NEW.user_id = user_id) = 2
            THEN
                IF (SELECT count(*) FROM saml_mapped_users WHERE NEW.user_id = user_id AND user_id = saml_id) > 0
                THEN
                    RAISE EXCEPTION 'SAML mapping already exists for this user';
                end if;
                IF NEW.user_id = NEW.saml_id
                THEN
                    RAISE EXCEPTION 'Cannot create SAML mapping for proxy user';
                end if;
            end if;
            RETURN NEW;
        END;
        $$;


--
-- Name: sync_courses_user(); Type: FUNCTION; Schema: public; Owner: -
--

CREATE FUNCTION public.sync_courses_user() RETURNS trigger
    LANGUAGE plpgsql
    AS $$
            DECLARE
                user_row record;
                db_conn varchar;
                query_string text;
            BEGIN
                db_conn := format('dbname=submitty_%s_%s', NEW.term, NEW.course);

                IF (TG_OP = 'INSERT') THEN
                    -- FULL data sync on INSERT of a new user record.
                    SELECT * INTO user_row FROM users WHERE user_id=NEW.user_id;
                    query_string := 'INSERT INTO users (
                        user_id,
                        user_numeric_id,
                        user_pronouns,
                        display_pronouns,
                        user_givenname,
                        user_preferred_givenname,
                        user_familyname,
                        user_preferred_familyname,
                        user_last_initial_format,
                        user_email,
                        user_email_secondary,
                        user_email_secondary_notify,
                        time_zone,
                        user_preferred_locale,
                        display_image_state,
                        user_updated,
                        instructor_updated,
                        user_group,
                        registration_section,
                        registration_type,
                        manual_registration,
                        display_name_order
                    ) VALUES ('
                        || quote_literal(user_row.user_id) || ', '
                        || quote_nullable(user_row.user_numeric_id) || ', ' 
                        || quote_literal(user_row.user_pronouns) || ', ' 
                        || quote_literal(user_row.display_pronouns) || ', '
                        || quote_literal(user_row.user_givenname) || ', ' 
                        || quote_nullable(user_row.user_preferred_givenname) || ', ' 
                        || quote_literal(user_row.user_familyname) || ', '
                        || quote_nullable(user_row.user_preferred_familyname) || ', ' 
                        || quote_literal(user_row.user_last_initial_format) || ', ' 
                        || quote_literal(user_row.user_email) || ', ' 
                        || quote_literal(user_row.user_email_secondary) || ', ' 
                        || quote_literal(user_row.user_email_secondary_notify) || ', ' 
                        || quote_literal(user_row.time_zone) || ', '
                        || quote_nullable(user_row.user_preferred_locale) || ', '
                        || quote_literal(user_row.display_image_state) || ', '
                        || quote_literal(user_row.user_updated) || ', '
                        || quote_literal(user_row.instructor_updated) || ', '
                        || NEW.user_group || ', ' 
                        || quote_nullable(NEW.registration_section) || ', ' 
                        || quote_literal(NEW.registration_type) || ', '
                        || NEW.manual_registration || ', '
                        || quote_literal(user_row.display_name_order)
                    || ')';
                    IF query_string IS NULL THEN
                        RAISE EXCEPTION 'query_string error in trigger function sync_courses_user() when doing INSERT';
                    END IF;
                    PERFORM dblink_exec(db_conn, query_string);
                ELSIF (TG_OP = 'UPDATE') THEN
                    -- User update on registration_section
                    -- CASE clause ensures user's rotating section is set NULL when
                    -- registration is updated to NULL.  (e.g. student has dropped)
                    query_string = 'UPDATE users SET '
                        || 'user_group=' || NEW.user_group || ', '
                        || 'registration_section=' || quote_nullable(NEW.registration_section) || ', '
                        || 'rotating_section=' || CASE WHEN NEW.registration_section IS NULL THEN 'null' ELSE 'rotating_section' END || ', '
                        || 'registration_type=' || quote_literal(NEW.registration_type) || ', '
                        || 'manual_registration=' || NEW.manual_registration
                    || ' WHERE user_id=' || quote_literal(NEW.user_id);
                    IF query_string IS NULL THEN
                        RAISE EXCEPTION 'query_string error in trigger function sync_courses_user() when doing UPDATE';
                    END IF;
                    PERFORM dblink_exec(db_conn, query_string);
                END IF;

                -- All done.
                RETURN NULL;
            END;
            $$;


--
-- Name: sync_delete_registration_section(); Type: FUNCTION; Schema: public; Owner: -
--

CREATE FUNCTION public.sync_delete_registration_section() RETURNS trigger
    LANGUAGE plpgsql
    AS $$
-- BEFORE DELETE trigger function to DELETE registration sections from course DB, as needed.
DECLARE
    registration_row RECORD;
    db_conn VARCHAR;
    query_string TEXT;
BEGIN
    db_conn := format('dbname=submitty_%s_%s', OLD.term, OLD.course);
    query_string := 'DELETE FROM sections_registration WHERE sections_registration_id = ' || quote_literal(OLD.registration_section_id);
    -- Need to make sure that query_string was set properly as dblink_exec will happily take a null and then do nothing
    IF query_string IS NULL THEN
        RAISE EXCEPTION 'query_string error in trigger function sync_delete_registration_section()';
    END IF;
    PERFORM dblink_exec(db_conn, query_string);

    -- All done.  As this is a BEFORE DELETE trigger, RETURN OLD allows original triggering DELETE query to proceed.
    RETURN OLD;

-- Trying to delete a registration section while users are still enrolled will raise an integrity constraint violation exception.
-- We should catch this exception and stop execution with no rows processed.
-- No rows processed will indicate to the UsersController that deletion had an error and did not occur.
EXCEPTION WHEN integrity_constraint_violation THEN
    RAISE NOTICE 'Users are still enrolled in registration section ''%''', OLD.registration_section_id;
    -- Return NULL so we do not proceed with original triggering DELETE query.
    RETURN NULL;
END;
$$;


--
-- Name: sync_delete_user(); Type: FUNCTION; Schema: public; Owner: -
--

CREATE FUNCTION public.sync_delete_user() RETURNS trigger
    LANGUAGE plpgsql
    AS $$
-- BEFORE DELETE trigger function to DELETE users from course DB.
DECLARE
    db_conn VARCHAR;
    query_string TEXT;
BEGIN
    db_conn := format('dbname=submitty_%s_%s', OLD.term, OLD.course);
    -- Need to delete anon_id entry from gradeable_anon otherwise foreign key constraint will be violated and execution will fail
    query_string := 'DELETE FROM gradeable_anon WHERE user_id = ' || quote_literal(OLD.user_id) || '; '
                    || 'DELETE FROM users WHERE user_id = ' || quote_literal(OLD.user_id);
    -- Need to make sure that query_string was set properly as dblink_exec will happily take a null and then do nothing
    IF query_string IS NULL THEN
        RAISE EXCEPTION 'query_string error in trigger function sync_delete_user()';
    END IF;
    PERFORM dblink_exec(db_conn, query_string);

    -- All done.  As this is a BEFORE DELETE trigger, RETURN OLD allows original triggering DELETE query to proceed.
    RETURN OLD;

-- Trying to delete a user with existing data (via foreign keys) will raise an integrity constraint violation exception.
-- We should catch this exception and stop execution with no rows processed.
-- No rows processed will indicate that deletion had an error and did not occur.
EXCEPTION WHEN integrity_constraint_violation THEN
    -- Show that an exception occurred, and what was the exception.
    RAISE NOTICE 'User ''%'' still has existing data in course DB ''%''', OLD.user_id, substring(db_conn FROM 8);
    RAISE NOTICE '%', SQLERRM;
    -- Return NULL so we do not proceed with original triggering DELETE query.
    RETURN NULL;
END;
$$;


--
-- Name: sync_delete_user_cleanup(); Type: FUNCTION; Schema: public; Owner: -
--

CREATE FUNCTION public.sync_delete_user_cleanup() RETURNS trigger
    LANGUAGE plpgsql
    AS $$
-- AFTER DELETE trigger function removes user from master.users if they have no
-- existing course enrollment.  (i.e. no entries in courses_users)
DECLARE
    user_courses INTEGER;
BEGIN
    SELECT COUNT(*) INTO user_courses FROM courses_users WHERE user_id = OLD.user_id;
    IF user_courses = 0 THEN
        DELETE FROM users WHERE user_id = OLD.user_id;
    END IF;
    RETURN NULL;

-- The SELECT Count(*) / If check should prevent this exception, but this
-- exception handling is provided 'just in case' so process isn't interrupted.
EXCEPTION WHEN integrity_constraint_violation THEN
    -- Show that an exception occurred, and what was the exception.
    RAISE NOTICE 'Integrity constraint prevented user ''%'' from being deleted from master.users table.', OLD.user_id;
    RAISE NOTICE '%', SQLERRM;
    RETURN NULL;
END;
$$;


--
-- Name: sync_insert_registration_section(); Type: FUNCTION; Schema: public; Owner: -
--

CREATE FUNCTION public.sync_insert_registration_section() RETURNS trigger
    LANGUAGE plpgsql
    AS $$
-- AFTER INSERT trigger function to INSERT registration sections to course DB, as needed.
DECLARE
    registration_row RECORD;
    db_conn VARCHAR;
    query_string TEXT;
BEGIN
    db_conn := format('dbname=submitty_%s_%s', NEW.term, NEW.course);

    IF (TG_OP = 'INSERT') THEN
        query_string := 'INSERT INTO sections_registration (sections_registration_id, course_section_id) VALUES(' || quote_literal(NEW.registration_section_id) || ',' || quote_literal(NEW.course_section_id) || ')';
        -- Need to make sure that query_string was set properly as dblink_exec will happily take a null and then do nothing
        IF query_string IS NULL THEN
            RAISE EXCEPTION 'query_string error in trigger function sync_insert_registration_section() when doing INSERT';
        END IF;
        PERFORM dblink_exec(db_conn, query_string);

    ELSIF (TG_OP = 'UPDATE') THEN
        query_string := 'UPDATE sections_registration SET course_section_id=' || quote_literal(NEW.course_section_id) || ' WHERE sections_registration_id=' || quote_literal(NEW.registration_section_id);
        -- Need to make sure that query_string was set properly as dblink_exec will happily take a null and then do nothing
        IF query_string IS NULL THEN
            RAISE EXCEPTION 'query_string error in trigger function sync_insert_registration_section() when doing UPDATE';
        END IF;
        PERFORM dblink_exec(db_conn, query_string);
    END IF;

    -- All done.
    RETURN NULL;
END;
$$;


--
-- Name: sync_user(); Type: FUNCTION; Schema: public; Owner: -
--

CREATE FUNCTION public.sync_user() RETURNS trigger
    LANGUAGE plpgsql
    AS $$
        DECLARE
            course_row RECORD;
            db_conn VARCHAR;
            query_string TEXT;
            preferred_name_change_details TEXT;
        BEGIN
            -- Check for changes in users.user_preferred_givenname and users.user_preferred_familyname.
            IF coalesce(OLD.user_preferred_givenname, '') <> coalesce(NEW.user_preferred_givenname, '') THEN
                preferred_name_change_details := format('PREFERRED_GIVENNAME OLD: "%s" NEW: "%s" ', OLD.user_preferred_givenname, NEW.user_preferred_givenname);
            END IF;
            IF coalesce(OLD.user_preferred_familyname, '') <> coalesce(NEW.user_preferred_familyname, '') THEN
                preferred_name_change_details := format('%sPREFERRED_FAMILYNAME OLD: "%s" NEW: "%s"', preferred_name_change_details, OLD.user_preferred_familyname, NEW.user_preferred_familyname);
            END IF;
            -- If any preferred_name data has changed, preferred_name_change_details will not be NULL.
            IF preferred_name_change_details IS NOT NULL THEN
                preferred_name_change_details := format('USER_ID: "%s" %s', NEW.user_id, preferred_name_change_details);
                RAISE LOG USING MESSAGE = 'PREFERRED_NAME DATA UPDATE', DETAIL = preferred_name_change_details;
            END IF;
            -- Propagate UPDATE to course DBs
            FOR course_row IN SELECT term, course FROM courses_users WHERE user_id=NEW.user_id LOOP
                RAISE NOTICE 'Term: %, Course: %', course_row.term, course_row.course;
                db_conn := format('dbname=submitty_%s_%s', course_row.term, course_row.course);
                query_string := 'UPDATE users SET '
                    || 'user_numeric_id=' || quote_nullable(NEW.user_numeric_id) || ', '
                    || 'user_pronouns=' || quote_literal(NEW.user_pronouns) || ', '
                    || 'display_pronouns=' || quote_literal(NEW.display_pronouns) || ', '
                    || 'user_givenname=' || quote_literal(NEW.user_givenname) || ', '
                    || 'user_preferred_givenname=' || quote_nullable(NEW.user_preferred_givenname) || ', '
                    || 'user_familyname=' || quote_literal(NEW.user_familyname) || ', '
                    || 'user_preferred_familyname=' || quote_nullable(NEW.user_preferred_familyname) || ', '
                    || 'user_last_initial_format=' || quote_literal(NEW.user_last_initial_format) || ', '
                    || 'user_email=' || quote_literal(NEW.user_email) || ', '
                    || 'user_email_secondary=' || quote_literal(NEW.user_email_secondary) || ', '
                    || 'user_email_secondary_notify=' || quote_literal(NEW.user_email_secondary_notify) || ', '
                    || 'time_zone=' || quote_literal(NEW.time_zone) || ', '
                    || 'user_preferred_locale=' || quote_nullable(NEW.user_preferred_locale) || ', '
                    || 'display_image_state=' || quote_literal(NEW.display_image_state) || ', '
                    || 'display_name_order=' || quote_literal(NEW.display_name_order)  || ', '
                    || 'user_updated=' || quote_literal(NEW.user_updated) || ', '
                    || 'instructor_updated=' || quote_literal(NEW.instructor_updated)
                || ' WHERE user_id=' || quote_literal(NEW.user_id);
                -- Need to make sure that query_string was set properly as dblink_exec will happily take a null and then do nothing
                IF query_string IS NULL THEN
                    RAISE EXCEPTION 'query_string error in trigger function sync_user()';
                END IF;
                PERFORM dblink_exec(db_conn, query_string);
            END LOOP;

            -- All done.
            RETURN NULL;
        END;
        $$;


--
-- Name: update_previous_registration_section(); Type: FUNCTION; Schema: public; Owner: -
--

CREATE FUNCTION public.update_previous_registration_section() RETURNS trigger
    LANGUAGE plpgsql
    AS $$
BEGIN
	IF (
		(NEW.registration_section IS NULL AND OLD.registration_section IS NOT NULL)
		OR NEW.registration_section != OLD.registration_section
	) THEN
		NEW.previous_registration_section := OLD.registration_section;
	END IF;
	RETURN NEW;
END;
$$;


SET default_tablespace = '';


--
-- Name: community_events; Type: TABLE; Schema: public; Owner: -
--

CREATE TABLE public.community_events (
    id integer NOT NULL,
    community_path character varying(255) NOT NULL,
    name character varying(255) NOT NULL,
    folder_name character varying(255) NOT NULL,
    extra_info character varying(255),
    link_name character varying(255),
    release_date timestamp(6) without time zone,
    closing_date timestamp(6) without time zone
);


--
-- Name: community_events_id_seq; Type: SEQUENCE; Schema: public; Owner: -
--

CREATE SEQUENCE public.community_events_id_seq
    AS integer
    START WITH 1
    INCREMENT BY 1
    NO MINVALUE
    NO MAXVALUE
    CACHE 1;


--
-- Name: community_events_id_seq; Type: SEQUENCE OWNED BY; Schema: public; Owner: -
--

ALTER SEQUENCE public.community_events_id_seq OWNED BY public.community_events.id;


--
-- Name: courses; Type: TABLE; Schema: public; Owner: -
--

CREATE TABLE public.courses (
    term character varying(255) NOT NULL,
    course character varying(255) NOT NULL,
    status smallint DEFAULT 1 NOT NULL,
    group_name character varying(255) NOT NULL,
    owner_name character varying(255) NOT NULL,
    self_registration_type smallint DEFAULT 0,
    default_section_id character varying(255),
    CONSTRAINT course_validate CHECK (((course)::text ~ '^[a-zA-Z0-9_-]*$'::text)),
    CONSTRAINT group_validate CHECK (((group_name)::text ~ '^[a-zA-Z0-9_-]*$'::text)),
    CONSTRAINT owner_validate CHECK (((owner_name)::text ~ '^[a-zA-Z0-9_-]*$'::text))
);


--
-- Name: courses_registration_sections; Type: TABLE; Schema: public; Owner: -
--

CREATE TABLE public.courses_registration_sections (
    term character varying(255) NOT NULL,
    course character varying(255) NOT NULL,
    registration_section_id character varying(255) NOT NULL,
    course_section_id character varying(255) DEFAULT ''::character varying
);


--
-- Name: courses_users; Type: TABLE; Schema: public; Owner: -
--

CREATE TABLE public.courses_users (
    term character varying(255) NOT NULL,
    course character varying(255) NOT NULL,
    user_id character varying NOT NULL,
    user_group integer NOT NULL,
    registration_section character varying(255),
    registration_type character varying(255) DEFAULT 'graded'::character varying,
    manual_registration boolean DEFAULT false,
    previous_registration_section character varying(255),
    CONSTRAINT check_registration_type CHECK (((registration_type)::text = ANY (ARRAY[('graded'::character varying)::text, ('audit'::character varying)::text, ('withdrawn'::character varying)::text, ('staff'::character varying)::text]))),
    CONSTRAINT users_user_group_check CHECK (((user_group >= 1) AND (user_group <= 4)))
);


--
-- Name: docker_images; Type: TABLE; Schema: public; Owner: -
--

CREATE TABLE public.docker_images (
    image_name character varying NOT NULL,
    user_id character varying
);


--
-- Name: emails; Type: TABLE; Schema: public; Owner: -
--

CREATE TABLE public.emails (
    id bigint NOT NULL,
    user_id character varying,
    subject text NOT NULL,
    body text NOT NULL,
    created timestamp without time zone NOT NULL,
    sent timestamp without time zone,
    error character varying DEFAULT ''::character varying NOT NULL,
    email_address character varying(255) DEFAULT ''::character varying NOT NULL,
    term character varying,
    course character varying,
    to_name character varying,
    CONSTRAINT name_or_email CHECK (((user_id IS NOT NULL) <> (to_name IS NOT NULL)))
);


--
-- Name: emails_id_seq; Type: SEQUENCE; Schema: public; Owner: -
--

CREATE SEQUENCE public.emails_id_seq
    AS integer
    START WITH 1
    INCREMENT BY 1
    NO MINVALUE
    NO MAXVALUE
    CACHE 1;


--
-- Name: emails_id_seq; Type: SEQUENCE OWNED BY; Schema: public; Owner: -
--

ALTER SEQUENCE public.emails_id_seq OWNED BY public.emails.id;


--
-- Name: global_calendar_items; Type: TABLE; Schema: public; Owner: -
--

CREATE TABLE public.global_calendar_items (
    id integer NOT NULL,
    type integer NOT NULL,
    text character varying(255) NOT NULL,
    date date NOT NULL
);


--
-- Name: global_calendar_items_id_seq; Type: SEQUENCE; Schema: public; Owner: -
--

CREATE SEQUENCE public.global_calendar_items_id_seq
    AS integer
    START WITH 1
    INCREMENT BY 1
    NO MINVALUE
    NO MAXVALUE
    CACHE 1;


--
-- Name: global_calendar_items_id_seq; Type: SEQUENCE OWNED BY; Schema: public; Owner: -
--

ALTER SEQUENCE public.global_calendar_items_id_seq OWNED BY public.global_calendar_items.id;


--
-- Name: mapped_courses; Type: TABLE; Schema: public; Owner: -
--

CREATE TABLE public.mapped_courses (
    term character varying(255) NOT NULL,
    course character varying(255) NOT NULL,
    registration_section character varying(255) NOT NULL,
    mapped_course character varying(255) NOT NULL,
    mapped_section character varying(255) NOT NULL
);


--
-- Name: migrations_master; Type: TABLE; Schema: public; Owner: -
--

CREATE TABLE public.migrations_master (
    id character varying(100) NOT NULL,
    commit_time timestamp without time zone DEFAULT CURRENT_TIMESTAMP NOT NULL,
    status numeric(1,0) DEFAULT 0 NOT NULL
);


--
-- Name: migrations_system; Type: TABLE; Schema: public; Owner: -
--

CREATE TABLE public.migrations_system (
    id character varying(100) NOT NULL,
    commit_time timestamp without time zone DEFAULT CURRENT_TIMESTAMP NOT NULL,
    status numeric(1,0) DEFAULT 0 NOT NULL
);


--
-- Name: saml_mapped_users; Type: TABLE; Schema: public; Owner: -
--

CREATE TABLE public.saml_mapped_users (
    id integer NOT NULL,
    saml_id character varying(255) NOT NULL,
    user_id character varying(255) NOT NULL,
    active boolean DEFAULT true NOT NULL
);


--
-- Name: saml_mapped_users_id_seq; Type: SEQUENCE; Schema: public; Owner: -
--

CREATE SEQUENCE public.saml_mapped_users_id_seq
    AS integer
    START WITH 1
    INCREMENT BY 1
    NO MINVALUE
    NO MAXVALUE
    CACHE 1;


--
-- Name: saml_mapped_users_id_seq; Type: SEQUENCE OWNED BY; Schema: public; Owner: -
--

ALTER SEQUENCE public.saml_mapped_users_id_seq OWNED BY public.saml_mapped_users.id;


--
-- Name: sessions; Type: TABLE; Schema: public; Owner: -
--

CREATE TABLE public.sessions (
    session_id character varying(255) NOT NULL,
    user_id character varying(255) NOT NULL,
    csrf_token character varying(255) NOT NULL,
    session_expires timestamp(0) with time zone NOT NULL,
    session_created timestamp(0) with time zone DEFAULT NULL::timestamp with time zone,
    browser_name character varying(50) DEFAULT 'Unknown'::character varying,
    browser_version character varying(15) DEFAULT ''::character varying,
    platform character varying(50) DEFAULT 'Unknown'::character varying
);


--
-- Name: terms; Type: TABLE; Schema: public; Owner: -
--

CREATE TABLE public.terms (
    term_id character varying(255) NOT NULL,
    name character varying(255) NOT NULL,
    start_date date NOT NULL,
    end_date date NOT NULL,
    CONSTRAINT term_id_validate CHECK (((term_id)::text ~ '^[a-zA-Z0-9_-]*$'::text)),
    CONSTRAINT terms_check CHECK ((end_date > start_date))
);


--
-- Name: unverified_users; Type: TABLE; Schema: public; Owner: -
--

CREATE TABLE public.unverified_users (
    user_id character varying NOT NULL,
    user_givenname character varying NOT NULL,
    user_password character varying,
    user_familyname character varying NOT NULL,
    user_email character varying NOT NULL,
<<<<<<< HEAD
    verification_code character varying(50) DEFAULT 'none'::character varying NOT NULL,
    verification_expiration timestamp without time zone DEFAULT NOW()
=======
    verification_code character varying(50),
    verification_expiration timestamp with time zone DEFAULT now()
>>>>>>> a72dd987
);


--
-- Name: users; Type: TABLE; Schema: public; Owner: -
--

CREATE TABLE public.users (
    user_id character varying NOT NULL,
    user_numeric_id character varying,
    user_password character varying,
    user_givenname character varying NOT NULL,
    user_preferred_givenname character varying,
    user_familyname character varying NOT NULL,
    user_preferred_familyname character varying,
    user_access_level integer DEFAULT 3 NOT NULL,
    user_email character varying NOT NULL,
    user_updated boolean DEFAULT false NOT NULL,
    instructor_updated boolean DEFAULT false NOT NULL,
    last_updated timestamp(6) with time zone,
    api_key character varying(255) DEFAULT encode(public.gen_random_bytes(16), 'hex'::text) NOT NULL,
    time_zone character varying DEFAULT 'NOT_SET/NOT_SET'::character varying NOT NULL,
    display_image_state character varying DEFAULT 'system'::character varying NOT NULL,
    user_email_secondary character varying(255) DEFAULT ''::character varying NOT NULL,
    user_email_secondary_notify boolean DEFAULT false,
    user_pronouns character varying(255) DEFAULT ''::character varying,
    user_last_initial_format integer DEFAULT 0 NOT NULL,
    enforce_single_session boolean DEFAULT false,
    display_name_order character varying(255) DEFAULT 'GIVEN_F'::character varying NOT NULL,
    display_pronouns boolean DEFAULT false,
    user_preferred_locale character varying,
    CONSTRAINT user_preferred_familyname_not_empty CHECK (((user_preferred_familyname)::text <> ''::text)),
    CONSTRAINT user_preferred_givenname_not_empty CHECK (((user_preferred_givenname)::text <> ''::text)),
    CONSTRAINT users_user_access_level_check CHECK (((user_access_level >= 1) AND (user_access_level <= 3))),
    CONSTRAINT users_user_last_initial_format_check CHECK (((user_last_initial_format >= 0) AND (user_last_initial_format <= 3)))
);


--
-- Name: vcs_auth_tokens; Type: TABLE; Schema: public; Owner: -
--

CREATE TABLE public.vcs_auth_tokens (
    id integer NOT NULL,
    user_id character varying NOT NULL,
    token character varying NOT NULL,
    name character varying NOT NULL,
    expiration timestamp(0) with time zone
);


--
-- Name: vcs_auth_tokens_id_seq; Type: SEQUENCE; Schema: public; Owner: -
--

CREATE SEQUENCE public.vcs_auth_tokens_id_seq
    AS integer
    START WITH 1
    INCREMENT BY 1
    NO MINVALUE
    NO MAXVALUE
    CACHE 1;


--
-- Name: vcs_auth_tokens_id_seq; Type: SEQUENCE OWNED BY; Schema: public; Owner: -
--

ALTER SEQUENCE public.vcs_auth_tokens_id_seq OWNED BY public.vcs_auth_tokens.id;


--
-- Name: community_events id; Type: DEFAULT; Schema: public; Owner: -
--

ALTER TABLE ONLY public.community_events ALTER COLUMN id SET DEFAULT nextval('public.community_events_id_seq'::regclass);


--
-- Name: emails id; Type: DEFAULT; Schema: public; Owner: -
--

ALTER TABLE ONLY public.emails ALTER COLUMN id SET DEFAULT nextval('public.emails_id_seq'::regclass);


--
-- Name: global_calendar_items id; Type: DEFAULT; Schema: public; Owner: -
--

ALTER TABLE ONLY public.global_calendar_items ALTER COLUMN id SET DEFAULT nextval('public.global_calendar_items_id_seq'::regclass);


--
-- Name: saml_mapped_users id; Type: DEFAULT; Schema: public; Owner: -
--

ALTER TABLE ONLY public.saml_mapped_users ALTER COLUMN id SET DEFAULT nextval('public.saml_mapped_users_id_seq'::regclass);


--
-- Name: vcs_auth_tokens id; Type: DEFAULT; Schema: public; Owner: -
--

ALTER TABLE ONLY public.vcs_auth_tokens ALTER COLUMN id SET DEFAULT nextval('public.vcs_auth_tokens_id_seq'::regclass);


--
-- Name: community_events community_events_pkey; Type: CONSTRAINT; Schema: public; Owner: -
--

ALTER TABLE ONLY public.community_events
    ADD CONSTRAINT community_events_pkey PRIMARY KEY (id);


--
-- Name: courses courses_pkey; Type: CONSTRAINT; Schema: public; Owner: -
--

ALTER TABLE ONLY public.courses
    ADD CONSTRAINT courses_pkey PRIMARY KEY (term, course);


--
-- Name: courses_registration_sections courses_registration_sections_pkey; Type: CONSTRAINT; Schema: public; Owner: -
--

ALTER TABLE ONLY public.courses_registration_sections
    ADD CONSTRAINT courses_registration_sections_pkey PRIMARY KEY (term, course, registration_section_id);


--
-- Name: courses_users courses_users_pkey; Type: CONSTRAINT; Schema: public; Owner: -
--

ALTER TABLE ONLY public.courses_users
    ADD CONSTRAINT courses_users_pkey PRIMARY KEY (term, course, user_id);


--
-- Name: docker_images docker_images_image_name_key; Type: CONSTRAINT; Schema: public; Owner: -
--

ALTER TABLE ONLY public.docker_images
    ADD CONSTRAINT docker_images_image_name_key UNIQUE (image_name);


--
-- Name: emails emails_pkey; Type: CONSTRAINT; Schema: public; Owner: -
--

ALTER TABLE ONLY public.emails
    ADD CONSTRAINT emails_pkey PRIMARY KEY (id);


--
-- Name: mapped_courses mapped_courses_pkey; Type: CONSTRAINT; Schema: public; Owner: -
--

ALTER TABLE ONLY public.mapped_courses
    ADD CONSTRAINT mapped_courses_pkey PRIMARY KEY (term, course, registration_section);


--
-- Name: migrations_master migrations_master_pkey; Type: CONSTRAINT; Schema: public; Owner: -
--

ALTER TABLE ONLY public.migrations_master
    ADD CONSTRAINT migrations_master_pkey PRIMARY KEY (id);


--
-- Name: migrations_system migrations_system_pkey; Type: CONSTRAINT; Schema: public; Owner: -
--

ALTER TABLE ONLY public.migrations_system
    ADD CONSTRAINT migrations_system_pkey PRIMARY KEY (id);


--
-- Name: saml_mapped_users saml_mapped_users_pkey; Type: CONSTRAINT; Schema: public; Owner: -
--

ALTER TABLE ONLY public.saml_mapped_users
    ADD CONSTRAINT saml_mapped_users_pkey PRIMARY KEY (id);


--
-- Name: saml_mapped_users saml_mapped_users_saml_id_user_id_key; Type: CONSTRAINT; Schema: public; Owner: -
--

ALTER TABLE ONLY public.saml_mapped_users
    ADD CONSTRAINT saml_mapped_users_saml_id_user_id_key UNIQUE (saml_id, user_id);


--
-- Name: sessions sessions_pkey; Type: CONSTRAINT; Schema: public; Owner: -
--

ALTER TABLE ONLY public.sessions
    ADD CONSTRAINT sessions_pkey PRIMARY KEY (session_id);


--
-- Name: terms terms_pkey; Type: CONSTRAINT; Schema: public; Owner: -
--

ALTER TABLE ONLY public.terms
    ADD CONSTRAINT terms_pkey PRIMARY KEY (term_id);


--
-- Name: users users_api_key_key; Type: CONSTRAINT; Schema: public; Owner: -
--

ALTER TABLE ONLY public.users
    ADD CONSTRAINT users_api_key_key UNIQUE (api_key);


--
-- Name: users users_pkey; Type: CONSTRAINT; Schema: public; Owner: -
--

ALTER TABLE ONLY public.users
    ADD CONSTRAINT users_pkey PRIMARY KEY (user_id);


--
-- Name: vcs_auth_tokens vcs_auth_tokens_pkey; Type: CONSTRAINT; Schema: public; Owner: -
--

ALTER TABLE ONLY public.vcs_auth_tokens
    ADD CONSTRAINT vcs_auth_tokens_pkey PRIMARY KEY (id);


--
-- Name: courses_users after_delete_sync_delete_user_cleanup; Type: TRIGGER; Schema: public; Owner: -
--

CREATE TRIGGER after_delete_sync_delete_user_cleanup AFTER DELETE ON public.courses_users FOR EACH ROW EXECUTE PROCEDURE public.sync_delete_user_cleanup();


--
-- Name: courses_users before_delete_sync_delete_user; Type: TRIGGER; Schema: public; Owner: -
--

CREATE TRIGGER before_delete_sync_delete_user BEFORE DELETE ON public.courses_users FOR EACH ROW EXECUTE PROCEDURE public.sync_delete_user();


--
-- Name: courses_users before_update_courses_update_previous_registration_section; Type: TRIGGER; Schema: public; Owner: -
--

CREATE TRIGGER before_update_courses_update_previous_registration_section BEFORE UPDATE OF registration_section ON public.courses_users FOR EACH ROW EXECUTE PROCEDURE public.update_previous_registration_section();


--
-- Name: courses_registration_sections delete_sync_registration_id; Type: TRIGGER; Schema: public; Owner: -
--

CREATE TRIGGER delete_sync_registration_id BEFORE DELETE ON public.courses_registration_sections FOR EACH ROW EXECUTE PROCEDURE public.sync_delete_registration_section();


--
-- Name: users generate_api_key; Type: TRIGGER; Schema: public; Owner: -
--

CREATE TRIGGER generate_api_key BEFORE INSERT OR UPDATE OF user_password ON public.users FOR EACH ROW EXECUTE PROCEDURE public.generate_api_key();


--
-- Name: courses_registration_sections insert_sync_registration_id; Type: TRIGGER; Schema: public; Owner: -
--

CREATE TRIGGER insert_sync_registration_id AFTER INSERT OR UPDATE ON public.courses_registration_sections FOR EACH ROW EXECUTE PROCEDURE public.sync_insert_registration_section();


--
-- Name: saml_mapped_users saml_mapping_check_trigger; Type: TRIGGER; Schema: public; Owner: -
--

CREATE TRIGGER saml_mapping_check_trigger AFTER INSERT ON public.saml_mapped_users FOR EACH ROW EXECUTE PROCEDURE public.saml_mapping_check();


--
-- Name: courses_users user_sync_courses_users; Type: TRIGGER; Schema: public; Owner: -
--

CREATE TRIGGER user_sync_courses_users AFTER INSERT OR UPDATE ON public.courses_users FOR EACH ROW EXECUTE PROCEDURE public.sync_courses_user();


--
-- Name: users user_sync_users; Type: TRIGGER; Schema: public; Owner: -
--

CREATE TRIGGER user_sync_users AFTER UPDATE ON public.users FOR EACH ROW EXECUTE PROCEDURE public.sync_user();


--
-- Name: courses courses_fkey; Type: FK CONSTRAINT; Schema: public; Owner: -
--

ALTER TABLE ONLY public.courses
    ADD CONSTRAINT courses_fkey FOREIGN KEY (term) REFERENCES public.terms(term_id) ON UPDATE CASCADE;


--
-- Name: courses_registration_sections courses_registration_sections_fkey; Type: FK CONSTRAINT; Schema: public; Owner: -
--

ALTER TABLE ONLY public.courses_registration_sections
    ADD CONSTRAINT courses_registration_sections_fkey FOREIGN KEY (term, course) REFERENCES public.courses(term, course) ON UPDATE CASCADE;


--
-- Name: courses_users courses_users_course_fkey; Type: FK CONSTRAINT; Schema: public; Owner: -
--

ALTER TABLE ONLY public.courses_users
    ADD CONSTRAINT courses_users_course_fkey FOREIGN KEY (term, course) REFERENCES public.courses(term, course) ON UPDATE CASCADE;


--
-- Name: courses_users courses_users_user_fkey; Type: FK CONSTRAINT; Schema: public; Owner: -
--

ALTER TABLE ONLY public.courses_users
    ADD CONSTRAINT courses_users_user_fkey FOREIGN KEY (user_id) REFERENCES public.users(user_id) ON UPDATE CASCADE;


--
-- Name: docker_images docker_images_user_id_fkey; Type: FK CONSTRAINT; Schema: public; Owner: -
--

ALTER TABLE ONLY public.docker_images
    ADD CONSTRAINT docker_images_user_id_fkey FOREIGN KEY (user_id) REFERENCES public.users(user_id);


--
-- Name: emails emails_user_id_fk; Type: FK CONSTRAINT; Schema: public; Owner: -
--

ALTER TABLE ONLY public.emails
    ADD CONSTRAINT emails_user_id_fk FOREIGN KEY (user_id) REFERENCES public.users(user_id) ON UPDATE CASCADE ON DELETE CASCADE;


--
-- Name: saml_mapped_users fk_user_id; Type: FK CONSTRAINT; Schema: public; Owner: -
--

ALTER TABLE ONLY public.saml_mapped_users
    ADD CONSTRAINT fk_user_id FOREIGN KEY (user_id) REFERENCES public.users(user_id);


--
-- Name: mapped_courses mapped_courses_fkey; Type: FK CONSTRAINT; Schema: public; Owner: -
--

ALTER TABLE ONLY public.mapped_courses
    ADD CONSTRAINT mapped_courses_fkey FOREIGN KEY (term, mapped_course) REFERENCES public.courses(term, course) ON UPDATE CASCADE;


--
-- Name: sessions sessions_fkey; Type: FK CONSTRAINT; Schema: public; Owner: -
--

ALTER TABLE ONLY public.sessions
    ADD CONSTRAINT sessions_fkey FOREIGN KEY (user_id) REFERENCES public.users(user_id) ON UPDATE CASCADE ON DELETE CASCADE;


--
-- Name: vcs_auth_tokens user_fk; Type: FK CONSTRAINT; Schema: public; Owner: -
--

ALTER TABLE ONLY public.vcs_auth_tokens
    ADD CONSTRAINT user_fk FOREIGN KEY (user_id) REFERENCES public.users(user_id);


--
-- PostgreSQL database dump complete
--
<|MERGE_RESOLUTION|>--- conflicted
+++ resolved
@@ -668,13 +668,8 @@
     user_password character varying,
     user_familyname character varying NOT NULL,
     user_email character varying NOT NULL,
-<<<<<<< HEAD
-    verification_code character varying(50) DEFAULT 'none'::character varying NOT NULL,
-    verification_expiration timestamp without time zone DEFAULT NOW()
-=======
     verification_code character varying(50),
     verification_expiration timestamp with time zone DEFAULT now()
->>>>>>> a72dd987
 );
 
 
