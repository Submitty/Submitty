--- conflicted
+++ resolved
@@ -70,33 +70,18 @@
         form_json["date_released"] = "{:d}-{:d}-{:d} 23:59:59".format(tmp2.year, tmp2.month,
                                                                       tmp2.day)
 
-<<<<<<< HEAD
-        form_json["ta_view_date"] = "{:d}-{:d}-{:d} 23:59:59".format(tmp2.year, tmp2.month,
-                                                                      tmp2.day)
-
-        form_file = "{}/courses/{}/{}/config/form/form_{}.json".format(submitty_data_dir, semester, course,
-                                                                       assignment)
-=======
         form_file = "{}/courses/{}/{}/config/form/form_{}.json".format(SUBMITTY_DATA_DIR, semester,
                                                                        course, assignment)
->>>>>>> f55db625
         with open(form_file, "w") as form_write:
             json.dump(form_json, form_write, indent=2)
         os.chown(form_file, HWPHP[0], course_group_gid)
 
         os.system("psql -d {} -h localhost -U hsdbu -c \"INSERT INTO gradeable VALUES ('{}', "
-<<<<<<< HEAD
-                  "'{}', '{}', '', false, 0, true, '{}', '{}', 'homework', 1, NULL, '{}')\""
-                  .format(database, form_json['gradeable_id'], form_json['gradeable_title'],
-                  form_json['instructions_url'], form_json['date_grade'], form_json['date_released']
-                  , form_json['ta_view_date']))
-=======
                   "'{}', '{}', '', false, 0, true, '{}', '{}', 'homework', 1, NULL)\""
                   .format(database, form_json['gradeable_id'], form_json['gradeable_title'],
                           form_json['instructions_url'],
                           form_json['date_grade'], form_json['date_released']))
 
->>>>>>> f55db625
         os.system("psql -d {} -h localhost -U hsdbu -c \"INSERT INTO electronic_gradeable "
                   "VALUES ('{}', '{}', '{}', false, '', true, '{}', 2, {})\""
                   .format(database, form_json['gradeable_id'],
