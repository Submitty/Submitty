<?php

namespace app\views;

use app\models\Gradeable;
use app\views\AbstractView;
use app\libraries\FileUtils;

class AutoGradingView extends AbstractView {

    /**
     * @param Gradeable $gradeable
     * @param bool $show_hidden
     * @return string
     */
    public function showResults(Gradeable $gradeable, $show_hidden = false) {
        $current_version = $gradeable->getCurrentVersion();
        $has_badges = false;
        $num_visible_testcases = 0;

        $nonhidden_earned = 0;
        $nonhidden_max = 0;
        $hidden_earned = 0;
        $hidden_max = 0;
        $show_hidden_breakdown = false;
        $display_hidden = false;

        foreach ($gradeable->getTestcases() as $testcase) {
            if ($testcase->viewTestcase()) {
                $num_visible_testcases++;
            }
        }

        if ($current_version->getNonHiddenTotal() >= 0) {
            $has_badges = true;

            $nonhidden_earned = $current_version->getNonHiddenTotal();
            $nonhidden_max = $gradeable->getNormalPoints();
            $hidden_earned = $current_version->getNonHiddenTotal() + $current_version->getHiddenTotal();
            $hidden_max = $gradeable->getTotalAutograderNonExtraCreditPoints();

            $show_hidden_breakdown = ($current_version->getNonHiddenNonExtraCredit() + $current_version->getHiddenNonExtraCredit() > $gradeable->getNormalPoints()) && $show_hidden;

            $display_hidden = false;
            if ($gradeable->taGradesReleased()) {
                foreach ($gradeable->getTestcases() as $testcase) {
                    if (!$testcase->viewTestcase()) continue;
                    if ($testcase->isHidden()) {
                        $display_hidden = true;
                        break;
                    }
                }
            }
        }

        return $this->core->getOutput()->renderTwigTemplate("autograding/AutoResults.twig", [
            "gradeable" => $gradeable,
            "show_hidden" => $show_hidden,
            "num_visible_testcases" => $num_visible_testcases,
            "show_hidden_breakdown" => $show_hidden_breakdown,
            "display_hidden" => $display_hidden,
            "nonhidden_earned" => $nonhidden_earned,
            "nonhidden_max" => $nonhidden_max,
            "hidden_earned" => $hidden_earned,
            "hidden_max" => $hidden_max,
            "has_badges" => $has_badges,
        ]);
    }

    /**
     * @param Gradeable $gradeable
     * @param $index
     * @param $popup_css_file
     * @param bool $show_hidden
     * @return string
     * @throws \Exception
     */
    public function loadAutoChecks(Gradeable $gradeable, $index, $popup_css_file, $show_hidden = false) {
        $gradeable->loadResultDetails();
        $gradeable_id = $gradeable->getId();
        $testcase = $gradeable->getTestcases()[$index];

        if ($testcase->isHidden() && !$show_hidden) {
            return "";
        }

        $checks = [];

        foreach ($testcase->getAutochecks() as $autocheck) {
            $description = $autocheck->getDescription();
            $diff_viewer = $autocheck->getDiffViewer();
            $file_path = $diff_viewer->getActualFilename();
            if (substr($file_path, strlen($file_path) - 4, 4) == ".pdf") {
                $file_name = pathinfo($file_path, PATHINFO_BASENAME);
                $file_path = urlencode($file_path);
                $checks[] = [
                    "pdf" => true,
                    "name" => $file_name,
                    "path" => $file_path
                ];
            } else {
<<<<<<< HEAD
                $check = [
                    "messages" => $autocheck->getMessages()
                ];
=======
                    $id = "show_char_$index"."_".$autocheck_cnt;
                    $div_id = "container_$index"."_".$autocheck_cnt;
                    $helper_id = "white_space_helper_$index"."_".$autocheck_cnt;
                    $return .= <<<HTML
                    <br>
                    <div style="height:23px; float:right;">
                        <a id=$id class="btn btn-default" style="float:right;" onclick="changeDiffView('$div_id', '$gradeable_id', '$who_id', '$index', '$autocheck_cnt', '$helper_id')">Visualize whitespace characters</a>
                    </div>
                    <div><span style="margin-left: 20px" class="line_code" id=$helper_id></span></div>

HTML;
                $return .= <<<HTML
    <div class="box-block">
    <!-- Readded css here so the popups have the css -->
HTML;
                $title = "";
                $return .= <<<HTML
        <div class='diff-element'>
HTML;
                $display_actual = "";
                $actual_name = $diff_viewer->getActualFilename();
                if ($diff_viewer->hasDisplayExpected() || $actual_name != "") {
                    $title = "Student ";
                }
                if ($diff_viewer->hasDisplayActual()) {
                    $display_actual = $diff_viewer->getDisplayActual();
                    $visible = "visible";
                    $tmp_array_string = explode("\n", trim(html_entity_decode(strip_tags($display_actual)), "\xC2\xA0\t"));
                    $less_than_30 = true;
                    $arr_count = count($tmp_array_string);
                    for ($x = 0; $x < $arr_count; $x++) {
                        if (strlen($tmp_array_string[$x]) > 30) {
                            $less_than_30 = false;
                            $x = $arr_count;
                        }
                    }
                    if (substr_count($display_actual, 'line_number') < 10 && $less_than_30) {
                        $visible = "hidden";
                    }
                } else {
                    $visible = "hidden";
                }
                $title .= $description;
                $return .= <<<HTML
             <h4>{$title} <span onclick="openPopUp('{$popup_css_file}', '{$title}', {$index}, {$autocheck_cnt}, 0);"
             style="visibility: {$visible}"> <i class="fa fa-window-restore" style="visibility: {$visible}; cursor: pointer;"></i></span></h4>

>>>>>>> f90b9fd9

                $actual_title = "";
                if ($diff_viewer->hasDisplayExpected() || $diff_viewer->getActualFilename() != "") {
                    $actual_title = "Student ";
                }
                $actual_title .= $description;

                $actual_image = $diff_viewer->getActualImageFilename();
                $actual_display = $diff_viewer->getDisplayActual();
                if ($actual_image != "") {
                    $check["actual"] = [
                        "type" => "image",
                        "title" => $actual_title,
                        "show_popup" => false,
                        "src" => $this->autoGetImageSrc($actual_image),
                    ];
                } else if ($diff_viewer->hasDisplayActual()) {
                    $check["actual"] = [
                        "type" => "text",
                        "title" => $actual_title,
                        "show_popup" => $this->autoShouldDisplayPopup($actual_display),
                        "src" => $actual_display,
                    ];
                }

                $expected_image = $diff_viewer->getExpectedImageFilename();
                $expected_display = $diff_viewer->getDisplayExpected();
                $expected_title = "Expected {$description}";
                if ($expected_image != "") {
                    $check["expected"] = [
                        "type" => "image",
                        "title" => $expected_title,
                        "show_popup" => false,
                        "src" => $this->autoGetImageSrc($expected_image)
                    ];
                } else if ($diff_viewer->hasDisplayExpected()) {
                    $check["expected"] = [
                        "type" => "text",
                        "title" => $expected_title,
                        "show_popup" => $this->autoShouldDisplayPopup($expected_display),
                        "src" => $expected_display
                    ];
                }

                $difference_image = $diff_viewer->getDifferenceFilename();
                $difference_title = "Difference {$description}";
                if ($difference_image != "") {
                    $check["difference"] = [
                        "type" => "image",
                        "title" => $difference_title,
                        "show_popup" => false,
                        "src" => $this->autoGetImageSrc($difference_image)
                    ];
                }

                $checks[] = $check;
            }

            $diff_viewer->destroyViewer();
        }

        return $this->core->getOutput()->renderTwigTemplate("autograding/AutoChecks.twig", [
            "checks" => $checks,
            "index" => $index,
            "popup_css_file" => $popup_css_file,
        ]);
    }

    /**
     * @param string $display
     * @return string
     */
    private function autoShouldDisplayPopup(string $display): string {
        $tmp_array_string = explode("\n", trim(html_entity_decode(strip_tags($display)), "\xC2\xA0\t"));
        $less_than_30 = true;
        $arr_count = count($tmp_array_string);
        for ($x = 0; $x < $arr_count; $x++) {
            if (strlen($tmp_array_string[$x]) > 30) {
                $less_than_30 = false;
                $x = $arr_count;
            }
        }
        if (substr_count($display, 'line_number') < 10 && $less_than_30) {
            return false;
        }

        return true;
    }

    /**
     * @param string $path
     * @return string
     */
    private function autoGetImageSrc(string $path): string {
        // borrowed from file-display.php
        $content_type = FileUtils::getContentType($path);
        if (substr($content_type, 0, 5) === "image") {
            // Read image path, convert to base64 encoding
            $imageData = base64_encode(file_get_contents($path));
            // Format the image SRC:  data:{mime};base64,{data};
            return 'data: ' . mime_content_type($path) . ';charset=utf-8;base64,' . $imageData;
        }
        return ''; // ?
    }

    public function showVersionChoice($gradeable, $onChange, $formatting = "") {
        return $this->core->getOutput()->renderTwigTemplate("grading/VersionChoice.twig", [
            "gradeable" => $gradeable,
            "onChange" => $onChange,
            "formatting" => $formatting,
        ]);
    }

    /**
     * @param Gradeable $gradeable
     * @return string
     */
    public function showTAResults(Gradeable $gradeable) {
        $grading_complete = true;
        $active_same_as_graded = true;
        foreach ($gradeable->getComponents() as $component) {
            if (!$component->getGrader()) {
                $grading_complete = false;
            }
            if ($component->getGradedVersion() !== $gradeable->getActiveVersion() && $component->getGradedVersion() !== -1) {
                $active_same_as_graded = false;
            }
        }
        $grader_names = array();
        //find all names of instructors who graded part(s) of this assignment that are full access grader_names
        if (!$gradeable->getPeerGrading()) {
            foreach ($gradeable->getComponents() as $component) {
                if ($component->getGrader() == NULL) {
                    continue;
                }
                $name = $component->getGrader()->getDisplayedFirstName() . " " . $component->getGrader()->getLastName();
                if (!in_array($name, $grader_names) && $component->getGrader()->accessFullGrading()) {
                    $grader_names[] = $name;
                }
            }
        } else {
            $grader_names = "Graded by Peer(s)";
        }
        //get total score and max possible score
        $graded_score = $gradeable->getGradedTAPoints();
        $graded_max = $gradeable->getTotalTANonExtraCreditPoints();
        //change title if autograding exists or not
        //display a sum of autograding and instructor points if both exist
        $has_autograding = false;
        foreach ($gradeable->getTestcases() as $testcase) {
            if ($testcase->viewTestcase()) {
                $has_autograding = true;
                break;
            }
        }
        // Todo: this is a lot of math for the view
        //add total points if both autograding and instructor grading exist
        $current = $gradeable->getCurrentVersion() == NULL ? $gradeable->getVersions()[1] : $gradeable->getCurrentVersion();
        $total_score = $current->getNonHiddenTotal() + $current->getHiddenTotal() + $graded_score;
        $total_max = $gradeable->getTotalAutograderNonExtraCreditPoints() + $graded_max;

        //Clamp full gradeable score to zero
        $total_score = max($total_score, 0);

        return $this->core->getOutput()->renderTwigTemplate("autograding/TAResults.twig", [
            "gradeable" => $gradeable,
            "grader_names" => $grader_names,
            "grading_complete" => $grading_complete,
            "has_autograding" => $has_autograding,
            "graded_score" => $graded_score,
            "graded_max" => $graded_max,
            "total_score" => $total_score,
            "total_max" => $total_max,
            "active_same_as_graded" => $active_same_as_graded,
        ]);
    }
}<|MERGE_RESOLUTION|>--- conflicted
+++ resolved
@@ -71,13 +71,13 @@
      * @param Gradeable $gradeable
      * @param $index
      * @param $popup_css_file
+     * @param string $who
      * @param bool $show_hidden
      * @return string
      * @throws \Exception
      */
-    public function loadAutoChecks(Gradeable $gradeable, $index, $popup_css_file, $show_hidden = false) {
+    public function loadAutoChecks(Gradeable $gradeable, $index, $popup_css_file, $who, $show_hidden = false) {
         $gradeable->loadResultDetails();
-        $gradeable_id = $gradeable->getId();
         $testcase = $gradeable->getTestcases()[$index];
 
         if ($testcase->isHidden() && !$show_hidden) {
@@ -99,59 +99,9 @@
                     "path" => $file_path
                 ];
             } else {
-<<<<<<< HEAD
                 $check = [
                     "messages" => $autocheck->getMessages()
                 ];
-=======
-                    $id = "show_char_$index"."_".$autocheck_cnt;
-                    $div_id = "container_$index"."_".$autocheck_cnt;
-                    $helper_id = "white_space_helper_$index"."_".$autocheck_cnt;
-                    $return .= <<<HTML
-                    <br>
-                    <div style="height:23px; float:right;">
-                        <a id=$id class="btn btn-default" style="float:right;" onclick="changeDiffView('$div_id', '$gradeable_id', '$who_id', '$index', '$autocheck_cnt', '$helper_id')">Visualize whitespace characters</a>
-                    </div>
-                    <div><span style="margin-left: 20px" class="line_code" id=$helper_id></span></div>
-
-HTML;
-                $return .= <<<HTML
-    <div class="box-block">
-    <!-- Readded css here so the popups have the css -->
-HTML;
-                $title = "";
-                $return .= <<<HTML
-        <div class='diff-element'>
-HTML;
-                $display_actual = "";
-                $actual_name = $diff_viewer->getActualFilename();
-                if ($diff_viewer->hasDisplayExpected() || $actual_name != "") {
-                    $title = "Student ";
-                }
-                if ($diff_viewer->hasDisplayActual()) {
-                    $display_actual = $diff_viewer->getDisplayActual();
-                    $visible = "visible";
-                    $tmp_array_string = explode("\n", trim(html_entity_decode(strip_tags($display_actual)), "\xC2\xA0\t"));
-                    $less_than_30 = true;
-                    $arr_count = count($tmp_array_string);
-                    for ($x = 0; $x < $arr_count; $x++) {
-                        if (strlen($tmp_array_string[$x]) > 30) {
-                            $less_than_30 = false;
-                            $x = $arr_count;
-                        }
-                    }
-                    if (substr_count($display_actual, 'line_number') < 10 && $less_than_30) {
-                        $visible = "hidden";
-                    }
-                } else {
-                    $visible = "hidden";
-                }
-                $title .= $description;
-                $return .= <<<HTML
-             <h4>{$title} <span onclick="openPopUp('{$popup_css_file}', '{$title}', {$index}, {$autocheck_cnt}, 0);"
-             style="visibility: {$visible}"> <i class="fa fa-window-restore" style="visibility: {$visible}; cursor: pointer;"></i></span></h4>
-
->>>>>>> f90b9fd9
 
                 $actual_title = "";
                 if ($diff_viewer->hasDisplayExpected() || $diff_viewer->getActualFilename() != "") {
@@ -214,8 +164,10 @@
         }
 
         return $this->core->getOutput()->renderTwigTemplate("autograding/AutoChecks.twig", [
+            "gradeable" => $gradeable,
             "checks" => $checks,
             "index" => $index,
+            "who" => $who,
             "popup_css_file" => $popup_css_file,
         ]);
     }
