--- conflicted
+++ resolved
@@ -4,11 +4,7 @@
         "Read more about it at https://getcomposer.org/doc/01-basic-usage.md#installing-dependencies",
         "This file is @generated automatically"
     ],
-<<<<<<< HEAD
-    "content-hash": "936baa1316407318c78641413cfde955",
-=======
     "content-hash": "c287638b3b362629d72864fa571e9933",
->>>>>>> 4aacbb0d
     "packages": [
         {
             "name": "aptoma/twig-markdown",
