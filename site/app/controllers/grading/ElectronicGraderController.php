<?php

namespace app\controllers\grading;

use app\libraries\DateUtils;
use app\libraries\DiffViewer;
use app\libraries\routers\AccessControl;
use app\models\gradeable\AutoGradedTestcase;
use app\models\gradeable\Component;
use app\models\gradeable\Gradeable;
use app\models\gradeable\GradedComponent;
use app\models\gradeable\GradedGradeable;
use app\models\gradeable\LateDayInfo;
use app\models\gradeable\LateDays;
use app\models\gradeable\Mark;
use app\models\gradeable\Submitter;
use app\models\gradeable\TaGradedGradeable;
use app\models\GradeableAutocheck;
use app\libraries\Logger;
use app\models\GradingOrder;
use app\models\User;
use app\libraries\FileUtils;
use app\libraries\response\JsonResponse;
use app\controllers\AbstractController;
use Symfony\Component\Routing\Annotation\Route;

class ElectronicGraderController extends AbstractController {
    /**
     * Checks that a given diff viewer option is valid using DiffViewer::isValidSpecialCharsOption
     * @param  string $option
     * @return bool
     */
    private function validateDiffViewerOption(string $option) {
        if (!DiffViewer::isValidSpecialCharsOption($option)) {
            $this->core->getOutput()->renderJsonFail('Invalid diff viewer option parameter');
            return false;
        }
        return true;
    }

    /**
     * Checks that a given diff viewer type is valid using DiffViewer::isValidType
     * @param string $type
     * @return bool
     */
    private function validateDiffViewerType(string $type) {
        if (!DiffViewer::isValidType($type)) {
            $this->core->getOutput()->renderJsonFail('Invalid diff viewer type parameter');
            return false;
        }
        return true;
    }
    /**
     * Route for randomizing peer assignments with 'One Grades Many'
     * @Route("/courses/{_semester}/{_course}/gradeable/{gradeable_id}/RandomizePeers", methods={"POST"})
     * @AccessControl(role="INSTRUCTOR")
     */
    public function RandomizePeers($gradeable_id) {
        /* How does this function work?
        1 - Number of students to grade (Y) is taken from the client using POST
            1.1 - If the number is > number of students, then ALL grade ALL.
        2 - Query DB to get students from registration section(X) (Without taking in students in NULL section)
        3 - Randomize the order of students
        4 - Randomly Select Y offsets
        5 - Shift the random order by the offsets to create the matrix, with no duplicates, and exactly Y assignments and & graders for each student.  no student grades self.
        */
        $number_to_grade = $_POST['number_to_grade'];
        $restrict_to_registration = $_POST['restrict_to_registration'];
        $submit_before_grading = $_POST['submit_before_grading'];
        $gradeable = $this->tryGetGradeable($gradeable_id);
        if ($gradeable === false) {
            $this->core->addErrorMessage('Invalid Gradeable!');
            $this->core->redirect($this->core->buildCourseUrl());
        }
        /* If Restrict to Registration checkbox is checked, then the randomised peer assignments should be restricted to each registration section" */
        if ($restrict_to_registration == "checked") {
            $sections = $this->core->getQueries()->getRegistrationSections();
            foreach ($sections as $i => $section) {
                $sections[$i] = $section['sections_registration_id'];
            }
            /* Duplicating the entire functionality of randomization, but for each registration section rather than whole class" */
            $final_grading_info = [];
            foreach ($sections as $section) {
                $student_list = [];
                $all_grade_all_registration = false;
                $student_array = [];
                $students = $this->core->getQueries()->getUsersByRegistrationSections([$section]);
                foreach ($students as $student) {
                    array_push($student_list, ['user_id' => $student->getId()]);
                    if ($submit_before_grading == "checked") {
                        if ($this->core->getQueries()->getUserHasSubmission($gradeable, $student->getId()) == $student->getId()) {
                        }
                        else {
                            array_push($student_array, $student->getId());
                        }
                    }
                    else {
                        array_push($student_array, $student->getId());
                    }
                }

                $number_of_students = count($student_array);
                /* If number of students entered is more than number of students in registration section,
                   then for each registration section with less number of students, everyone will grade everyone */
                if ($number_to_grade >= $number_of_students) {
                    $all_grade_all_registration = true;
                }
                if ($all_grade_all_registration) {
                    for ($grader = 0; $grader < count($student_array); ++$grader) {
                        $peer_array = $student_array;
                        unset($peer_array[$grader]);
                        $peer_array = array_values($peer_array);
                        array_push($final_grading_info, [$student_array[$grader],$peer_array]);
                    }
                }
                else {
                    $graded_array = $student_array;
                /*n_array_peers : An Array of arrays that holds information on to be graded peers
                [ [A,B,C,D,E,F], [E,F,A,B,C,D], [C,D,E,F,A,B] ]
                A grades C and E and is graded by C and E.
                */
                    $n_array_peers = [];
                    shuffle($student_array);
                    array_push($n_array_peers, $student_array);
                /*final_grading_info : An Array with clear structure of grading rules for peer grading
                [ [A,[C,E]],[B,[F,D]], ...]
                A grades C and E, B grades F and D ..and so on!
                */
                    $max_offset = count($student_array);
                    $offset_array = [];
                    $temp_offset = [];
                    for ($i = 1; $i < $max_offset; ++$i) {
                        array_push($temp_offset, $i);
                    }
                /* $offset_array contains randomly chosen offsets.
                $temp_offset helps to ensure no duplicate offsets exist (By removing already chosen offsets)
                Upon every random choice of an offset from $temp_offset, the value is removed from it.
                */
                    for ($i = 0; $i < $number_to_grade; ++$i) {
                        $random_offset = array_rand($temp_offset, 1);
                        array_push($offset_array, $temp_offset[$random_offset]);
                        unset($temp_offset[$random_offset]);
                    }
                    foreach ($offset_array as $element) {
                        $temp_array = $student_array;
                        for ($i = 0; $i < $element; $i++) {
                            array_push($temp_array, array_shift($temp_array));
                        }
                        array_push($n_array_peers, $temp_array);
                    }
                    for ($i = 0; $i < count($n_array_peers[0]); ++$i) {
                        $temp = [];
                        for ($j = 1; $j < count($n_array_peers); ++$j) {
                            array_push($temp, $n_array_peers[$j][$i]);
                        }
                        array_push($final_grading_info, [$n_array_peers[0][$i],$temp]);
                    }
                    if ($number_to_grade < 1) {
                        $gradeable->setRandomPeerGradersList($final_grading_info);
                        return JsonResponse::getSuccessResponse("Clear Peer Matrix");
                    }
                }
            }
            $gradeable->setRandomPeerGradersList($final_grading_info);
            return JsonResponse::getSuccessResponse($final_grading_info);
        }

        $all_grade_all = false;
        $order = new GradingOrder($this->core, $gradeable, $this->core->getUser(), true);
        $student_array = [];
        $student_list = [];
        $students = $this->core->getQueries()->getUsersByRegistrationSections($order->getSectionNames());
        foreach ($students as $student) {
             $reg_sec = ($student->getRegistrationSection() === null) ? 'NULL' : $student->getRegistrationSection();
             $sorted_students[$reg_sec][] = $student;
             array_push($student_list, ['user_id' => $student->getId()]);
            if ($submit_before_grading == "checked") {
                if ($this->core->getQueries()->getUserHasSubmission($gradeable, $student->getId()) == $student->getId()) {
                }
                else {
                    array_push($student_array, $student->getId());
                }
            }
            else {
                array_push($student_array, $student->getId());
            }
        }
        $number_of_students = count($student_array);
        if ($number_of_students <= 1) {
            $this->core->addErrorMessage("Peer assignments failed: Not enough submissions");
            return JsonResponse::getFailResponse("Not Enough Submissions");
        }
        if ($number_to_grade > $number_of_students) {
            $all_grade_all = true;
        }
        if ($all_grade_all) {
            $final_grading_info = [];
            for ($grader = 0; $grader < count($student_array); ++$grader) {
                $peer_array = $student_array;
                unset($peer_array[$grader]);
                $peer_array = array_values($peer_array);
                array_push($final_grading_info, [$student_array[$grader],$peer_array]);
            }
            $gradeable->setRandomPeerGradersList($final_grading_info);
            return JsonResponse::getSuccessResponse($final_grading_info);
        }
        $graded_array = $student_array;
          /*n_array_peers : An Array of arrays that holds information on to be graded peers
          [ [A,B,C,D,E,F], [E,F,A,B,C,D], [C,D,E,F,A,B] ]
          A grades C and E and is graded by C and E.
          */
        $n_array_peers = [];
        shuffle($student_array);
        array_push($n_array_peers, $student_array);
          /*final_grading_info : An Array with clear structure of grading rules for peer grading
          [ [A,[C,E]],[B,[F,D]], ...]
          A grades C and E, B grades F and D ..and so on!
          */
        $final_grading_info = [];
        $max_offset = count($student_array);
        $offset_array = [];
        $temp_offset = [];
        for ($i = 1; $i < $max_offset; ++$i) {
            array_push($temp_offset, $i);
        }
        /* $offset_array contains randomly chosen offsets.
            $temp_offset helps to ensure no duplicate offsets exist (By removing already chosen offsets)
            Upon every random choice of an offset from $temp_offset, the value is removed from it.
        */
        if (count($temp_offset) == 0) {
            $this->core->addErrorMessage("Peer assignments failed: Not enough submissions");
            return JsonResponse::getFailResponse("Not Enough Submissions");
        }
        for ($i = 0; $i < $number_to_grade; ++$i) {
            $random_offset = array_rand($temp_offset, 1);
            array_push($offset_array, $temp_offset[$random_offset]);
            unset($temp_offset[$random_offset]);
        }
        foreach ($offset_array as $element) {
            $temp_array = $student_array;
            for ($i = 0; $i < $element; $i++) {
                array_push($temp_array, array_shift($temp_array));
            }
            array_push($n_array_peers, $temp_array);
        }
        for ($i = 0; $i < count($n_array_peers[0]); ++$i) {
            $temp = [];
            for ($j = 1; $j < count($n_array_peers); ++$j) {
                array_push($temp, $n_array_peers[$j][$i]);
            }
            array_push($final_grading_info, [$n_array_peers[0][$i],$temp]);
        }
        if ($number_to_grade < 1) {
            $gradeable->setRandomPeerGradersList($final_grading_info);
            return JsonResponse::getSuccessResponse("Clear Peer Matrix");
        }
        $gradeable->setRandomPeerGradersList($final_grading_info);
        $gradeable->setPeerGradingSet($number_to_grade);
        return JsonResponse::getSuccessResponse($final_grading_info);
    }
    /**
     * Route for getting whitespace information for the diff viewer
     * @Route("/courses/{_semester}/{_course}/gradeable/{gradeable_id}/grading/student_output/remove")
     */
    public function ajaxRemoveEmpty(
        $gradeable_id,
        $who_id = '',
        $index = '',
        $option = 'original',
        $version = '',
        $which = 'actual',
        $autocheck_cnt = '0'
    ) {
        //There are three options: original (Don't show empty space), escape (with escape codes), and unicode (with characters)
        if (!$this->validateDiffViewerOption($option)) {
            return;
        }

        // Type can be either 'actual' or 'expected'
        if (!$this->validateDiffViewerType($which)) {
            return;
        }

        // Get the gradeable
        $gradeable = $this->tryGetGradeable($gradeable_id);
        if ($gradeable === false) {
            return;
        }

        // Get the graded gradeable
        $graded_gradeable = $this->tryGetGradedGradeable($gradeable, $who_id);
        if ($graded_gradeable === false) {
            return;
        }
 
        // get the requested version
        $version_instance = $this->tryGetVersion($graded_gradeable->getAutoGradedGradeable(), $version);
        if ($version_instance === false) {
            return;
        }

        // Get the requested testcase
        $testcase = $this->tryGetTestcase($version_instance, $index);
        if ($testcase === false) {
            return;
        }

        // Get the requested autocheck
        $autocheck = $this->tryGetAutocheck($testcase, $autocheck_cnt);
        if ($autocheck === false) {
            return;
        }

        try {
            $results = $this->removeEmpty($autocheck, $option, $which);
            $this->core->getOutput()->renderJsonSuccess($results);
        }
        catch (\Exception $e) {
            $this->core->getOutput()->renderJsonError($e->getMessage());
        }
    }

    private function removeEmpty(GradeableAutocheck $autocheck, string $option, string $type) {
        $diff_viewer = $autocheck->getDiffViewer();

        //There are currently two views, the view of student's code and the expected view.
        if ($type === DiffViewer::ACTUAL) {
            $html = $diff_viewer->getDisplayActual($option);
        }
        else {
            $html = $diff_viewer->getDisplayExpected($option);
        }
        $white_spaces = $diff_viewer->getWhiteSpaces();
        return ['html' => $html, 'whitespaces' => $white_spaces];
    }

    /**
     * Route for verifying the grader of a graded component
     * @param string $gradeable_id verify all components or not
     * @param bool $verify_all false be default
     * @Route("/courses/{_semester}/{_course}/gradeable/{gradeable_id}/components/verify", methods={"POST"})
     * @AccessControl(permission="grading.electronic.verify_grader")
     */
    public function ajaxVerifyComponent($gradeable_id, $verify_all = false) {
        $anon_id = $_POST['anon_id'] ?? '';

        $grader = $this->core->getUser();

        // Get the gradeable
        $gradeable = $this->tryGetGradeable($gradeable_id);
        if ($gradeable === false) {
            return;
        }
        // Get user id from the anon id
        $submitter_id = $this->tryGetSubmitterIdFromAnonId($anon_id);
        if ($submitter_id === false) {
            return;
        }
        // Get the graded gradeable
        $graded_gradeable = $this->tryGetGradedGradeable($gradeable, $submitter_id);
        if ($graded_gradeable === false) {
            return;
        }
        // Get / create the TA grade
        $ta_graded_gradeable = $graded_gradeable->getOrCreateTaGradedGradeable();
        if (!$verify_all) {
            $component_id = $_POST['component_id'] ?? '';
            // get the component
            $component = $this->tryGetComponent($gradeable, $component_id);
            if ($component === false) {
                return;
            }

            // Get / create the graded component
            $graded_component = $ta_graded_gradeable->getOrCreateGradedComponent($component, $grader, false);

            // Verifying individual component should fail if its ungraded
            if ($graded_component === null) {
                $this->core->getOutput()->renderJsonFail('Cannot verify ungraded component');
                return;
            }
        }
        try {
            if ($verify_all === 'true') {
                foreach ($gradeable->getComponents() as $comp) {
                    if (!$comp->isPeer()) {
                        $graded_component = $ta_graded_gradeable->getGradedComponent($comp);
                        if ($graded_component !== null && $graded_component->getGraderId() != $grader->getId()) {
                            $graded_component->setVerifier($grader);
                            $graded_component->setVerifyTime($this->core->getDateTimeNow());
                        }
                    }
                }
            }
            else {
                $graded_component->setVerifier($grader);
                $graded_component->setVerifyTime($this->core->getDateTimeNow());
            }
            $this->core->getQueries()->saveTaGradedGradeable($ta_graded_gradeable);
            $this->core->getOutput()->renderJsonSuccess();
        }
        catch (\InvalidArgumentException $e) {
            $this->core->getOutput()->renderJsonFail($e->getMessage());
        }
        catch (\Exception $e) {
            $this->core->getOutput()->renderJsonError($e->getMessage());
        }
    }

    /**
     * Shows statistics for the grading status of a given electronic submission. This is shown to all full access
     * graders. Limited access graders will only see statistics for the sections they are assigned to.
     * @Route("/courses/{_semester}/{_course}/gradeable/{gradeable_id}/grading/status")
     */
    public function showStatus($gradeable_id) {
        $gradeable = $this->tryGetGradeable($gradeable_id, false);
        if ($gradeable === false) {
            $this->core->addErrorMessage('Invalid gradeable id');
            $this->core->redirect($this->core->buildCourseUrl());
        }

        if (!$this->core->getAccess()->canI("grading.electronic.status", ["gradeable" => $gradeable])) {
            $this->core->addErrorMessage("You do not have permission to grade {$gradeable->getTitle()}");
            $this->core->redirect($this->core->buildCourseUrl());
        }

        $gradeableUrl = $this->core->buildCourseUrl(['gradeable', $gradeable->getId(), 'grading', 'status']);
        $this->core->getOutput()->addBreadcrumb("{$gradeable->getTitle()} Grading", $gradeableUrl);

        $isPeerGradeable = false;
        if ($gradeable->isPeerGrading() && ($this->core->getUser()->getGroup() < User::GROUP_STUDENT)) {
            $isPeerGradeable = true;
        }
        $peer = false;
        if ($gradeable->isPeerGrading() && ($this->core->getUser()->getGroup() == User::GROUP_STUDENT)) {
            $peer = true;
        }

        /*
         * we need number of students per section
         */

        $no_team_users = [];
        $my_grading = 0;
        $num_components = 0;
        $graded_components = [];
        $ta_graded_components = [];
        $graders = [];
        $average_scores = [];
        $sections = [];
        $total_users = [];
        $component_averages = [];
        $autograded_average = null;
        $overall_average = null;
        $overall_scores = null;
        $order = null;
        $num_submitted = [];
        $num_unsubmitted = 0;
        $total_indvidual_students = 0;
        $viewed_grade = 0;
        $num_gradeables = 1;
<<<<<<< HEAD
        $num_components = 0;
        $late_components = 0;
=======
        $total_who_submitted = 0;
        $peers_to_grade = 0;
        $peer_graded_components = 0;
>>>>>>> 04fab605

        $regrade_requests = $this->core->getQueries()->getNumberGradeInquiries($gradeable_id, $gradeable->isGradeInquiryPerComponentAllowed());
        if ($isPeerGradeable) {
            $total_who_submitted = $this->core->getQueries()->getTotalSubmissions($gradeable_id);
            $peer_graded_components = 0;
            $order = new GradingOrder($this->core, $gradeable, $this->core->getUser(), true);
            $student_array = [];
            $student_list = [];
            $students = $this->core->getQueries()->getUsersByRegistrationSections($order->getSectionNames());
            foreach ($students as $student) {
                $reg_sec = ($student->getRegistrationSection() === null) ? 'NULL' : $student->getRegistrationSection();
                $sorted_students[$reg_sec][] = $student;
                array_push($student_list, ['user_id' => $student->getId()]);
                array_push($student_array, $student->getId());
            }
            foreach ($student_array as $student) {
                $peer_graded_components += $this->core->getQueries()->getNumGradedPeerComponents($gradeable_id, $student);
            }
        }
        if ($peer) {
            $total_users = $this->core->getQueries()->getTotalUserCountByGradingSections($sections, 'registration_section');
            $peer_array = $this->core->getQueries()->getPeerAssignment($gradeable_id, $this->core->getUser()->getId());
            $peers_to_grade = count($peer_array);
            $num_components = count($gradeable->getPeerComponents());
            $graded_components = $this->core->getQueries()->getGradedPeerComponentsByRegistrationSection($gradeable_id, $sections);
            $ta_graded_components = $this->core->getQueries()->getGradedPeerComponentsByRegistrationSection($gradeable_id, $sections);
            $num_gradeables = count($this->core->getQueries()->getPeerGradingAssignmentsForGrader($this->core->getUser()->getId()));
            $my_grading = $this->core->getQueries()->getNumGradedPeerComponents($gradeable_id, $this->core->getUser()->getId());
            $component_averages = [];
            $autograded_average = null;
            $overall_average = null;
            $overall_scores = null;
            $section_key = 'registration_section';
        }
        elseif ($gradeable->isGradeByRegistration()) {
            if (!$this->core->getAccess()->canI("grading.electronic.status.full")) {
                $sections = $this->core->getUser()->getGradingRegistrationSections();
            }
            else {
                $sections = $this->core->getQueries()->getRegistrationSections();
                foreach ($sections as $i => $section) {
                    $sections[$i] = $section['sections_registration_id'];
                }
            }
            $section_key = 'registration_section';
            if (count($sections) > 0) {
                $graders = $this->core->getQueries()->getGradersForRegistrationSections($sections);
            }
            $num_components = count($gradeable->getNonPeerComponents());
        }
        else {
            //grading by rotating section
            if (!$this->core->getAccess()->canI("grading.electronic.status.full")) {
                $sections = $this->core->getQueries()->getRotatingSectionsForGradeableAndUser($gradeable_id, $this->core->getUser()->getId());
            }
            else {
                $sections = $this->core->getQueries()->getRotatingSections();
                foreach ($sections as $i => $section) {
                    $sections[$i] = $section['sections_rotating_id'];
                }
            }
            $section_key = 'rotating_section';
            if (count($sections) > 0) {
                $graders = $this->core->getQueries()->getGradersForRotatingSections($gradeable_id, $sections);
            }
        }

        //Check if this is a team project or a single-user project
        if ($gradeable->isTeamAssignment()) {
            $num_submitted = $this->core->getQueries()->getSubmittedTeamCountByGradingSections($gradeable_id, $sections, 'registration_section');
            $late_submitted = $gradeable->getBadSubmissionsByGradingSection('registration_section');
        }
        else {
            $num_submitted = $this->core->getQueries()->getTotalSubmittedUserCountByGradingSections($gradeable_id, $sections, $section_key);
            $late_submitted = $gradeable->getBadSubmissionsByGradingSection($section_key);
        }

        if (count($sections) > 0) {
            if ($gradeable->isTeamAssignment()) {
                $total_users = $this->core->getQueries()->getTotalTeamCountByGradingSections($gradeable_id, $sections, $section_key);
                $no_team_users = $this->core->getQueries()->getUsersWithoutTeamByGradingSections($gradeable_id, $sections, $section_key);
                $team_users = $this->core->getQueries()->getUsersWithTeamByGradingSections($gradeable_id, $sections, $section_key);
                $individual_viewed_grade = $this->core->getQueries()->getNumUsersWhoViewedTeamAssignmentBySection($gradeable, $sections);
            }
            else {
                $total_users = $this->core->getQueries()->getTotalUserCountByGradingSections($sections, $section_key);
                $no_team_users = [];
                $team_users = [];
                $individual_viewed_grade = 0;
            }
            $graded_components = $this->core->getQueries()->getGradedComponentsCountByGradingSections($gradeable_id, $sections, $section_key, $gradeable->isTeamAssignment());
<<<<<<< HEAD
            $late_components = $gradeable->getBadGradedComponents($section_key);
=======
            $ta_graded_components = $this->core->getQueries()->getGradedComponentsCountByGradingSections($gradeable_id, $sections, $section_key, $gradeable->isTeamAssignment());
>>>>>>> 04fab605
            $component_averages = $this->core->getQueries()->getAverageComponentScores($gradeable_id, $section_key, $gradeable->isTeamAssignment());
            $autograded_average = $this->core->getQueries()->getAverageAutogradedScores($gradeable_id, $section_key, $gradeable->isTeamAssignment());
            $overall_average = $this->core->getQueries()->getAverageForGradeable($gradeable_id, $section_key, $gradeable->isTeamAssignment());
            $order = new GradingOrder($this->core, $gradeable, $this->core->getUser(), true);
            $overall_scores = [];
            $overall_scores = $order->getSortedGradedGradeables();
            $num_components = count($gradeable->getNonPeerComponents());
            $viewed_grade = $this->core->getQueries()->getNumUsersWhoViewedGradeBySections($gradeable, $sections);
        }
        $sections = [];
        //Either # of teams or # of students (for non-team assignments). Either case
        // this is the max # of submitted copies for this gradeable.
        $total_submissions = 0;
        if (count($total_users) > 0) {
            foreach ($total_users as $key => $value) {
                if ($key == 'NULL') {
                    continue;
                }
                $total_submissions += $value;
            }
<<<<<<< HEAD
            if ($peer) {
                $sections['stu_grad'] = [
                    'total_components' => $num_components,
                    'non_late_components' => $num_components,
                    'graded_components' => $my_grading,
                    'non_late_graded_components' => $my_grading,
                    'num_gradeables' => $num_gradeables,
                    'graders' => []
                ];
                $sections['all'] = [
                    'total_components' => 0,
                    'non_late_components' => 0,
                    'graded_components' => 0,
                    'non_late_graded_components' => 0,
                    'graders' => []
                ];
                foreach ($total_users as $key => $value) {
                    if ($key == 'NULL') {
                        continue;
                    }
                    $sections['all']['total_components'] += $value * $num_components;
                    $sections['all']['graded_components'] += isset($graded_components[$key]) ? $graded_components[$key] : 0;
                }
                $sections['all']['total_components'] -= $num_components;
                $sections['all']['graded_components'] -= $my_grading;
                $sections['all']['non_late_components'] = $sections['all']['total_components'];
                $sections['all']['non_late_graded_components'] = $sections['all']['graded_components'];
=======
            if (!$gradeable->isTeamAssignment() && $isPeerGradeable) {
                $sections['peer_stu_grad'] = [
                   // Total peer components to grade = Number of peer components * Number of Students who submitted
                   'total_who_submitted' => $total_who_submitted,
                   'total_components' => count($gradeable->getPeerComponents()) * $total_who_submitted,
                   'graded_components' => 0,
                   'view_peer_graded_components' => $peer_graded_components,
                   'ta_graded_components' => 0,
                   'num_gradeables' => $num_gradeables,
                   'graders' => []
                ];
            }
            if ($peer) {
                 // If a team assignment => Team Peer Grading Stats Should be Visible
                 // Stats are broken, Update this after Teams work fine with Randomized Peer Assignments
>>>>>>> 04fab605
                if ($gradeable->isTeamAssignment()) {
                    $sections['stu_grad'] = [
                       'total_components' => count($gradeable->getPeerComponents()), // Multiply it by number of teams assigned to grade
                       'graded_components' => $my_grading,
                       'num_gradeables' => $num_gradeables,
                       'ta_graded_components' => 0,
                       'graders' => []
                    ];
                    $sections['all'] = [
                       'total_components' => 0,
                       'graded_components' => 0,
                       'graders' => []
                    ];
                    foreach ($total_users as $key => $value) {
                        if ($key == 'NULL') {
                            continue;
                        }
                        $sections['all']['total_components'] += $value * $num_components;
                        $sections['all']['graded_components'] += isset($graded_components[$key]) ? $graded_components[$key] : 0;
                    }
                    $sections['all']['total_components'] -= $num_components;
                    $sections['all']['graded_components'] -= $my_grading;
                    $sections['stu_grad']['no_team'] = 0;
                    $sections['stu_grad']['team'] = 0;
                    $sections['all']['no_team'] = 0;
                    $sections['all']['team'] = 0;
                }
                else {
                    // If not a team assignment => Individual Peer Grading Stats Should be Visible
                    $sections['stu_grad'] = [
                        'total_components' => $num_components * $peers_to_grade,
                        'graded_components' => $my_grading,
                        'num_gradeables' => $num_gradeables,
                        'ta_graded_components' => 0,
                        'graders' => []
                    ];
                    $sections['all'] = [
                        'total_components' => 0,
                        'graded_components' => 0,
                        'graders' => []
                    ];
                    foreach ($total_users as $key => $value) {
                        if ($key == 'NULL') {
                            continue;
                        }
                        $sections['all']['total_components'] += $value * $num_components;
                        $sections['all']['graded_components'] += isset($graded_components[$key]) ? $graded_components[$key] : 0;
                    }
                    $sections['all']['total_components'] -= $num_components;
                    $sections['all']['graded_components'] -= $my_grading;
                }
            }
            else {
                foreach ($total_users as $key => $value) {
                    if (array_key_exists($key, $num_submitted)) {
                        $sections[$key] = [
<<<<<<< HEAD
                            'total_components' => $num_submitted[$key] * $num_components,
                            'non_late_components' => ($num_submitted[$key] - $late_submitted[$key]) * $num_components,
                            'graded_components' => 0,
                            'non_late_graded_components' => 0,
                            'graders' => []
=======
                        'total_components' => $num_submitted[$key],
                        'graded_components' => 0,
                        'ta_graded_components' => 0,
                        'graders' => []
>>>>>>> 04fab605
                        ];
                    }
                    else {
                        $sections[$key] = [
<<<<<<< HEAD
                            'total_components' => 0,
                            'non_late_components' => 0,
                            'graded_components' => 0,
                            'non_late_graded_components' => 0,
                            'graders' => []
=======
                        'total_components' => 0,
                        'graded_components' => 0,
                        'graders' => []
>>>>>>> 04fab605
                        ];
                    }
                    if ($gradeable->isTeamAssignment()) {
                        $sections[$key]['no_team'] = $no_team_users[$key];
                        $sections[$key]['team'] = $team_users[$key];
                    }
                    if (isset($graded_components[$key])) {
                        // Clamp to total components if unsubmitted assigment is graded for whatever reason
<<<<<<< HEAD
                        $sections[$key]['graded_components'] = min(intval($graded_components[$key]), $sections[$key]['total_components']);
                         $sections[$key]['non_late_graded_components'] = $sections[$key]['graded_components'] - $late_components[$key];
=======
                        $sections[$key]['graded_components'] = $graded_components[$key];
                        $sections[$key]['ta_graded_components'] = min(intval($graded_components[$key]), $sections[$key]['total_components']);
>>>>>>> 04fab605
                    }
                    if (isset($graders[$key])) {
                        $sections[$key]['graders'] = $graders[$key];

                        if ($key !== "NULL") {
                            $valid_graders = [];
                            foreach ($graders[$key] as $valid_grader) {
                                /* @var User $valid_grader */
                                if ($this->core->getAccess()->canUser($valid_grader, "grading.electronic.grade", ["gradeable" => $gradeable])) {
                                    $valid_graders[] = $valid_grader->getDisplayedFirstName();
                                }
                            }
                            $sections[$key]["valid_graders"] = $valid_graders;
                        }
                    }
                }
            }
        }
        $registered_but_not_rotating = count($this->core->getQueries()->getRegisteredUsersWithNoRotatingSection());
        $rotating_but_not_registered = count($this->core->getQueries()->getUnregisteredStudentsWithRotatingSection());

        $show_warnings = $this->core->getAccess()->canI("grading.electronic.status.warnings");

        if (isset($order) && $gradeable->isTeamAssignment()) {
            $total_students_submitted = 0;
            foreach ($order->getSortedGradedGradeables() as $g) {
                $team = $g->getSubmitter()->getTeam();
                $team_section = $gradeable->isGradeByRegistration() ? $team->getRegistrationSection() : $team->getRotatingSection();
                if (array_key_exists($team_section, $total_users)) {
                    if ($this->core->getQueries()->getActiveVersionForTeam($gradeable->getId(), $team->getId()) != 0) {
                        $total_students_submitted += count($team->getMembers());
                    }
                }
            }
        }
        else {
            $total_students_submitted = 0;
        }
        $this->core->getOutput()->renderOutput(
            ['grading', 'ElectronicGrader'],
            'statusPage',
            $gradeable,
            $sections,
            $component_averages,
            $autograded_average,
            $overall_scores,
            $overall_average,
            $total_submissions,
            $individual_viewed_grade ?? 0,
            $total_students_submitted,
            $registered_but_not_rotating,
            $rotating_but_not_registered,
            $viewed_grade,
            $section_key,
            $regrade_requests,
            $show_warnings
        );
    }

    /**
     * Shows the list of submitters
     * @Route("/courses/{_semester}/{_course}/gradeable/{gradeable_id}/grading/details")
     */
    public function showDetails($gradeable_id, $view = null, $sort = "id", $direction = "ASC") {
        // Default is viewing your sections
        // Limited grader does not have "View All" option
        // If nothing to grade, Instructor will see all sections
        $view_all = $view === 'all';

        $gradeable = $this->tryGetGradeable($gradeable_id);
        if ($gradeable === false) {
            $this->core->addErrorMessage('Invalid Gradeable!');
            $this->core->redirect($this->core->buildCourseUrl());
        }

        $gradeableUrl = $this->core->buildCourseUrl(['gradeable', $gradeable->getId(), 'grading', 'status']);
        $this->core->getOutput()->addBreadcrumb("{$gradeable->getTitle()} Grading", $gradeableUrl);

        $this->core->getOutput()->addBreadcrumb('Student Index');

        $peer = ($gradeable->isPeerGrading() && $this->core->getUser()->getGroup() == User::GROUP_STUDENT);
        if (!$this->core->getAccess()->canI("grading.electronic.details", ["gradeable" => $gradeable])) {
            $this->core->addErrorMessage("You do not have permission to grade {$gradeable->getTitle()}");
            $this->core->redirect($this->core->buildCourseUrl());
        }

        //Checks to see if the Grader has access to all users in the course,
        //Will only show the sections that they are graders for if not TA or Instructor
        $can_show_all = $this->core->getAccess()->canI("grading.electronic.details.show_all");
        $show_all = $view_all && $can_show_all;

        $order = new GradingOrder($this->core, $gradeable, $this->core->getUser(), $show_all);

        $order->sort($sort, $direction);

        $section_submitters = $order->getSectionSubmitters();
        $section_key = $order->getSectionKey();
        $graders = $order->getSectionGraders();
        $sections = $order->getSectionNames();

        $student_ids = [];
        foreach ($section_submitters as $section) {
            $student_ids = array_merge($student_ids, array_map(function (Submitter $submitter) {
                return $submitter->getId();
            }, $section));
        }

        $show_empty_teams = $this->core->getAccess()->canI("grading.electronic.details.show_empty_teams");
        $empty_teams = [];
        if ($gradeable->isTeamAssignment()) {
            // Only give getGradeables one User ID per team
            $all_teams = $this->core->getQueries()->getTeamsByGradeableId($gradeable_id);
            foreach ($all_teams as $team) {
                $student_ids = array_diff($student_ids, $team->getMembers());
                $team_section = $gradeable->isGradeByRegistration() ? $team->getRegistrationSection() : $team->getRotatingSection();
                if ($team->getSize() > 0 && (in_array($team_section, $sections) || $show_all)) {
                    $student_ids[] = $team->getLeaderId();
                }
                if ($team->getSize() === 0 && $show_empty_teams) {
                    $empty_teams[] = $team;
                }
            }
        }

        $graded_gradeables = [];
        $user_ids = $this->core->getQueries()->getUsersOnTeamsForGradeable($gradeable); // Collect user ids so we know who isn't on a team
        /** @var GradedGradeable $g */
        foreach ($order->getSortedGradedGradeables() as $g) {
            $graded_gradeables[] = $g;
            if ($gradeable->isTeamAssignment()) {
                $user_ids = array_merge($user_ids, $g->getSubmitter()->getTeam()->getMemberUserIds());
            }
        }
        $teamless_users = [];
        if ($gradeable->isTeamAssignment()) {
            //Find teamless users
            if ($show_all) {
                $students = $this->core->getQueries()->getAllUsers();
            }
            else {
                if ($gradeable->isGradeByRegistration()) {
                    $students = $this->core->getQueries()->getUsersByRegistrationSections($order->getSectionNames());
                }
                else {
                    $students = $this->core->getQueries()->getUsersByRotatingSections($order->getSectionNames());
                }
            }
            foreach ($students as $user) {
                if (!in_array($user->getId(), $user_ids)) {
                    $teamless_users[] = $user;
                }
            }
        }

        $show_all_sections_button = $can_show_all;
        $show_edit_teams = $this->core->getAccess()->canI("grading.electronic.show_edit_teams") && $gradeable->isTeamAssignment();
        $show_import_teams_button = $show_edit_teams && (count($all_teams) > count($empty_teams));
        $show_export_teams_button = $show_edit_teams && (count($all_teams) == count($empty_teams));
        $past_grade_start_date = $gradeable->getDates()['grade_start_date'] < $this->core->getDateTimeNow();

        $this->core->getOutput()->renderOutput(['grading', 'ElectronicGrader'], 'detailsPage', $gradeable, $graded_gradeables, $teamless_users, $graders, $empty_teams, $show_all_sections_button, $show_import_teams_button, $show_export_teams_button, $show_edit_teams, $past_grade_start_date, $view_all, $sort, $direction);

        if ($show_edit_teams) {
            $all_reg_sections = $this->core->getQueries()->getRegistrationSections();
            $key = 'sections_registration_id';
            foreach ($all_reg_sections as $i => $section) {
                $all_reg_sections[$i] = $section[$key];
            }

            $all_rot_sections = $this->core->getQueries()->getRotatingSections();
            $key = 'sections_rotating_id';

            foreach ($all_rot_sections as $i => $section) {
                $all_rot_sections[$i] = $section[$key];
            }

            $students = $this->core->getQueries()->getAllUsers();
            $this->core->getOutput()->renderOutput(['grading', 'ElectronicGrader'], 'adminTeamForm', $gradeable, $all_reg_sections, $all_rot_sections, $students);
            $this->core->getOutput()->renderOutput(['grading', 'ElectronicGrader'], 'importTeamForm', $gradeable);

            $this->core->getOutput()->renderOutput(['grading','ElectronicGrader'], 'randomizeButtonWarning', $gradeable);
        }
    }

    /**
     * Imports teams from a csv file upload
     * @Route("/courses/{_semester}/{_course}/gradeable/{gradeable_id}/grading/teams/import", methods={"POST"})
     */
    public function importTeams($gradeable_id) {
        $gradeable = $this->tryGetGradeable($gradeable_id, false);
        if ($gradeable === false) {
            $this->core->addErrorMessage("Failed to load gradeable: {$gradeable_id}");
            $this->core->redirect($this->core->buildCourseUrl());
        }

        $return_url = $this->core->buildCourseUrl(['gradeable', $gradeable_id, 'grading', 'details']) . '?view=all';

        if (!$this->core->getAccess()->canI("grading.electronic.import_teams", ["gradeable" => $gradeable])) {
            $this->core->addErrorMessage("You do not have permission to do that.");
            $this->core->redirect($this->core->buildCourseUrl());
        }

        if (!$gradeable->isTeamAssignment()) {
            $this->core->addErrorMessage("{$gradeable->getTitle()} is not a team assignment");
            $this->core->redirect($return_url);
        }

        if ($_FILES['upload_team']['name'] == "") {
            $this->core->addErrorMessage("No input file specified");
            $this->core->redirect($return_url);
        }

        $csv_file = $_FILES['upload_team']['tmp_name'];
        register_shutdown_function(
            function () use ($csv_file) {
                unlink($csv_file);
            }
        );
        ini_set("auto_detect_line_endings", true);

        $contents = file($csv_file, FILE_IGNORE_NEW_LINES | FILE_SKIP_EMPTY_LINES);
        if ($contents === false) {
            $this->core->addErrorMessage("File was not properly uploaded. Contact your sysadmin.");
            $this->core->redirect($return_url);
        }

        $row_num = 1;
        $error_message = "";
        $new_teams_members = [];
        foreach ($contents as $content) {
            $vals = str_getcsv($content);
            $vals = array_map('trim', $vals);
            if (count($vals) != 6) {
                $error_message .= "ERROR on row {$row_num}, csv row do not follow specified format<br>";
                continue;
            }
            if ($row_num == 1) {
                $row_num += 1;
                continue;
            }
            $team_id = $vals[3];
            $user_id = $vals[2];

            if ($this->core->getQueries()->getUserById($user_id) === null) {
                $error_message .= "ERROR on row {$row_num}, user_id doesn't exists<br>";
                continue;
            }
            if (!array_key_exists($team_id, $new_teams_members)) {
                $new_teams_members[$team_id] = [];
            }
            array_push($new_teams_members[$team_id], $user_id);
        }

        if ($error_message != "") {
            $this->core->addErrorMessage($error_message);
            $this->core->redirect($return_url);
        }

        $gradeable_path = FileUtils::joinPaths($this->core->getConfig()->getCoursePath(), "submissions", $gradeable_id);
        if (!FileUtils::createDir($gradeable_path)) {
            $this->core->addErrorMessage("Failed to make folder for this assignment");
            $this->core->redirect($return_url);
        }

        foreach ($new_teams_members as $team_id => $members) {
            $leader_id = $members[0];

            $leader = $this->core->getQueries()->getUserById($leader_id);
            $members = $this->core->getQueries()->getUsersById(array_slice($members, 1));
            try {
                $gradeable->createTeam($leader, $members);
            }
            catch (\Exception $e) {
                $this->core->addErrorMessage("Team may not have been properly initialized ($leader_id): {$e->getMessage()}");
            }
        }

        $this->core->addSuccessMessage("All Teams are imported to the gradeable");
        $this->core->redirect($return_url);
    }

    /**
     * Exports team into a csv file and displays it to the user
     * @Route("/courses/{_semester}/{_course}/gradeable/{gradeable_id}/grading/teams/export")
     */
    public function exportTeams($gradeable_id) {
        $gradeable = $this->tryGetGradeable($gradeable_id, false);
        if ($gradeable === false) {
            $this->core->addErrorMessage("Failed to load gradeable: {$gradeable_id}");
            $this->core->redirect($this->core->buildCourseUrl());
        }

        if (!$this->core->getAccess()->canI("grading.electronic.export_teams", ["gradeable" => $gradeable])) {
            $this->core->addErrorMessage("You do not have permission to do that.");
            $this->core->redirect($this->core->buildCourseUrl());
        }

        $all_teams = $gradeable->getTeams();
        $nl = "\n";
        $csvdata = "First Name,Last Name,User ID,Team ID,Team Registration Section,Team Rotating Section" . $nl;
        foreach ($all_teams as $team) {
            if ($team->getSize() != 0) {
                foreach ($team->getMemberUsers() as $user) {
                    $csvdata .= implode(',', [
                        $user->getDisplayedFirstName(),
                        $user->getDisplayedLastName(),
                        $user->getId(),
                        $team->getId(),
                        $team->getRegistrationSection(),
                        $team->getRotatingSection()
                    ]);
                    $csvdata .= $nl;
                }
            }
        }
        $filename = $this->core->getConfig()->getCourse() . "_" . $gradeable_id . "_teams.csv";
        $this->core->getOutput()->renderFile($csvdata, $filename);
    }

    /**
     * Randomly redistributes teams with members into Rotating Grading Sections
     * Evenly distributes them between all sections, giving extra teams to Sections numerically if necessary
     * Ex: 13 teams in 3 sections will always give Section 1: 5 teams; Section 2: 4 teams;  Section 3: 4 teams
     * @Route("/courses/{_semester}/{_course}/gradeable/{gradeable_id}/grading/teams/randomize_rotating")
     */
    public function randomizeTeamRotatingSections($gradeable_id) {
        $section_count = $this->core->getQueries()->getMaxRotatingSection();
        $return_url = $this->core->buildCourseUrl(['gradeable', $gradeable_id, 'grading', 'details']) . '?' . http_build_query(['view' => 'all']);
        $teams = $this->core->getQueries()->getTeamsWithMembersFromGradeableID($gradeable_id);

        //Does nothing if there are no sections or no teams
        if ($section_count <= 0 || empty($teams)) {
            $this->core->redirect($return_url);
            return;
        }

        shuffle($teams);

        $cur_group = 1;
        foreach ($teams as $team_id) {
            $this->core->getQueries()->updateTeamRotatingSection($team_id, $cur_group);
            $cur_group++;
            if ($cur_group > $section_count) {
                $cur_group = 1;
            }
        }

        $this->core->redirect($return_url);
    }

    /**
     * Handle requests to create individual teams via the AdminTeamForm
     * @AccessControl(permission="grading.electronic.submit_team_form")
     * @Route("/courses/{_semester}/{_course}/gradeable/{gradeable_id}/grading/teams/new", methods={"POST"})
     */
    public function adminTeamSubmit($gradeable_id) {
        $view = $_POST['view'] ?? '';
        $new_team = ($_POST['new_team'] ?? '') === 'true';
        $leader_id = $_POST['new_team_user_id'] ?? '';
        $team_id = $_POST['edit_team_team_id'] ?? '';
        $reg_section = $_POST['reg_section'] ?? 'NULL';
        $rot_section = $_POST['rot_section'] ?? 'NULL';

        if ($rot_section === 'NULL') {
            $rot_section = 0;
        }
        else {
            $rot_section = intval($rot_section);
        }

        $gradeable = $this->tryGetGradeable($gradeable_id, false);
        if ($gradeable === false) {
            $this->core->addErrorMessage("Failed to load gradeable: {$gradeable_id}");
            $this->core->redirect($this->core->buildCourseUrl());
        }

        $return_url = $this->core->buildCourseUrl(['gradeable', $gradeable_id, 'grading', 'details']);
        if ($view !== '') {
            $return_url .= "?view={$view}";
        }

        if (!$gradeable->isTeamAssignment()) {
            $this->core->addErrorMessage("{$gradeable->getTitle()} is not a team assignment");
            $this->core->redirect($return_url);
        }

        $num_users = intval($_POST['num_users']);
        $user_ids = [];
        for ($i = 0; $i < $num_users; $i++) {
            $id = trim(htmlentities($_POST["user_id_{$i}"]));
            if (in_array($id, $user_ids)) {
                $this->core->addErrorMessage("ERROR: {$id} is already on this team");
                $this->core->redirect($return_url);
            }
            // filter empty strings and leader
            if ($id !== "" && $id !== $leader_id) {
                $user_ids[] = $id;
            }
        }

        // Load the user instances from the database
        $users = $this->core->getQueries()->getUsersById($user_ids);
        $invalid_members = array_diff($user_ids, array_keys($users));
        if (count($invalid_members) > 0) {
            $members_message = implode(', ', $invalid_members);
            $this->core->addErrorMessage("ERROR: {$members_message} are not valid User IDs");
            $this->core->redirect($return_url);
        }

        if ($new_team) {
            $leader = $this->core->getQueries()->getUserById($leader_id);
            try {
                $gradeable->createTeam($leader, $users, $reg_section, $rot_section);
                $this->core->addSuccessMessage("Created New Team {$team_id}");
            }
            catch (\Exception $e) {
                $this->core->addErrorMessage("Team may not have been properly initialized: {$e->getMessage()}");
                $this->core->redirect($return_url);
            }
        }
        else {
            $team = $this->core->getQueries()->getTeamById($team_id);
            if ($team === null) {
                $this->core->addErrorMessage("ERROR: {$team_id} is not a valid Team ID");
                $this->core->redirect($return_url);
            }
            $team_members = $team->getMembers();
            $add_user_ids = [];
            foreach ($user_ids as $id) {
                if (!in_array($id, $team_members)) {
                    if ($this->core->getQueries()->getTeamByGradeableAndUser($gradeable_id, $id) !== null) {
                        $this->core->addErrorMessage("ERROR: {$id} is already on a team");
                        $this->core->redirect($return_url);
                    }
                    $add_user_ids[] = $id;
                }
            }
            $remove_user_ids = [];
            foreach ($team_members as $id) {
                if (!in_array($id, $user_ids)) {
                    $remove_user_ids[] = $id;
                }
            }

            $this->core->getQueries()->updateTeamRegistrationSection($team_id, $reg_section === 'NULL' ? null : $reg_section);
            $this->core->getQueries()->updateTeamRotatingSection($team_id, $rot_section === 0 ? null : $rot_section);
            foreach ($add_user_ids as $id) {
                $this->core->getQueries()->declineAllTeamInvitations($gradeable_id, $id);
                $this->core->getQueries()->acceptTeamInvitation($team_id, $id);
            }
            foreach ($remove_user_ids as $id) {
                $this->core->getQueries()->leaveTeam($team_id, $id);
            }
            $this->core->addSuccessMessage("Updated Team {$team_id}");

            $current_time = $this->core->getDateTimeNow()->format("Y-m-d H:i:sO") . " " . $this->core->getConfig()->getTimezone()->getName();
            $settings_file = FileUtils::joinPaths($this->core->getConfig()->getCoursePath(), "submissions", $gradeable_id, $team_id, "user_assignment_settings.json");
            $json = FileUtils::readJsonFile($settings_file);
            if ($json === false) {
                $this->core->addErrorMessage("Failed to open settings file");
                $this->core->redirect($return_url);
            }
            foreach ($add_user_ids as $id) {
                $json["team_history"][] = ["action" => "admin_add_user", "time" => $current_time,
                    "admin_user" => $this->core->getUser()->getId(), "added_user" => $id];
            }
            foreach ($remove_user_ids as $id) {
                $json["team_history"][] = ["action" => "admin_remove_user", "time" => $current_time,
                    "admin_user" => $this->core->getUser()->getId(), "removed_user" => $id];
            }
            if (!@file_put_contents($settings_file, FileUtils::encodeJson($json))) {
                $this->core->addErrorMessage("Failed to write to team history to settings file");
            }
        }

        $this->core->redirect($return_url);
    }

    /**
     * Display the electronic grading page
     *
     * @param $who_id This is the user we wish to view, this field will only be passed on when the request originates
     *                  on the grading index page
     * @param $from This is the user that was being viewed when a navigation button was clicked on the TA grading
     *                  interface.  Knowing who we were viewing allows us to decide who to view next.
     * @param $to Used to determine the direction to move in, either 'prev' or 'next'
     * @param $to_ungraded Should the next student we go to be the next submission or next ungraded submission?
     *
     * @Route("/courses/{_semester}/{_course}/gradeable/{gradeable_id}/grading/grade")
     * @Route("/courses/{_semester}/{_course}/gradeable/{gradeable_id}/grading/grade/{version}", requirements={"version"="^beta$"})
     */
    public function showGrading($gradeable_id, $who_id = '', $from = "", $to = null, $gradeable_version = null, $sort = "id", $direction = "ASC", $to_ungraded = null, $component_id = "-1", $version = null) {
        // If the version is set, user is requesting for new TA grading interface
        $showNewInterface = isset($version);

        /** @var Gradeable $gradeable */

        $gradeable = $this->tryGetGradeable($gradeable_id, false);
        if ($gradeable === false) {
            $this->core->addErrorMessage('Invalid Gradeable!');
            $this->core->redirect($this->core->buildCourseUrl());
        }
        $peer = $gradeable->isPeerGrading() && $this->core->getUser()->getGroup() == User::GROUP_STUDENT;
        $team = $gradeable->isTeamAssignment();
        // If $who_id is empty string then this request came from the TA grading interface navigation buttons
        // We must decide who to display prev/next and assign them to $who_id
        $order_all_sections = null;
        if ($who_id === '') {
            $order_grading_sections = new GradingOrder($this->core, $gradeable, $this->core->getUser());
            $order_grading_sections->sort($sort, $direction);

            // Only need to instantiate this order if the user is a full access grader
            // Limited access graders should never need the order that includes all sections
            if ($this->core->getUser()->accessFullGrading()) {
                $order_all_sections = new GradingOrder($this->core, $gradeable, $this->core->getUser(), true);
                $order_all_sections->sort($sort, $direction);
            }

            // Get the graded gradeable for the $from user
            $from_graded_gradeable = false;
            $id_from_anon = $this->core->getQueries()->getSubmitterIdFromAnonId($from);
            if ($id_from_anon !== null) {
                $from_graded_gradeable = $this->tryGetGradedGradeable($gradeable, $id_from_anon, false);
            }
            else {
                $from_graded_gradeable = $this->tryGetGradedGradeable($gradeable, $from, false);
            }

            if ($from_graded_gradeable === false) {
                 $this->core->redirect($this->core->buildCourseUrl(['gradeable', $gradeable_id, 'grading', 'details']));
            }

            // Get the user ID of the user we were viewing on the TA grading interface
            $from_id = $from_graded_gradeable->getSubmitter();

            // Determine the student to go to based on the button that was pressed
            // For full access graders, pressing the single arrow should navigate to the next submission, regardless
            // of if that submission is in their assigned section
            // Limited access graders should only be able to navigate to submissions in their assigned sections
            if ($to === 'prev' && $to_ungraded === 'false' && $this->core->getUser()->accessFullGrading()) {
                $goToStudent = $order_all_sections->getPrevSubmitter($from_id);
            }
            elseif ($to === 'prev' && $to_ungraded === 'false') {
                $goToStudent = $order_grading_sections->getPrevSubmitter($from_id);
            }
            elseif ($to === 'next' && $to_ungraded === 'false' && $this->core->getUser()->accessFullGrading()) {
                $goToStudent = $order_all_sections->getNextSubmitter($from_id);
            }
            elseif ($to === 'next' && $to_ungraded === 'false') {
                $goToStudent = $order_grading_sections->getNextSubmitter($from_id);
            }
            elseif ($to === 'prev' && $to_ungraded === 'true' && $this->core->getUser()->accessFullGrading()) {
                $goToStudent = $order_all_sections->getPrevUngradedSubmitter($from_id, $component_id);
            }
            elseif ($to === 'prev' && $to_ungraded === 'true') {
                $goToStudent = $order_grading_sections->getPrevUngradedSubmitter($from_id, $component_id);
            }
            elseif ($to === 'next' && $to_ungraded === 'true' && $this->core->getUser()->accessFullGrading()) {
                $goToStudent = $order_all_sections->getNextUngradedSubmitter($from_id, $component_id);
            }
            elseif ($to === 'next' && $to_ungraded === 'true') {
                $goToStudent = $order_grading_sections->getNextUngradedSubmitter($from_id, $component_id);
            }

            // Reassign who_id
            if (!is_null($goToStudent)) {
                $who_id = $peer ? $goToStudent->getAnonId() :   $goToStudent->getId();
            }
            else {
                // There is no next/prev student found
                // Either the grading is completed or current user has no ungraded assigned student left to grade
                $error_msg = "No " . $to . " assigned " . ($to_ungraded ? "ungraded" : "") . " student found!";
                $this->core->addErrorMessage($error_msg);
                $this->core->redirect($this->core->buildCourseUrl(['gradeable', $gradeable->getId(), 'grading', 'status']));
            }
        }

        // Get the graded gradeable for the submitter we are requesting
        $graded_gradeable = false;
        $id_from_anon = $this->core->getQueries()->getSubmitterIdFromAnonId($who_id);
        if ($id_from_anon !== null) {
            $graded_gradeable = $this->tryGetGradedGradeable($gradeable, $id_from_anon, false);
        }
        else {
            $graded_gradeable = $this->tryGetGradedGradeable($gradeable, $who_id, false);
        }
        if ($graded_gradeable === false) {
            $this->core->redirect($this->core->buildCourseUrl(['gradeable', $gradeable_id, 'grading', 'details'])  . '?' . http_build_query(['sort' => $sort, 'direction' => $direction, 'view' => 'all']));
            $peer = false;
        }

        $gradeableUrl = $this->core->buildCourseUrl(['gradeable', $gradeable->getId(), 'grading', 'status']);
        $this->core->getOutput()->addBreadcrumb("{$gradeable->getTitle()} Grading", $gradeableUrl);
        $indexUrl = $this->core->buildCourseUrl(['gradeable', $gradeable_id, 'grading', 'details']);
        $this->core->getOutput()->addBreadcrumb('Grading Interface ' . GradingOrder::getGradingOrderMessage($sort, $direction));
        $graded = 0;
        $total = 0;
        $total_submitted = 0;
        if ($peer) {
            $section_key = 'registration_section';
            $total = $gradeable->getPeerGradeSet();
            $graded = $this->core->getQueries()->getNumGradedPeerComponents($gradeable->getId(), $this->core->getUser()->getId()) / count($gradeable->getPeerComponents());
        }
        elseif ($gradeable->isGradeByRegistration()) {
            $section_key = "registration_section";
            $sections = $this->core->getUser()->getGradingRegistrationSections();
            if ($this->core->getAccess()->canI("grading.electronic.grade.if_no_sections_exist") && $sections == null) {
                $sections = $this->core->getQueries()->getRegistrationSections();
                for ($i = 0; $i < count($sections); $i++) {
                    $sections[$i] = $sections[$i]['sections_registration_id'];
                }
            }
            if ($team) {
                $graded = array_sum($this->core->getQueries()->getGradedComponentsCountByGradingSections($gradeable_id, $sections, 'registration_section', $team));
                $total = array_sum($this->core->getQueries()->getTotalTeamCountByGradingSections($gradeable_id, $sections, 'registration_section'));
                $total_submitted = array_sum($this->core->getQueries()->getSubmittedTeamCountByGradingSections($gradeable_id, $sections, 'registration_section'));
            }
            else {
                $graded = array_sum($this->core->getQueries()->getGradedComponentsCountByGradingSections($gradeable_id, $sections, 'registration_section', $team));
                $total = array_sum($this->core->getQueries()->getTotalUserCountByGradingSections($sections, 'registration_section'));
                $total_submitted = array_sum($this->core->getQueries()->getTotalSubmittedUserCountByGradingSections($gradeable_id, $sections, 'registration_section'));
            }
        }
        else {
            $sections = $this->core->getQueries()->getRotatingSectionsForGradeableAndUser($gradeable_id, $this->core->getUser()->getId());
            if ($this->core->getAccess()->canI("grading.electronic.grade.if_no_sections_exist") && $sections == null) {
                $sections = $this->core->getQueries()->getRotatingSections();
                for ($i = 0; $i < count($sections); $i++) {
                    $sections[$i] = $sections[$i]['sections_rotating_id'];
                }
            }
            if ($team) {
                //$total = array_sum($this->core->getQueries()->getTotalTeamCountByGradingSections($gradeable_id, $sections, 'rotating_section'));
                $total_submitted = array_sum($this->core->getQueries()->getSubmittedTeamCountByGradingSections($gradeable_id, $sections, 'rotating_section'));
            }
            else {
                $total_submitted = array_sum($this->core->getQueries()->getTotalSubmittedUserCountByGradingSections($gradeable->getId(), $sections, 'rotating_section'));
            }
            $graded = array_sum($this->core->getQueries()->getGradedComponentsCountByGradingSections($gradeable_id, $sections, 'rotating_section', $team));
        }
        //multiplies users and the number of components a gradeable has together
        if ($team) {
            $total_submitted = ($total_submitted * count($gradeable->getComponents()));
        }
        else {
            $total_submitted = ($total_submitted * count($gradeable->getComponents()));
        }
        if ($total_submitted == 0) {
            $progress = 100;
        }
        else {
            $progress = round(($graded / $total_submitted) * 100, 1);
        }


        if (!$this->core->getAccess()->canI("grading.electronic.grade", ["gradeable" => $gradeable, "graded_gradeable" => $graded_gradeable])) {
            $this->core->addErrorMessage("ERROR: You do not have access to grade the requested student.");
            $this->core->redirect($this->core->buildCourseUrl(['gradeable', $gradeable->getId(), 'grading', 'status']));
        }

        $show_verify_all = false;
        //check if verify all button should be shown or not
        foreach ($gradeable->getComponents() as $component) {
            $graded_component = $graded_gradeable->getOrCreateTaGradedGradeable()->getGradedComponent($component, $this->core->getUser());
            if ($graded_component === null) {
                continue;
            }
            if ($graded_component->getGrader()->getId() !== $this->core->getUser()->getId() && $graded_component->getVerifierId() === '') {
                $show_verify_all = true;
                break;
            }
        }
        $can_inquiry = $this->core->getAccess()->canI("grading.electronic.grade_inquiry", ['graded_gradeable' => $graded_gradeable]);
        $can_verify = $this->core->getAccess()->canI("grading.electronic.verify_grader");
        $show_verify_all = $show_verify_all && $can_verify;

        $show_silent_edit = $this->core->getAccess()->canI("grading.electronic.silent_edit");

        $display_version = intval($gradeable_version ?? '0');
        if ($display_version <= 0) {
            $display_version = $graded_gradeable->getAutoGradedGradeable()->getActiveVersion();
        }

        $late_days_user = null;
        if ($gradeable->isTeamAssignment()) {
            // If its a team assignment, use the leader for late days...
            $late_days_user = $this->core->getQueries()->getUserById($graded_gradeable->getSubmitter()->getTeam()->getLeaderId());
        }
        else {
            $late_days_user = $graded_gradeable->getSubmitter()->getUser();
        }

        $ldi = LateDays::fromUser($this->core, $late_days_user)->getLateDayInfoByGradeable($gradeable);
        if ($ldi === null) {
            $late_status = LateDayInfo::STATUS_GOOD;  // Assume its good
        }
        else {
            $late_status = $ldi->getStatus();
        }
        $rollbackSubmission = -1;
        $previousVersion =  $graded_gradeable->getAutoGradedGradeable()->getActiveVersion() - 1;
        // check for rollback submission only if the Active version is greater than 1 and that too is late.
        if ($previousVersion && $late_status !== LateDayInfo::STATUS_GOOD) {
            while ($previousVersion) {
                $prevVersionInstance = $graded_gradeable->getAutoGradedGradeable()->getAutoGradedVersionInstance($previousVersion);
                if ($prevVersionInstance == null) {
                    $rollbackSubmission = -1;
                    break;
                }
                $lateInfo = LateDays::fromUser($this->core, $late_days_user)->getLateDayInfoByGradeable($gradeable);
                $daysLate = $prevVersionInstance->getDaysLate();

                // If this version is a good submission then it the rollback Submision
                if ($lateInfo == null || ($lateInfo->getStatus($daysLate) == LateDayInfo::STATUS_GOOD)) {
                    $rollbackSubmission = $previousVersion;
                    break;
                }
                // applying same condition for previous version. i.e going back one version
                $previousVersion -= 1;
            }
        }

        $logger_params = [
            "course_semester" => $this->core->getConfig()->getSemester(),
            "course_name" => $this->core->getDisplayedCourseName(),
            "gradeable_id" => $gradeable_id,
            "grader_id" => $this->core->getUser()->getId(),
            "submitter_id" => $who_id,
            "action" => "VIEW_PAGE",
        ];
        Logger::logTAGrading($logger_params);

        $submitter_itempool_map = $this->getItempoolMapForSubmitter($gradeable, $graded_gradeable->getSubmitter()->getId());
        $solution_ta_notes = $this->getSolutionTaNotesForGradeable($gradeable, $submitter_itempool_map) ?? [];

        $this->core->getOutput()->addInternalCss('forum.css');
        if ($showNewInterface) {
            $this->core->getOutput()->addInternalCss('electronic.css');
        }
        else {
            $this->core->getOutput()->addInternalCss('ta-grading.css');
        }
        $this->core->getOutput()->addInternalJs('forum.js');
        $this->core->getOutput()->addInternalCss('grade-inquiry.css');
        $this->core->getOutput()->addInternalJs('grade-inquiry.js');
        $this->core->getOutput()->addInternalJs('websocket.js');
        $show_hidden = $this->core->getAccess()->canI("autograding.show_hidden_cases", ["gradeable" => $gradeable]);
        $this->core->getOutput()->renderOutput(['grading', 'ElectronicGrader'], 'hwGradingPage', $gradeable, $graded_gradeable, $display_version, $progress, $show_hidden, $can_inquiry, $can_verify, $show_verify_all, $show_silent_edit, $late_status, $rollbackSubmission, $sort, $direction, $who_id, $solution_ta_notes, $submitter_itempool_map, $showNewInterface);
        $this->core->getOutput()->renderOutput(['grading', 'ElectronicGrader'], 'popupStudents');
        $this->core->getOutput()->renderOutput(['grading', 'ElectronicGrader'], 'popupMarkConflicts');
        $this->core->getOutput()->renderOutput(['grading', 'ElectronicGrader'], 'popupSettings');
    }

    /**
     * Route for fetching a gradeable's rubric information
     * @Route("/courses/{_semester}/{_course}/gradeable/{gradeable_id}/rubric", methods={"GET"})
     */
    public function ajaxGetGradeableRubric($gradeable_id) {
        $grader = $this->core->getUser();
        // Get the gradeable
        $gradeable = $this->tryGetGradeable($gradeable_id);
        if ($gradeable === false) {
            return;
        }

        // checks if user has permission
        if (!$this->core->getAccess()->canI("grading.electronic.grade", ["gradeable" => $gradeable])) {
            $this->core->getOutput()->renderJsonFail('Insufficient permissions to get gradeable rubric data');
            return;
        }

        try {
            // Once we've parsed the inputs and checked permissions, perform the operation
            $results = $this->getGradeableRubric($gradeable, $grader);
            $this->core->getOutput()->renderJsonSuccess($results);
        }
        catch (\InvalidArgumentException $e) {
            $this->core->getOutput()->renderJsonFail($e->getMessage());
        }
        catch (\Exception $e) {
            $this->core->getOutput()->renderJsonError($e->getMessage());
        }
    }

    public function getGradeableRubric(Gradeable $gradeable, User $grader) {
        $return = [
            'id' => $gradeable->getId(),
            'precision' => $gradeable->getPrecision()
        ];
        // Filter out the components that we shouldn't see
        //  TODO: instructors see all components, some may not be visible in non-super-edit-mode
        $return['components'] = array_map(function (Component $component) {
                return $component->toArray();
        }, array_filter($gradeable->getComponents(), function (Component $component) use ($gradeable) {
                return $this->core->getAccess()->canI('grading.electronic.view_component', ['gradeable' => $gradeable, 'component' => $component]);
        }));
        //return $grader->getGroup() === User::GROUP_INSTRUCTOR || ($component->isPeer() === ($grader->getGroup() === User::GROUP_STUDENT));
        $return['components'] = array_values($return['components']);
        return $return;
    }

    /**
     * Gets a component and all of its marks
     * @Route("/courses/{_semester}/{_course}/gradeable/{gradeable_id}/components")
     */
    public function ajaxGetComponent($gradeable_id, $component_id) {
        // Get the gradeable
        $gradeable = $this->tryGetGradeable($gradeable_id);
        if ($gradeable === false) {
            return;
        }

        $graded_gradeable = $this->tryGetGradedGradeable($gradeable, $this->core->getUser()->getId(), false);

        // Get the component
        $component = $this->tryGetComponent($gradeable, $component_id);
        if ($component === false) {
            return;
        }

        // checks if user has permission
        if (!$this->core->getAccess()->canI("grading.electronic.view_component", ["gradeable" => $gradeable, "component" => $component])) {
            $this->core->getOutput()->renderJsonFail('Insufficient permissions to get component');
            return;
        }

        try {
            // Once we've parsed the inputs and checked permissions, perform the operation
            $this->core->getOutput()->renderJsonSuccess($component->toArray());
        }
        catch (\InvalidArgumentException $e) {
            $this->core->getOutput()->renderJsonFail($e->getMessage());
        }
        catch (\Exception $e) {
            $this->core->getOutput()->renderJsonError($e->getMessage());
        }
    }

    /**
     * Route for getting information about a individual grader
     * @Route("/courses/{_semester}/{_course}/gradeable/{gradeable_id}/grading/graded_gradeable")
     */
    public function ajaxGetGradedGradeable($gradeable_id, $anon_id = '', $all_peers = false) {
        // Get the gradeable
        $gradeable = $this->tryGetGradeable($gradeable_id);
        if ($gradeable === false) {
            return;
        }

        $all_peers = ($all_peers === "true");

        $grader = $this->core->getUser();

        // Get user id from the anon id
        $submitter_id = $this->tryGetSubmitterIdFromAnonId($anon_id);
        if ($submitter_id === false) {
            return;
        }

        $section = null;

        if ($gradeable->isGradeByRegistration()) {
            $section = $this->core->getQueries()->getSubmitterById($submitter_id)->getRegistrationSection();
        }
        else {
            $section = $this->core->getQueries()->getSubmitterById($submitter_id)->getRotatingSection();
        }

        // Get the graded gradeable
        $graded_gradeable = $this->tryGetGradedGradeable($gradeable, $submitter_id);
        if ($graded_gradeable === false) {
            return;
        }

        // checks if user has permission
        if (!$this->core->getAccess()->canI("grading.electronic.grade", ["gradeable" => $gradeable, "graded_gradeable" => $graded_gradeable, "section" => $section])) {
            $this->core->getOutput()->renderJsonFail('Insufficient permissions to get graded gradeable');
            return;
        }

        // Check if user has permission to view all peer grades
        /*if ($all_peers) {
            $this->core->getOutput()->renderJsonFail('Insufficient permissions to get view peer panel');
            return;
        }*/

        // Get / create the TA grade
        $ta_graded_gradeable = $graded_gradeable->getOrCreateTaGradedGradeable();

        try {
            // Once we've parsed the inputs and checked permissions, perform the operation
            $response_data = null;
            if ($ta_graded_gradeable !== null) {
                $response_data = $this->getGradedGradeable($ta_graded_gradeable, $grader, $all_peers);
            }
            $this->core->getOutput()->renderJsonSuccess($response_data);
        }
        catch (\InvalidArgumentException $e) {
            $this->core->getOutput()->renderJsonFail($e->getMessage());
        }
        catch (\Exception $e) {
            $this->core->getOutput()->renderJsonError($e->getMessage());
        }
    }

    public function getGradedGradeable(TaGradedGradeable $ta_graded_gradeable, User $grader, $all_peers = false) {

        // Passing null returns grading for all graders.
        $grading_done_by = ($all_peers ? null : $grader);
        $response_data = $ta_graded_gradeable->toArray($grading_done_by);

        $graded_gradeable = $ta_graded_gradeable->getGradedGradeable();
        $gradeable = $graded_gradeable->getGradeable();

        // If there is autograding, also send that information TODO: this should be restricted to non-peer
        if ($gradeable->getAutogradingConfig()->anyPoints()) {
            $response_data['auto_grading_total'] = $gradeable->getAutogradingConfig()->getTotalNonExtraCredit();

            // Furthermore, if the user has a grade, send that information
            if ($graded_gradeable->getAutoGradedGradeable()->hasActiveVersion()) {
                $response_data['auto_grading_earned'] = $graded_gradeable->getAutoGradedGradeable()->getActiveVersionInstance()->getTotalPoints();
            }
        }

        // If it is graded at all, then send ta score information
        $response_data['ta_grading_total'] = $gradeable->getManualGradingPoints();
        if ($ta_graded_gradeable->getPercentGraded() !== 0.0) {
            if ($gradeable->isPeerGrading()) {
                $response_data['ta_grading_earned'] = $ta_graded_gradeable->getTotalScore($grading_done_by);
            }
            else {
                $response_data['ta_grading_earned'] = $ta_graded_gradeable->getTotalScore(null);
            }
        }

        $response_data['anon_id'] = $graded_gradeable->getSubmitter()->getAnonId();
        return $response_data;
    }

    /**
     * Route for saving the marks the submitter received for a component
     * @Route("/courses/{_semester}/{_course}/gradeable/{gradeable_id}/grading/graded_gradeable/graded_component", methods={"POST"})
     */
    public function ajaxSaveGradedComponent($gradeable_id) {
        $anon_id = $_POST['anon_id'] ?? '';
        $component_id = $_POST['component_id'] ?? '';
        $custom_message = $_POST['custom_message'] ?? null;
        $custom_points = $_POST['custom_points'] ?? null;
        $component_version = $_POST['graded_version'] ?? null;

        // Optional marks parameter
        $marks = $_POST['mark_ids'] ?? [];

        // Validate required parameters
        if ($custom_message === null) {
            $this->core->getOutput()->renderJsonFail('Missing custom_message parameter');
            return;
        }
        if ($custom_points === null) {
            $this->core->getOutput()->renderJsonFail('Missing custom_points parameter');
            return;
        }
        if (!is_numeric($custom_points)) {
            $this->core->getOutput()->renderJsonFail('Invalid custom_points parameter');
            return;
        }
        if ($component_version === null) {
            $this->core->getOutput()->renderJsonFail('Missing graded_version parameter');
            return;
        }
        if (!ctype_digit($component_version)) {
            $this->core->getOutput()->renderJsonFail('Invalid graded_version parameter');
            return;
        }

        // Convert the mark ids to integers
        $numeric_mark_ids = [];
        foreach ($marks as $mark) {
            if (!ctype_digit($mark)) {
                $this->core->getOutput()->renderJsonFail('One of provided mark ids was invalid');
                return;
            }
            $numeric_mark_ids[] = intval($mark);
        }
        $marks = $numeric_mark_ids;

        // Parse the strings into ints/floats
        $component_version = intval($component_version);
        $custom_points = floatval($custom_points);

        // Optional Parameters
        $silent_edit = ($_POST['silent_edit'] ?? 'false') === 'true';

        $grader = $this->core->getUser();

        // Get the gradeable
        $gradeable = $this->tryGetGradeable($gradeable_id);
        if ($gradeable === false) {
            return;
        }

        // get the component
        $component = $this->tryGetComponent($gradeable, $component_id);
        if ($component === false) {
            return;
        }

        // Get user id from the anon id
        $submitter_id = $this->tryGetSubmitterIdFromAnonId($anon_id);
        if ($submitter_id === false) {
            return;
        }

        // Get the graded gradeable
        $graded_gradeable = $this->tryGetGradedGradeable($gradeable, $submitter_id);
        if ($graded_gradeable === false) {
            return;
        }

        // checks if user has permission
        if (!$this->core->getAccess()->canI("grading.electronic.save_graded_component", ["gradeable" => $gradeable, "graded_gradeable" => $graded_gradeable, "component" => $component])) {
            $this->core->getOutput()->renderJsonFail('Insufficient permissions to save component/marks');
            return;
        }

        // Check if the user can silently edit assigned marks
        if (!$this->core->getAccess()->canI('grading.electronic.silent_edit')) {
            $silent_edit = false;
        }

        $logger_params = [
            "course_semester" => $this->core->getConfig()->getSemester(),
            "course_name" => $this->core->getDisplayedCourseName(),
            "gradeable_id" => $gradeable_id,
            "grader_id" => $this->core->getUser()->getId(),
            "component_id" => $component_id,
            "action" => "SAVE_COMPONENT",
            "submitter_id" => $submitter_id
        ];
        Logger::logTAGrading($logger_params);

        // Get / create the TA grade
        $ta_graded_gradeable = $graded_gradeable->getOrCreateTaGradedGradeable();

        // Get / create the graded component
        $graded_component = $ta_graded_gradeable->getOrCreateGradedComponent($component, $grader, true);

        try {
            // Once we've parsed the inputs and checked permissions, perform the operation
            $this->saveGradedComponent(
                $ta_graded_gradeable,
                $graded_component,
                $grader,
                $custom_points,
                $custom_message,
                $marks,
                $component_version,
                !$silent_edit
            );
            $this->core->getOutput()->renderJsonSuccess();
        }
        catch (\InvalidArgumentException $e) {
            $this->core->getOutput()->renderJsonFail($e->getMessage());
        }
        catch (\Exception $e) {
            $this->core->getOutput()->renderJsonError($e->getMessage());
        }
    }

    public function saveGradedComponent(TaGradedGradeable $ta_graded_gradeable, GradedComponent $graded_component, User $grader, float $custom_points, string $custom_message, array $mark_ids, int $component_version, bool $overwrite) {
        // Only update the grader if we're set to overwrite it
        if ($overwrite) {
            $graded_component->setGrader($grader);
        }
        $version_updated = $graded_component->getGradedVersion() !== $component_version;
        if ($version_updated) {
            $graded_component->setGradedVersion($component_version);
        }
        $graded_component->setComment($custom_message);
        $graded_component->setScore($custom_points);
        $graded_component->setGradeTime($this->core->getDateTimeNow());

        // Set the marks the submitter received
        $graded_component->setMarkIds($mark_ids);

        // Check if this graded component should be deleted
        if (
            count($graded_component->getMarkIds()) === 0
            && $graded_component->getScore() === 0.0
            && $graded_component->getComment() === ''
        ) {
            $ta_graded_gradeable->deleteGradedComponent($graded_component->getComponent(), $graded_component->getGrader());
            $graded_component = null;
        }
        else {
            //change the component to be unverified after changing a mark
            if ($graded_component->isMarksModified()) {
                $graded_component->setVerifier();
                $graded_component->setVerifyTime(null);
            }
        }

        // TODO: is this desirable
        // Reset the user viewed date since we updated the grade
        $ta_graded_gradeable->resetUserViewedDate();

        // Finally, save the changes to the database
        $this->core->getQueries()->saveTaGradedGradeable($ta_graded_gradeable);
        $submitter = $ta_graded_gradeable->getGradedGradeable()->getSubmitter();
        if ($submitter->isTeam()) {
            $this->core->getQueries()->clearTeamViewedTime($submitter->getId());
        }
    }

    /**
     * Route for saving a component's properties (not its marks)
     * @Route("/courses/{_semester}/{_course}/gradeable/{gradeable_id}/components/save", methods={"POST"})
     */
    public function ajaxSaveComponent($gradeable_id) {
        // Required parameters
        $component_id = $_POST['component_id'] ?? '';
        $title = $_POST['title'] ?? '';
        $ta_comment = $_POST['ta_comment'] ?? '';
        $student_comment = $_POST['student_comment'] ?? '';
        $lower_clamp = $_POST['lower_clamp'] ?? null;
        $default = $_POST['default'] ?? null;
        $max_value = $_POST['max_value'] ?? null;
        $upper_clamp = $_POST['upper_clamp'] ?? null;
        $is_itempool_linked = $_POST['is_itempool_linked'] ?? false;
        $itempool_option = $_POST['itempool_option'] ?? null;

        // Use 'page_number' since 'page' is used in the router
        $page = $_POST['page_number'] ?? '';

        // Validate required parameters
        if ($lower_clamp === null) {
            $this->core->getOutput()->renderJsonFail('Missing lower_clamp parameter');
            return;
        }
        if ($default === null) {
            $this->core->getOutput()->renderJsonFail('Missing default parameter');
            return;
        }
        if ($max_value === null) {
            $this->core->getOutput()->renderJsonFail('Missing max_value parameter');
            return;
        }
        if ($upper_clamp === null) {
            $this->core->getOutput()->renderJsonFail('Missing upper_clamp parameter');
            return;
        }
        if ($page === '') {
            $this->core->getOutput()->renderJsonFail('Missing page parameter');
        }
        if (!is_numeric($lower_clamp)) {
            $this->core->getOutput()->renderJsonFail('Invalid lower_clamp parameter');
            return;
        }
        if (!is_numeric($default)) {
            $this->core->getOutput()->renderJsonFail('Invalid default parameter');
            return;
        }
        if (!is_numeric($max_value)) {
            $this->core->getOutput()->renderJsonFail('Invalid max_value parameter');
            return;
        }
        if (!is_numeric($upper_clamp)) {
            $this->core->getOutput()->renderJsonFail('Invalid upper_clamp parameter');
            return;
        }
        if (strval(intval($page)) !== $page) {
            $this->core->getOutput()->renderJsonFail('Invalid page parameter');
        }

        // Get the gradeable
        $gradeable = $this->tryGetGradeable($gradeable_id);
        if ($gradeable === false) {
            return;
        }

        // get the component
        $component = $this->tryGetComponent($gradeable, $component_id);
        if ($component === false) {
            return;
        }

        // checks if user has permission
        if (!$this->core->getAccess()->canI("grading.electronic.save_component", ["gradeable" => $gradeable])) {
            $this->core->getOutput()->renderJsonFail('Insufficient permissions to save components');
            return;
        }

        $is_notebook_gradeable = $gradeable->getAutogradingConfig()->isNotebookGradeable();

        if ($is_notebook_gradeable) {
            if ($is_itempool_linked === 'true') {
                if (!$itempool_option) {
                    $this->core->getOutput()->renderJsonFail('Missing itempool_option parameter');
                    return;
                }
            }
        }

        try {
            // Once we've parsed the inputs and checked permissions, perform the operation
            $component->setTitle($title);
            $component->setTaComment($ta_comment);
            $component->setStudentComment($student_comment);
            $component->setPoints([
                'lower_clamp' => $lower_clamp,
                'default' => $default,
                'max_value' => $max_value,
                'upper_clamp' => $upper_clamp
                ]);
            $component->setPage($page);
            if ($is_notebook_gradeable) {
                if ($is_itempool_linked === 'true') {
                    $component->setIsItempoolLinked(true);
                    $component->setItempool($itempool_option);
                }
                else {
                    $component->setIsItempoolLinked(false);
                    $component->setItempool('');
                }
            }

            $this->core->getQueries()->saveComponent($component);
            $this->core->getOutput()->renderJsonSuccess();
        }
        catch (\InvalidArgumentException $e) {
            $this->core->getOutput()->renderJsonFail($e->getMessage());
        }
        catch (\Exception $e) {
            $this->core->getOutput()->renderJsonError($e->getMessage());
        }
    }

    /**
     * Route for saving the order of components in a gradeable
     * @Route("/courses/{_semester}/{_course}/gradeable/{gradeable_id}/components/order", methods={"POST"})
     */
    public function ajaxSaveComponentOrder($gradeable_id) {
        // Required parameters
        $order = json_decode($_POST['order'] ?? '[]', true);

        // Validate required parameters
        if (count($order) === 0) {
            $this->core->getOutput()->renderJsonFail('Missing order parameter');
            return;
        }

        // Get the gradeable
        $gradeable = $this->tryGetGradeable($gradeable_id);
        if ($gradeable === false) {
            return;
        }

        // checks if user has permission
        if (!$this->core->getAccess()->canI("grading.electronic.save_component", ["gradeable" => $gradeable])) {
            $this->core->getOutput()->renderJsonFail('Insufficient permissions to save marks');
            return;
        }

        try {
            // Once we've parsed the inputs and checked permissions, perform the operation
            $this->saveComponentOrder($gradeable, $order);
            $this->core->getOutput()->renderJsonSuccess();
        }
        catch (\InvalidArgumentException $e) {
            $this->core->getOutput()->renderJsonFail($e->getMessage());
        }
        catch (\Exception $e) {
            $this->core->getOutput()->renderJsonError($e->getMessage());
        }
    }

    public function saveComponentOrder(Gradeable $gradeable, array $orders) {
        foreach ($gradeable->getComponents() as $component) {
            if (!isset($orders[$component->getId()])) {
                throw new \InvalidArgumentException('Missing component id in order array');
            }
            $order = $orders[$component->getId()];
            if (!is_int($order) || $order < 0) {
                throw new \InvalidArgumentException('All order values must be non-negative integers');
            }
            $component->setOrder(intval($order));
        }
        $this->core->getQueries()->updateGradeable($gradeable);
    }

    /**
     * Route for saving the page numbers of the components
     * NOTE: the 'pages' parameter can be an associate array to set the page numbers of each component,
     *  or a single-element array with the key 'page' of the page number to set all components' page to
     *
     * @Route("/courses/{_semester}/{_course}/gradeable/{gradeable_id}/components/save_pages", methods={"POST"})
     */
    public function ajaxSaveComponentPages($gradeable_id) {
        // Required parameters
        $pages = json_decode($_POST['pages'] ?? '[]', true);

        // Validate required parameters
        if (count($pages) === 0) {
            $this->core->getOutput()->renderJsonFail('Missing pages parameter');
            return;
        }

        // Get the gradeable
        $gradeable = $this->tryGetGradeable($gradeable_id);
        if ($gradeable === false) {
            return;
        }

        // checks if user has permission
        if (!$this->core->getAccess()->canI("grading.electronic.save_component", ["gradeable" => $gradeable])) {
            $this->core->getOutput()->renderJsonFail('Insufficient permissions to save marks');
            return;
        }

        try {
            // Once we've parsed the inputs and checked permissions, perform the operation
            if (isset($pages['page']) && count($pages) === 1) {
                // if one page is sent, set all to that page.  This is useful
                //  for setting the page settings to 'none' or 'student-assign'
                $this->saveComponentsPage($gradeable, $pages['page']);
            }
            else {
                $this->saveComponentPages($gradeable, $pages);
            }
            $this->core->getQueries()->updateGradeable($gradeable);
            $this->core->getOutput()->renderJsonSuccess();
        }
        catch (\InvalidArgumentException $e) {
            $this->core->getOutput()->renderJsonFail($e->getMessage());
        }
        catch (\Exception $e) {
            $this->core->getOutput()->renderJsonError($e->getMessage());
        }
    }

    public function saveComponentPages(Gradeable $gradeable, array $pages) {
        foreach ($gradeable->getComponents() as $component) {
            if (!isset($orders[$component->getId()])) {
                throw new \InvalidArgumentException('Missing component id in pages array');
            }
            $page = $pages[$component->getId()];
            if (!is_int($page)) {
                throw new \InvalidArgumentException('All page values must be integers');
            }
            $component->setPage(max(intval($page), -1));
        }
    }

    public function saveComponentsPage(Gradeable $gradeable, int $page) {
        foreach ($gradeable->getComponents() as $component) {
            $component->setPage(max($page, -1));
        }
    }

    /**
     * Route for adding a new component to a gradeable
     * @Route("/courses/{_semester}/{_course}/gradeable/{gradeable_id}/components/new", methods={"POST"})
     */
    public function ajaxAddComponent($gradeable_id) {
        // Get the gradeable
        $gradeable = $this->tryGetGradeable($gradeable_id);
        if ($gradeable === false) {
            return;
        }

        $peer = $_POST['peer'] === 'true';

        // checks if user has permission
        if (!$this->core->getAccess()->canI("grading.electronic.add_component", ["gradeable" => $gradeable])) {
            $this->core->getOutput()->renderJsonFail('Insufficient permissions to add components');
            return;
        }

        try {
            $page = $gradeable->isPdfUpload() ? ($gradeable->isStudentPdfUpload() ? Component::PDF_PAGE_STUDENT : 1) : Component::PDF_PAGE_NONE;

            // Once we've parsed the inputs and checked permissions, perform the operation
            $component = $gradeable->addComponent(
                'Problem ' . strval(count($gradeable->getComponents()) + 1),
                '',
                '',
                0,
                0,
                0,
                0,
                false,
                $peer,
                $page
            );
            $component->addMark('No Credit', 0.0, false);
            $this->core->getQueries()->updateGradeable($gradeable);
            $this->core->getOutput()->renderJsonSuccess(['component_id' => $component->getId()]);
        }
        catch (\InvalidArgumentException $e) {
            $this->core->getOutput()->renderJsonFail($e->getMessage());
        }
        catch (\Exception $e) {
            $this->core->getOutput()->renderJsonError($e->getMessage());
        }
    }

    /**
     * Route for deleting a component from a gradeable
     * @Route("/courses/{_semester}/{_course}/gradeable/{gradeable_id}/components/delete", methods={"POST"})
     */
    public function ajaxDeleteComponent($gradeable_id) {
        // Required parameters
        $component_id = $_POST['component_id'] ?? '';

        // Get the gradeable
        $gradeable = $this->tryGetGradeable($gradeable_id);
        if ($gradeable === false) {
            return;
        }

        // get the component
        $component = $this->tryGetComponent($gradeable, $component_id);
        if ($component === false) {
            return;
        }

        // checks if user has permission
        if (!$this->core->getAccess()->canI("grading.electronic.delete_component", ["gradeable" => $gradeable])) {
            $this->core->getOutput()->renderJsonFail('Insufficient permissions to delete components');
            return;
        }

        try {
            // Once we've parsed the inputs and checked permissions, perform the operation
            $gradeable->deleteComponent($component);
            $this->core->getQueries()->updateGradeable($gradeable);
            $this->core->getOutput()->renderJsonSuccess();
        }
        catch (\InvalidArgumentException $e) {
            $this->core->getOutput()->renderJsonFail($e->getMessage());
        }
        catch (\Exception $e) {
            $this->core->getOutput()->renderJsonError($e->getMessage());
        }
    }

    /**
     * Route for saving a mark's title/point value
     * @Route("/courses/{_semester}/{_course}/gradeable/{gradeable_id}/components/marks/save", methods={"POST"})
     */
    public function ajaxSaveMark($gradeable_id) {
        // Required parameters
        $component_id = $_POST['component_id'] ?? '';
        $mark_id = $_POST['mark_id'] ?? '';
        $points = $_POST['points'] ?? '';
        $title = $_POST['title'] ?? null;
        $publish = ($_POST['publish'] ?? 'false') === 'true';

        // Validate required parameters
        if ($title === null) {
            $this->core->getOutput()->renderJsonFail('Missing title parameter');
            return;
        }
        if ($points === null) {
            $this->core->getOutput()->renderJsonFail('Missing points parameter');
            return;
        }
        if (!is_numeric($points)) {
            $this->core->getOutput()->renderJsonFail('Invalid points parameter');
            return;
        }

        $points = floatval($points);

        // Get the gradeable
        $gradeable = $this->tryGetGradeable($gradeable_id);
        if ($gradeable === false) {
            return;
        }

        // get the component
        $component = $this->tryGetComponent($gradeable, $component_id);
        if ($component === false) {
            return;
        }

        // get the mark
        $mark = $this->tryGetMark($component, $mark_id);
        if ($mark === false) {
            return;
        }

        // checks if user has permission
        if (!$this->core->getAccess()->canI("grading.electronic.save_mark", ["gradeable" => $gradeable])) {
            $this->core->getOutput()->renderJsonFail('Insufficient permissions to save marks');
            return;
        }

        try {
            // Once we've parsed the inputs and checked permissions, perform the operation
            $this->saveMark($mark, $points, $title, $publish);
            $this->core->getOutput()->renderJsonSuccess();
        }
        catch (\InvalidArgumentException $e) {
            $this->core->getOutput()->renderJsonFail($e->getMessage());
        }
        catch (\Exception $e) {
            $this->core->getOutput()->renderJsonError($e->getMessage());
        }
    }

    public function saveMark(Mark $mark, float $points, string $title, bool $publish) {
        if ($mark->getPoints() !== $points) {
            $mark->setPoints($points);
        }
        if ($mark->getTitle() !== $title) {
            $mark->setTitle($title);
        }
        if ($mark->isPublish() !== $publish) {
            $mark->setPublish($publish);
        }
        $this->core->getQueries()->updateGradeable($mark->getComponent()->getGradeable());
    }

    /**
     * Route for saving a the order of marks in a component
     * @Route("/courses/{_semester}/{_course}/gradeable/{gradeable_id}/components/marks/save_order", methods={"POST"})
     */
    public function ajaxSaveMarkOrder($gradeable_id) {
        // Required parameters
        $component_id = $_POST['component_id'] ?? '';
        $order = json_decode($_POST['order'] ?? '[]', true);

        // Validate required parameters
        if (count($order) === 0) {
            $this->core->getOutput()->renderJsonFail('Missing order parameter');
            return;
        }

        // Get the gradeable
        $gradeable = $this->tryGetGradeable($gradeable_id);
        if ($gradeable === false) {
            return;
        }

        // get the component
        $component = $this->tryGetComponent($gradeable, $component_id);
        if ($component === false) {
            return;
        }

        // checks if user has permission
        if (!$this->core->getAccess()->canI("grading.electronic.save_mark", ["gradeable" => $gradeable])) {
            $this->core->getOutput()->renderJsonFail('Insufficient permissions to save marks');
            return;
        }

        try {
            // Once we've parsed the inputs and checked permissions, perform the operation
            $this->saveMarkOrder($component, $order);
            $this->core->getOutput()->renderJsonSuccess();
        }
        catch (\InvalidArgumentException $e) {
            $this->core->getOutput()->renderJsonFail($e->getMessage());
        }
        catch (\Exception $e) {
            $this->core->getOutput()->renderJsonError($e->getMessage());
        }
    }

    public function saveMarkOrder(Component $component, array $orders) {
        foreach ($component->getMarks() as $mark) {
            if (!isset($orders[$mark->getId()])) {
                throw new \InvalidArgumentException('Missing mark id in order array');
            }
            $order = $orders[$mark->getId()];
            if (!is_int($order) || $order < 0) {
                throw new \InvalidArgumentException('All order values must be non-negative integers');
            }
            $mark->setOrder(intval($order));
        }
        $this->core->getQueries()->saveComponent($component);
    }

    /**
     * Route for getting the student's program output for the diff-viewer
     * @Route("/courses/{_semester}/{_course}/gradeable/{gradeable_id}/grading/student_output")
     */
    public function ajaxGetStudentOutput($gradeable_id, $who_id = '', $version = '', $index = '') {
        // Get the gradeable
        $gradeable = $this->tryGetGradeable($gradeable_id);
        if ($gradeable === false) {
            return;
        }

        // Get the graded gradeable
        $graded_gradeable = $this->tryGetGradedGradeable($gradeable, $who_id);
        if ($graded_gradeable === false) {
            return;
        }

        // get the requested version
        $version_instance = $this->tryGetVersion($graded_gradeable->getAutoGradedGradeable(), $version);
        if ($version_instance === false) {
            return;
        }

        // Get the requested testcase
        $testcase = $this->tryGetTestcase($version_instance, $index);
        if ($testcase === false) {
            return;
        }

        // Check access
        if (!$this->core->getAccess()->canI("autograding.load_checks", ["gradeable" => $gradeable, "graded_gradeable" => $graded_gradeable])) {
            // TODO: streamline permission error strings
            $this->core->getOutput()->renderJsonFail('You have insufficient permissions to access this command');
            return;
        }

        try {
            //display hidden testcases only if the user can view the entirety of this gradeable.
            $can_view_hidden = $this->core->getAccess()->canI("autograding.show_hidden_cases", ["gradeable" => $gradeable, "graded_gradeable" => $graded_gradeable]);
            $popup_css = "diff-viewer.css";
            $this->core->getOutput()->renderJsonSuccess(
                $this->core->getOutput()->renderTemplate(
                    'AutoGrading',
                    'loadAutoChecks',
                    $graded_gradeable,
                    $version_instance,
                    $testcase,
                    $popup_css,
                    $who_id,
                    $can_view_hidden
                )
            );
        }
        catch (\Exception $e) {
            $this->core->getOutput()->renderJsonError($e->getMessage());
        }
    }

    /**
     * Route for adding a mark to a component
     * @Route("/courses/{_semester}/{_course}/gradeable/{gradeable_id}/components/marks/add", methods={"POST"})
     */
    public function ajaxAddNewMark($gradeable_id) {
        // Required parameters
        $component_id = $_POST['component_id'] ?? '';
        $points = $_POST['points'] ?? '';
        $title = $_POST['title'] ?? null;
        $publish = ($_POST['publish'] ?? 'false') === 'true';

        // Validate required parameters
        if ($title === null) {
            $this->core->getOutput()->renderJsonFail('Missing title parameter');
            return;
        }
        if ($points === null) {
            $this->core->getOutput()->renderJsonFail('Missing points parameter');
            return;
        }
        if (!is_numeric($points)) {
            $this->core->getOutput()->renderJsonFail('Invalid points parameter');
            return;
        }

        // Get the gradeable
        $gradeable = $this->tryGetGradeable($gradeable_id);
        if ($gradeable === false) {
            return;
        }

        // get the component
        $component = $this->tryGetComponent($gradeable, $component_id);
        if ($component === false) {
            return;
        }

        // checks if user has permission
        if (!$this->core->getAccess()->canI("grading.electronic.add_new_mark", ["gradeable" => $gradeable])) {
            $this->core->getOutput()->renderJsonFail('Insufficient permissions to add mark');
            return;
        }

        try {
            // Once we've parsed the inputs and checked permissions, perform the operation
            $mark = $this->addNewMark($component, $title, $points, $publish);
            $this->core->getOutput()->renderJsonSuccess(['mark_id' => $mark->getId()]);
        }
        catch (\InvalidArgumentException $e) {
            $this->core->getOutput()->renderJsonFail($e->getMessage());
        }
        catch (\Exception $e) {
            $this->core->getOutput()->renderJsonError($e->getMessage());
        }
    }

    public function addNewMark(Component $component, string $title, float $points, bool $publish) {
        $mark = $component->addMark($title, $points, $publish);
        $this->core->getQueries()->saveComponent($component);
        return $mark;
    }

    /**
     * Route for deleting a mark from a component
     * @Route("/courses/{_semester}/{_course}/gradeable/{gradeable_id}/components/marks/delete", methods={"POST"})
     */
    public function ajaxDeleteMark($gradeable_id) {
        // Required parameters
        $component_id = $_POST['component_id'] ?? '';
        $mark_id = $_POST['mark_id'] ?? '';

        // Get the gradeable
        $gradeable = $this->tryGetGradeable($gradeable_id);
        if ($gradeable === false) {
            return;
        }

        // get the component
        $component = $this->tryGetComponent($gradeable, $component_id);
        if ($component === false) {
            return;
        }

        // get the mark
        $mark = $this->tryGetMark($component, $mark_id);
        if ($mark === false) {
            return;
        }

        // checks if user has permission
        if (!$this->core->getAccess()->canI("grading.electronic.delete_mark", ["gradeable" => $gradeable])) {
            $this->core->getOutput()->renderJsonFail('Insufficient permissions to delete marks');
            return;
        }

        try {
            // Once we've parsed the inputs and checked permissions, perform the operation
            $this->deleteMark($mark);
            $this->core->getOutput()->renderJsonSuccess();
        }
        catch (\InvalidArgumentException $e) {
            $this->core->getOutput()->renderJsonFail($e->getMessage());
        }
        catch (\Exception $e) {
            $this->core->getOutput()->renderJsonError($e->getMessage());
        }
    }

    public function deleteMark(Mark $mark) {
        $mark->getComponent()->deleteMark($mark);
        $this->core->getQueries()->saveComponent($mark->getComponent());
    }

    /**
     * Route for saving the general comment for the gradeable
     * @Route("/courses/{_semester}/{_course}/gradeable/{gradeable_id}/grading/comments", methods={"POST"})
     */
    public function ajaxSaveOverallComment($gradeable_id) {
        $anon_id = $_POST['anon_id'] ?? '';
        $comment = $_POST['overall_comment'] ?? '';
        $grader = $this->core->getUser();

        // Get the gradeable
        $gradeable = $this->tryGetGradeable($gradeable_id);
        if ($gradeable === false) {
            return;
        }

        // Get user id from the anon id
        $submitter_id = $this->tryGetSubmitterIdFromAnonId($anon_id);
        if ($submitter_id === false) {
            return;
        }

        // Get the graded gradeable
        $graded_gradeable = $this->tryGetGradedGradeable($gradeable, $submitter_id);
        if ($graded_gradeable === false) {
            return;
        }

        // Check access
        if (!$this->core->getAccess()->canI("grading.electronic.save_general_comment", ["gradeable" => $gradeable, "graded_gradeable" => $graded_gradeable])) {
            $this->core->getOutput()->renderJsonFail('Insufficient permissions to save component general comment');
            return;
        }

        // Get the Ta graded gradeable
        $ta_graded_gradeable = $graded_gradeable->getOrCreateTaGradedGradeable();

        try {
            // Once we've parsed the inputs and checked permissions, perform the operation
            $this->saveOverallComment($ta_graded_gradeable, $comment, $grader);
            $this->core->getOutput()->renderJsonSuccess();
        }
        catch (\InvalidArgumentException $e) {
            $this->core->getOutput()->renderJsonFail($e->getMessage());
        }
        catch (\Exception $e) {
            $this->core->getOutput()->renderJsonError($e->getMessage());
        }
    }

    public function saveOverallComment(TaGradedGradeable $ta_graded_gradeable, string $comment, User $grader) {
        // Set the comment
        $ta_graded_gradeable->setOverallComment($comment, $grader->getId());

        // New info, so reset the user viewed date
        $ta_graded_gradeable->resetUserViewedDate();

        // Finally, save the graded gradeable
        $this->core->getQueries()->saveTaGradedGradeable($ta_graded_gradeable);
        $submitter = $ta_graded_gradeable->getGradedGradeable()->getSubmitter();
        if ($submitter->isTeam()) {
            $this->core->getQueries()->clearTeamViewedTime($submitter->getId());
        }
    }

    /**
     * Route for getting a GradedComponent
     * @Route("/courses/{_semester}/{_course}/gradeable/{gradeable_id}/grading/graded_gradeable/graded_component", methods={"GET"})
     */
    public function ajaxGetGradedComponent($gradeable_id, $anon_id = '', $component_id = '') {
        $grader = $this->core->getUser();

        // Get the gradeable
        $gradeable = $this->tryGetGradeable($gradeable_id);
        if ($gradeable === false) {
            return;
        }

        // get the component
        $component = $this->tryGetComponent($gradeable, $component_id);
        if ($component === false) {
            return;
        }

        // Get user id from the anon id
        $submitter_id = $this->tryGetSubmitterIdFromAnonId($anon_id);
        if ($submitter_id === false) {
            return;
        }

        // Get the graded gradeable
        $graded_gradeable = $this->tryGetGradedGradeable($gradeable, $submitter_id);
        if ($graded_gradeable === false) {
            return;
        }

        // checks if user has permission
        if (!$this->core->getAccess()->canI("grading.electronic.view_component_grade", ["gradeable" => $gradeable, "graded_gradeable" => $graded_gradeable, "component" => $component])) {
            $this->core->getOutput()->renderJsonFail('Insufficient permissions to get component data');
            return;
        }

        // Get / create the TA grade
        $ta_graded_gradeable = $graded_gradeable->getOrCreateTaGradedGradeable();

        // Get / create the graded component
        $graded_component = $ta_graded_gradeable->getGradedComponent($component, $grader);

        $logger_params = [
            "course_semester" => $this->core->getConfig()->getSemester(),
            "course_name" => $this->core->getDisplayedCourseName(),
            "gradeable_id" => $gradeable_id,
            "grader_id" => $this->core->getUser()->getId(),
            "component_id" => $component_id,
            "action" => "OPEN_COMPONENT",
            "submitter_id" => $submitter_id
        ];
        Logger::logTAGrading($logger_params);


        try {
            // Once we've parsed the inputs and checked permissions, perform the operation
            $response_data = null;
            if ($graded_component !== null) {
                $response_data = $graded_component->toArray();
            }
            $this->core->getOutput()->renderJsonSuccess($response_data);
        }
        catch (\InvalidArgumentException $e) {
            $this->core->getOutput()->renderJsonFail($e->getMessage());
        }
        catch (\Exception $e) {
            $this->core->getOutput()->renderJsonError($e->getMessage());
        }
    }

    /**
     * Route for getting the overall comment for the currently logged in user.
     * @param string $gradeable_id
     * @param string $anon_id, the anonymous id of the student
     * @Route("/courses/{_semester}/{_course}/gradeable/{gradeable_id}/grading/comments", methods={"GET"})
     */
    public function ajaxGetOverallComment($gradeable_id, $anon_id = '') {
        // Get the gradeable
        $gradeable = $this->tryGetGradeable($gradeable_id);
        if ($gradeable === false) {
            return;
        }
        // Get user id from the anon id
        $submitter_id = $this->tryGetSubmitterIdFromAnonId($anon_id);
        if ($submitter_id === false) {
            return;
        }
        $commenter = $this->core->getUser();

        // Get the graded gradeable
        $graded_gradeable = $this->tryGetGradedGradeable($gradeable, $submitter_id);
        if ($graded_gradeable === false) {
            return;
        }

        // checks if user has permission
        if (!$this->core->getAccess()->canI("grading.electronic.get_gradeable_comment", ["gradeable" => $gradeable, "graded_gradeable" => $graded_gradeable])) {
            $this->core->getOutput()->renderJsonFail('Insufficient permissions to save gradeable comment');
            return;
        }

        // Get / create the TA grade
        $ta_graded_gradeable = $graded_gradeable->getOrCreateTaGradedGradeable();

        // Once we've parsed the inputs and checked permissions, perform the operation
        $this->core->getOutput()->renderJsonSuccess($ta_graded_gradeable->getOverallComments($commenter));
    }

    /**
     * Route for getting all submitters that received a mark and stats about that mark
     * @Route("/courses/{_semester}/{_course}/gradeable/{gradeable_id}/components/marks/stats", methods={"POST"})
     */
    public function ajaxGetMarkStats($gradeable_id) {
        // Required parameters
        $component_id = $_POST['component_id'] ?? '';
        $mark_id = $_POST['mark_id'] ?? '';

        $grader = $this->core->getUser();

        // Get the gradeable
        $gradeable = $this->tryGetGradeable($gradeable_id);
        if ($gradeable === false) {
            return;
        }

        // get the component
        $component = $this->tryGetComponent($gradeable, $component_id);
        if ($component === false) {
            return;
        }

        // get the mark
        $mark = $this->tryGetMark($component, $mark_id);
        if ($mark === false) {
            return;
        }

        // checks if user has permission
        if (!$this->core->getAccess()->canI("grading.electronic.get_marked_users", ["gradeable" => $gradeable])) {
            $this->core->getOutput()->renderJsonFail('Insufficient permissions to view marked users');
            return;
        }

        try {
            // Once we've parsed the inputs and checked permissions, perform the operation
            $results = $this->getMarkStats($mark, $grader);
            $this->core->getOutput()->renderJsonSuccess($results);
        }
        catch (\InvalidArgumentException $e) {
            $this->core->getOutput()->renderJsonFail($e->getMessage());
        }
        catch (\Exception $e) {
            $this->core->getOutput()->renderJsonError($e->getMessage());
        }
    }

    private function getMarkStats(Mark $mark, User $grader) {
        $gradeable = $mark->getComponent()->getGradeable();

        $section_submitter_ids = $this->core->getQueries()->getSubmittersWhoGotMarkBySection($mark, $grader, $gradeable);
        $all_submitter_ids     = $this->core->getQueries()->getAllSubmittersWhoGotMark($mark);

        // Show all submitters if grader has permissions, otherwise just section submitters
        $submitter_ids = ($grader->accessFullGrading() ? $all_submitter_ids : $section_submitter_ids);

        $section_graded_component_count = 0;
        $section_total_component_count  = 0;
        $total_graded_component_count   = 0;
        $total_total_component_count    = 0;

        $this->getStats($gradeable, $grader, true, $total_graded_component_count, $total_total_component_count);
        $this->getStats($gradeable, $grader, false, $section_graded_component_count, $section_total_component_count);

        return [
            'section_submitter_count' => count($section_submitter_ids),
            'total_submitter_count'   => count($all_submitter_ids),
            'section_graded_component_count' => $section_graded_component_count,
            'total_graded_component_count'   => $total_graded_component_count,
            'section_total_component_count' => $section_total_component_count,
            'total_total_component_count'   => $total_total_component_count,
            'submitter_ids' => $submitter_ids
        ];
    }

    /**
     * Gets... stats
     * @param Gradeable $gradeable
     * @param User      $grader
     * @param bool      $full_sets
     */
    private function getStats(Gradeable $gradeable, User $grader, bool $full_stats, &$total_graded, &$total_total) {
        $num_components = $this->core->getQueries()->getTotalComponentCount($gradeable->getId());
        $sections = [];
        if ($full_stats) {
            $sections = $this->core->getQueries()->getAllSectionsForGradeable($gradeable);
        }
        elseif ($gradeable->isGradeByRegistration()) {
            $sections = $grader->getGradingRegistrationSections();
        }
        else {
            $sections = $this->core->getQueries()->getRotatingSectionsForGradeableAndUser($gradeable->getId(), $grader->getId());
        }

        $section_key = ($gradeable->isGradeByRegistration() ? 'registration_section' : 'rotating_section');

        $total_users       = [];
        $graded_components = [];
        $ta_graded_components = [];
        if (count($sections) > 0) {
            $total_users = ($gradeable->isTeamAssignment()) ?
                $this->core->getQueries()->getTotalTeamCountByGradingSections($gradeable->getId(), $sections, $section_key) :
                $this->core->getQueries()->getTotalUserCountByGradingSections($sections, $section_key);
            $graded_components = $this->core->getQueries()->getGradedComponentsCountByGradingSections($gradeable->getId(), $sections, $section_key, $gradeable->isTeamAssignment());
        }

        foreach ($graded_components as $key => $value) {
            $total_graded += intval($value);
        }
        foreach ($total_users as $key => $value) {
            $total_total += $value * $num_components;
        }
    }

    /**
     * @param Gradeable $gradeable
     * @param string $who_id
     * @return array
     */
    protected function getItempoolMapForSubmitter($gradeable, $who_id) {
        $user_item_map = [];
        // read config file
        $gradeable_config = $gradeable->getAutogradingConfig();

        $notebook_config = $gradeable_config->getNotebookConfig();
        $hashes = $gradeable_config->getUserSpecificNotebook(
            $who_id,
            $gradeable->getId()
        )->getHashes();
        $que_idx = 0;
        // loop through the notebook key, and find from_pool key in each object (or question)
        foreach ($notebook_config as $key => $item) {
            // store those question which are having count(from_pool array) > 1
            if (isset($item['type']) && $item['type'] === 'item') {
                $item_id = !empty($item['item_label']) ? $item["item_label"] : "item";
                $item_id = isset($user_item_map[$item_id]) ? $item_id . '_' . $key : $item_id;
                $selected_idx = $item["user_item_map"][$who_id] ?? null;
                if (is_null($selected_idx)) {
                    $selected_idx = $hashes[$que_idx] % count($item['from_pool']);
                    $que_idx++;
                }
                $user_item_map[$item_id] = $item['from_pool'][$selected_idx];
            }
        }
        return $user_item_map;
    }

    /**
     * @param Gradeable $gradeable
     * @param array $submitter_itempool_map
     * @return array
     */
    public function getSolutionTaNotesForGradeable($gradeable, $submitter_itempool_map) {
        $solutions = [];
        try {
            $result_rows = $this->core->getQueries()->getSolutionForAllComponentIds($gradeable->getId());

            foreach ($result_rows as $row) {
                foreach ($row as $values) {
                    // itempool_name === '' indicates that the component is not linked with the itempool
                    if (empty($values['itempool_name']) || $submitter_itempool_map[$values['itempool_name']] === $values['itempool_item']) {
                        $solutions[$values['component_id']] = $values;
                        break;
                    }
                }
            }
        }
        catch (\Exception $exception) {
            $error = $exception->getMessage();
            $this->core->getOutput()->renderResultMessage("Something went wrong while fetching solutions " . $error, false);
        }
        return $solutions;
    }

    /**
     * @Route("/courses/{_semester}/{_course}/gradeable/{gradeable_id}/solution_ta_notes", methods={"POST"})
     * @return JsonResponse
     */
    public function updateSolutionTaNotes($gradeable_id) {
        $solution_text = $_POST['solution_text'] ?? '';
        $component_id = $_POST['component_id'];
        $gradeable = $this->tryGetGradeable($gradeable_id);
        $author_id = $this->core->getUser()->getId();
        $itempool_item = $_POST['itempool_item'] ?? '';
        $error = "";
        $solution_row = [];
        $componentItempoolInfo = $this->core->getQueries()->componentItempoolInfo($gradeable_id, $component_id);
        if (!$gradeable) {
            $error = "Invalid Gradeable ID given!";
        }
        elseif (empty($solution_text)) {
            $error = "Please provide some non-empty solution";
        }
        elseif ($componentItempoolInfo['is_linked'] && empty($itempool_item)) {
            //Itempool must be non-empty when component is linked with the itempool
            $error = 'This component expects only non-empty itempool-item!';
        }
        elseif (!$componentItempoolInfo['is_linked'] && !empty($itempool_item)) {
            // Itempool item passed when the component is not linked with itempool
            $error = 'This Component expects only non-empty itempool-item!' . json_encode($componentItempoolInfo) . $itempool_item;
        }
        else {
            try {
                $this->core->getQueries()->addSolutionForComponentId($gradeable_id, $component_id, $itempool_item, $solution_text, $author_id);
                $solution_row = $this->core->getQueries()->getSolutionForComponentItempoolItem($gradeable_id, $component_id, $itempool_item);
            }
            catch (\Exception $exception) {
                $error = $exception->getMessage();
            }
        }

        return empty($error) ? JsonResponse::getSuccessResponse([
            "author" => $author_id,
            "current_user_id" => $this->core->getUser()->getId(),
            "edited_at" => DateUtils::convertTimeStamp(
                $this->core->getUser(),
                $solution_row['edited_at'],
                $this->core->getConfig()->getDateTimeFormat()->getFormat('solution_ta_notes')
            ),
            "solution_text" => $solution_text,
            "component_id" => $component_id,
            "itempool_item" => $solution_row['itempool_item'],
        ]) : JsonResponse::getErrorResponse($error);
    }

    /**
     * @Route("/courses/{_semester}/{_course}/gradeable/{gradeable_id}/feedback/set", methods={"POST"})
     */
    public function ajaxSetPeerFeedback($gradeable_id) {
        $grader_id = $_POST['grader_id'] ?? '';
        $user_id = $_POST['user_id'] ?? '';
        $feedback = $_POST['feedback'];
        $gradeable = $this->tryGetGradeable($gradeable_id);
        if ($gradeable === false) {
            return null;
        }
        $graded_gradeable = $this->tryGetGradedGradeable($gradeable, $user_id)->getGradeableId() == $gradeable_id;
        if ($graded_gradeable === false) {
            return null;
        }
        $gradeable->setPeerFeedback($grader_id, $user_id, $feedback);
        $this->core->getOutput()->renderJsonSuccess("Feedback successfully uploaded");
        return true;
    }

    /**
     * @Route("/courses/{_semester}/{_course}/gradeable/{gradeable_id}/grading/clear_peer_marks", methods={"POST"})
     * @AccessControl(role="FULL_ACCESS_GRADER")
     */
    public function ajaxClearPeerMarks($gradeable_id) {
        $submitter_id = $_POST['submitter_id'] ?? '';
        $peer_id = $_POST['peer_id'] ?? '';
        $gradeable = $this->tryGetGradeable($gradeable_id);
        if ($gradeable === false) {
            $this->core->getOutput()->renderJsonFail('Could not fetch gradeable');
        }
        $graded_gradeable = $this->tryGetGradedGradeable($gradeable, $submitter_id);
        if ($graded_gradeable === false) {
            $this->core->getOutput()->renderJsonFail('Could not fetch graded gradeable');
        }
        $ta_graded_gradeable = $graded_gradeable->getOrCreateTaGradedGradeable();
        foreach ($ta_graded_gradeable->getGradedComponentContainers() as $container) {
            $component = $container->getComponent();
            $ta_graded_gradeable->deleteGradedComponent($component, $this->core->getQueries()->getUserById($peer_id));
        }
        $ta_graded_gradeable->removeOverallComment($peer_id);
        $this->core->getQueries()->deleteOverallComment($gradeable_id, $peer_id, $gradeable->isTeamAssignment());
        $ta_graded_gradeable->resetUserViewedDate();

        // Finally, save the graded gradeable
        $this->core->getQueries()->saveTaGradedGradeable($ta_graded_gradeable);
        $submitter = $ta_graded_gradeable->getGradedGradeable()->getSubmitter();
        if ($submitter->isTeam()) {
            $this->core->getQueries()->clearTeamViewedTime($submitter->getId());
        }
        $this->core->getOutput()->renderJsonSuccess("Marks removed successfully!");
        return true;
    }
}<|MERGE_RESOLUTION|>--- conflicted
+++ resolved
@@ -459,14 +459,9 @@
         $total_indvidual_students = 0;
         $viewed_grade = 0;
         $num_gradeables = 1;
-<<<<<<< HEAD
-        $num_components = 0;
-        $late_components = 0;
-=======
         $total_who_submitted = 0;
         $peers_to_grade = 0;
         $peer_graded_components = 0;
->>>>>>> 04fab605
 
         $regrade_requests = $this->core->getQueries()->getNumberGradeInquiries($gradeable_id, $gradeable->isGradeInquiryPerComponentAllowed());
         if ($isPeerGradeable) {
@@ -558,11 +553,8 @@
                 $individual_viewed_grade = 0;
             }
             $graded_components = $this->core->getQueries()->getGradedComponentsCountByGradingSections($gradeable_id, $sections, $section_key, $gradeable->isTeamAssignment());
-<<<<<<< HEAD
             $late_components = $gradeable->getBadGradedComponents($section_key);
-=======
             $ta_graded_components = $this->core->getQueries()->getGradedComponentsCountByGradingSections($gradeable_id, $sections, $section_key, $gradeable->isTeamAssignment());
->>>>>>> 04fab605
             $component_averages = $this->core->getQueries()->getAverageComponentScores($gradeable_id, $section_key, $gradeable->isTeamAssignment());
             $autograded_average = $this->core->getQueries()->getAverageAutogradedScores($gradeable_id, $section_key, $gradeable->isTeamAssignment());
             $overall_average = $this->core->getQueries()->getAverageForGradeable($gradeable_id, $section_key, $gradeable->isTeamAssignment());
@@ -583,41 +575,14 @@
                 }
                 $total_submissions += $value;
             }
-<<<<<<< HEAD
-            if ($peer) {
-                $sections['stu_grad'] = [
-                    'total_components' => $num_components,
-                    'non_late_components' => $num_components,
-                    'graded_components' => $my_grading,
-                    'non_late_graded_components' => $my_grading,
-                    'num_gradeables' => $num_gradeables,
-                    'graders' => []
-                ];
-                $sections['all'] = [
-                    'total_components' => 0,
-                    'non_late_components' => 0,
-                    'graded_components' => 0,
-                    'non_late_graded_components' => 0,
-                    'graders' => []
-                ];
-                foreach ($total_users as $key => $value) {
-                    if ($key == 'NULL') {
-                        continue;
-                    }
-                    $sections['all']['total_components'] += $value * $num_components;
-                    $sections['all']['graded_components'] += isset($graded_components[$key]) ? $graded_components[$key] : 0;
-                }
-                $sections['all']['total_components'] -= $num_components;
-                $sections['all']['graded_components'] -= $my_grading;
-                $sections['all']['non_late_components'] = $sections['all']['total_components'];
-                $sections['all']['non_late_graded_components'] = $sections['all']['graded_components'];
-=======
             if (!$gradeable->isTeamAssignment() && $isPeerGradeable) {
                 $sections['peer_stu_grad'] = [
                    // Total peer components to grade = Number of peer components * Number of Students who submitted
                    'total_who_submitted' => $total_who_submitted,
                    'total_components' => count($gradeable->getPeerComponents()) * $total_who_submitted,
+                   'non_late_total_components' => count($gradeable->getPeerComponents()) * $total_who_submitted,
                    'graded_components' => 0,
+                   'non_late_graded_components' => 0,
                    'view_peer_graded_components' => $peer_graded_components,
                    'ta_graded_components' => 0,
                    'num_gradeables' => $num_gradeables,
@@ -627,11 +592,12 @@
             if ($peer) {
                  // If a team assignment => Team Peer Grading Stats Should be Visible
                  // Stats are broken, Update this after Teams work fine with Randomized Peer Assignments
->>>>>>> 04fab605
                 if ($gradeable->isTeamAssignment()) {
                     $sections['stu_grad'] = [
                        'total_components' => count($gradeable->getPeerComponents()), // Multiply it by number of teams assigned to grade
+                       'non_late_total_components' => count($gradeable->getPeerComponents()),
                        'graded_components' => $my_grading,
+                       'non_late_graded_components' => $my_grading,
                        'num_gradeables' => $num_gradeables,
                        'ta_graded_components' => 0,
                        'graders' => []
@@ -639,6 +605,8 @@
                     $sections['all'] = [
                        'total_components' => 0,
                        'graded_components' => 0,
+                       'non_late_total_components' => 0,
+                       'non_late_graded_components' => 0,
                        'graders' => []
                     ];
                     foreach ($total_users as $key => $value) {
@@ -650,6 +618,8 @@
                     }
                     $sections['all']['total_components'] -= $num_components;
                     $sections['all']['graded_components'] -= $my_grading;
+                    $sections['all']['non_late_total_components'] = $sections['all']['total_components'];
+                    $sections['all']['non_late_graded_components'] = $sections['all']['graded_components'];
                     $sections['stu_grad']['no_team'] = 0;
                     $sections['stu_grad']['team'] = 0;
                     $sections['all']['no_team'] = 0;
@@ -659,14 +629,18 @@
                     // If not a team assignment => Individual Peer Grading Stats Should be Visible
                     $sections['stu_grad'] = [
                         'total_components' => $num_components * $peers_to_grade,
+                        'non_late_total_components' => $num_components * $peers_to_grade,
                         'graded_components' => $my_grading,
+                        'non_late_graded_components' => $my_grading,
                         'num_gradeables' => $num_gradeables,
                         'ta_graded_components' => 0,
                         'graders' => []
                     ];
                     $sections['all'] = [
                         'total_components' => 0,
+                        'non_late_total_components' => 0,
                         'graded_components' => 0,
+                        'non_late_graded_components' => 0,
                         'graders' => []
                     ];
                     foreach ($total_users as $key => $value) {
@@ -678,39 +652,29 @@
                     }
                     $sections['all']['total_components'] -= $num_components;
                     $sections['all']['graded_components'] -= $my_grading;
+                    $sections['all']['non_late_total_components'] = $sections['all']['total_components'];
+                    $sections['all']['non_late_graded_components'] = $sections['all']['graded_components'];
                 }
             }
             else {
                 foreach ($total_users as $key => $value) {
                     if (array_key_exists($key, $num_submitted)) {
                         $sections[$key] = [
-<<<<<<< HEAD
-                            'total_components' => $num_submitted[$key] * $num_components,
-                            'non_late_components' => ($num_submitted[$key] - $late_submitted[$key]) * $num_components,
-                            'graded_components' => 0,
-                            'non_late_graded_components' => 0,
-                            'graders' => []
-=======
                         'total_components' => $num_submitted[$key],
+                        'non_late_total_components' => ($num_submitted[$key] - $late_submitted[$key]),// * $num_components,
                         'graded_components' => 0,
+                        'non_late_graded_components' => 0,
                         'ta_graded_components' => 0,
                         'graders' => []
->>>>>>> 04fab605
                         ];
                     }
                     else {
                         $sections[$key] = [
-<<<<<<< HEAD
-                            'total_components' => 0,
-                            'non_late_components' => 0,
-                            'graded_components' => 0,
-                            'non_late_graded_components' => 0,
-                            'graders' => []
-=======
                         'total_components' => 0,
+                        'non_late_total_components' => 0,
                         'graded_components' => 0,
+                        'non_late_graded_components' => 0,
                         'graders' => []
->>>>>>> 04fab605
                         ];
                     }
                     if ($gradeable->isTeamAssignment()) {
@@ -719,13 +683,9 @@
                     }
                     if (isset($graded_components[$key])) {
                         // Clamp to total components if unsubmitted assigment is graded for whatever reason
-<<<<<<< HEAD
-                        $sections[$key]['graded_components'] = min(intval($graded_components[$key]), $sections[$key]['total_components']);
-                         $sections[$key]['non_late_graded_components'] = $sections[$key]['graded_components'] - $late_components[$key];
-=======
                         $sections[$key]['graded_components'] = $graded_components[$key];
+                        $sections[$key]['non_late_graded_components'] = $sections[$key]['graded_components'] - $late_components[$key];
                         $sections[$key]['ta_graded_components'] = min(intval($graded_components[$key]), $sections[$key]['total_components']);
->>>>>>> 04fab605
                     }
                     if (isset($graders[$key])) {
                         $sections[$key]['graders'] = $graders[$key];
