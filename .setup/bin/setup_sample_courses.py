#!/usr/bin/env python3
"""
Setup script that reads in the users.yml and courses.yml files in the ../data directory and then
creates the users and courses for the system. This is primarily used by Vagrant and Travis to
figure the environments easily, but it could be run pretty much anywhere, unless the courses
already exist as else the system will probably fail.

Usage: ./setup_sample_courses.py
       ./setup_sample_courses.py [course [course]]
       ./setup_sample_courses.py --help

The first will create all couress in courses.yml while the second will only create the courses
specified (which is useful for something like Travis where we don't need the "demo classes", and
just the ones used for testing.
"""
from __future__ import print_function, division
import argparse
from collections import OrderedDict
from datetime import datetime, timedelta
from shutil import copyfile
import glob
import grp
import hashlib
import json
import os
import pwd
import random
import shutil
import subprocess
import uuid
import os.path
import string
import pdb
import docker
from tempfile import TemporaryDirectory

from submitty_utils import dateutils

from ruamel.yaml import YAML
from sqlalchemy import create_engine, Table, MetaData, bindparam, select, join, func

yaml = YAML(typ='safe')

CURRENT_PATH = os.path.dirname(os.path.realpath(__file__))
SETUP_DATA_PATH = os.path.join(CURRENT_PATH, "..", "data")

SUBMITTY_INSTALL_DIR = "/usr/local/submitty"
SUBMITTY_DATA_DIR = "/var/local/submitty"
SUBMITTY_REPOSITORY = os.path.join(SUBMITTY_INSTALL_DIR, "GIT_CHECKOUT/Submitty")
MORE_EXAMPLES_DIR = os.path.join(SUBMITTY_INSTALL_DIR, "more_autograding_examples")
TUTORIAL_DIR = os.path.join(SUBMITTY_INSTALL_DIR, "GIT_CHECKOUT/Tutorial", "examples")

DB_HOST = "localhost"
with open(os.path.join(SUBMITTY_INSTALL_DIR, "config", "database.json")) as database_config:
    database_config_json = json.load(database_config)
    DB_USER = database_config_json["database_user"]
    DB_PASS = database_config_json["database_password"]

DB_ONLY = False
NO_SUBMISSIONS = False
NO_GRADING = False

NOW = dateutils.get_current_time()


def main():
    """
    Main program execution. This gets us our commandline arugments, reads in the data files,
    and then sets us up to run the create methods for the users and courses.
    """
    global DB_ONLY, NO_SUBMISSIONS, NO_GRADING

    args = parse_args()
    DB_ONLY = args.db_only
    NO_SUBMISSIONS = args.no_submissions
    NO_GRADING = args.no_grading
    if not os.path.isdir(SUBMITTY_DATA_DIR):
        raise SystemError("The following directory does not exist: " + SUBMITTY_DATA_DIR)
    for directory in ["courses"]:
        if not os.path.isdir(os.path.join(SUBMITTY_DATA_DIR, directory)):
            raise SystemError("The following directory does not exist: " + os.path.join(
                SUBMITTY_DATA_DIR, directory))
    use_courses = args.course

    # We have to stop all running daemon grading and jobs handling
    # processes as otherwise we end up with the process grabbing the
    # homework files that we are inserting before we're ready to (and
    # permission errors exist) which ends up with just having a ton of
    # build failures. Better to wait on grading any homeworks until
    # we've done all steps of setting up a course.
    print("pausing the autograding and jobs hander daemons")
    os.system("systemctl stop submitty_autograding_shipper")
    os.system("systemctl stop submitty_autograding_worker")
    os.system("systemctl stop submitty_daemon_jobs_handler")
    os.system("systemctl stop submitty_websocket_server")

    courses = {}  # dict[str, Course]
    users = {}  # dict[str, User]
    for course_file in sorted(glob.iglob(os.path.join(args.courses_path, '*.yml'))):
        # only create the plagiarism course if we have a local LichenTestData repo
        if os.path.basename(course_file) == "plagiarism.yml" and not os.path.isdir(os.path.join(SUBMITTY_INSTALL_DIR, "GIT_CHECKOUT", "LichenTestData")):
            continue

        course_json = load_data_yaml(course_file)

        if len(use_courses) == 0 or course_json['code'] in use_courses:
            course = Course(course_json)
            courses[course.code] = course

    create_group("submitty_course_builders")

    for user_file in sorted(glob.iglob(os.path.join(args.users_path, '*.yml'))):
        user = User(load_data_yaml(user_file))
        if user.id in ['submitty_php', 'submitty_daemon', 'submitty_cgi', 'submitty_dbuser', 'vagrant', 'postgres'] or \
                user.id.startswith("untrusted"):
            continue
        user.create()
        users[user.id] = user
        if user.courses is not None:
            for course in user.courses:
                if course in courses:
                    courses[course].users.append(user)
        else:
            for key in courses.keys():
                courses[key].users.append(user)

    # To make Rainbow Grades testing possible, need to seed random to have the same users each time
    random.seed(10090542)

    # we get the max number of extra students, and then create a list that holds all of them,
    # which we then randomly choose from to add to a course
    extra_students = 0
    for course_id in sorted(courses.keys()):
        course = courses[course_id]
        tmp = course.registered_students + course.unregistered_students + \
              course.no_rotating_students + \
              course.no_registration_students
        extra_students = max(tmp, extra_students)
    extra_students = generate_random_users(extra_students, users)

    submitty_engine = create_engine("postgresql://{}:{}@{}/submitty".format(DB_USER, DB_PASS, DB_HOST))
    submitty_conn = submitty_engine.connect()
    submitty_metadata = MetaData(bind=submitty_engine)
    user_table = Table('users', submitty_metadata, autoload=True)
    for user_id in sorted(users.keys()):
        user = users[user_id]
        submitty_conn.execute(user_table.insert(),
                              user_id=user.id,
                              user_numeric_id = user.numeric_id,
                              user_password=get_php_db_password(user.password),
                              user_firstname=user.firstname,
                              user_preferred_firstname=user.preferred_firstname,
                              user_lastname=user.lastname,
                              user_preferred_lastname=user.preferred_lastname,
                              user_email=user.email,
                              user_access_level=user.access_level,
                              last_updated=NOW.strftime("%Y-%m-%d %H:%M:%S%z"))

    for user in extra_students:
        submitty_conn.execute(user_table.insert(),
                              user_id=user.id,
                              user_numeric_id=user.numeric_id,
                              user_password=get_php_db_password(user.password),
                              user_firstname=user.firstname,
                              user_preferred_firstname=user.preferred_firstname,
                              user_lastname=user.lastname,
                              user_preferred_lastname=user.preferred_lastname,
                              user_email=user.email,
                              last_updated=NOW.strftime("%Y-%m-%d %H:%M:%S%z"))

    # INSERT term into terms table, based on today's date.
    today = datetime.today()
    year = str(today.year)
    if today.month < 7:
        term_id    = "s" + year[-2:]
        term_name  = "Spring " + year
        term_start = "01/02/" + year
        term_end   = "06/30/" + year
    else:
        term_id    = "f" + year[-2:]
        term_name  = "Fall " + year
        term_start = "07/01/" + year
        term_end   = "12/23/" + year

    terms_table = Table("terms", submitty_metadata, autoload=True)
    submitty_conn.execute(terms_table.insert(),
                          term_id    = term_id,
                          name       = term_name,
                          start_date = term_start,
                          end_date   = term_end)

    submitty_conn.close()

    for course_id in sorted(courses.keys()):
        course = courses[course_id]
        total_students = course.registered_students + course.no_registration_students + \
            course.no_rotating_students + course.unregistered_students
        students = extra_students[:total_students]
        key = 0
        for i in range(course.registered_students):
            reg_section = (i % course.registration_sections) + 1
            rot_section = (i % course.rotating_sections) + 1
            students[key].courses[course.code] = {"registration_section": reg_section, "rotating_section": rot_section}
            course.users.append(students[key])
            key += 1

        for i in range(course.no_rotating_students):
            reg_section = (i % course.registration_sections) + 1
            students[key].courses[course.code] = {"registration_section": reg_section, "rotating_section": None}
            course.users.append(students[key])
            key += 1

        for i in range(course.no_registration_students):
            rot_section = (i % course.rotating_sections) + 1
            students[key].courses[course.code] = {"registration_section": None, "rotating_section": rot_section}
            course.users.append(students[key])
            key += 1

        for i in range(course.unregistered_students):
            students[key].courses[course.code] = {"registration_section": None, "rotating_section": None}
            course.users.append(students[key])
            key += 1

        course.users.sort(key=lambda x: x.id)

    for course in sorted(courses.keys()):
        courses[course].instructor = users[courses[course].instructor]
        courses[course].check_rotating(users)
        courses[course].create()
        if courses[course].make_customization:
            courses[course].make_course_json()

    # restart the autograding daemon
    print("restarting the autograding and jobs handler daemons")
    os.system("systemctl restart submitty_autograding_shipper")
    os.system("systemctl restart submitty_autograding_worker")
    os.system("systemctl restart submitty_daemon_jobs_handler")
    os.system("systemctl restart submitty_websocket_server")

    if not NO_GRADING:
        # queue up all of the newly created submissions to grade!
        os.system("/usr/local/submitty/bin/regrade.py --no_input /var/local/submitty/courses/")


def get_random_text_from_file(filename):
    line = ""
    with open(os.path.join(SETUP_DATA_PATH, 'random', filename)) as comment:
        line = next(comment)
        for num, aline in enumerate(comment):
            if random.randrange(num + 2):
                continue
            line = aline
    return line.strip()


def generate_random_user_id(length=15):
    return ''.join(random.choice(string.ascii_lowercase + string.ascii_uppercase + string.digits) for _ in range(length))


def generate_random_ta_comment():
    return get_random_text_from_file('TAComment.txt')


def generate_random_ta_note():
    return get_random_text_from_file('TANote.txt')


def generate_random_student_note():
    return get_random_text_from_file('StudentNote.txt')


def generate_random_marks(default_value, max_value):
    with open(os.path.join(SETUP_DATA_PATH, 'random', 'marks.yml')) as f:
        marks_yml = yaml.load(f)
    if default_value == max_value and default_value > 0:
        key = 'count_down'
    else:
        key = 'count_up'
    marks = []
    mark_list = random.choice(marks_yml[key])
    for i in range(len(mark_list)):
        marks.append(Mark(mark_list[i], i))
    return marks


def generate_versions_to_submit(num=3, original_value=3):
    if num == 1:
        return original_value
    if random.random() < 0.3:
        return generate_versions_to_submit(num-1, original_value)
    else:
        return original_value-(num-1)


def generate_probability_space(probability_dict, default=0):
    """
    This function takes in a dictionary whose key is the probability (decimal less than 1),
    and the value is the outcome (whatever the outcome is).
    """
    probability_counter = 0
    target_random = random.random()
    prev_random_counter = 0
    for key in sorted(probability_dict.keys()):
        value = probability_dict[key]
        probability_counter += key
        if probability_counter >= target_random and target_random > prev_random_counter:
            return value
        prev_random_counter = probability_counter
    return default


def generate_random_users(total, real_users):
    """

    :param total:
    :param real_users:
    :return:
    :rtype: list[User]
    """
    with open(os.path.join(SETUP_DATA_PATH, 'random', 'lastNames.txt')) as last_file, \
            open(os.path.join(SETUP_DATA_PATH, 'random', 'maleFirstNames.txt')) as male_file, \
            open(os.path.join(SETUP_DATA_PATH, 'random', 'womenFirstNames.txt')) as woman_file:
        last_names = last_file.read().strip().split()
        male_names = male_file.read().strip().split()
        women_names = woman_file.read().strip().split()

    users = []
    user_ids = []
    anon_ids = []
    with open(os.path.join(SETUP_DATA_PATH, "random_users.txt"), "w") as random_users_file:
        for i in range(total):
            if random.random() < 0.5:
                first_name = random.choice(male_names)
            else:
                first_name = random.choice(women_names)
            last_name = random.choice(last_names)
            user_id = last_name.replace("'", "")[:5] + first_name[0]
            user_id = user_id.lower()
            anon_id = generate_random_user_id(15)
            # create a binary string for the numeric ID
            numeric_id = '{0:09b}'.format(i)
            while user_id in user_ids or user_id in real_users:
                if user_id[-1].isdigit():
                    user_id = user_id[:-1] + str(int(user_id[-1]) + 1)
                else:
                    user_id = user_id + "1"
            if anon_id in anon_ids:
                anon_id = generate_random_user_id()
            new_user = User({"user_id": user_id,
                             "user_numeric_id": numeric_id,
                             "anon_id": anon_id,
                             "user_firstname": first_name,
                             "user_lastname": last_name,
                             "user_group": 4,
                             "courses": dict()})
            new_user.create()
            user_ids.append(user_id)
            users.append(new_user)
            anon_ids.append(anon_id)
            random_users_file.write(user_id + "\n")
    return users


def load_data_json(file_name):
    """
    Loads json file from the .setup/data directory returning the parsed structure
    :param file_name: name of file to load
    :return: parsed JSON structure from loaded file
    """
    file_path = os.path.join(SETUP_DATA_PATH, file_name)
    if not os.path.isfile(file_path):
        raise IOError("Missing the json file .setup/data/{}".format(file_name))
    with open(file_path) as open_file:
        json_file = json.load(open_file)
    return json_file


def load_data_yaml(file_path):
    """
    Loads yaml file from the .setup/data directory returning the parsed structure
    :param file_path: name of file to load
    :return: parsed YAML structure from loaded file
    """
    if not os.path.isfile(file_path):
        raise IOError("Missing the yaml file {}".format(file_path))
    with open(file_path) as open_file:
        yaml_file = yaml.load(open_file)
    return yaml_file


def user_exists(user):
    """
    Checks to see if the user exists on the linux file system. We can use this to delete a user
    so that we can recreate them which avoids users having left over data from a previous run of
    setting up the sample courses.
    :param user: string to check if user exists
    :return: boolean on if user exists or not
    """
    try:
        pwd.getpwnam(user)
        return True
    except KeyError:
        return False


def group_exists(group):
    """
    Checks to see if the group exists on the linux file system so that we don't try to create
    groups that already exist.

    :param group: string to check if group exists
    :return: boolean on if group exists or not
    """
    try:
        grp.getgrnam(group)
        return True
    except KeyError:
        return False


def create_group(group):
    """
    Creates the group on the system, adding some base users to the group as well that are necessary
    for the system to function and are not defined within the users.yml file.
    :param group: name of the group to create
    """
    if not group_exists(group):
        os.system("groupadd {}".format(group))

    if group == "sudo":
        return


def add_to_group(group, user_id):
    """
    Adds the user to the specified group, creating the group if it does not exist.
    :param group:
    :param user_id:
    """
    create_group(group)
    os.system("usermod -a -G {} {}".format(group, user_id))


def get_php_db_password(password):
    """
    Generates a password to be used within the site for database authentication. The password_hash
    function (http://php.net/manual/en/function.password-hash.php) generates us a nice secure
    password and takes care of things like salting and hashing.
    :param password:
    :return: password hash to be inserted into the DB for a user
    """
    proc = subprocess.Popen(
        ["php", "-r", "print(password_hash('{}', PASSWORD_DEFAULT));".format(password)],
        stdout=subprocess.PIPE, stderr=subprocess.PIPE)
    (out, err) = proc.communicate()
    return out.decode('utf-8')


def get_current_semester():
    """
    Given today's date, generates a three character code that represents the semester to use for
    courses such that the first half of the year is considered "Spring" and the last half is
    considered "Fall". The "Spring" semester  gets an S as the first letter while "Fall" gets an
    F. The next two characters are the last two digits in the current year.
    :return:
    """
    today = datetime.today()
    semester = "f" + str(today.year)[-2:]
    if today.month < 7:
        semester = "s" + str(today.year)[-2:]
    return semester


def parse_args():
    """
    Parses out the arguments that might be passed to this script as it's run as a commandline
    application.
    :return: parsed args from the argparse module
    """
    parser = argparse.ArgumentParser(
        description="Sets up the sample courses as well as creating the necessary users for the "
                    "course as needed. It reads in the courses.json and users.json files from the "
                    ".setup/data directory to determine what courses/users are allowed and then "
                    "either adds all or just a few depending on what gets passed to this script")

    parser.add_argument("--db_only", action='store_true', default=False)
    parser.add_argument("--no_submissions", action='store_true', default=False)
    parser.add_argument("--no_grading", action='store_true', default=False)
    parser.add_argument("--users_path", default=os.path.join(SETUP_DATA_PATH, "users"),
                        help="Path to folder that contains .yml files to use for user creation. Defaults to "
                             "../data/users")
    parser.add_argument("--submission_url", type=str, default="",help="top level url for the website")
    parser.add_argument("--courses_path", default=os.path.join(SETUP_DATA_PATH, "courses"),
                        help="Path to the folder that contains .yml files to use for course creation. Defaults to "
                             "../data/courses")
    parser.add_argument("course", nargs="*",
                        help="course code to build. If no courses are passed in, then it'll use "
                             "all courses in courses.json")
    return parser.parse_args()


def create_user(user_id):
    if not user_exists(id):
        print("Creating user {}...".format(user_id))
        os.system("useradd --home /tmp -c \'AUTH ONLY account\' "
                  "-M --shell /bin/false {}".format(user_id))
        print("Setting password for user {}...".format(user_id))
        os.system("echo {}:{} | chpasswd".format(user_id, user_id))


def create_gradeable_submission(src, dst):
    """
    Given a source and a destination, copy the files from the source to the destination. First, before
    copying, we check if the source is a directory, if it is, then we zip the contents of this to a temp
    zip file (stored in /tmp) and store the path to this newly created zip as our new source.

    At this point, (for all uploads), we check if our source is a zip (by just checking file extension is
    a .zip), then we will extract the contents of the source (using Shutil) to the destination, else we
    just do a simple copy operation of the source file to the destination location.

    At this point, if we created a zip file (as part of that first step), we remove it from the /tmp directory.

    :param src: path of the file or directory we want to use for this submission
    :type src: str
    :param dst: path to the folder where we should copy the submission to
    :type src: str
    """
    zip_dst = None
    if os.path.isdir(src):
        zip_dst = os.path.join("/tmp", str(uuid.uuid4()))
        zip_dst = shutil.make_archive(zip_dst, 'zip', src)
        src = zip_dst

    if src[-3:] == "zip":
        shutil.unpack_archive(src, dst)
    else:
        shutil.copy(src, dst)

    if zip_dst is not None and isinstance(zip_dst, str):
        os.remove(zip_dst)


class User(object):
    """
    A basic object to contain the objects loaded from the users.json file. We use this to link
    against the courses.

    Attributes:
        id
        numeric_id
        anon_id
        password
        firstname
        lastname
        email
        group
        preferred_firstname
        preferred_lastname
        access_level
        registration_section
        rotating_section
        unix_groups
        courses
    """
    def __init__(self, user):
        self.id = user['user_id']
        self.numeric_id = user['user_numeric_id']
        self.anon_id = user['anon_id']
        self.password = self.id
        self.firstname = user['user_firstname']
        self.lastname = user['user_lastname']
        self.email = self.id + "@example.com"
        self.group = 4
        self.preferred_firstname = None
        self.preferred_lastname = None
        self.access_level = 3
        self.registration_section = None
        self.rotating_section = None
        self.grading_registration_section = None
        self.unix_groups = None
        self.courses = None
        self.manual = False
        self.sudo = False

        if 'user_preferred_firstname' in user:
            self.preferred_firstname = user['user_preferred_firstname']
        if 'user_preferred_lastname' in user:
            self.preferred_lastname = user['user_preferred_lastname']
        if 'user_email' in user:
            self.email = user['user_email']
        if 'user_group' in user:
            self.group = user['user_group']
        if self.group < 1 or 4 < self.group:
            raise SystemExit("ASSERT: user {}, user_group is not between 1 - 4. Check YML file.".format(self.id))
        if 'user_access_level' in user:
            self.access_level = user['user_access_level']
        if self.access_level < 1 or 3 < self.access_level:
            raise SystemExit("ASSERT: user {}, user_access_level is not between 1 - 3. Check YML file.".format(self.id))
        if 'registration_section' in user:
            self.registration_section = int(user['registration_section'])
        if 'rotating_section' in user:
            self.rotating_section = int(user['rotating_section'])
        if 'grading_registration_section' in user:
            self.grading_registration_section = user['grading_registration_section']
        if 'unix_groups' in user:
            self.unix_groups = user['unix_groups']
        if 'manual_registration' in user:
            self.manual = user['manual_registration'] is True
        if 'courses' in user:
            self.courses = {}
            if isinstance(user['courses'], list):
                for course in user['courses']:
                    self.courses[course] = {"user_group": self.group}
            elif isinstance(user['courses'], dict):
                self.courses = user['courses']
                for course in self.courses:
                    if 'user_group' not in self.courses[course]:
                        self.courses[course]['user_group'] = self.group
            else:
                raise ValueError("Invalid type for courses key, it should either be list or dict")
        if 'sudo' in user:
            self.sudo = user['sudo'] is True
        if 'user_password' in user:
            self.password = user['user_password']

    def create(self, force_ssh=False):
        if not DB_ONLY:
            if self.group > 2 and not force_ssh:
                self._create_non_ssh()
            else:
                self._create_ssh()
        if self.group <= 1:
            add_to_group("submitty_course_builders", self.id)
        if self.sudo:
            add_to_group("sudo", self.id)

    def _create_ssh(self):
        if not user_exists(self.id):
            print("Creating user {}...".format(self.id))
            os.system("useradd -m -c 'First Last,RoomNumber,WorkPhone,HomePhone' {}".format(self.id))
            self.set_password()

    def _create_non_ssh(self):
        if not DB_ONLY and not user_exists(self.id):
            print("Creating user {}...".format(self.id))
            os.system("useradd --home /tmp -c \'AUTH ONLY account\' "
                      "-M --shell /bin/false {}".format(self.id))
            self.set_password()

    def set_password(self):
        print("Setting password for user {}...".format(self.id))
        os.system("echo {}:{} | chpasswd".format(self.id, self.password))

    def get_detail(self, course, detail):
        if self.courses is not None and course in self.courses:
            user_detail = "user_" + detail
            if user_detail in self.courses[course]:
                return self.courses[course][user_detail]
            elif detail in self.courses[course]:
                return self.courses[course][detail]
        if detail in self.__dict__:
            return self.__dict__[detail]
        else:
            return None


class Course(object):
    """
    Object to represent the courses loaded from the courses.json file as well as the list of
    users that are needed for this particular course (which is a list of User objects).

    Attributes:
        code
        semester
        instructor
        gradeables
        users
        max_random_submissions
    """
    def __init__(self, course):
        self.semester = get_current_semester()
        self.code = course['code']
        self.instructor = course['instructor']
        self.gradeables = []
        self.make_customization = False
        ids = []
        if 'gradeables' in course:
            for gradeable in course['gradeables']:
                self.gradeables.append(Gradeable(gradeable))
                assert self.gradeables[-1].id not in ids
                ids.append(self.gradeables[-1].id)
        self.users = []
        self.registration_sections = 10
        self.rotating_sections = 5
        self.registered_students = 50
        self.no_registration_students = 10
        self.no_rotating_students = 10
        self.unregistered_students = 10
        if 'registration_sections' in course:
            self.registration_sections = course['registration_sections']
        if 'rotating_sections' in course:
            self.rotating_sections = course['rotating_sections']
        if 'registered_students' in course:
            self.registered_students = course['registered_students']
        if 'no_registration_students' in course:
            self.no_registration_students = course['no_registration_students']
        if 'no_rotating_students' in course:
            self.no_rotating_students = course['no_rotating_students']
        if 'unregistered_students' in course:
            self.unregistered_students = course['unregistered_students']
        if 'make_customization' in course:
            self.make_customization = course['make_customization']

    def create(self):
        # Sort users and gradeables in the name of determinism
        self.users.sort(key=lambda x: x.get_detail(self.code, "id"))
        self.gradeables.sort(key=lambda x: x.id)
        self.course_path = os.path.join(SUBMITTY_DATA_DIR, "courses", self.semester, self.code)
        # To make Rainbow Grades testing possible, need to seed random
        m = hashlib.md5()
        m.update(bytes(self.code, 'utf-8'))
        random.seed(int(m.hexdigest(), 16))

        course_group = self.code + "_tas_www"
        archive_group = self.code + "_archive"
        create_group(self.code)
        create_group(course_group)
        create_group(archive_group)
        add_to_group(self.code, self.instructor.id)
        add_to_group(course_group, self.instructor.id)
        add_to_group(archive_group, self.instructor.id)
        add_to_group("submitty_course_builders", self.instructor.id)
        add_to_group(course_group, "submitty_php")
        add_to_group(course_group, "submitty_daemon")
        add_to_group(course_group, "submitty_cgi")
        os.system("{}/sbin/create_course.sh {} {} {} {}"
                  .format(SUBMITTY_INSTALL_DIR, self.semester, self.code, self.instructor.id,
                          course_group))

        os.environ['PGPASSWORD'] = DB_PASS
        database = "submitty_" + self.semester + "_" + self.code
        print("Database created, now populating ", end="")

        submitty_engine = create_engine("postgresql://{}:{}@{}/submitty".format(DB_USER, DB_PASS, DB_HOST))
        submitty_conn = submitty_engine.connect()
        submitty_metadata = MetaData(bind=submitty_engine)
        print("(Master DB connection made, metadata bound)...")

        engine = create_engine("postgresql://{}:{}@{}/{}".format(DB_USER, DB_PASS, DB_HOST, database))
        self.conn = engine.connect()
        self.metadata = MetaData(bind=engine)
        print("(Course DB connection made, metadata bound)...")

        print("Creating registration sections ", end="")
        table = Table("courses_registration_sections", submitty_metadata, autoload=True)
        print("(tables loaded)...")
        for section in range(1, self.registration_sections+1):
            print("Create section {}".format(section))
            submitty_conn.execute(table.insert(), semester=self.semester, course=self.code, registration_section_id=str(section))

        print("Creating rotating sections ", end="")
        table = Table("sections_rotating", self.metadata, autoload=True)
        print("(tables loaded)...")
        for section in range(1, self.rotating_sections+1):
            print("Create section {}".format(section))
            self.conn.execute(table.insert(), sections_rotating_id=section)

        print("Create users ", end="")
        submitty_users = Table("courses_users", submitty_metadata, autoload=True)
        users_table = Table("users", self.metadata, autoload=True)
        reg_table = Table("grading_registration", self.metadata, autoload=True)
        print("(tables loaded)...")
        for user in self.users:
            print("Creating user {} {} ({})...".format(user.get_detail(self.code, "firstname"),
                                                       user.get_detail(self.code, "lastname"),
                                                       user.get_detail(self.code, "id")))
            reg_section = user.get_detail(self.code, "registration_section")
            if reg_section is not None and reg_section > self.registration_sections:
                reg_section = None
            rot_section = user.get_detail(self.code, "rotating_section")
            if rot_section is not None and rot_section > self.rotating_sections:
                rot_section = None
            if reg_section is not None:
                reg_section=str(reg_section)
            # We already have a row in submitty.users for this user,
            # just need to add a row in courses_users which will put a
            # a row in the course specific DB, and off we go.
            submitty_conn.execute(submitty_users.insert(),
                                  semester=self.semester,
                                  course=self.code,
                                  user_id=user.get_detail(self.code, "id"),
                                  user_group=user.get_detail(self.code, "group"),
                                  registration_section=reg_section,
                                  manual_registration=user.get_detail(self.code, "manual"))
            update = users_table.update(values={
                users_table.c.rotating_section: bindparam('rotating_section'),
                users_table.c.anon_id: bindparam('anon_id')
            }).where(users_table.c.user_id == bindparam('b_user_id'))

            self.conn.execute(update, rotating_section=rot_section, anon_id=user.anon_id, b_user_id=user.id)
            if user.get_detail(self.code, "grading_registration_section") is not None:
                try:
                    grading_registration_sections = str(user.get_detail(self.code,"grading_registration_section"))
                    grading_registration_sections = [int(x) for x in grading_registration_sections.split(",")]
                except ValueError:
                    grading_registration_sections = []
                for grading_registration_section in grading_registration_sections:
                    self.conn.execute(reg_table.insert(),
                                 user_id=user.get_detail(self.code, "id"),
                                 sections_registration_id=str(grading_registration_section))

            if user.unix_groups is None:
                if user.get_detail(self.code, "group") <= 1:
                    add_to_group(self.code, user.id)
                    add_to_group(self.code + "_archive", user.id)
                if user.get_detail(self.code, "group") <= 2:
                    add_to_group(self.code + "_tas_www", user.id)
        gradeable_table = Table("gradeable", self.metadata, autoload=True)
        electronic_table = Table("electronic_gradeable", self.metadata, autoload=True)
        peer_assign = Table("peer_assign", self.metadata, autoload=True)
        reg_table = Table("grading_rotating", self.metadata, autoload=True)
        component_table = Table('gradeable_component', self.metadata, autoload=True)
        mark_table = Table('gradeable_component_mark', self.metadata, autoload=True)
        gradeable_data = Table("gradeable_data", self.metadata, autoload=True)
        gradeable_component_data = Table("gradeable_component_data", self.metadata, autoload=True)
        gradeable_component_mark_data = Table('gradeable_component_mark_data', self.metadata, autoload=True)
        gradeable_data_overall_comment = Table('gradeable_data_overall_comment', self.metadata, autoload=True)
        electronic_gradeable_data = Table("electronic_gradeable_data", self.metadata, autoload=True)
        electronic_gradeable_version = Table("electronic_gradeable_version", self.metadata, autoload=True)
        for gradeable in self.gradeables:
            gradeable.create(self.conn, gradeable_table, electronic_table, peer_assign, reg_table, component_table, mark_table)
            form = os.path.join(self.course_path, "config", "form", "form_{}.json".format(gradeable.id))
            with open(form, "w") as open_file:
                json.dump(gradeable.create_form(), open_file, indent=2)
        os.system("chown -f submitty_php:{}_tas_www {}".format(self.code, os.path.join(self.course_path, "config", "form", "*")))
        if not os.path.isfile(os.path.join(self.course_path, "ASSIGNMENTS.txt")):
            os.system("touch {}".format(os.path.join(self.course_path, "ASSIGNMENTS.txt")))
            os.system("chown {}:{}_tas_www {}".format(self.instructor.id, self.code,
                                                      os.path.join(self.course_path, "ASSIGNMENTS.txt")))
            os.system("chmod -R g+w {}".format(self.course_path))
            os.system("su {} -c '{}'".format("submitty_daemon", os.path.join(self.course_path,
                                                                          "BUILD_{}.sh".format(self.code))))
            #os.system("su {} -c '{}'".format(self.instructor.id, os.path.join(self.course_path,
            #                                                              "BUILD_{}.sh".format(self.code))))
        os.system("chown -R {}:{}_tas_www {}".format(self.instructor.id, self.code, os.path.join(self.course_path, "build")))
        os.system("chown -R {}:{}_tas_www {}".format(self.instructor.id, self.code,
                                                     os.path.join(self.course_path, "test_*")))
        # On python 3, replace with os.makedirs(..., exist_ok=True)
        os.system("mkdir -p {}".format(os.path.join(self.course_path, "submissions")))
        os.system('chown submitty_php:{}_tas_www {}'.format(self.code, os.path.join(self.course_path, 'submissions')))

        for gradeable in self.gradeables:
            # create_teams
            if gradeable.team_assignment is True:
                json_team_history = self.make_sample_teams(gradeable)
            if gradeable.type == 0 and \
                (len(gradeable.submissions) == 0 or
                 gradeable.sample_path is None or
                 gradeable.config_path is None):
                #  Make sure the electronic gradeable is valid
                continue

            # creating the folder containing all the submissions
            gradeable_path = os.path.join(self.course_path, "submissions", gradeable.id)

            submission_count = 0
            max_submissions = gradeable.max_random_submissions
            max_individual_submissions = gradeable.max_individual_submissions
            # makes a section be ungraded if the gradeable is not electronic
            ungraded_section = random.randint(1, max(1, self.registration_sections if gradeable.grade_by_registration else self.rotating_sections))
            # This for loop adds submissions for users and teams(if applicable)
            if not NO_SUBMISSIONS:
                only_submit_plagiarized_users = gradeable.lichen_sample_path is not None and len(gradeable.plagiarized_user) > 0
                for user in self.users:
                    if only_submit_plagiarized_users and user.id not in gradeable.plagiarized_user:
                        continue

                    submitted = False
                    team_id = None
                    if gradeable.team_assignment is True:
                        # If gradeable is team assignment, then make sure to make a team_id and don't over submit
                        res = self.conn.execute("SELECT teams.team_id FROM teams INNER JOIN gradeable_teams\
                        ON teams.team_id = gradeable_teams.team_id where user_id='{}' and g_id='{}'".format(user.id, gradeable.id))
                        temp = res.fetchall()
                        if len(temp) != 0:
                            team_id = temp[0][0]
                            previous_submission = select([electronic_gradeable_version]).where(
                                electronic_gradeable_version.c['team_id'] == team_id)
                            res = self.conn.execute(previous_submission)
                            if res.rowcount > 0:
                                continue
                            submission_path = os.path.join(gradeable_path, team_id)
                        else:
                            continue
                        res.close()
                    else:
                        submission_path = os.path.join(gradeable_path, user.id)

                    if gradeable.type == 0 and gradeable.submission_open_date < NOW:
                        if user.id in gradeable.plagiarized_user:
                            # If the user is a bad and unethical student(plagiarized_user), then the version to submit is going to
                            # be the same as the number of assignments defined in users.yml in the lichen_submissions folder.
                            versions_to_submit = len(gradeable.plagiarized_user[user.id])
                        elif gradeable.lichen_sample_path is not None:
                            # if we have set a plagiarism configuration but no manually-specified submissions, submit the default number
                            versions_to_submit = gradeable.plagiarism_versions_per_user
                        else:
                            versions_to_submit = generate_versions_to_submit(max_individual_submissions, max_individual_submissions)

                        if ((gradeable.gradeable_config is not None
                           and (gradeable.submission_due_date < NOW or random.random() < 0.5)
                           and (random.random() < 0.9) and (max_submissions is None or submission_count < max_submissions))
                           or (gradeable.gradeable_config is not None and user.id in gradeable.plagiarized_user)):

                            # only create these directories if we're actually going to put something in them
                            if not os.path.exists(gradeable_path):
                                os.makedirs(gradeable_path)
                                os.system("chown -R submitty_php:{}_tas_www {}".format(self.code, gradeable_path))
                            if not os.path.exists(submission_path):
                                os.makedirs(submission_path)

                            # Reduce the probability to get a cancelled submission (active_version = 0)
                            # This is done my making other possibilities three times more likely
                            version_population = []
                            for version in range(1, versions_to_submit+1):
                                version_population.append((version, 3))

                            # disallow cancelled submission if this is a manually-specified user
                            if user.id not in gradeable.plagiarized_user:
                                version_population = [(0, 1)] + version_population
                            version_population = [ver for ver, freq in version_population for i in range(freq)]

                            active_version = random.choice(version_population)
                            if team_id is not None:
                                json_history = {"active_version": active_version, "history": [], "team_history": []}
                            else:
                                json_history = {"active_version": active_version, "history": []}
                            random_days = 1
                            if random.random() < 0.3:
                                random_days = random.choice(range(-3, 2))
                            for version in range(1, versions_to_submit+1):
                                os.system("mkdir -p " + os.path.join(submission_path, str(version)))
                                submitted = True
                                submission_count += 1
                                current_time_string = dateutils.write_submitty_date(gradeable.submission_due_date - timedelta(days=random_days+version/versions_to_submit))
                                if team_id is not None:
                                    self.conn.execute(electronic_gradeable_data.insert(), g_id=gradeable.id, user_id=None,
                                                 team_id=team_id, g_version=version, submission_time=current_time_string)
                                    if version == versions_to_submit:
                                        self.conn.execute(electronic_gradeable_version.insert(), g_id=gradeable.id, user_id=None,
                                                     team_id=team_id, active_version=active_version)
                                    json_history["team_history"] = json_team_history[team_id]
                                else:
                                    self.conn.execute(electronic_gradeable_data.insert(), g_id=gradeable.id, user_id=user.id,
                                                g_version=version, submission_time=current_time_string)
                                    if version == versions_to_submit:
                                        self.conn.execute(electronic_gradeable_version.insert(), g_id=gradeable.id, user_id=user.id,
                                                    active_version=active_version)
                                json_history["history"].append({"version": version, "time": current_time_string, "who": user.id, "type": "upload"})

                                with open(os.path.join(submission_path, str(version), ".submit.timestamp"), "w") as open_file:
                                    open_file.write(current_time_string + "\n")

                                if user.id in gradeable.plagiarized_user:
                                    # If the user is in the plagirized folder, then only add those submissions
                                    src = os.path.join(gradeable.lichen_sample_path, gradeable.plagiarized_user[user.id][version-1])
                                    dst = os.path.join(submission_path, str(version))
                                    # pdb.set_trace()
                                    create_gradeable_submission(src, dst)
                                elif gradeable.lichen_sample_path is not None:
                                    if len(gradeable.plagiarism_submissions) > 0:  # check to make sure we haven't run out of data
                                        # if there were no specified plagiarized users but we have plagiarism submissions, grab a random submisison
                                        src = os.path.join(gradeable.lichen_sample_path, gradeable.plagiarism_submissions.pop())
                                        dst = os.path.join(submission_path, str(version))
                                        create_gradeable_submission(src, dst)
                                else:
                                    if isinstance(gradeable.submissions, dict):
                                        for key in sorted(gradeable.submissions.keys()):
                                            os.system("mkdir -p " + os.path.join(submission_path, str(version), key))
                                            submission = random.choice(gradeable.submissions[key])
                                            src = os.path.join(gradeable.sample_path, submission)
                                            dst = os.path.join(submission_path, str(version), key)
                                            create_gradeable_submission(src, dst)
                                    else:
                                        submission = random.choice(gradeable.submissions)
                                        if isinstance(submission, list):
                                            submissions = submission
                                        else:
                                            submissions = [submission]
                                        for submission in submissions:
                                            src = os.path.join(gradeable.sample_path, submission)
                                            dst = os.path.join(submission_path, str(version))
                                            create_gradeable_submission(src, dst)
                                random_days -= 0.5

                            with open(os.path.join(submission_path, "user_assignment_settings.json"), "w") as open_file:
                                json.dump(json_history, open_file)
                    if gradeable.grade_start_date < NOW and os.path.exists(os.path.join(submission_path, str(versions_to_submit))):
                        if gradeable.grade_released_date < NOW or (random.random() < 0.5 and (submitted or gradeable.type !=0)):
                            status = 1 if gradeable.type != 0 or submitted else 0
                            print("Inserting {} for {}...".format(gradeable.id, user.id))
                            # gd_overall_comment no longer does anything, and will be removed in a future update.
                            values = {'g_id': gradeable.id, 'gd_overall_comment' : ''}
                            overall_comment_values = {'g_id' : gradeable.id,  'goc_overall_comment': 'lorem ipsum lodar', 'goc_grader_id' : self.instructor.id}

                            if gradeable.team_assignment is True:
                                values['gd_team_id'] = team_id
                                overall_comment_values['goc_team_id'] = team_id
                            else:
                                values['gd_user_id'] = user.id
                                overall_comment_values['goc_user_id'] = user.id
                            if gradeable.grade_released_date < NOW and random.random() < 0.5:
                                values['gd_user_viewed_date'] = NOW.strftime('%Y-%m-%d %H:%M:%S%z')
                            ins = gradeable_data.insert().values(**values)
                            res = self.conn.execute(ins)
                            gd_id = res.inserted_primary_key[0]
                            if gradeable.type != 0 or gradeable.use_ta_grading:
                                skip_grading = random.random()
                                if skip_grading > 0.3 and random.random() > 0.01:
                                    ins = gradeable_data_overall_comment.insert().values(**overall_comment_values)
                                    res = self.conn.execute(ins)
                                for component in gradeable.components:
                                    if random.random() < 0.01 and skip_grading < 0.3:
                                        # This is used to simulate unfinished grading.
                                        break
                                    if status == 0 or random.random() < 0.4:
                                        score = 0
                                    else:
                                        max_value_score = random.randint(component.lower_clamp * 2, component.max_value * 2) / 2
                                        uppser_clamp_score = random.randint(component.lower_clamp * 2, component.upper_clamp * 2) / 2
                                        score = generate_probability_space({0.7: max_value_score, 0.2: uppser_clamp_score, 0.08: -max_value_score, 0.02: -99999})
                                    grade_time = gradeable.grade_start_date.strftime("%Y-%m-%d %H:%M:%S%z")
                                    self.conn.execute(gradeable_component_data.insert(), gc_id=component.key, gd_id=gd_id,
                                                 gcd_score=score, gcd_component_comment=generate_random_ta_comment(),
                                                 gcd_grader_id=self.instructor.id, gcd_grade_time=grade_time, gcd_graded_version=versions_to_submit)
                                    first = True
                                    first_set = False
                                    for mark in component.marks:
                                        if (random.random() < 0.5 and first_set == False and first == False) or random.random() < 0.2:
                                            self.conn.execute(gradeable_component_mark_data.insert(), gc_id=component.key, gd_id=gd_id, gcm_id=mark.key, gcd_grader_id=self.instructor.id)
                                            if(first):
                                                first_set = True
                                        first = False

                    if gradeable.type == 0 and os.path.isdir(submission_path):
                        os.system("chown -R submitty_php:{}_tas_www {}".format(self.code, submission_path))

                    if (gradeable.type != 0 and gradeable.grade_start_date < NOW and (gradeable.grade_released_date < NOW or random.random() < 0.5) and
                       random.random() < 0.9 and (ungraded_section != (user.get_detail(self.code, 'registration_section') if gradeable.grade_by_registration else user.get_detail(self.code, 'rotating_section')))):
                        res = self.conn.execute(gradeable_data.insert(), g_id=gradeable.id, gd_user_id=user.id, gd_overall_comment='')
                        gd_id = res.inserted_primary_key[0]
                        skip_grading = random.random()
                        for component in gradeable.components:
                            if random.random() < 0.01 and skip_grading < 0.3:
                                break
                            if random.random() < 0.1:
                                continue
                            elif gradeable.type == 1:
                                score = generate_probability_space({0.2: 0, 0.1: 0.5}, 1)
                            else:
                                score = random.randint(component.lower_clamp * 2, component.upper_clamp * 2) / 2
                            grade_time = gradeable.grade_start_date.strftime("%Y-%m-%d %H:%M:%S%z")
                            self.conn.execute(gradeable_component_data.insert(), gc_id=component.key, gd_id=gd_id,
                                         gcd_score=score, gcd_component_comment="", gcd_grader_id=self.instructor.id, gcd_grade_time=grade_time, gcd_graded_version=-1)
        #This segment adds the sample forum posts and sample polls for the sample course only
        if self.code == "sample":
            self.add_sample_forum_data()
            self.add_sample_polls_data()
            print('Added forum and polls data to sample course.')

        self.conn.close()
        submitty_conn.close()
        os.environ['PGPASSWORD'] = ""

        if self.code == 'sample':
            student_image_folder = os.path.join(SUBMITTY_DATA_DIR, 'courses', self.semester, self.code, 'uploads', 'student_images')
            zip_path = os.path.join(SUBMITTY_REPOSITORY, 'sample_files', 'user_photos', 'CSCI-1300-01.zip')
            with TemporaryDirectory() as tmpdir:
                shutil.unpack_archive(zip_path, tmpdir)
                inner_folder = os.path.join(tmpdir, 'CSCI-1300-01')
                for f in os.listdir(inner_folder):
                    shutil.move(os.path.join(inner_folder, f), os.path.join(student_image_folder, f))
        if self.code == 'tutorial':
            client = docker.from_env()
            client.images.pull('submitty/tutorial:tutorial_18')
            client.images.pull('submitty/tutorial:database_client')

    def check_rotating(self, users):
        for gradeable in self.gradeables:
            for grading_rotating in gradeable.grading_rotating:
                string = "Invalid user_id {} for rotating section for gradeable {}".format(
                    grading_rotating['user_id'], gradeable.id)
                if grading_rotating['user_id'] not in users:
                    raise ValueError(string)

    def getForumDataFromFile(self, filename):
        forum_path = os.path.join(SETUP_DATA_PATH, "forum")
        forum_data = []
        for line in open(os.path.join(forum_path, filename)):
            l = [x.replace("\\n", "\n").strip() for x in line.split("|")]
            if(len(line) > 1):
                forum_data.append(l)
        return forum_data

    def make_sample_teams(self, gradeable):
        """
        arg: any team gradeable

        This function adds teams to the database and gradeable.

        return: A json object filled with team information
        """
        assert gradeable.team_assignment
        json_team_history = {}
        gradeable_teams_table = Table("gradeable_teams", self.metadata, autoload=True)
        teams_table = Table("teams", self.metadata, autoload=True)
        ucounter = self.conn.execute(select([func.count()]).select_from(gradeable_teams_table)).scalar()
        for user in self.users:
            #the unique team id is made up of 5 digits, an underline, and the team creater's userid.
            #example: 00001_aphacker

            unique_team_id=str(ucounter).zfill(5)+"_"+user.get_detail(self.code, "id")
            reg_section = user.get_detail(self.code, "registration_section")
            if reg_section is None:
                continue
            # The teams are created based on the order of the users. As soon as the number of teamates
            # exceeds the max team size, then a new team will be created within the same registration section
            print("Adding team for " + unique_team_id + " in gradeable " + gradeable.id)
            # adding json data for team history
            teams_registration = select([gradeable_teams_table]).where(
                (gradeable_teams_table.c['registration_section'] == str(reg_section)) &
                (gradeable_teams_table.c['g_id'] == gradeable.id))
            res = self.conn.execute(teams_registration)
            added = False
            if res.rowcount != 0:
                # If the registration has a team already, join it
                for team_in_section in res:
                    members_in_team = select([teams_table]).where(
                        teams_table.c['team_id'] == team_in_section['team_id'])
                    res = self.conn.execute(members_in_team)
                    if res.rowcount < gradeable.max_team_size:
                        self.conn.execute(teams_table.insert(),
                                    team_id=team_in_section['team_id'],
                                    user_id=user.get_detail(self.code, "id"),
                                    state=1)
                        json_team_history[team_in_section['team_id']].append({"action": "admin_create",
                                                             "time": dateutils.write_submitty_date(gradeable.submission_open_date),
                                                             "admin_user": "instructor",
                                                             "added_user": user.get_detail(self.code, "id")})
                        added = True
            if not added:
                # if the team the user tried to join is full, make a new team
                self.conn.execute(gradeable_teams_table.insert(),
                             team_id=unique_team_id,
                             g_id=gradeable.id,
                             registration_section=str(reg_section),
                             rotating_section=str(random.randint(1, self.rotating_sections)))
                self.conn.execute(teams_table.insert(),
                             team_id=unique_team_id,
                             user_id=user.get_detail(self.code, "id"),
                             state=1)
                json_team_history[unique_team_id] = [{"action": "admin_create",
                                                      "time": dateutils.write_submitty_date(gradeable.submission_open_date),
                                                      "admin_user": "instructor",
                                                      "first_user": user.get_detail(self.code, "id")}]
                ucounter += 1
            res.close()
        return json_team_history

    def add_sample_forum_data(self):
        # set sample course to have forum enabled by default
        course_json_file = os.path.join(self.course_path, 'config', 'config.json')
        with open(course_json_file, 'r+') as open_file:
            course_json = json.load(open_file)
            course_json['course_details']['forum_enabled'] = True
            open_file.seek(0)
            open_file.truncate()
            json.dump(course_json, open_file, indent=2)

        f_data = (self.getForumDataFromFile('posts.txt'), self.getForumDataFromFile('threads.txt'), self.getForumDataFromFile('categories.txt'))
        forum_threads = Table("threads", self.metadata, autoload=True)
        forum_posts = Table("posts", self.metadata, autoload=True)
        forum_cat_list = Table("categories_list", self.metadata, autoload=True)
        forum_thread_cat = Table("thread_categories", self.metadata, autoload=True)

        for catData in f_data[2]:
            self.conn.execute(forum_cat_list.insert(), category_desc=catData[0], rank=catData[1], color=catData[2])

        for thread_id, threadData in enumerate(f_data[1], start = 1):
            self.conn.execute(forum_threads.insert(),
                              title=threadData[0],
                              created_by=threadData[1],
                              pinned=True if threadData[2] == "t" else False,
                              deleted=True if threadData[3] == "t" else False,
                              merged_thread_id=threadData[4],
                              merged_post_id=threadData[5],
                              is_visible=True if threadData[6] == "t" else False)
            self.conn.execute(forum_thread_cat.insert(), thread_id=thread_id, category_id=threadData[7])
        counter = 1
        for postData in f_data[0]:
            if(postData[10] != "f" and postData[10] != ""):
                # In posts.txt, if the 10th column is f or empty, then no attachment is added. If anything else is in the column, then it will be treated as the file name.
                attachment_path = os.path.join(self.course_path, "forum_attachments", str(postData[0]), str(counter))
                os.makedirs(attachment_path)
                os.system("chown -R submitty_php:sample_tas_www {}".format(os.path.join(self.course_path, "forum_attachments", str(postData[0]))))
                copyfile(os.path.join(SETUP_DATA_PATH, "forum", "attachments", postData[10]), os.path.join(attachment_path, postData[10]))
            counter += 1
            self.conn.execute(forum_posts.insert(),
                              thread_id=postData[0],
                              parent_id=postData[1],
                              author_user_id=postData[2],
                              content=postData[3],
                              timestamp=postData[4],
                              anonymous=True if postData[5] == "t" else False,
                              deleted=True if postData[6] == "t" else False,
                              endorsed_by=postData[7],
                              resolved = True if postData[8] == "t" else False,
                              type=postData[9],
                              has_attachment=True if postData[10] != "f" else False)

    def add_sample_polls_data(self):
        # set sample course to have polls enabled by default
        course_json_file = os.path.join(self.course_path, 'config', 'config.json')
        with open(course_json_file, 'r+') as open_file:
            course_json = json.load(open_file)
            course_json['course_details']['polls_enabled'] = True
            open_file.seek(0)
            open_file.truncate()
            json.dump(course_json, open_file, indent=2)

        # load the sample polls from input file
        polls_data_path = os.path.join(SETUP_DATA_PATH, "polls", "polls_data.json")
        with open(polls_data_path, 'r') as polls_file:
            polls_data = json.load(polls_file)

        # set some values that depend on current time
        polls_data[0]["image_path"] = self.course_path + polls_data[0]["image_path"]
        polls_data[2]["release_date"] = f"{datetime.today().date()}"

        # add attached image
        image_dir = os.path.dirname(polls_data[0]["image_path"])
        if os.path.isdir(image_dir):
            shutil.rmtree(image_dir)

        os.makedirs(image_dir)
        os.system(f"chown -R submitty_php:sample_tas_www {image_dir}")
        copyfile(os.path.join(SETUP_DATA_PATH, "polls", "sea_animals.png"), polls_data[0]["image_path"])

        # add polls to DB
        polls_table = Table("polls", self.metadata, autoload=True)
        poll_options_table = Table("poll_options", self.metadata, autoload=True)
        poll_responses_table = Table("poll_responses", self.metadata, autoload=True)

        for poll in polls_data:
            self.conn.execute(polls_table.insert(),
                              name=poll["name"],
                              question=poll["question"],
                              status=poll["status"],
                              release_date=poll["release_date"],
                              image_path=poll["image_path"],
                              question_type=poll["question_type"])
<<<<<<< HEAD
            i = 0
            for poll_response in poll["responses"]:
=======
            for i in range(len(poll["responses"])):
>>>>>>> e941be89
                self.conn.execute(poll_options_table.insert(),
                                  option_id=i,
                                  order_id=i,
                                  poll_id=poll["id"],
<<<<<<< HEAD
                                  response=poll_response,
                                  correct=(i in poll["correct_responses"]))
                i += 1
=======
                                  response=poll["responses"][i],
                                  correct=(i in poll["correct_responses"]))
>>>>>>> e941be89

        # generate responses to the polls
        poll_responses_data = []
        # poll1: for each self.users make a random number (0-5) of responses
<<<<<<< HEAD
        poll1_response_ids = [0, 1, 2, 3, 4]
=======
        poll1_response_ids = list(range(len(polls_data[0]['responses'])))
>>>>>>> e941be89
        for user in self.users:
            random_responses = random.sample(poll1_response_ids, random.randint(0, 5))
            for response_id in random_responses:
                poll_responses_data.append({
                    "poll_id": polls_data[0]["id"],
                    "student_id": user.id,
                    "option_id": response_id
                })
        # poll2: take a large portion of self.users and make each submit one random response
        for user in self.users:
            if random.random() < 0.8:
                poll_responses_data.append({
                    "poll_id": polls_data[1]["id"],
                    "student_id": user.id,
<<<<<<< HEAD
                    "option_id": random.randint(0, 3)
=======
                    "option_id": random.randint(0, len(polls_data[1]['responses']) - 1)
>>>>>>> e941be89
                })

        # add responses to DB
        for response in poll_responses_data:
            self.conn.execute(poll_responses_table.insert(),
                              poll_id=response["poll_id"],
                              student_id=response["student_id"],
                              option_id=response["option_id"])

    def make_course_json(self):
        """
        This function generates customization_sample.json in case it has changed from the provided version in the test suite
        within the Submitty repository. Ideally this function will be pulled out and made independent, or better yet when
        the code for the web interface is done, that will become the preferred route and this function can be retired.

        Keeping this function after the web interface would mean we have another place where we need to update code anytime
        the expected format of customization.json changes.

        Right now the code uses the Gradeable and Component classes, so to avoid code duplication the function lives inside
        setup_sample_courses.py

        :return:
        """

        course_id = self.code

        # Reseed to minimize the situations under which customization.json changes
        m = hashlib.md5()
        m.update(bytes(course_id, "utf-8"))
        random.seed(int(m.hexdigest(), 16))

        # Would be great if we could install directly to test_suite, but
        # currently the test uses "clean" which will blow away test_suite
        customization_path = os.path.join(SUBMITTY_INSTALL_DIR, ".setup")
        print("Generating customization_{}.json".format(course_id))

        gradeables = {}
        gradeables_json_output = {}

        # Create gradeables by syllabus bucket
        for gradeable in self.gradeables:
            if gradeable.syllabus_bucket not in gradeables:
                gradeables[gradeable.syllabus_bucket] = []
            gradeables[gradeable.syllabus_bucket].append(gradeable)

        # Randomly generate the impact of each bucket on the overall grade
        gradeables_percentages = []
        gradeable_percentage_left = 100 - len(gradeables)
        for i in range(len(gradeables)):
            gradeables_percentages.append(random.randint(1, max(1, gradeable_percentage_left)) + 1)
            gradeable_percentage_left -= (gradeables_percentages[-1] - 1)
        if gradeable_percentage_left > 0:
            gradeables_percentages[-1] += gradeable_percentage_left

        # Compute totals and write out each syllabus bucket in the "gradeables" field of customization.json
        bucket_no = 0

        # for bucket,g_list in gradeables.items():
        for bucket in sorted(gradeables.keys()):
            g_list = gradeables[bucket]
            bucket_json = {"type": bucket, "count": len(g_list), "percent": 0.01*gradeables_percentages[bucket_no],
                           "ids" : []}

            g_list.sort(key=lambda x: x.id)

            # Manually total up the non-penalty non-extra-credit max scores, and decide which gradeables are 'released'
            for gradeable in g_list:
                use_ta_grading = gradeable.use_ta_grading
                g_type = gradeable.type
                components = gradeable.components
                g_id = gradeable.id
                max_auto = 0
                max_ta = 0

                print_grades = True if g_type != 0 or (gradeable.submission_open_date < NOW) else False
                release_grades = (gradeable.grade_released_date < NOW)

                gradeable_config_dir = os.path.join(SUBMITTY_DATA_DIR, "courses", get_current_semester(), "sample",
                                                    "config", "complete_config")

                # For electronic gradeables there is a config file - read through to get the total
                if os.path.isdir(gradeable_config_dir):
                    gradeable_config = os.path.join(gradeable_config_dir, "complete_config_" + g_id + ".json")
                    if os.path.isfile(gradeable_config):
                        try:
                            with open(gradeable_config, 'r') as gradeable_config_file:
                                gradeable_json = json.load(gradeable_config_file)

                                # Not every config has AUTO_POINTS, so have to parse through test cases
                                # Add points to max if not extra credit, and points>0 (not penalty)
                                if "testcases" in gradeable_json:
                                    for test_case in gradeable_json["testcases"]:
                                        if "extra_credit" in test_case:
                                            continue
                                        if "points" in test_case and test_case["points"] > 0:
                                            max_auto += test_case["points"]
                        except EnvironmentError:
                            print("Failed to load JSON")

                # For non-electronic gradeables, or electronic gradeables with TA grading, read through components
                if use_ta_grading or g_type != 0:
                    for component in components:
                        if component.max_value >0:
                            max_ta += component.max_value

                # Add the specific associative array for this gradeable in customization.json to the output string
                max_points = max_auto + max_ta
                if print_grades:
                    bucket_json["ids"].append({"id": g_id, "max": max_points})
                    if not release_grades:
                        bucket_json["ids"][-1]["released"] = False

            # Close the bucket's array in customization.json
            if "gradeables" not in gradeables_json_output:
                gradeables_json_output["gradeables"] = []
            gradeables_json_output["gradeables"].append(bucket_json)
            bucket_no += 1

        # Generate the section labels
        section_ta_mapping = {}
        for section in range(1, self.registration_sections + 1):
            section_ta_mapping[section] = []
        for user in self.users:
            if user.get_detail(course_id, "grading_registration_section") is not None:
                grading_registration_sections = str(user.get_detail(course_id, "grading_registration_section"))
                grading_registration_sections = [int(x) for x in grading_registration_sections.split(",")]
                for section in grading_registration_sections:
                    section_ta_mapping[section].append(user.id)

        for section in section_ta_mapping:
            if len(section_ta_mapping[section]) == 0:
                section_ta_mapping[section] = "TBA"
            else:
                section_ta_mapping[section] = ", ".join(section_ta_mapping[section])

        # Construct the rest of the JSON dictionary
        benchmarks = ["a-", "b-", "c-", "d"]
        gradeables_json_output["display"] = ["instructor_notes", "grade_summary", "grade_details"]
        gradeables_json_output["display_benchmark"] = ["average", "stddev", "perfect"]
        gradeables_json_output["benchmark_percent"] = {}
        for i in range(len(benchmarks)):
            gradeables_json_output["display_benchmark"].append("lowest_" + benchmarks[i])
            gradeables_json_output["benchmark_percent"]["lowest_" + benchmarks[i]] = 0.9 - (0.1 * i)

        gradeables_json_output["section"] = section_ta_mapping
        messages = ["<b>{} Course</b>".format(course_id),
                    "Note: Please be patient with data entry/grade corrections for the most recent "
                    "lab, homework, and test.",
                    "Please contact your graduate lab TA if a grade remains missing or incorrect for more than a week."]
        gradeables_json_output["messages"] = messages

        # Attempt to write the customization.json file
        try:
            with open(os.path.join(customization_path, "customization_" + course_id + ".json"), 'w') as customization_file:
                customization_file.write("/*\n"
                                         "This JSON is based on the automatically generated customization for\n"
                                         "the development course \"{}\" as of {}.\n"
                                         "It is intended as a simple example, with additional documentation online.\n"
                                         "*/\n".format(course_id,NOW.strftime("%Y-%m-%d %H:%M:%S%z")))
            json.dump(gradeables_json_output,
                      open(os.path.join(customization_path, "customization_" + course_id + ".json"), 'a'),indent=2)
        except EnvironmentError as e:
            print("Failed to write to customization file: {}".format(e))

        print("Wrote customization_{}.json".format(course_id))


class Gradeable(object):
    """
    Attributes:
        config_path
        id
        type
    """
    def __init__(self, gradeable):
        self.id = ""
        self.gradeable_config = None
        self.config_path = None
        self.sample_path = None
        self.lichen_sample_path = None
        self.plagiarized_user = {}
        self.title = ""
        self.instructions_url = ""
        self.overall_ta_instructions = ""
        self.peer_grading = False
        self.grade_by_registration = True
        self.grader_assignment_method = 1
        self.is_repository = False
        self.subdirectory = ""
        self.use_ta_grading = True
        self.late_days = 2
        self.precision = 0.5
        self.syllabus_bucket = "none (for practice only)"
        self.min_grading_group = 3
        self.grading_rotating = []
        self.submissions = []
        self.max_random_submissions = None
        self.max_individual_submissions = 3
        self.team_assignment = False
        self.max_team_size = 1
        self.allow_custom_marks = True
        self.plagiarism_submissions = []
        self.plagiarism_versions_per_user = 1

        if 'gradeable_config' in gradeable:
            self.gradeable_config = gradeable['gradeable_config']
            self.type = 0

            if 'g_id' in gradeable:
                self.id = gradeable['g_id']
            else:
                self.id = gradeable['gradeable_config']

            if 'eg_max_random_submissions' in gradeable:
                self.max_random_submissions = int(gradeable['eg_max_random_submissions'])

            if 'eg_max_individual_submissions' in gradeable:
                self.max_individual_submissions = int(gradeable['eg_max_individual_submissions'])

            if 'config_path' in gradeable:
                self.config_path = gradeable['config_path']
            else:
                examples_path = os.path.join(MORE_EXAMPLES_DIR, self.gradeable_config, "config")
                tutorial_path = os.path.join(TUTORIAL_DIR, self.gradeable_config, "config")
                if os.path.isdir(examples_path):
                    self.config_path = examples_path
                elif os.path.isdir(tutorial_path):
                    self.config_path = tutorial_path
                else:
                    self.config_path = None

            examples_path = os.path.join(MORE_EXAMPLES_DIR, self.gradeable_config, "submissions")
            tutorial_path = os.path.join(TUTORIAL_DIR, self.gradeable_config, "submissions")
            if 'eg_lichen_sample_path' in gradeable:
                # pdb.set_trace()
                self.lichen_sample_path = gradeable['eg_lichen_sample_path']
                if 'eg_plagiarized_users' in gradeable:
                    for user in gradeable['eg_plagiarized_users']:
                        temp = user.split(" - ")
                        self.plagiarized_user[temp[0]] = temp[1:]
                else:  # if we weren't given a list of plagiarized users, make one
                    self.plagiarism_submissions = os.listdir(self.lichen_sample_path)
                    random.shuffle(self.plagiarism_submissions)

                if 'eg_plagiarism_versions_per_user' in gradeable:
                    self.plagiarism_versions_per_user = gradeable['plagiarism_versions_per_user']

            if 'sample_path' in gradeable:
                self.sample_path = gradeable['sample_path']
            else:
                if os.path.isdir(examples_path):
                    self.sample_path = examples_path
                elif os.path.isdir(tutorial_path):
                    self.sample_path = tutorial_path
                else:
                    self.sample_path = None
        else:
            self.id = gradeable['g_id']
            self.type = int(gradeable['g_type'])
            self.config_path = None
            self.sample_path = None

        # To make Rainbow Grades testing possible, need to seed random
        m = hashlib.md5()
        m.update(bytes(self.id, 'utf-8'))
        random.seed(int(m.hexdigest(), 16))

        if 'g_bucket' in gradeable:
            self.syllabus_bucket = gradeable['g_bucket']

        assert 0 <= self.type <= 2

        if 'g_title' in gradeable:
            self.title = gradeable['g_title']
        else:
            self.title = self.id.replace("_", " ").title()

        if 'g_grader_assignment_method' in gradeable:
            self.grade_by_registration = gradeable['g_grader_assignment_method'] == 1
            self.grader_assignment_method = gradeable['g_grader_assignment_method']

        if 'grading_rotating' in gradeable:
            self.grading_rotating = gradeable['grading_rotating']

        self.ta_view_date = dateutils.parse_datetime(gradeable['g_ta_view_start_date'])
        self.grade_start_date = dateutils.parse_datetime(gradeable['g_grade_start_date'])
        self.grade_due_date = dateutils.parse_datetime(gradeable['g_grade_due_date'])
        self.grade_released_date = dateutils.parse_datetime(gradeable['g_grade_released_date'])
        if self.type == 0:
            self.submission_open_date = dateutils.parse_datetime(gradeable['eg_submission_open_date'])
            self.submission_due_date = dateutils.parse_datetime(gradeable['eg_submission_due_date'])
            self.team_lock_date = dateutils.parse_datetime(gradeable['eg_submission_due_date'])
            self.grade_inquiry_start_date = dateutils.parse_datetime(gradeable['eg_grade_inquiry_start_date'])
            self.grade_inquiry_due_date = dateutils.parse_datetime(gradeable['eg_grade_inquiry_due_date'])
            self.student_view = True
            self.student_submit = True
            if 'eg_is_repository' in gradeable:
                self.is_repository = gradeable['eg_is_repository'] is True
            if self.is_repository and 'eg_subdirectory' in gradeable:
                self.subdirectory = gradeable['eg_subdirectory']
            if 'eg_peer_grading' in gradeable:
                self.peer_grading = gradeable['eg_peer_grading']
            if 'eg_use_ta_grading' in gradeable:
                self.use_ta_grading = gradeable['eg_use_ta_grading'] is True
            if 'eg_student_view' in gradeable:
                self.student_view = gradeable['eg_student_view'] is True
            if 'eg_student_submit' in gradeable:
                self.student_submit = gradeable['eg_student_submit'] is True
            if 'eg_late_days' in gradeable:
                self.late_days = max(0, int(gradeable['eg_late_days']))
            else:
                self.late_days = random.choice(range(0, 3))
            if 'eg_precision' in gradeable:
                self.precision = float(gradeable['eg_precision'])
            if 'eg_team_assignment' in gradeable:
                self.team_assignment = gradeable['eg_team_assignment'] is True
            if 'eg_max_team_size' in gradeable:
                self.max_team_size = gradeable['eg_max_team_size']
            if 'eg_team_lock_date' in gradeable:
                self.team_lock_date = submitty_utils.parse_datetime(gradeable['eg_team_lock_date'])
            if self.config_path is None:
                examples_path = os.path.join(MORE_EXAMPLES_DIR, self.id, "config")
                tutorial_path = os.path.join(TUTORIAL_DIR, self.id, "config")
                if os.path.isdir(examples_path):
                    self.config_path = examples_path
                elif os.path.isdir(tutorial_path):
                    self.config_path = tutorial_path
                else:
                    self.config_path = None
            assert self.ta_view_date < self.submission_open_date
            assert self.submission_open_date < self.submission_due_date
            assert self.submission_due_date < self.grade_start_date
            assert self.grade_released_date <= self.grade_inquiry_start_date
            assert self.grade_inquiry_start_date < self.grade_inquiry_due_date
            if self.gradeable_config is not None:
                if self.sample_path is not None:
                    if os.path.isfile(os.path.join(self.sample_path, "submissions.yml")):
                        self.submissions = load_data_yaml(os.path.join(self.sample_path, "submissions.yml"))
                    else:
                        self.submissions = os.listdir(self.sample_path)
                        self.submissions = list(filter(lambda x: not x.startswith("."), self.submissions))
                        # Ensure we're not sensitive to directory traversal order
                        self.submissions.sort()
                    if isinstance(self.submissions, list):
                        for elem in self.submissions:
                            if isinstance(elem, dict):
                                raise TypeError("Cannot have dictionary inside of list for submissions "
                                                "for {}".format(self.sample_path))
        assert self.ta_view_date < self.grade_start_date
        assert self.grade_start_date < self.grade_due_date
        assert self.grade_due_date <= self.grade_released_date

        self.components = []
        for i in range(len(gradeable['components'])):
            component = gradeable['components'][i]
            if self.type >= 0:
                component['gc_ta_comment'] = generate_random_ta_note()
                component['gc_student_comment'] = generate_random_student_note()
                component['gc_page'] = 0
            if self.type == 1:
                component['gc_lower_clamp'] = 0
                component['gc_default'] = 0
                component['gc_max_value'] = 1
                component['gc_upper_clamp'] = 1
            if self.type != 2:
                component['gc_is_text'] = False
            i -= 1
            self.components.append(Component(component, i+1))

    def create(self, conn, gradeable_table, electronic_table, peer_assign, reg_table, component_table, mark_table):
        conn.execute(gradeable_table.insert(), g_id=self.id, g_title=self.title,
                     g_instructions_url=self.instructions_url,
                     g_overall_ta_instructions=self.overall_ta_instructions,
                     g_gradeable_type=self.type,
                     g_grader_assignment_method=self.grader_assignment_method,
                     g_ta_view_start_date=self.ta_view_date,
                     g_grade_start_date=self.grade_start_date,
                     g_grade_due_date=self.grade_due_date,
                     g_grade_released_date=self.grade_released_date,
                     g_syllabus_bucket=self.syllabus_bucket,
                     g_allow_custom_marks=self.allow_custom_marks,
                     g_min_grading_group=self.min_grading_group,
                     g_closed_date=None)

        for rotate in self.grading_rotating:
            conn.execute(reg_table.insert(), g_id=self.id, user_id=rotate['user_id'],
                         sections_rotating=rotate['section_rotating_id'])



        if self.peer_grading is True:
            with open(os.path.join(SETUP_DATA_PATH, 'random', 'graders.txt')) as graders, \
            open(os.path.join(SETUP_DATA_PATH, 'random', 'students.txt')) as students:
                graders = graders.read().strip().split()
                students = students.read().strip().split()
                length = len(graders)
                for i in range(length):
                    conn.execute(peer_assign.insert(), g_id=self.id, grader_id=graders[i], user_id=students[i])

        if self.type == 0:
            conn.execute(electronic_table.insert(), g_id=self.id,
                         eg_submission_open_date=self.submission_open_date,
                         eg_submission_due_date=self.submission_due_date,
                         eg_is_repository=self.is_repository, eg_subdirectory=self.subdirectory,
                         eg_team_assignment=self.team_assignment,
                         eg_max_team_size=self.max_team_size,
                         eg_team_lock_date=self.team_lock_date,
                         eg_use_ta_grading=self.use_ta_grading,
                         eg_student_view=self.student_view,
                         eg_student_submit=self.student_submit,
                         eg_config_path=self.config_path,
                         eg_late_days=self.late_days, eg_precision=self.precision, eg_peer_grading=self.peer_grading,
                         eg_grade_inquiry_start_date=self.grade_inquiry_start_date,
                         eg_grade_inquiry_due_date=self.grade_inquiry_due_date)

        for component in self.components:
            component.create(self.id, conn, component_table, mark_table)

    def create_form(self):
        form_json = OrderedDict()
        form_json['gradeable_id'] = self.id
        if self.type == 0:
            form_json['config_path'] = self.config_path
        form_json['gradeable_title'] = self.title
        form_json['gradeable_type'] = self.get_gradeable_type_text()
        form_json['instructions_url'] = self.instructions_url
        form_json['ta_view_date'] = dateutils.write_submitty_date(self.ta_view_date)
        if self.type == 0:
            form_json['date_submit'] = dateutils.write_submitty_date(self.submission_open_date)
            form_json['date_due'] = dateutils.write_submitty_date(self.submission_due_date)
            form_json['grade_inquiry_start_date'] = dateutils.write_submitty_date(self.grade_inquiry_start_date)
            form_json['grade_inquiry_due_date'] = dateutils.write_submitty_date(self.grade_inquiry_due_date)
        form_json['date_grade'] = dateutils.write_submitty_date(self.grade_start_date)
        form_json['date_grade_due'] = dateutils.write_submitty_date(self.grade_due_date)
        form_json['date_released'] = dateutils.write_submitty_date(self.grade_released_date)

        if self.type == 0:
            form_json['section_type'] = self.get_submission_type()
            form_json['eg_late_days'] = self.late_days
            form_json['upload_type'] = self.get_upload_type()
            form_json['upload_repo'] = self.subdirectory
            form_json['comment_title'] = []
            form_json['points'] = []
            form_json['eg_extra'] = []
            form_json['ta_comment'] = []
            form_json['student_comment'] = []
            for i in range(len(self.components)):
                component = self.components[i]
                form_json['comment_title'].append(component.title)
                # form_json['lower_clamp'].append(component.lower_clamp)
                # form_json['default'].append(component.default)
                form_json['points'].append(component.max_value)
                # form_json['upper_clamp'].append(component.upper_clamp)
                form_json['ta_comment'].append(component.ta_comment)
                form_json['student_comment'].append(component.student_comment)
        elif self.type == 1:
            form_json['checkpoint_label'] = []
            form_json['checkpoint_extra'] = []
            for i in range(len(self.components)):
                component = self.components[i]
                form_json['checkpoint_label'].append(component.title)
        else:
            form_json['num_numeric_items'] = 0
            form_json['numeric_labels'] = []
            form_json['lower_clamp'] = []
            form_json['default'] = []
            form_json['max_score'] = []
            form_json['upper_clamp'] = []
            form_json['numeric_extra'] = []
            form_json['num_text_items'] = 0
            form_json['text_label'] = []
            for i in range(len(self.components)):
                component = self.components[i]
                if component.is_text:
                    form_json['num_text_items'] += 1
                    form_json['text_label'].append(component.title)
                else:
                    form_json['num_numeric_items'] += 1
                    form_json['numeric_labels'].append(component.title)
                    form_json['lower_clamp'].append(component.lower_clamp)
                    form_json['default'].append(component.default)
                    form_json['max_score'].append(component.max_value)
                    form_json['upper_clamp'].append(component.upper_clamp)
        form_json['minimum_grading_group'] = self.min_grading_group
        form_json['gradeable_buckets'] = self.syllabus_bucket

        return form_json

    def get_gradeable_type_text(self):
        if self.type == 0:
            return "Electronic File"
        elif self.type == 1:
            return "Checkpoints"
        else:
            return "Numeric"

    def get_submission_type(self):
        if self.grade_by_registration:
            return "reg_section"
        else:
            return "rotating-section"

    def get_upload_type(self):
        if self.is_repository:
            return "Repository"
        else:
            return "Upload File"


class Component(object):
    def __init__(self, component, order):
        self.title = component['gc_title']
        self.ta_comment = ""
        self.student_comment = ""
        self.is_text = False
        self.is_peer_component = False
        self.page = 0
        self.order = order
        self.marks = []

        if 'gc_ta_comment' in component:
            self.ta_comment = component['gc_ta_comment']
        if 'gc_is_peer' in component:
            self.is_peer_component = component['gc_is_peer']
        if 'gc_student_comment' in component:
            self.student_comment = component['gc_student_comment']
        if 'gc_is_text' in component:
            self.is_text = component['gc_is_text'] is True
        if 'gc_page' in component:
            self.page = int(component['gc_page'])

        if self.is_text:
            self.lower_clamp = 0
            self.default = 0
            self.max_value = 0
            self.upper_clamp = 0
        else:
            self.lower_clamp = float(component['gc_lower_clamp'])
            self.default = float(component['gc_default'])
            self.max_value = float(component['gc_max_value'])
            self.upper_clamp = float(component['gc_upper_clamp'])

        if 'marks' in component:
            for i in range(len(component['marks'])):
                mark = component['marks'][i]
                self.marks.append(Mark(mark, i))
        else:
            self.marks = generate_random_marks(self.default, self.max_value)

        self.key = None

    def create(self, g_id, conn, table, mark_table):
        ins = table.insert().values(g_id=g_id, gc_title=self.title, gc_ta_comment=self.ta_comment,
                                    gc_student_comment=self.student_comment,
                                    gc_lower_clamp=self.lower_clamp, gc_default=self.default, gc_max_value=self.max_value,
                                    gc_upper_clamp=self.upper_clamp, gc_is_text=self.is_text,
                                    gc_is_peer=self.is_peer_component, gc_order=self.order, gc_page=self.page)
        res = conn.execute(ins)
        self.key = res.inserted_primary_key[0]

        for mark in self.marks:
            mark.create(self.key, conn, mark_table)


class Mark(object):
    def __init__(self, mark, order):
        self.note = mark['gcm_note']
        self.points = mark['gcm_points']
        self.order = order
        self.grader = 'instructor'
        self.key = None

    def create(self, gc_id, conn, table):
        ins = table.insert().values(gc_id=gc_id, gcm_points=self.points, gcm_note=self.note,
                                    gcm_order=self.order)
        res = conn.execute(ins)
        self.key = res.inserted_primary_key[0]


if __name__ == "__main__":
    main()<|MERGE_RESOLUTION|>--- conflicted
+++ resolved
@@ -1065,8 +1065,9 @@
         #This segment adds the sample forum posts and sample polls for the sample course only
         if self.code == "sample":
             self.add_sample_forum_data()
+            print('Added forum data to sample course.')
             self.add_sample_polls_data()
-            print('Added forum and polls data to sample course.')
+            print('Added polls data to sample course.')
 
         self.conn.close()
         submitty_conn.close()
@@ -1259,35 +1260,20 @@
                               release_date=poll["release_date"],
                               image_path=poll["image_path"],
                               question_type=poll["question_type"])
-<<<<<<< HEAD
-            i = 0
-            for poll_response in poll["responses"]:
-=======
             for i in range(len(poll["responses"])):
->>>>>>> e941be89
                 self.conn.execute(poll_options_table.insert(),
                                   option_id=i,
                                   order_id=i,
                                   poll_id=poll["id"],
-<<<<<<< HEAD
-                                  response=poll_response,
-                                  correct=(i in poll["correct_responses"]))
-                i += 1
-=======
                                   response=poll["responses"][i],
                                   correct=(i in poll["correct_responses"]))
->>>>>>> e941be89
 
         # generate responses to the polls
         poll_responses_data = []
         # poll1: for each self.users make a random number (0-5) of responses
-<<<<<<< HEAD
-        poll1_response_ids = [0, 1, 2, 3, 4]
-=======
         poll1_response_ids = list(range(len(polls_data[0]['responses'])))
->>>>>>> e941be89
         for user in self.users:
-            random_responses = random.sample(poll1_response_ids, random.randint(0, 5))
+            random_responses = random.sample(poll1_response_ids, random.randint(0, len(polls_data[0]['responses'])))
             for response_id in random_responses:
                 poll_responses_data.append({
                     "poll_id": polls_data[0]["id"],
@@ -1300,11 +1286,7 @@
                 poll_responses_data.append({
                     "poll_id": polls_data[1]["id"],
                     "student_id": user.id,
-<<<<<<< HEAD
-                    "option_id": random.randint(0, 3)
-=======
                     "option_id": random.randint(0, len(polls_data[1]['responses']) - 1)
->>>>>>> e941be89
                 })
 
         # add responses to DB
