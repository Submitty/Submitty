<?php

namespace app\libraries;

use app\models\Email;
use app\models\Notification;
use app\models\User;
use LogicException;

/**
 * A factory class that will handle all notification events and send notifications and emails accordingly
 * Class NotificationFactory
 * @package app
 */
class NotificationFactory {

    /**
     * @var Core $core
     */
    protected $core;

    public function __construct(Core $core) {
        $this->core = $core;
    }

    // ***********************************FORUM NOTIFICATIONS***********************************

    /**
     * @param array $event
     */
    public function onNewAnnouncement(array $event): void {
        $recipients = $this->core->getQueries()->getAllUsersIds();
        $notifications = $this->createNotificationsArray($event, $recipients);
        $this->sendNotifications($notifications);
        if ($this->core->getConfig()->isEmailEnabled()) {
            $emails = $this->createEmailsArray($event, $recipients, true);
            $this->sendEmails($emails);
        }
    }

    /**
     * @param array $event
     */
    public function onNewThread(array $event): void {
        $recipients = $this->core->getQueries()->getAllUsersWithPreference("all_new_threads");
        $recipients[] = $this->core->getUser()->getId();
        $recipients = array_unique($recipients);
        $notifications = $this->createNotificationsArray($event, $recipients);
        $this->sendNotifications($notifications);
        if ($this->core->getConfig()->isEmailEnabled()) {
            $recipients = $this->core->getQueries()->getAllUsersWithPreference("all_new_threads_email");
            $recipients[] = $this->core->getUser()->getId();
            $recipients = array_unique($recipients);
            $emails = $this->createEmailsArray($event, $recipients, true);
            $this->sendEmails($emails);
        }
    }

    /**
     * notifies parent authors, people who want to know about all posts, and people who want to know about new posts in threads they have posted
     * @param array $event
     */
    public function onNewPost(array $event): void {
        $current_user_id = $this->core->getUser()->getId();
        $post_id = $event["post_id"];
        $thread_id = $event["thread_id"];

        $parent_authors = $this->core->getQueries()->getAllParentAuthors($current_user_id, $post_id);
        $users_with_notification_preference = $this->core->getQueries()->getAllUsersWithPreference("all_new_posts");
        $thread_authors_notification_preference = $this->core->getQueries()->getAllThreadAuthors($thread_id, "reply_in_post_thread");
        $notification_recipients = array_merge($parent_authors, $users_with_notification_preference, $thread_authors_notification_preference);
        $notification_recipients[] = $current_user_id;
        $notification_recipients = array_unique($notification_recipients);
        $notifications = $this->createNotificationsArray($event, $notification_recipients);
        $this->sendNotifications($notifications);

        if ($this->core->getConfig()->isEmailEnabled()) {
            $users_with_email_preference = $this->core->getQueries()->getAllUsersWithPreference("all_new_posts_email");
            $thread_authors_email_preference = $this->core->getQueries()->getAllThreadAuthors($thread_id, "reply_in_post_thread_email");
            $email_recipients = array_merge($parent_authors, $users_with_email_preference, $thread_authors_email_preference);
            $email_recipients[] = $current_user_id;
            $email_recipients = array_unique($email_recipients);
            $emails = $this->createEmailsArray($event, $email_recipients, true);
            $this->sendEmails($emails);
        }
    }

    /**
     * handles the event of a post deleted, undeleted, edited and merged
     * @param array $event
     */
    public function onPostModified(array $event): void {
        $notification_recipients = $this->core->getQueries()->getAllUsersWithPreference($event['preference']);
        $notification_recipients[] = $event['recipient'];
        $notification_recipients[] = $this->core->getUser()->getId();
        $notification_recipients = array_unique($notification_recipients);
        $notifications = $this->createNotificationsArray($event, $notification_recipients);
        $this->sendNotifications($notifications);

        if ($this->core->getConfig()->isEmailEnabled()) {
            $email_recipients =  $this->core->getQueries()->getAllUsersWithPreference($event['preference'] . '_email');
            $email_recipients[] = $event['recipient'];
            $email_recipients[] = $this->core->getUser()->getId();
            $email_recipients = array_unique($email_recipients);
            $emails = $this->createEmailsArray($event, $email_recipients, true);
            $this->sendEmails($emails);
        }
    }
    // ***********************************TEAM NOTIFICATIONS***********************************

    /**
     * checks whether $recipients have correct team settings and sends the notification and email.
     * @param array $event
     * @param array $recipients
     */
    public function onTeamEvent(array $event, array $recipients): void {
        $current_user_id = $this->core->getUser()->getId();
        $notification_recipients = [$current_user_id];
        $email_recipients = [$current_user_id];
        $users_settings = $this->core->getQueries()->getUsersNotificationSettings($recipients);
        foreach ($recipients as $recipient) {
            $user_settings_row = array_values(array_filter($users_settings, function ($v) use ($recipient) {
                return $v['user_id'] === $recipient;
            }));
            if (!empty($user_settings_row)) {
                $user_settings_row = $user_settings_row[0];
            }
            $user_settings = User::constructNotificationSettings($user_settings_row);
            if ($user_settings[$event['type']]) {
                $notification_recipients[] = $recipient;
            }
            if ($user_settings[$event['type'] . '_email']) {
                $email_recipients[] = $recipient;
            }
        }
        $notifications = $this->createNotificationsArray($event, $notification_recipients);
        $this->sendNotifications($notifications);
        if ($this->core->getConfig()->isEmailEnabled()) {
            $emails = $this->createEmailsArray($event, $email_recipients, false);
            $this->sendEmails($emails);
        }
    }

    // ***********************************HELPERS***********************************

    /**
     * @param array $event
     * @param array $recipients
     * @return array
     */
    private function createNotificationsArray(array $event, array $recipients): array {
        $event['sender_id'] = $this->core->getUser()->getId();
        $notifications = [];
        foreach ($recipients as $recipient) {
            $event['to_user_id'] = $recipient;
            $notifications[] = Notification::createNotification($this->core, $event);
        }
        return $notifications;
    }

    /**
     * @param array $event
     * @param array $recipients
     * @param bool $author
     * @return array of email objects
     */
    private function createEmailsArray(array $event, array $recipients, bool $author): array {
        $emails = [];
        foreach ($recipients as $recipient) {
            //Checks if a url is in metadata and sets $relevant_url null or that url
            $metadata = json_decode($event['metadata'], true);
            $relevant_url = null;
            if (array_key_exists("url", $metadata)) {
                $relevant_url = $metadata["url"];
            }

            $details = [
                'to_user_id' => $recipient,
                'subject' => $event['subject'],
                'body' => $event['content'],
                'relevant_url' => $relevant_url,
                'author' => $author
            ];
            $emails[] = new Email($this->core, $details);
        }
        return $emails;
    }

    // ***********************************SENDERS***********************************
    /**
     * @param array $notifications
     */
    public function sendNotifications(array $notifications): void {
        if (empty($notifications)) {
            return;
        }

        // parametrize notification array
        $current_user = $this->core->getUser();
        $flattened_notifications = [];
        foreach ($notifications as $notification) {
            // check if user is in the null section
            if (!$this->core->getQueries()->checkStudentActiveInCourse($notification->getNotifyTarget(), $this->core->getConfig()->getCourse(), $this->core->getConfig()->getSemester())) {
                continue;
            }
            if ($notification->getNotifyTarget() != $current_user->getId() || $current_user->getNotificationSetting('self_notification')) {
                $flattened_notifications[] = $notification->getComponent();
                $flattened_notifications[] = $notification->getNotifyMetadata();
                $flattened_notifications[] = $notification->getNotifyContent();
                $flattened_notifications[] = $notification->getNotifySource();
                $flattened_notifications[] = $notification->getNotifyTarget();
            }
        }
        if (!empty($flattened_notifications)) {
            // some notifications may not have been added to the flattened notifications
            // so to calculate the number of notifications we must use flattened notifications
            $this->core->getQueries()->insertNotifications($flattened_notifications, count($flattened_notifications) / 5);
        }
    }

    /**
     * prepare array of Email objects as param array
     * @param array $emails
     */
    public function sendEmails(array $emails): void {
        if (!$this->core->getConfig()->isEmailEnabled()) {
            throw new LogicException("Email is not enabled");
        }
        if (empty($emails)) {
            return;
        }
        // parametrize email array
        $current_user = $this->core->getUser();
        $flattened_params = [];
        foreach ($emails as $email) {
            // check if user is in the null section
            if (!$this->core->getQueries()->checkStudentActiveInCourse($email->getUserId(), $this->core->getConfig()->getCourse(), $this->core->getConfig()->getSemester())) {
                continue;
            }
            if ($email->getUserId() != $current_user->getId() || $current_user->getNotificationSetting('self_notification_email')) {
<<<<<<< HEAD
                $user = $this->core->getQueries()->getUserById($email->getUserId());
                if ($user->getEmailBoth()) {
                    $flattened_emails[] = $email->getSubject();
                    $flattened_emails[] = $email->getBody();
                    $flattened_emails[] = $email->getUserId();
                    $flattened_emails[] = $user->getSecondaryEmail();
                }
                $flattened_emails[] = $email->getSubject();
                $flattened_emails[] = $email->getBody();
                $flattened_emails[] = $email->getUserId();
                $flattened_emails[] = $user->getEmail();
            }
        }
        if (!empty($flattened_emails)) {
            $this->core->getQueries()->insertEmails($flattened_emails, count($flattened_emails) / 4);
=======
                $flattened_params[] = $email->getSubject();
                $flattened_params[] = $email->getBody();
                $flattened_params[] = $email->getUserId();
                $flattened_params[] = $this->core->getConfig()->getSemester();
                $flattened_params[] = $this->core->getConfig()->getCourse();
            }
        }
        if (!empty($flattened_params)) {
            $this->core->getQueries()->insertEmails($flattened_params, count($flattened_params) / 5);
>>>>>>> a7d33e41
        }
    }
}<|MERGE_RESOLUTION|>--- conflicted
+++ resolved
@@ -231,40 +231,32 @@
         }
         // parametrize email array
         $current_user = $this->core->getUser();
-        $flattened_params = [];
+        $flattened_emails = [];
         foreach ($emails as $email) {
             // check if user is in the null section
             if (!$this->core->getQueries()->checkStudentActiveInCourse($email->getUserId(), $this->core->getConfig()->getCourse(), $this->core->getConfig()->getSemester())) {
                 continue;
             }
             if ($email->getUserId() != $current_user->getId() || $current_user->getNotificationSetting('self_notification_email')) {
-<<<<<<< HEAD
                 $user = $this->core->getQueries()->getUserById($email->getUserId());
                 if ($user->getEmailBoth()) {
                     $flattened_emails[] = $email->getSubject();
                     $flattened_emails[] = $email->getBody();
                     $flattened_emails[] = $email->getUserId();
                     $flattened_emails[] = $user->getSecondaryEmail();
+                    $flattened_emails[] = $this->core->getConfig()->getSemester();
+                    $flattened_emails[] = $this->core->getConfig()->getCourse();
                 }
                 $flattened_emails[] = $email->getSubject();
                 $flattened_emails[] = $email->getBody();
                 $flattened_emails[] = $email->getUserId();
                 $flattened_emails[] = $user->getEmail();
+                $flattened_emails[] = $this->core->getConfig()->getSemester();
+                $flattened_emails[] = $this->core->getConfig()->getCourse();
             }
         }
         if (!empty($flattened_emails)) {
-            $this->core->getQueries()->insertEmails($flattened_emails, count($flattened_emails) / 4);
-=======
-                $flattened_params[] = $email->getSubject();
-                $flattened_params[] = $email->getBody();
-                $flattened_params[] = $email->getUserId();
-                $flattened_params[] = $this->core->getConfig()->getSemester();
-                $flattened_params[] = $this->core->getConfig()->getCourse();
-            }
-        }
-        if (!empty($flattened_params)) {
-            $this->core->getQueries()->insertEmails($flattened_params, count($flattened_params) / 5);
->>>>>>> a7d33e41
+            $this->core->getQueries()->insertEmails($flattened_emails, count($flattened_emails) / 6);
         }
     }
 }