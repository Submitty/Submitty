<?php

namespace tests\app\controllers\admin;

use app\controllers\admin\ConfigurationController;
use app\libraries\Core;
use app\libraries\database\DatabaseQueries;
use app\libraries\FileUtils;
use app\libraries\SessionManager;
use app\libraries\Utils;
use app\models\Config;
use app\views\admin\ConfigurationView;
use tests\utils\NullOutput;

class ConfigurationControllerTester extends \PHPUnit\Framework\TestCase {
    private $test_dir;
    private $master_configs_dir;
    private $course_config;

    public function setUpConfig($seating_dirs = []): void {
        $this->test_dir = FileUtils::joinPaths(sys_get_temp_dir(), Utils::generateRandomString());
        FileUtils::createDir($this->test_dir);
        $this->master_configs_dir = FileUtils::joinpaths($this->test_dir, 'master');
        FileUtils::createDir($this->master_configs_dir);
        foreach (['autograding', 'access', 'site_errors', 'ta_grading'] as $path) {
            FileUtils::createDir(FileUtils::joinPaths($this->test_dir, $path));
        }
        $config_files = [
            'autograding_workers' => '{"primary":{"capabilities":["default"],"address":"localhost","username":"","num_autograding_workers":5,"enabled":true}}',
            'database' => '{"authentication_method":"PamAuthentication","database_host":"\/var\/run\/postgresql","database_user":"submitty_dbuser","database_password":"submitty_dbuser","debugging_enabled":true}',
            'email' => '{"email_enabled":true,"email_user":"","email_password":"","email_sender":"submitty@vagrant","email_reply_to":"do-not-reply@vagrant","email_server_hostname":"localhost","email_server_port":25}',
            'secrets_submitty_php' => '{"session":"cGRZSDnVxdDjQwGyiq4ECnJyiZ8IQXEL1guSsJ1XlSKSEqisqvdCPhCRcYDEjpjm"}',
            'submitty_admin' => '{"submitty_admin_username":"submitty-admin","submitty_admin_password":"submitty-admin","token":"token"}',
            'submitty' => '{"submitty_install_dir":' . json_encode($this->test_dir) . ',"submitty_repository":' . json_encode($this->test_dir) . ',"submitty_data_dir":' . json_encode($this->test_dir) . ',"autograding_log_path":' . json_encode($this->test_dir) . ',"site_log_path":' . json_encode($this->test_dir) . ',"submission_url":"http:\/\/192.168.56.111","vcs_url":"","cgi_url":"http:\/\/192.168.56.111\/cgi-bin","institution_name":"","username_change_text":"foo","institution_homepage":"","timezone":"America\/New_York","worker":false}',
            'submitty_users' => '{"num_grading_scheduler_workers":5,"num_untrusted":60,"first_untrusted_uid":900,"first_untrusted_gid":900,"daemon_uid":1003,"daemon_gid":1006,"daemon_user":"submitty_daemon","course_builders_group":"submitty_course_builders","php_uid":1001,"php_gid":1004,"php_user":"submitty_php","cgi_user":"submitty_cgi","daemonphp_group":"submitty_daemonphp","daemoncgi_group":"submitty_daemoncgi","verified_submitty_admin_user":"submitty-admin"}',
            'version' => '{"installed_commit":"7da8417edd6ff46f1d56e1a938b37c054a7dd071","short_installed_commit":"7da8417ed","most_recent_git_tag":"v19.09.04"}'
        ];
        foreach ($config_files as $file => $value) {
            file_put_contents(FileUtils::joinPaths($this->master_configs_dir, $file . '.json'), $value);
        }
        $this->course_config = FileUtils::joinPaths($this->test_dir, 'course.json');
        file_put_contents(
            $this->course_config,
            '{"database_details":{"dbname":"submitty_f19_sample"},"course_details":{"course_name":"Submitty Sample","course_home_url":"","default_hw_late_days":0,"default_student_late_days":0,"zero_rubric_grades":false,"upload_message":"Hit Submit","keep_previous_files":false,"display_rainbow_grades_summary":false,"display_custom_message":false,"course_email":"Please contact your TA or instructor to submit a grade inquiry.","vcs_base_url":"","vcs_type":"git","private_repository":"","forum_enabled":true,"regrade_enabled":false,"regrade_message":"Regrade Message","seating_only_for_instructor":false,"room_seating_gradeable_id":"","auto_rainbow_grades":false, "queue_enabled": false}}'
        );
        FileUtils::createDir(FileUtils::joinPaths($this->test_dir, 'courses', 'f19', 'sample', 'reports', 'seating'), true);
        foreach ($seating_dirs as $dir) {
            FileUtils::createDir(FileUtils::joinPaths($this->test_dir, 'courses', 'f19', 'sample', 'reports', 'seating', $dir));
        }
    }

    public function tearDown(): void {
        if (!empty($this->test_dir) && file_exists($this->test_dir)) {
            FileUtils::recursiveRmdir($this->test_dir);
        }
        $_POST = [];
    }

    public function testViewConfiguration(): void {
        $this->setUpConfig();
        $core = new Core();
        $core->setOutput(new NullOutput($core));
        $config = new Config($core);
        $config->loadMasterConfigs($this->master_configs_dir);
        $config->loadCourseJson('f19', 'sample', $this->course_config);
        $core->setConfig($config);
        $queries = $this->createMock(DatabaseQueries::class);
        $queries
            ->expects($this->once())
            ->method('getAllGradeablesIdsAndTitles')
            ->with()
            ->willReturn([
                ['g_id' => 'test1'],
                ['g_id' => 'test2']
            ]);
        $queries
            ->expects($this->once())
            ->method('checkIsInstructorInCourse')
            ->with($this->equalTo('submitty-admin'), $this->equalTo('sample'), $this->equalTo('f19'))
            ->willReturn(true);
        $core->setQueries($queries);
        $controller = new ConfigurationController($core);
        $core->setSessionManager(new SessionManager($core));
        $response = $controller->viewConfiguration();
        $this->assertNull($response->redirect_response);
        $expected = [
            'course_name'                    => 'Submitty Sample',
            'course_home_url'                => '',
            'default_hw_late_days'           => 0,
            'default_student_late_days'      => 0,
            'zero_rubric_grades'             => false,
            'upload_message'                 => 'Hit Submit',
            'keep_previous_files'            => false,
            'display_rainbow_grades_summary' => false,
            'display_custom_message'         => false,
            'course_email'                   => 'Please contact your TA or instructor to submit a grade inquiry.',
            'vcs_base_url'                   => 'http://192.168.56.111/{$vcs_type}/f19/sample/',
            'vcs_type'                       => 'git',
            'forum_enabled'                  => true,
            'regrade_enabled'                => false,
            'regrade_message'                => 'Regrade Message',
            'private_repository'             => '',
            'room_seating_gradeable_id'      => '',
            'seating_only_for_instructor'    => false,
            'auto_rainbow_grades'            => false,
            'queue_enabled'                  => false
        ];

        $gradeable_seating_options = [
            [
                'g_id' => "",
                'g_title' => "--None--"
            ]
        ];
        $admin_user = [
            'user_id' => 'submitty-admin',
            'verified' => true,
            'in_course' => true
        ];

        $this->assertNotNull($response->json_response);
        $json_expected = [
            'status' => 'success',
            'data' => [
                'config' => $expected,
                'gradeable_seating_options' => $gradeable_seating_options,
                'email_enabled' => true,
                'submitty_admin_user' => $admin_user
            ]
        ];
        $this->assertEquals($json_expected, $response->json_response->json);
        $this->assertEquals(ConfigurationView::class, $response->web_response->view_class);
        $this->assertEquals('viewConfig', $response->web_response->view_function);
        $this->assertEquals([$expected, $gradeable_seating_options, true, $admin_user, true, false], $response->web_response->parameters);
    }

    public function testViewConfigurationWithSeatingChartsFirstItem(): void {
        $this->setUpConfig(['test1']);
        $core = new Core();
        $core->setOutput(new NullOutput($core));
        $config = new Config($core);
        $config->loadMasterConfigs($this->master_configs_dir);
        $config->loadCourseJson('f19', 'sample', $this->course_config);
        $core->setConfig($config);
        $queries = $this->createMock(DatabaseQueries::class);
        $queries
            ->expects($this->once())
            ->method('getAllGradeablesIdsAndTitles')
            ->with()
            ->willReturn([
                ['g_id' => 'test1', 'g_title' => 'Test 1'],
                ['g_id' => 'test2', 'g_title' => 'Test 2']
            ]);
        $queries
            ->expects($this->once())
            ->method('checkIsInstructorInCourse')
            ->with($this->equalTo('submitty-admin'), $this->equalTo('sample'), $this->equalTo('f19'))
            ->willReturn(true);
        $core->setQueries($queries);
        $controller = new ConfigurationController($core);
        $core->setSessionManager(new SessionManager($core));
        $response = $controller->viewConfiguration();
        $this->assertNull($response->redirect_response);
        $expected = [
            'course_name'                    => 'Submitty Sample',
            'course_home_url'                => '',
            'default_hw_late_days'           => 0,
            'default_student_late_days'      => 0,
            'zero_rubric_grades'             => false,
            'upload_message'                 => 'Hit Submit',
            'keep_previous_files'            => false,
            'display_rainbow_grades_summary' => false,
            'display_custom_message'         => false,
            'course_email'                   => 'Please contact your TA or instructor to submit a grade inquiry.',
            'vcs_base_url'                   => 'http://192.168.56.111/{$vcs_type}/f19/sample/',
            'vcs_type'                       => 'git',
            'forum_enabled'                  => true,
            'regrade_enabled'                => false,
            'regrade_message'                => 'Regrade Message',
            'private_repository'             => '',
            'room_seating_gradeable_id'      => '',
            'seating_only_for_instructor'    => false,
            'auto_rainbow_grades'            => false,
            'queue_enabled'                  => false
        ];

        $gradeable_seating_options = [
            [
                'g_id' => "",
                'g_title' => "--None--"
            ],
            [
                'g_id' => 'test1',
                'g_title' => 'Test 1'
            ]
        ];
        $admin_user = [
            'user_id' => 'submitty-admin',
            'verified' => true,
            'in_course' => true
        ];

        $this->assertNotNull($response->json_response);
        $json_expected = [
            'status' => 'success',
            'data' => [
                'config' => $expected,
                'gradeable_seating_options' => $gradeable_seating_options,
                'email_enabled' => true,
                'submitty_admin_user' => $admin_user
            ]
        ];

        $this->assertNotNull($response->json_response);
        $this->assertEquals($json_expected, $response->json_response->json);
        $this->assertEquals(ConfigurationView::class, $response->web_response->view_class);
        $this->assertEquals('viewConfig', $response->web_response->view_function);
        $this->assertEquals([$expected, $gradeable_seating_options, true, $admin_user, true, false], $response->web_response->parameters);
    }

    public function testViewConfigurationWithSeatingChartsNonFirstItem(): void {
        $this->setUpConfig(['test2', 'test3']);
        $core = new Core();
        $core->setOutput(new NullOutput($core));
        $config = new Config($core);
        $config->loadMasterConfigs($this->master_configs_dir);
        $config->loadCourseJson('f19', 'sample', $this->course_config);
        $core->setConfig($config);
        $queries = $this->createMock(DatabaseQueries::class);
        $queries
            ->expects($this->once())
            ->method('getAllGradeablesIdsAndTitles')
            ->with()
            ->willReturn([
                ['g_id' => 'test1', 'g_title' => 'Test 1'],
                ['g_id' => 'test2', 'g_title' => 'Test 2'],
                ['g_id' => 'test3', 'g_title' => 'Test 3']
            ]);
        $queries
            ->expects($this->once())
            ->method('checkIsInstructorInCourse')
            ->with($this->equalTo('submitty-admin'), $this->equalTo('sample'), $this->equalTo('f19'))
            ->willReturn(true);
        $core->setQueries($queries);
        $controller = new ConfigurationController($core);
        $core->setSessionManager(new SessionManager($core));
        $response = $controller->viewConfiguration();
        $this->assertNull($response->redirect_response);
        $expected = [
            'course_name'                    => 'Submitty Sample',
            'course_home_url'                => '',
            'default_hw_late_days'           => 0,
            'default_student_late_days'      => 0,
            'zero_rubric_grades'             => false,
            'upload_message'                 => 'Hit Submit',
            'keep_previous_files'            => false,
            'display_rainbow_grades_summary' => false,
            'display_custom_message'         => false,
            'course_email'                   => 'Please contact your TA or instructor to submit a grade inquiry.',
            'vcs_base_url'                   => 'http://192.168.56.111/{$vcs_type}/f19/sample/',
            'vcs_type'                       => 'git',
            'forum_enabled'                  => true,
            'regrade_enabled'                => false,
            'regrade_message'                => 'Regrade Message',
            'private_repository'             => '',
            'room_seating_gradeable_id'      => '',
            'seating_only_for_instructor'    => false,
            'auto_rainbow_grades'            => false,
            'queue_enabled'                  => false
        ];

        $gradeable_seating_options = [
            [
                'g_id' => "",
                'g_title' => "--None--"
            ],
            [
                'g_id' => 'test2',
                'g_title' => 'Test 2'
            ],
            [
                'g_id' => 'test3',
                'g_title' => 'Test 3'
            ]
        ];
        $admin_user = [
            'user_id' => 'submitty-admin',
            'verified' => true,
            'in_course' => true
        ];

        $this->assertNotNull($response->json_response);
        $json_expected = [
            'status' => 'success',
            'data' => [
                'config' => $expected,
                'gradeable_seating_options' => $gradeable_seating_options,
                'email_enabled' => true,
                'submitty_admin_user' => $admin_user
            ]
        ];

        $this->assertNotNull($response->json_response);
        $this->assertEquals($json_expected, $response->json_response->json);
        $this->assertEquals(ConfigurationView::class, $response->web_response->view_class);
        $this->assertEquals('viewConfig', $response->web_response->view_function);
        $this->assertEquals([$expected, $gradeable_seating_options, true, $admin_user, true, false], $response->web_response->parameters);
    }

    public function testUpdateConfigurationNoName() {
        $core = new Core();
        $controller = new ConfigurationController($core);
        $response = $controller->updateConfiguration();
        $this->assertNull($response->web_response);
        $this->assertNull($response->redirect_response);
        $expected = [
            'status' => 'fail',
            'message' => 'Name of config value not provided'
        ];
        $this->assertEquals($expected, $response->json_response->json);
    }

    public function testUpdateConfigurationNoEntry() {
        $core = new Core();
        $_POST['name'] = 'foo';
        $controller = new ConfigurationController($core);
        $response = $controller->updateConfiguration();
        $this->assertNull($response->web_response);
        $this->assertNull($response->redirect_response);
        $expected = [
            'status' => 'fail',
            'message' => 'Name of config entry not provided'
        ];
        $this->assertEquals($expected, $response->json_response->json);
    }

<<<<<<< HEAD
    public function testUpdateConfigurationEnableForum() {
        $this->setUpConfig(['test4']);
        $core = new Core();
        $controller = new ConfigurationController($core);
=======
    public function testUpdateConfigFile() {
        $this->setUpConfig();
        $core = new Core();
>>>>>>> 691256ab
        $config = new Config($core);
        $config->loadMasterConfigs($this->master_configs_dir);
        $config->loadCourseJson('f19', 'sample', $this->course_config);
        $core->setConfig($config);
<<<<<<< HEAD
        
        $_POST['name'] = 'forum_enabled';
        $_POST['entry'] = 'true';
        $queries = $this->createMock(DatabaseQueries::class);
        $queries
            ->expects($this->once())
            ->method('getCategories')
            ->with()
            ->willReturn([]);
        $queries
            ->expects($this->exactly(4))
            ->method('addNewCategory')
            ->withConsecutive(
                 [$this->equalTo('General Questions')],
                 [$this->equalTo('Homework Help')],
                 [$this->equalTo('Quizzes')],
                 [$this->equalTo('Tests')],
             )
            ->will($this->onConsecutiveCalls(0,1,2,3));

        $core->setQueries($queries);
        $response = $controller->updateConfiguration();
        $this->assertNotNull($response->json_response);
    }

    public function testUpdateConfigurationEnableForumWithCategories() {
        $this->setUpConfig(['test5']);
        $core = new Core();
        $controller = new ConfigurationController($core);
        $config = new Config($core);
        $config->loadMasterConfigs($this->master_configs_dir);
        $config->loadCourseJson('f19', 'sample', $this->course_config);
        $core->setConfig($config);
        $_POST['name'] = 'forum_enabled';
        $_POST['entry'] = 'true';
        $queries = $this->createMock(DatabaseQueries::class);
        $queries
            ->expects($this->once())
            ->method('getCategories')
            ->with()
            ->willReturn(['General Questions', 'Homework Help', 'Quizzes', 'Tests']);
        $queries
            ->expects($this->exactly(0))
            ->method('addNewCategory');
        $core->setQueries($queries);
        $response = $controller->updateConfiguration();
        $this->assertNotNull($response->json_response);
=======
        $_POST['name'] = 'default_hw_late_days';
        $_POST['entry'] = '2';
        $controller = new ConfigurationController($core);
        $response = $controller->updateConfiguration();
        $this->assertNull($response->web_response);
        $this->assertNull($response->redirect_response);
        $expected = [
            'status' => 'success',
            'data' => null
        ];
        $this->assertEquals($expected, $response->json_response->json);
    }

    public function testUpdateConfigNonWriteable() {
        $this->setUpConfig();
        $core = new Core();
        $config = new Config($core);
        $config->loadMasterConfigs($this->master_configs_dir);
        $config->loadCourseJson('f19', 'sample', $this->course_config);
        chmod($this->course_config, 0400);
        try {
            $core->setConfig($config);
            $_POST['name'] = 'default_hw_late_days';
            $_POST['entry'] = '2';
            $controller = new ConfigurationController($core);
            $response = $controller->updateConfiguration();
            $this->assertNull($response->web_response);
            $this->assertNull($response->redirect_response);
            $expected = [
                'status' => 'fail',
                'message' => 'Could not save config file'
            ];
            $this->assertEquals($expected, $response->json_response->json);
        }
        finally {
            chmod($this->course_config, 0600);
        }
>>>>>>> 691256ab
    }
}<|MERGE_RESOLUTION|>--- conflicted
+++ resolved
@@ -334,69 +334,13 @@
         $this->assertEquals($expected, $response->json_response->json);
     }
 
-<<<<<<< HEAD
-    public function testUpdateConfigurationEnableForum() {
-        $this->setUpConfig(['test4']);
-        $core = new Core();
-        $controller = new ConfigurationController($core);
-=======
     public function testUpdateConfigFile() {
         $this->setUpConfig();
         $core = new Core();
->>>>>>> 691256ab
-        $config = new Config($core);
-        $config->loadMasterConfigs($this->master_configs_dir);
-        $config->loadCourseJson('f19', 'sample', $this->course_config);
-        $core->setConfig($config);
-<<<<<<< HEAD
-        
-        $_POST['name'] = 'forum_enabled';
-        $_POST['entry'] = 'true';
-        $queries = $this->createMock(DatabaseQueries::class);
-        $queries
-            ->expects($this->once())
-            ->method('getCategories')
-            ->with()
-            ->willReturn([]);
-        $queries
-            ->expects($this->exactly(4))
-            ->method('addNewCategory')
-            ->withConsecutive(
-                 [$this->equalTo('General Questions')],
-                 [$this->equalTo('Homework Help')],
-                 [$this->equalTo('Quizzes')],
-                 [$this->equalTo('Tests')],
-             )
-            ->will($this->onConsecutiveCalls(0,1,2,3));
-
-        $core->setQueries($queries);
-        $response = $controller->updateConfiguration();
-        $this->assertNotNull($response->json_response);
-    }
-
-    public function testUpdateConfigurationEnableForumWithCategories() {
-        $this->setUpConfig(['test5']);
-        $core = new Core();
-        $controller = new ConfigurationController($core);
-        $config = new Config($core);
-        $config->loadMasterConfigs($this->master_configs_dir);
-        $config->loadCourseJson('f19', 'sample', $this->course_config);
-        $core->setConfig($config);
-        $_POST['name'] = 'forum_enabled';
-        $_POST['entry'] = 'true';
-        $queries = $this->createMock(DatabaseQueries::class);
-        $queries
-            ->expects($this->once())
-            ->method('getCategories')
-            ->with()
-            ->willReturn(['General Questions', 'Homework Help', 'Quizzes', 'Tests']);
-        $queries
-            ->expects($this->exactly(0))
-            ->method('addNewCategory');
-        $core->setQueries($queries);
-        $response = $controller->updateConfiguration();
-        $this->assertNotNull($response->json_response);
-=======
+        $config = new Config($core);
+        $config->loadMasterConfigs($this->master_configs_dir);
+        $config->loadCourseJson('f19', 'sample', $this->course_config);
+        $core->setConfig($config);
         $_POST['name'] = 'default_hw_late_days';
         $_POST['entry'] = '2';
         $controller = new ConfigurationController($core);
@@ -434,6 +378,73 @@
         finally {
             chmod($this->course_config, 0600);
         }
->>>>>>> 691256ab
+    }
+
+    public function testUpdateConfigurationEnableForum() {
+        $this->setUpConfig();
+        $core = new Core();
+        $controller = new ConfigurationController($core);
+        $config = new Config($core);
+        $config->loadMasterConfigs($this->master_configs_dir);
+        $config->loadCourseJson('f19', 'sample', $this->course_config);
+        $core->setConfig($config);
+        
+        $_POST['name'] = 'forum_enabled';
+        $_POST['entry'] = 'true';
+        $queries = $this->createMock(DatabaseQueries::class);
+        $queries
+            ->expects($this->once())
+            ->method('getCategories')
+            ->with()
+            ->willReturn([]);
+        $queries
+            ->expects($this->exactly(4))
+            ->method('addNewCategory')
+            ->withConsecutive(
+                 [$this->equalTo('General Questions')],
+                 [$this->equalTo('Homework Help')],
+                 [$this->equalTo('Quizzes')],
+                 [$this->equalTo('Tests')],
+             )
+            ->will($this->onConsecutiveCalls(0,1,2,3));
+
+        $core->setQueries($queries);
+        $response = $controller->updateConfiguration();
+        $this->assertNotNull($response->json_response);
+    }
+
+    public function testUpdateConfigurationEnableForumWithCategories() {
+        $this->setUpConfig();
+        $core = new Core();
+        $controller = new ConfigurationController($core);
+        $config = new Config($core);
+        $config->loadMasterConfigs($this->master_configs_dir);
+        $config->loadCourseJson('f19', 'sample', $this->course_config);
+        $core->setConfig($config);
+        $_POST['name'] = 'forum_enabled';
+        $_POST['entry'] = 'true';
+        $queries = $this->createMock(DatabaseQueries::class);
+        $queries
+            ->expects($this->once())
+            ->method('getCategories')
+            ->with()
+            ->willReturn(['General Questions', 'Homework Help', 'Quizzes', 'Tests']);
+        $queries
+            ->expects($this->exactly(0))
+            ->method('addNewCategory');
+        $core->setQueries($queries);
+        $response = $controller->updateConfiguration();
+        $this->assertNotNull($response->json_response);
+        $_POST['name'] = 'default_hw_late_days';
+        $_POST['entry'] = '2';
+        $controller = new ConfigurationController($core);
+        $response = $controller->updateConfiguration();
+        $this->assertNull($response->web_response);
+        $this->assertNull($response->redirect_response);
+        $expected = [
+            'status' => 'success',
+            'data' => null
+        ];
+        $this->assertEquals($expected, $response->json_response->json);
     }
 }