--- conflicted
+++ resolved
@@ -1629,7 +1629,6 @@
     border-radius: 3px;
 }
 
-<<<<<<< HEAD
 .content {
     margin: 10px;;
     padding: 30px;
@@ -1637,8 +1636,6 @@
     flex-grow: 1;
 }
 
-=======
->>>>>>> 5d02f7b9
 .screen-reader {
     position: absolute;
     width: 1px;
