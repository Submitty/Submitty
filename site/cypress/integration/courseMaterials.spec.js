--- conflicted
+++ resolved
@@ -371,14 +371,8 @@
         });
         cy.get('[onclick=\'setCookie("foldersOpen",openAllDivForCourseMaterials());\']').click();
 
-
-<<<<<<< HEAD
-        for (let i = 5; i > 0; i--){
+        for (let i = 5; i > 0; i--) {
             cy.get(`.folder-container:nth-child(4) :nth-child(${6-i}) > .file-viewer`).contains(`file${i}.txt` );
-=======
-        for (let i = 5; i > 0; i--) {
-            cy.get(`:nth-child(${6-i}) > .file-viewer`).contains(`file${i}.txt` );
->>>>>>> 2ad6e43d
         }
         cy.get('a[id=a]').parent().find('.fa-trash').click();
         cy.get('.btn-danger').click();
