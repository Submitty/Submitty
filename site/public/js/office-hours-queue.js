--- conflicted
+++ resolved
@@ -1,9 +1,5 @@
-<<<<<<< HEAD
-/* exported toggleSort */
-=======
 /* exported toggleSort, displayStudentHistory */
 /* global buildCourseUrl, displayErrorMessage */
->>>>>>> ac9f2d5d
 // this helps update the frontend when the page refreshes because without this the sort icon would reset and the sort state would not
 document.addEventListener('DOMContentLoaded', () => {
     const sortIndicator = document.getElementById('sort-indicator-oh-queue');
