--- conflicted
+++ resolved
@@ -64,11 +64,7 @@
  * @method void setLateSubmissionAllowed($allow_late_submission)
  * @method float getPrecision()
  * @method void setPrecision($grading_precision)
-<<<<<<< HEAD
- * @method array getRotatingGraderSections()
-=======
  * @method Component[] getComponents()
->>>>>>> 674f2a53
  */
 class Gradeable extends AbstractModel {
     /* Properties for all types of gradeables */
@@ -87,10 +83,6 @@
     protected $min_grading_group = 1;
     /** @property @var string The syllabus classification of this gradeable */
     protected $syllabus_bucket = "homework";
-<<<<<<< HEAD
-    /** @property @var bool If any manual grades have been entered for this gradeable */
-    private $has_manual_grades = false;
-=======
     /** @property @var Component[] An array of all of this gradeable's components */
     protected $components = [];
 
@@ -109,7 +101,6 @@
     private $rotating_grader_sections_modified = false;
     /** @property @var AutogradingConfig The object that contains the autograding config data */
     private $autograding_config = null;
->>>>>>> 674f2a53
 
     /* Properties exclusive to numeric-text/checkpoint gradeables */
 
@@ -171,17 +162,6 @@
     /** @property @var int The number of late days allowed */
     protected $late_days = 0;
 
-<<<<<<< HEAD
-    /** @property @var Component[] An array of all of this gradeable's components */
-    protected $components = array();
-
-    /** @property @var string[][] Which graders are assigned to which rotating sections (empty if $grade_by_registration is true)
-     *                          Array (indexed by grader id) of arrays of rotating section numbers
-     */
-    protected $rotating_grader_sections = array();
-
-    public function __construct(Core $core, $details, array $components) {
-=======
     /**
      * Gradeable constructor.
      * @param Core $core
@@ -190,7 +170,6 @@
      * @throws ValidationException If any of the dates are incompatible or invalid
      */
     public function __construct(Core $core, array $details) {
->>>>>>> 674f2a53
         parent::__construct($core);
 
         $this->setIdInternal($details['id']);
@@ -200,10 +179,6 @@
         $this->setGradeByRegistration($details['grade_by_registration']);
         $this->setMinGradingGroup($details['min_grading_group']);
         $this->setSyllabusBucket($details['syllabus_bucket']);
-<<<<<<< HEAD
-        $this->setComponents($components);
-=======
->>>>>>> 674f2a53
         $this->setTaInstructions($details['ta_instructions']);
 
         if ($this->getType() === GradeableType::ELECTRONIC_FILE) {
@@ -249,14 +224,9 @@
             $return[$date] = $this->$date !== null ? DateUtils::dateTimeToString($this->$date) : null;
         }
 
-<<<<<<< HEAD
-        // Serialize this even though its not mutable
-        $return['has_manual_grades'] = $this->has_manual_grades;
-=======
         // Serialize important Lazy-loaded values
         $return['rotating_grader_sections'] = parent::parseObject($this->getRotatingGraderSections());
         $return['autograding_config'] = parent::parseObject($this->getAutogradingConfig());
->>>>>>> 674f2a53
 
         return $return;
     }
@@ -495,8 +465,6 @@
             $dates[$property] = $this->$property;
         }
         return $dates;
-<<<<<<< HEAD
-=======
     }
 
     /**
@@ -528,7 +496,6 @@
      */
     public function hasAutogradingConfig() {
         return $this->getAutogradingConfig() !== null;
->>>>>>> 674f2a53
     }
 
     /** @internal */
@@ -665,11 +632,7 @@
                 throw new \InvalidArgumentException('Object in components array wasn\'t a component');
             }
         }
-<<<<<<< HEAD
-        $this->components = $components;
-=======
         $this->components = array_values($components);
->>>>>>> 674f2a53
 
         // sort by order
         usort($this->components, function(Component $a, Component $b) {
@@ -716,10 +679,6 @@
      * @param array $rotating_grader_sections An array (indexed by grader id) of arrays of section numbers
      */
     public function setRotatingGraderSections($rotating_grader_sections) {
-<<<<<<< HEAD
-
-=======
->>>>>>> 674f2a53
         // Number of total rotating sections
         $num_sections = $this->core->getQueries()->getNumberRotatingSections();
 
@@ -732,11 +691,7 @@
                 // Parse each section array into strings
                 $parsed_sections = [];
                 foreach($grader_sections as $section) {
-<<<<<<< HEAD
-                    if (is_int($section) || ctype_digit($section) && intval($section) > 0 && intval($section) <= $num_sections) {
-=======
                     if ((is_int($section) || ctype_digit($section)) && intval($section) > 0 && intval($section) <= $num_sections) {
->>>>>>> 674f2a53
                         $parsed_sections[] = intval($section);
                     } else {
                         throw new \InvalidArgumentException('Grading section must be a positive integer no more than the number of rotating sections!');
@@ -746,11 +701,7 @@
             }
         }
         $this->rotating_grader_sections = $parsed_graders_sections;
-<<<<<<< HEAD
-        $this->modified = true;
-=======
         $this->rotating_grader_sections_modified = true;
->>>>>>> 674f2a53
     }
 
     /**
