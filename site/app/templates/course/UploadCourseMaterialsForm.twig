--- conflicted
+++ resolved
@@ -35,7 +35,6 @@
             <div id = "show_Some_Section_Selection" style="display: none">
             {% for section in reg_sections %}
                 <tr>
-<<<<<<< HEAD
                     <span class = "inline">
                         <td>
                             Section&nbsp;{{section['sections_registration_id']}}
@@ -45,10 +44,6 @@
                             &nbsp;&nbsp;&nbsp;&nbsp;&nbsp;
                         </td>
                     </span>
-=======
-                    <td>Section {{ section['sections_registration_id'] }}</td>
-                    <td><input id="section-{{ section['sections_registration_id'] }}" aria-label="Section {{ section['sections_registration_id'] }}" type="checkbox" value="off"/></td>
->>>>>>> 95a7efab
                 </tr>
             {% endfor %}
             </div>
