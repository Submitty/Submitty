<?php

namespace tests\app\authentication;

use app\authentication\PamAuthentication;
use app\exceptions\CurlException;
use app\libraries\Core;
use app\libraries\database\DatabaseQueries;
use app\models\Config;
use app\models\User;
use tests\BaseUnitTest;

class PamAuthenticationTester extends BaseUnitTest {
    private function getMockCore($curl_response) {
        $config = $this->createMockModel(Config::class);
        $queries = $this->createMock(DatabaseQueries::class);
        $core = $this->createMock(Core::class);
        $user = new User($core, [
            'user_id' => 'test',
            'user_givenname' => 'Test',
            'user_familyname' => 'Person',
<<<<<<< HEAD
=======
            'user_pronouns' => '',
>>>>>>> 012001a8
            'user_email' => '',
            'user_email_secondary' => '',
            'user_email_secondary_notify' => false
        ]);
        $queries->method('getSubmittyUser')->willReturn($user);
        $core->method('getConfig')->willReturn($config);
        $core->method('getQueries')->willReturn($queries);
        $core->method('curlRequest')->willReturn($curl_response);
        return $core;
    }

    public function testSuccessfulPamAuthentication() {
        $core = $this->getMockCore('{"authenticated": true}');

        /** @noinspection PhpParamsInspection */
        $pam = new PamAuthentication($core);
        $pam->setUserId('test');
        $this->assertEquals('test', $pam->getUserId());
        $pam->setPassword('test');
        $this->assertTrue($pam->authenticate());
    }


    public function testFailedPamAuthentication() {
        $core = $this->getMockCore('{"authenticated": false}');

        /** @noinspection PhpParamsInspection */
        $pam = new PamAuthentication($core);
        $pam->setUserId('test');
        $pam->setPassword('test');
        $this->assertFalse($pam->authenticate());
    }

    public function testNonBooleanAuthenticatedValue() {
        $core = $this->getMockCore('{"authenticated": "string_value"}');

        /** @noinspection PhpParamsInspection */
        $pam = new PamAuthentication($core);
        $pam->setUserId('test');
        $pam->setPassword('test');
        $this->assertFalse($pam->authenticate());
    }

    public function testNoUserId() {
        $core = $this->createMock(Core::class);
        /** @noinspection PhpParamsInspection */
        $pam = new PamAuthentication($core);
        $this->assertFalse($pam->authenticate());
    }

    public function testEmptyUserId() {
        $core = $this->createMock(Core::class);
        /** @noinspection PhpParamsInspection */
        $pam = new PamAuthentication($core);
        $pam->setUserId('');
        $this->assertFalse($pam->authenticate());
    }

    public function testNoPassword() {
        $core = $this->createMock(Core::class);
        /** @noinspection PhpParamsInspection */
        $pam = new PamAuthentication($core);
        $pam->setUserId('test');
        $this->assertFalse($pam->authenticate());
    }

    public function testEmptyPassword() {
        $core = $this->createMock(Core::class);
        /** @noinspection PhpParamsInspection */
        $pam = new PamAuthentication($core);
        $pam->setUserId('test');
        $pam->setPassword('');
        $this->assertFalse($pam->authenticate());
    }

    public function testInvalidUserId() {
        $queries = $this->createMock(DatabaseQueries::class);
        $queries->method('getSubmittyUser')->willReturn(null);
        $core = $this->createMock(Core::class);
        $core->method('getQueries')->willReturn($queries);
        /** @noinspection PhpParamsInspection */
        $pam = new PamAuthentication($core);
        $pam->setUserId('test');
        $pam->setPassword('test');
        $this->assertFalse($pam->authenticate());
    }

    public function testCurlThrow() {
        $config = $this->createMockModel(Config::class);
        $queries = $this->createMock(DatabaseQueries::class);
        $core = $this->createMock(Core::class);
        $user = new User($core, [
            'user_id' => 'test',
            'user_givenname' => 'Test',
            'user_familyname' => 'Person',
<<<<<<< HEAD
=======
            'user_pronouns' => '',
>>>>>>> 012001a8
            'user_email' => '',
            'user_email_secondary' => '',
            'user_email_secondary_notify' => false
        ]);
        $queries->method('getSubmittyUser')->willReturn($user);
        $core->method('getConfig')->willReturn($config);
        $core->method('getQueries')->willReturn($queries);
        $ch = curl_init();
        $core->method('curlRequest')->willThrowException(new CurlException($ch, ''));
        /** @noinspection PhpParamsInspection */
        $pam = new PamAuthentication($core);
        $pam->setUserId('test');
        $pam->setPassword('test');
        $this->expectException(\app\exceptions\AuthenticationException::class);
        $this->expectExceptionMessage('Error attempting to authenticate against PAM: Invalid HTTP Code 0.');
        $pam->authenticate();
    }

    public function testInvalidJsonResponse() {
        $core = $this->getMockCore('{invalid_json: true}');

        /** @noinspection PhpParamsInspection */
        $pam = new PamAuthentication($core);
        $pam->setUserId('test');
        $pam->setPassword('test');
        $this->expectException(\app\exceptions\AuthenticationException::class);
        $this->expectExceptionMessage('Error JSON response for PAM: Syntax error');
        $pam->authenticate();
    }

    public function testNoAuthenticatedKey() {
        $core = $this->getMockCore('{"key": true}');

        /** @noinspection PhpParamsInspection */
        $pam = new PamAuthentication($core);
        $pam->setUserId('test');
        $pam->setPassword('test');
        $this->expectException(\app\exceptions\AuthenticationException::class);
        $this->expectExceptionMessage('Missing response in JSON for PAM');
        $pam->authenticate();
    }
}<|MERGE_RESOLUTION|>--- conflicted
+++ resolved
@@ -19,10 +19,7 @@
             'user_id' => 'test',
             'user_givenname' => 'Test',
             'user_familyname' => 'Person',
-<<<<<<< HEAD
-=======
             'user_pronouns' => '',
->>>>>>> 012001a8
             'user_email' => '',
             'user_email_secondary' => '',
             'user_email_secondary_notify' => false
@@ -118,49 +115,5 @@
             'user_id' => 'test',
             'user_givenname' => 'Test',
             'user_familyname' => 'Person',
-<<<<<<< HEAD
-=======
             'user_pronouns' => '',
->>>>>>> 012001a8
-            'user_email' => '',
-            'user_email_secondary' => '',
-            'user_email_secondary_notify' => false
-        ]);
-        $queries->method('getSubmittyUser')->willReturn($user);
-        $core->method('getConfig')->willReturn($config);
-        $core->method('getQueries')->willReturn($queries);
-        $ch = curl_init();
-        $core->method('curlRequest')->willThrowException(new CurlException($ch, ''));
-        /** @noinspection PhpParamsInspection */
-        $pam = new PamAuthentication($core);
-        $pam->setUserId('test');
-        $pam->setPassword('test');
-        $this->expectException(\app\exceptions\AuthenticationException::class);
-        $this->expectExceptionMessage('Error attempting to authenticate against PAM: Invalid HTTP Code 0.');
-        $pam->authenticate();
-    }
-
-    public function testInvalidJsonResponse() {
-        $core = $this->getMockCore('{invalid_json: true}');
-
-        /** @noinspection PhpParamsInspection */
-        $pam = new PamAuthentication($core);
-        $pam->setUserId('test');
-        $pam->setPassword('test');
-        $this->expectException(\app\exceptions\AuthenticationException::class);
-        $this->expectExceptionMessage('Error JSON response for PAM: Syntax error');
-        $pam->authenticate();
-    }
-
-    public function testNoAuthenticatedKey() {
-        $core = $this->getMockCore('{"key": true}');
-
-        /** @noinspection PhpParamsInspection */
-        $pam = new PamAuthentication($core);
-        $pam->setUserId('test');
-        $pam->setPassword('test');
-        $this->expectException(\app\exceptions\AuthenticationException::class);
-        $this->expectExceptionMessage('Missing response in JSON for PAM');
-        $pam->authenticate();
-    }
 }