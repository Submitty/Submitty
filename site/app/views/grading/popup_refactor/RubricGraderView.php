<?php

/**
 * ---------------------
 *
 * RubricGradearView.php
 *
 * This class creates the main display window for the Rubric Grader, featuring the
 * NavigationBar and the PanelBar.
 *
 * The function createRubricGradeableView is called from createMainRubricGraderPage
 * of RubricGraderController.php.
 *
 * ---------------------
 */

# Namespace:
namespace app\views\grading\popup_refactor;

# Includes:
use app\views\AbstractView;
use app\models\GradingOrder;

# Main Class:
class RubricGraderView extends AbstractView {
    # ---------------------------------

    # Member Variables:

    /**
     * The current gradeable being graded.
     */
    private $gradeable;

    # ---------------------------------


    # ---


    # ---------------------------------

<<<<<<< HEAD

=======
>>>>>>> 250f3528
    /**
     * Creates the Rubric Grading page visually.
     * This function is called in reateMainRubricGraderPage of RubricGraderController.php.
     *
     * @param string $gradeable - The current Gradeable.
     * @param string $sort_type - The current way we are sorting students. Used to create the header.
     * @param string $sort_direction -  Either "ASC" or "DESC" for ascending or descending sorting order.
     *     Used to create the header.
     *
     */
    public function createRubricGradeableView($gradeable, $sort_type, $sort_direction) {
        $this->setMemberVariables($gradeable);

        $this->createBreadcrumbHeader($sort_type, $sort_direction);

        $this->addCSSs();
    }


    /**
     * Sets the corresponding memeber variables based on provided arguments.
     *
     * @param string $gradeable - The current Gradeable.
     */
    private function setMemberVariables($gradeable) {
        $this->gradeable = $gradeable;
    }

    /**
     * Created breadcrumb navigation header based on current sorting and gradeable id.
     * Navigation should be:
     *     Submitty > COURSE_NAME > GRADEABLE_NAME Grading > Grading Interface $sort_id $sort_direction Order
     *
     * @param string $sort_type - The current way we are sorting students.
     * @param string $sort_direction -  Either "ASC" or "DESC" for ascending or descending sorting order.
     */
    private function createBreadcrumbHeader($sort_type, $sort_direction) {
        $gradeableUrl = $this->core->buildCourseUrl(['gradeable', $this->gradeable->getId(),
            'grading', 'details']);
        $this->core->getOutput()->addBreadcrumb("{$this->gradeable->getTitle()} Grading", $gradeableUrl);

        $this->core->getOutput()->addBreadcrumb('Grading Interface ' .
            GradingOrder::getGradingOrderMessage($sort_type, $sort_direction));
    }
<<<<<<< HEAD


    /**
     * Adds CSS files used for the Rubric Grader page.
     */
    private function addCSSs() {
        $this->core->getOutput()->addInternalCss('popup_refactor/navigation-bar.css');
    }

=======
>>>>>>> 250f3528
}<|MERGE_RESOLUTION|>--- conflicted
+++ resolved
@@ -40,10 +40,6 @@
 
     # ---------------------------------
 
-<<<<<<< HEAD
-
-=======
->>>>>>> 250f3528
     /**
      * Creates the Rubric Grading page visually.
      * This function is called in reateMainRubricGraderPage of RubricGraderController.php.
@@ -72,6 +68,7 @@
         $this->gradeable = $gradeable;
     }
 
+
     /**
      * Created breadcrumb navigation header based on current sorting and gradeable id.
      * Navigation should be:
@@ -88,7 +85,6 @@
         $this->core->getOutput()->addBreadcrumb('Grading Interface ' .
             GradingOrder::getGradingOrderMessage($sort_type, $sort_direction));
     }
-<<<<<<< HEAD
 
 
     /**
@@ -97,7 +93,4 @@
     private function addCSSs() {
         $this->core->getOutput()->addInternalCss('popup_refactor/navigation-bar.css');
     }
-
-=======
->>>>>>> 250f3528
 }