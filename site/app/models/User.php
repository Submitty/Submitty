--- conflicted
+++ resolved
@@ -11,10 +11,6 @@
  * @method string getId()
  * @method void setId(string $id) Get the id of the loaded user
  * @method void setAnonId(string $anon_id)
-<<<<<<< HEAD
-=======
- * @method string getAnonId()
->>>>>>> 099eb1aa
  * @method string getPassword()
  * @method string getFirstName() Get the first name of the loaded user
  * @method string getPreferredFirstName() Get the preferred name of the loaded user
@@ -222,7 +218,6 @@
     public function getAnonId() {
         if($this->anon_id === null) {
             $alpha = "abcdefghijklmnopqrstuvwxyzABCDEFGHIJKLMNOPQRSTUVWXYZ1234567890";
-<<<<<<< HEAD
             $anon_ids = $this->core->getQueries()->getAllAnonIds();
             $alpha_length = strlen($alpha) - 1;
             do {
@@ -236,20 +231,6 @@
                 }
                 if (in_array($random, $anon_ids)) {
                     $random = "";
-=======
-            $random = "";
-            while(strlen($random) < 15) {
-                $random .= $alpha[rand(0, strlen($alpha)-1)];
-                if(strlen($random) == 15) {
-                    $check = $this->core->getQueries()->getUserFromAnon($random);
-                    if(strlen($check) == 0) {
-                        $this->anon_id = $random;
-                        $this->core->getQueries()->updateUser($this);
-                    }
-                    else {
-                        $random = "";
-                    }
->>>>>>> 099eb1aa
                 }
             } while(in_array($random, $anon_ids));
             $this->anon_id = $random;
