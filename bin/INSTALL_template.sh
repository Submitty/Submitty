--- conflicted
+++ resolved
@@ -451,26 +451,15 @@
 # one optional argument installs & runs test suite
 if [[ "$#" -ge 1 && $1 == "test" ]]; then
 
-<<<<<<< HEAD
+
     # copy the directory tree and replace variables
-    echo -e "Install Augrading Test Suite..."
+    echo -e "Install Autograding Test Suite..."
     rsync -rz  $HSS_REPOSITORY/tests/  $HSS_INSTALL_DIR/test_suite
     replace_fillin_variables $HSS_INSTALL_DIR/test_suite/integrationTests/scripts/run.py
     replace_fillin_variables $HSS_INSTALL_DIR/test_suite/integrationTests/scripts/lib.py
 
-    echo -e "\nRun Augrading Test Suite...\n"
-=======
-    echo -e "Install Autograding Test Suite..."
-
-    rsync -rz  $HSS_REPOSITORY/tests/integrationTests/scripts/  $HSS_INSTALL_DIR/bin/
-#    replace_fillin_variables $HSS_INSTALL_DIR/bin/install_autograding_tests.py
-#    replace_fillin_variables $HSS_INSTALL_DIR/bin/run.py
-
-#    python $HSS_INSTALL_DIR/bin/install_autograding_tests.py
-
     echo -e "\nRun Autograding Test Suite...\n"
 
->>>>>>> ef8b1691
     # pop the first argument from the list of command args
     shift
     # pass any additional command line arguments to the run test suite
