function categoriesFormEvents(){
    $("#ui-category-list").sortable({
        items : '.category-sortable',
        handle: ".handle",
        update: function (event, ui) {
            reorderCategories();
        }
    });
    $("#ui-category-list").find(".fa-edit").click(function() {
        var item = $(this).parent().parent().parent();
        var category_desc = item.find(".categorylistitem-desc span").text().trim();
        item.find(".categorylistitem-editdesc input").val(category_desc);
        item.find(".categorylistitem-desc").hide();
        item.find(".categorylistitem-editdesc").show();

    });
    $("#ui-category-list").find(".fa-times").click(function() {
        var item = $(this).parent().parent().parent();
        item.find(".categorylistitem-editdesc").hide();
        item.find(".categorylistitem-desc").show();
    });

    var refresh_color_select = function(element) {
        $(element).css("background-color",$(element).val());
    }

    $(".category-color-picker").each(function(){
        refresh_color_select($(this));
    });
}

function openFileForum(directory, file, path ){
    var url = buildUrl({'component': 'misc', 'page': 'display_file', 'dir': directory, 'file': file, 'path': path});
    window.open(url,"_blank","toolbar=no,scrollbars=yes,resizable=yes, width=700, height=600");
}

function checkForumFileExtensions(files){
    var count = 0;
    for(var i = 0; i < files.length; i++){
        var extension = getFileExtension(files[i].name);
        if(extension == "gif" || extension == "png" || extension == "jpg" || extension == "jpeg" || extension == "bmp"){
            count++;
        }
    } return count == files.length;
}

function resetForumFileUploadAfterError(displayPostId){
    $('#file_name' + displayPostId).html('');
    document.getElementById('file_input_label' + displayPostId).style.border = "2px solid red";
    document.getElementById('file_input' + displayPostId).value = null;
}

function checkNumFilesForumUpload(input, post_id){
    var displayPostId = (typeof post_id !== "undefined") ? "_" + escape(post_id) : "";
    if(input.files.length > 5){
        displayError('Max file upload size is 5. Please try again.');
        resetForumFileUploadAfterError(displayPostId);
    } else {
        if(!checkForumFileExtensions(input.files)){
            displayError('Invalid file type. Please upload only image files. (PNG, JPG, GIF, BMP...)');
            resetForumFileUploadAfterError(displayPostId);
            return;
        }
        $('#file_name' + displayPostId).html('<p style="display:inline-block;">' + input.files.length + ' files selected.</p>');
        $('#messages').fadeOut();
        document.getElementById('file_input_label' + displayPostId).style.border = "";
    }
}

function testAndGetAttachments(post_box_id, dynamic_check) {
    var index = post_box_id - 1;
    // Files selected
    var files = [];
    for (var j = 0; j < file_array[index].length; j++) {
        if (file_array[index][j].name.indexOf("'") != -1 ||
            file_array[index][j].name.indexOf("\"") != -1) {
            alert("ERROR! You may not use quotes in your filename: " + file_array[index][j].name);
            return false;
        }
        else if (file_array[index][j].name.indexOf("\\\\") != -1 ||
            file_array[index][j].name.indexOf("/") != -1) {
            alert("ERROR! You may not use a slash in your filename: " + file_array[index][j].name);
            return false;
        }
        else if (file_array[index][j].name.indexOf("<") != -1 ||
            file_array[index][j].name.indexOf(">") != -1) {
            alert("ERROR! You may not use angle brackets in your filename: " + file_array[index][j].name);
            return false;
        }
        files.push(file_array[index][j]);
    }
    if(files.length > 5){
        if(dynamic_check) {
            displayError('Max file upload size is 5. Please remove attachments accordingly.');
        } else {
            displayError('Max file upload size is 5. Please try again.');
        }
        return false;
    } else {
        if(!checkForumFileExtensions(files)){
            displayError('Invalid file type. Please upload only image files. (PNG, JPG, GIF, BMP...)');
            return false;
        }
    }
    return files;
}

function publishFormWithAttachments(form, test_category, error_message) {
    if(!form[0].checkValidity()) {
        form[0].reportValidity();
        return false;
    }
    if(test_category) {

        if((!form.prop("ignore-cat")) && form.find('.cat-selected').length == 0 && ($('.cat-buttons input').is(":checked") == false)) {
            alert("At least one category must be selected.");
            return false;
        }
    }
    var post_box_id = form.find(".thread-post-form").attr("post_box_id");
    var formData = new FormData(form[0]);

    var files = testAndGetAttachments(post_box_id, false);
    if(files === false) {
        return false;
    }
    for(var i = 0; i < files.length ; i++) {
        formData.append('file_input[]', files[i], files[i].name);
    }
    var submit_url = form.attr('action');

    $.ajax({
        url: submit_url,
        data: formData,
        processData: false,
        contentType: false,
        type: 'POST',
        success: function(data){
            try {
                var json = JSON.parse(data);

                if(json["error"]) {
                    var message ='<div class="inner-message alert alert-error" style="position: fixed;top: 40px;left: 50%;width: 40%;margin-left: -20%;" id="theid"><a class="fas fa-times message-close" onClick="removeMessagePopup(\'theid\');"></a><i class="fas fa-times-circle"></i>' + json["error"] + '</div>';
                    $('#messages').append(message);
                    return;
                }

            } catch (err){
                var message ='<div class="inner-message alert alert-error" style="position: fixed;top: 40px;left: 50%;width: 40%;margin-left: -20%;" id="theid"><a class="fas fa-times message-close" onClick="removeMessagePopup(\'theid\');"></a><i class="fas fa-times-circle"></i>Error parsing data. Please try again.</div>';
                $('#messages').append(message);
                return;
            }
            window.location.href = json['next_page'];
        },
        error: function(){
            var message ='<div class="inner-message alert alert-error" style="position: fixed;top: 40px;left: 50%;width: 40%;margin-left: -20%;" id="theid"><a class="fas fa-times message-close" onClick="removeMessagePopup(\'theid\');"></a><i class="fas fa-times-circle"></i>' + error_message + '</div>';
            $('#messages').append(message);
            return;
        }
    });
    return false;
}

function createThread() {
    return publishFormWithAttachments($(this), true, "Something went wrong while creating thread. Please try again.");
}

function publishPost() {
    return publishFormWithAttachments($(this), false, "Something went wrong while publishing post. Please try again.");
}

function changeThreadStatus(thread_id) {
    var url = buildUrl({'component': 'forum', 'page': 'change_thread_status_resolve'});
    $.ajax({
        url: url,
        type: "POST",
        data: {
            thread_id: thread_id
        },
        success: function(data) {
            try {
                var json = JSON.parse(data);
            } catch(err) {
                var message ='<div class="inner-message alert alert-error" style="position: fixed;top: 40px;left: 50%;width: 40%;margin-left: -20%;" id="theid"><a class="fas fa-times message-close" onClick="removeMessagePopup(\'theid\');"></a><i class="fas fa-times-circle"></i>Error parsing data. Please try again.</div>';
                $('#messages').append(message);
                return;
            }
            if(json['error']) {
                var message ='<div class="inner-message alert alert-error" style="position: fixed;top: 40px;left: 50%;width: 40%;margin-left: -20%;" id="theid"><a class="fas fa-times message-close" onClick="removeMessagePopup(\'theid\');"></a><i class="fas fa-times-circle"></i>' + json['error'] + '</div>';
                $('#messages').append(message);
                return;
            }
            window.location.reload();
            var message ='<div class="inner-message alert alert-success" style="position: fixed;top: 40px;left: 50%;width: 40%;margin-left: -20%;" id="theid"><a class="fas fa-times message-close" onClick="removeMessagePopup(\'theid\');"></a><i class="fas fa-check-circle"></i>Thread marked as resolved.</div>';
            $('#messages').append(message);
        },
        error: function() {
            window.alert('Something went wrong when trying to mark this thread as resolved. Please try again.');
        }
    });
}

function editPost(post_id, thread_id, shouldEditThread, csrf_token) {
    if(!checkAreYouSureForm()) return;
    var form = $("#thread_form");
    var url = buildUrl({'component': 'forum', 'page': 'get_edit_post_content'});
    $.ajax({
        url: url,
        type: "POST",
        data: {
            post_id: post_id,
            thread_id: thread_id,
            csrf_token: csrf_token
        },
        success: function(data){
            try {
                var json = JSON.parse(data);
            } catch (err){
                var message ='<div class="inner-message alert alert-error" style="position: fixed;top: 40px;left: 50%;width: 40%;margin-left: -20%;" id="theid"><a class="fas fa-times message-close" onClick="removeMessagePopup(\'theid\');"></a><i class="fas fa-times-circle"></i>Error parsing data. Please try again.</div>';
                $('#messages').append(message);
                return;
            }
            if(json['error']){
                var message ='<div class="inner-message alert alert-error" style="position: fixed;top: 40px;left: 50%;width: 40%;margin-left: -20%;" id="theid"><a class="fas fa-times message-close" onClick="removeMessagePopup(\'theid\');"></a><i class="fas fa-times-circle"></i>' + json['error'] + '</div>';
                $('#messages').append(message);
                return;
            }
            var post_content = json.post;
            var lines = post_content.split(/\r|\r\n|\n/).length;
            var anon = json.anon;
            var change_anon = json.change_anon;
            var user_id = escapeSpecialChars(json.user);
            var time = Date.parse(json.post_time);
            if(!time) {
                // Timezone suffix ":00" might be missing
                time = Date.parse(json.post_time+":00");
            }
            time = new Date(time);
            var categories_ids = json.categories_ids;
            var date = time.toLocaleDateString();
            time = time.toLocaleString('en-US', { hour: 'numeric', minute: 'numeric', hour12: true });
            var contentBox = form.find("[name=thread_post_content]")[0];
            contentBox.style.height = lines*14;
            var editUserPrompt = document.getElementById('edit_user_prompt');
            editUserPrompt.innerHTML = 'Editing a post by: ' + user_id + ' on ' + date + ' at ' + time;
            contentBox.value = post_content;
            document.getElementById('edit_post_id').value = post_id;
            document.getElementById('edit_thread_id').value = thread_id;
            if(change_anon) {
                $('#thread_post_anon_edit').prop('checked', anon);
            } else {
                $('label[for=Anon]').remove();
                $('#thread_post_anon_edit').remove();
            }
            $('#edit-user-post').css('display', 'block');

            $(".cat-buttons input").prop('checked', false);
            // If first post of thread
            if(shouldEditThread) {
                var thread_title = json.title;
                var thread_lock_date =  json.lock_thread_date;
                var thread_status = json.thread_status;
                $("#title").prop('disabled', false);
                $(".edit_thread").show();
                $('#label_lock_thread').show();
                $("#title").val(thread_title);
                $("#thread_status").val(thread_status);
                $('#lock_thread_date').val(thread_lock_date);
                // Categories
                $(".cat-buttons").removeClass('cat-selected');
                $.each(categories_ids, function(index, category_id) {
                    var cat_input = $(".cat-buttons input[value="+category_id+"]");
                    cat_input.prop('checked', true);
                    cat_input.parent().addClass('cat-selected');
                });
                $(".cat-buttons").trigger("eventChangeCatClass");
                $("#thread_form").prop("ignore-cat",false);
                $("#category-selection-container").show();
                $("#thread_status").show();
            } else {
                $("#title").prop('disabled', true);
                $(".edit_thread").hide();
                $('#label_lock_thread').hide();
                $("#thread_form").prop("ignore-cat",true);
                $("#category-selection-container").hide();
                $("#thread_status").hide();
            }
        },
        error: function(){
            window.alert("Something went wrong while trying to edit the post. Please try again.");
        }
    });
}


function changeDisplayOptions(option){
    thread_id = $('#current-thread').val();
    document.cookie = "forum_display_option=" + option + ";";
    window.location.replace(buildUrl({'component': 'forum', 'page': 'view_thread', 'option': option, 'thread_id': thread_id}));
}

function dynamicScrollLoadPage(element, atEnd) {
    var load_page = $(element).attr(atEnd?"next_page":"prev_page");
    if(load_page == 0) {
        return false;
    }
    if($(element).data("dynamic_lock_load")) {
        return null;
    }
    var load_page_callback;
    var load_page_fail_callback;
    var arrow_up = $(element).find(".fa-caret-up");
    var arrow_down = $(element).find(".fa-caret-down");
    var spinner_up = arrow_up.prev();
    var spinner_down = arrow_down.next();
    $(element).data("dynamic_lock_load", true);
    if(atEnd){
        arrow_down.hide();
        spinner_down.show();
        load_page_callback = function(content, count) {
            spinner_down.hide();
            arrow_down.before(content);
            if(count == 0) {
                // Stop further loads
                $(element).attr("next_page", 0);
            } else {
                $(element).attr("next_page", parseInt(load_page) + 1);
                arrow_down.show();
            }
            dynamicScrollLoadIfScrollVisible($(element));
        };
        load_page_fail_callback = function(content, count) {
            spinner_down.hide();
        };
    }
    else {
        arrow_up.hide();
        spinner_up.show();
        load_page_callback = function(content, count) {
            spinner_up.hide();
            arrow_up.after(content);
            if(count == 0) {
                // Stop further loads
                $(element).attr("prev_page", 0);
            } else {
                var prev_page = parseInt(load_page) - 1;
                $(element).attr("prev_page", prev_page);
                if(prev_page >= 1) {
                    arrow_up.show();
                }
            }
            dynamicScrollLoadIfScrollVisible($(element));
        };
        load_page_fail_callback = function(content, count) {
            spinner_up.hide();
        };
    }

    var urlPattern = $(element).data("urlPattern");
    var currentThreadId = $(element).data("currentThreadId",);
    var currentCategoriesId = $(element).data("currentCategoriesId",);
    var course = $(element).data("course",);

    var next_url = urlPattern.replace("{{#}}", load_page);

    var categories_value = $("#thread_category").val();
    var thread_status_value = $("#thread_status_select").val();
    var unread_select_value = $("#unread").is(':checked');
    categories_value = (categories_value == null)?"":categories_value.join("|");
    thread_status_value = (thread_status_value == null)?"":thread_status_value.join("|");
    $.ajax({
        url: next_url,
        type: "POST",
        data: {
            thread_categories: categories_value,
            thread_status: thread_status_value,
            unread_select: unread_select_value,
            currentThreadId: currentThreadId,
            currentCategoriesId: currentCategoriesId,
        },
        success: function(r){
            var x = JSON.parse(r);
            var content = x.html;
            var count = x.count;
            content = `${content}`;
            $(element).data("dynamic_lock_load", false);
            load_page_callback(content, count);
        },
        error: function(){
            $(element).data("dynamic_lock_load", false);
            load_page_fail_callback();
            window.alert("Something went wrong while trying to load more threads. Please try again.");
        }
    });
    return true;
}

function dynamicScrollLoadIfScrollVisible(jElement) {
    if(jElement[0].scrollHeight <= jElement[0].clientHeight) {
        if(dynamicScrollLoadPage(jElement[0], true) === false) {
            dynamicScrollLoadPage(jElement[0], false);
        }
    }
}

function dynamicScrollContentOnDemand(jElement, urlPattern, currentThreadId, currentCategoriesId, course) {
    jElement.data("urlPattern",urlPattern);
    jElement.data("currentThreadId", currentThreadId);
    jElement.data("currentCategoriesId", currentCategoriesId);
    jElement.data("course", course);

    dynamicScrollLoadIfScrollVisible(jElement);
    $(jElement).scroll(function(){
        var element = $(this)[0];
        var sensitivity = 2;
        var isTop = element.scrollTop < sensitivity;
        var isBottom = (element.scrollHeight - element.offsetHeight - element.scrollTop) < sensitivity;
        if(isTop) {
            element.scrollTop = sensitivity;
            dynamicScrollLoadPage(element,false);
        } else if(isBottom) {
            dynamicScrollLoadPage(element,true);
        }

    });
}

function resetScrollPosition(id){
    if(sessionStorage.getItem(id+"_scrollTop") != 0) {
        sessionStorage.setItem(id+"_scrollTop", 0);
    }
}

function saveScrollLocationOnRefresh(id){
    var element = document.getElementById(id);
    $(element).scroll(function() {
        sessionStorage.setItem(id+"_scrollTop", $(element).scrollTop());
    });
    $(document).ready(function() {
        if(sessionStorage.getItem(id+"_scrollTop") !== null){
            $(element).scrollTop(sessionStorage.getItem(id+"_scrollTop"));
        }
    });
}

function checkAreYouSureForm() {
    var elements = $('form');
    if(elements.hasClass('dirty')) {
        if(confirm("You have unsaved changes! Do you want to continue?")) {
            elements.trigger('reinitialize.areYouSure');
            return true;
        } else {
            return false;
        }
    }
    return true;
}

function alterShowDeletedStatus(newStatus) {
    if(!checkAreYouSureForm()) return;
    document.cookie = "show_deleted=" + newStatus + "; path=/;";
    location.reload();
}

function alterShowMergeThreadStatus(newStatus, course) {
    if(!checkAreYouSureForm()) return;
    document.cookie = course + "_show_merged_thread=" + newStatus + "; path=/;";
    location.reload();
}

function modifyThreadList(currentThreadId, currentCategoriesId, course, loadFirstPage, success_callback){
    var categories_value = $("#thread_category").val();
    var thread_status_value = $("#thread_status_select").val();
    var unread_select_value = $("#unread").is(':checked');
    categories_value = (categories_value == null)?"":categories_value.join("|");
    thread_status_value = (thread_status_value == null)?"":thread_status_value.join("|");
    document.cookie = course + "_forum_categories=" + categories_value + ";";
    document.cookie = "forum_thread_status=" + thread_status_value + ";";
    document.cookie = "unread_select_value=" + unread_select_value + ";";
    var url = buildUrl({'component': 'forum', 'page': 'get_threads', 'page_number': (loadFirstPage?'1':'-1')});
    $.ajax({
        url: url,
        type: "POST",
        data: {
            thread_categories: categories_value,
            thread_status: thread_status_value,
            unread_select: unread_select_value,
            currentThreadId: currentThreadId,
            currentCategoriesId: currentCategoriesId,
        },
        success: function(r){
            var x = JSON.parse(r);
            var page_number = parseInt(x.page_number);
            x = x.html;
            x = `${x}`;
            var jElement = $("#thread_list");
            jElement.children(":not(.fas)").remove();
            $("#thread_list .fa-caret-up").after(x);
            jElement.attr("prev_page", page_number - 1);
            jElement.attr("next_page", page_number + 1);
            jElement.data("dynamic_lock_load", false);
            $("#thread_list .fa-spinner").hide();
            if(loadFirstPage) {
                $("#thread_list .fa-caret-up").hide();
                $("#thread_list .fa-caret-down").show();
            } else {
                $("#thread_list .fa-caret-up").show();
                $("#thread_list .fa-caret-down").hide();
            }
            dynamicScrollLoadIfScrollVisible(jElement);
            loadThreadHandler();
            if(success_callback != null) {
                success_callback();
            }
        },
        error: function(){
            window.alert("Something went wrong when trying to filter. Please try again.");
            document.cookie = course + "_forum_categories=;";
            document.cookie = "forum_thread_status=;";
        }
    })
}

function replyPost(post_id){
    if ( $('#'+ post_id + '-reply').css('display') == 'block' ){
        $('#'+ post_id + '-reply').css("display","none");
    } else {
        hideReplies();
        $('#'+ post_id + '-reply').css('display', 'block');
    }
}

function generateCodeMirrorBlocks(container_element) {
    var codeSegments = container_element.querySelectorAll(".code");
    for (let element of codeSegments){
        var editor0 = CodeMirror.fromTextArea(element, {
            lineNumbers: true,
            readOnly: true,
            cursorHeight: 0.0,
            lineWrapping: true
        });

        var lineCount = editor0.lineCount();
        if (lineCount == 1) {
            editor0.setSize("100%", (editor0.defaultTextHeight() * 2) + "px");
        } else {
            //Default height for CodeMirror is 300px... 500px looks good
            var h = (editor0.defaultTextHeight()) * lineCount + 15;
            editor0.setSize("100%", (h > 500 ? 500 : h) + "px");
        }

        editor0.setOption("theme", "eclipse");
        editor0.refresh();

    }
}

function showHistory(post_id) {
    var url = buildUrl({'component': 'forum', 'page': 'get_history'});
    $.ajax({
        url: url,
        type: "POST",
        data: {
            post_id: post_id
        },
        success: function(data){
            try {
                var json = JSON.parse(data);
            } catch (err){
                var message ='<div class="inner-message alert alert-error" style="position: fixed;top: 40px;left: 50%;width: 40%;margin-left: -20%;" id="theid"><a class="fas fa-times message-close" onClick="removeMessagePopup(\'theid\');"></a><i class="fas fa-times-circle"></i>Error parsing data. Please try again.</div>';
                $('#messages').append(message);
                return;
            }
            if(json['error']){
                var message ='<div class="inner-message alert alert-error" style="position: fixed;top: 40px;left: 50%;width: 40%;margin-left: -20%;" id="theid"><a class="fas fa-times message-close" onClick="removeMessagePopup(\'theid\');"></a><i class="fas fa-times-circle"></i>' + json['error'] + '</div>';
                $('#messages').append(message);
                return;
            }
            $("#popup-post-history").show();
            $("#popup-post-history .post_box.history_box").remove();
            $("#popup-post-history .form-body").css("padding", "5px");
            var dummy_box = $($("#popup-post-history .post_box")[0]);
            for(var i = json.length - 1 ; i >= 0 ; i -= 1) {
                var post = json[i];
                box = dummy_box.clone();
                box.show();
                box.addClass("history_box");
                box.find(".post_content").html(post['content']);
                if(post.is_staff_post) {
                    box.addClass("important");
                }

                var first_name = post['user_info']['first_name'].trim();
                var last_name = post['user_info']['last_name'].trim();
                var author_user_id = post['user'];
                var visible_username = first_name + " " + ((last_name.length == 0) ? '' : (last_name.substr(0 , 1) + "."));
                var info_name = first_name + " " + last_name + " (" + author_user_id + ")";
                var visible_user_json = JSON.stringify(visible_username);
                info_name = JSON.stringify(info_name);
                var user_button_code = "<a style='margin-right:2px;display:inline-block; color:black;' onClick='changeName(this.parentNode, " + info_name + ", " + visible_user_json + ", false)' title='Show full user information'><i class='fas fa-eye' aria-hidden='true'></i></a>&nbsp;";
                box.find("h7").html("<strong>"+visible_username+"</strong> "+post['post_time']);
                box.find("h7").before(user_button_code);
                $("#popup-post-history .form-body").prepend(box);
            }
            generateCodeMirrorBlocks($("#popup-post-history")[0]);
        },
        error: function(){
            window.alert("Something went wrong while trying to display post history. Please try again.");
        }
    });
}

function addNewCategory(csrf_token){
    var newCategory = $("#new_category_text").val();
    var url = buildUrl({'component': 'forum', 'page': 'add_category'});
    $.ajax({
        url: url,
        type: "POST",
        data: {
            newCategory: newCategory,
            csrf_token: csrf_token
        },
        success: function(data){
            try {
                var json = JSON.parse(data);
            } catch (err){
                var message ='<div class="inner-message alert alert-error" style="position: fixed;top: 40px;left: 50%;width: 40%;margin-left: -20%;" id="theid"><a class="fas fa-times message-close" onClick="removeMessagePopup(\'theid\');"></a><i class="fas fa-times-circle"></i>Error parsing data. Please try again.</div>';
                $('#messages').append(message);
                return;
            }
            if(json['error']){
                var message ='<div class="inner-message alert alert-error" style="position: fixed;top: 40px;left: 50%;width: 40%;margin-left: -20%;" id="theid"><a class="fas fa-times message-close" onClick="removeMessagePopup(\'theid\');"></a><i class="fas fa-times-circle"></i>' + json['error'] + '</div>';
                $('#messages').append(message);
                return;
            }
            var message ='<div class="inner-message alert alert-success" style="position: fixed;top: 40px;left: 50%;width: 40%;margin-left: -20%;" id="theid"><a class="fas fa-times message-close" onClick="removeMessagePopup(\'theid\');"></a><i class="fas fa-check-circle"></i>Successfully created category "'+ escapeSpecialChars(newCategory) +'".</div>';
            $('#messages').append(message);
            $('#new_category_text').val("");
            // Create new item in #ui-category-list using dummy category
            var category_id = json['new_id'];
            var category_color_code = "#000080";
            var category_desc = escapeSpecialChars(newCategory);
            newelement = $($('#ui-category-list li')[0]).clone(true);
            newelement.attr('id',"categorylistitem-"+category_id);
            newelement.css('color',category_color_code);
            newelement.find(".categorylistitem-desc span").text(category_desc);
            newelement.find(".category-color-picker").val(category_color_code);
            newelement.show();
            newelement.addClass("category-sortable");
            newcatcolorpicker = newelement.find(".category-color-picker");
            newcatcolorpicker.css("background-color",newcatcolorpicker.val());
            $('#ui-category-list').append(newelement);
            $(".category-list-no-element").hide();
            refreshCategories();
        },
        error: function(){
            window.alert("Something went wrong while trying to add a new category. Please try again.");
        }
    })
}

function deleteCategory(category_id, category_desc, csrf_token){
    var url = buildUrl({'component': 'forum', 'page': 'delete_category'});
    $.ajax({
        url: url,
        type: "POST",
        data: {
            deleteCategory: category_id,
            csrf_token: csrf_token
        },
        success: function(data){
            try {
                var json = JSON.parse(data);
            } catch (err){
                var message ='<div class="inner-message alert alert-error" style="position: fixed;top: 40px;left: 50%;width: 40%;margin-left: -20%;" id="theid"><a class="fas fa-times message-close" onClick="removeMessagePopup(\'theid\');"></a><i class="fas fa-times-circle"></i>Error parsing data. Please try again.</div>';
                $('#messages').append(message);
                return;
            }
            if(json['error']){
                var message ='<div class="inner-message alert alert-error" style="position: fixed;top: 40px;left: 50%;width: 40%;margin-left: -20%;" id="theid"><a class="fas fa-times message-close" onClick="removeMessagePopup(\'theid\');"></a><i class="fas fa-times-circle"></i>' + json['error'] + '</div>';
                $('#messages').append(message);
                return;
            }
            var message ='<div class="inner-message alert alert-success" style="position: fixed;top: 40px;left: 50%;width: 40%;margin-left: -20%;" id="theid"><a class="fas fa-times message-close" onClick="removeMessagePopup(\'theid\');"></a><i class="fas fa-check-circle"></i>Successfully deleted category "'+ escapeSpecialChars(category_desc) +'"</div>';
            $('#messages').append(message);
            $('#categorylistitem-'+category_id).remove();
            refreshCategories();
        },
        error: function(){
            window.alert("Something went wrong while trying to add a new category. Please try again.");
        }
    })
}

function editCategory(category_id, category_desc, category_color, csrf_token) {
    if(category_desc === null && category_color === null) {
        return;
    }
    var data = {category_id: category_id, csrf_token: csrf_token};
    if(category_desc !== null) {
        data['category_desc'] = category_desc;
    }
    if(category_color !== null) {
        data['category_color'] = category_color;
    }
    var url = buildUrl({'component': 'forum', 'page': 'edit_category'});
    $.ajax({
        url: url,
        type: "POST",
        data: data,
        success: function(data){
            try {
                var json = JSON.parse(data);
            } catch (err){
                var message ='<div class="inner-message alert alert-error" style="position: fixed;top: 40px;left: 50%;width: 40%;margin-left: -20%;" id="theid"><a class="fas fa-times message-close" onClick="removeMessagePopup(\'theid\');"></a><i class="fas fa-times-circle"></i>Error parsing data. Please try again.</div>';
                $('#messages').append(message);
                return;
            }
            if(json['error']){
                var message ='<div class="inner-message alert alert-error" style="position: fixed;top: 40px;left: 50%;width: 40%;margin-left: -20%;" id="theid"><a class="fas fa-times message-close" onClick="removeMessagePopup(\'theid\');"></a><i class="fas fa-times-circle"></i>' + json['error'] + '</div>';
                $('#messages').append(message);
                return;
            }
            var message ='<div class="inner-message alert alert-success" style="position: fixed;top: 40px;left: 50%;width: 40%;margin-left: -20%;" id="theid"><a class="fas fa-times message-close" onClick="removeMessagePopup(\'theid\');"></a><i class="fas fa-check-circle"></i>Successfully updated!</div>';
            $('#messages').append(message);
            setTimeout(function() {removeMessagePopup('theid');}, 1000);
            if(category_color !== null) {
                $("#categorylistitem-"+category_id).css("color",category_color);
            }
            if(category_desc !== null) {
                $("#categorylistitem-"+category_id).find(".categorylistitem-desc span").text(category_desc);
            }
            refreshCategories();
        },
        error: function(){
            window.alert("Something went wrong while trying to add a new category. Please try again.");
        }
    });
}

function refreshCategories() {
    if($('#ui-category-list').length) {
        // Refresh cat-buttons from #ui-category-list

        var data = $('#ui-category-list').sortable('serialize');
        if(!data.trim()) {
            return;
        }
        data = data.split("&");
        var order = [];
        for(var i = 0; i<data.length; i+=1) {
            var category_id = parseInt(data[i].split('=')[1]);
            var category_desc = $("#categorylistitem-"+category_id+" .categorylistitem-desc span").text().trim();
            var category_color = $("#categorylistitem-"+category_id+" select").val();
            order.push([category_id, category_desc, category_color]);
        }

        // Obtain current selected category
        var selected_button = new Set();
        var category_pick_buttons = $('.cat-buttons');
        for(var i = 0; i<category_pick_buttons.length; i+=1) {
            var cat_button_checkbox = $(category_pick_buttons[i]).find("input");
            var category_id = parseInt(cat_button_checkbox.val());
            if(cat_button_checkbox.prop("checked")) {
                selected_button.add(category_id);
            }
        }

        // Refresh selected categories
        $('#categories-pick-list').empty();
        order.forEach(function(category) {
            var category_id = category[0];
            var category_desc = category[1];
            var category_color = category[2];
            var selection_class = "";
            if(selected_button.has(category_id)) {
                selection_class = "cat-selected";
            }
            var element = ' <a class="btn cat-buttons '+selection_class+'" cat-color="'+category_color+'">'+category_desc+'\
                                <input type="checkbox" name="cat[]" value="'+category_id+'">\
                            </a>';
            $('#categories-pick-list').append(element);
        });

        $(".cat-buttons input[type='checkbox']").each(function() {
            if($(this).parent().hasClass("cat-selected")) {
                $(this).prop("checked",true);
            }
        });
    }

    // Selectors for categories pick up
    // If JS enabled hide checkbox
    $("a.cat-buttons input").hide();

    $(".cat-buttons").click(function() {
        if($(this).hasClass("cat-selected")) {
            $(this).removeClass("cat-selected");
            $(this).find("input[type='checkbox']").prop("checked", false);
        } else {
            $(this).addClass("cat-selected");
            $(this).find("input[type='checkbox']").prop("checked", true);
        }
        $(this).trigger("eventChangeCatClass");
    });

    $(".cat-buttons").bind("eventChangeCatClass", function(){
        var cat_color = $(this).attr('cat-color');
        $(this).css("border-color",cat_color);
        if($(this).hasClass("cat-selected")) {
            $(this).css("background-color",cat_color);
            $(this).css("color","white");
        } else {
            $(this).css("background-color","white");
            $(this).css("color",cat_color);
        }
    });
    $(".cat-buttons").trigger("eventChangeCatClass");
}

function reorderCategories(csrf_token) {
    var data = $('#ui-category-list').sortable('serialize');
    data += "&csrf_token=" + csrf_token;
    var url = buildUrl({'component': 'forum', 'page': 'reorder_categories'});
    $.ajax({
        url: url,
        type: "POST",
        data: data,
        success: function(data){
            try {
                var json = JSON.parse(data);
            } catch (err){
                var message ='<div class="inner-message alert alert-error" style="position: fixed;top: 40px;left: 50%;width: 40%;margin-left: -20%;" id="theid"><a class="fas fa-times message-close" onClick="removeMessagePopup(\'theid\');"></a><i class="fas fa-times-circle"></i>Error parsing data. Please try again.</div>';
                $('#messages').append(message);
                return;
            }
            if(json['error']){
                var message ='<div class="inner-message alert alert-error" style="position: fixed;top: 40px;left: 50%;width: 40%;margin-left: -20%;" id="theid"><a class="fas fa-times message-close" onClick="removeMessagePopup(\'theid\');"></a><i class="fas fa-times-circle"></i>' + json['error'] + '</div>';
                $('#messages').append(message);
                return;
            }
            var message ='<div class="inner-message alert alert-success" style="position: fixed;top: 40px;left: 50%;width: 40%;margin-left: -20%;" id="theid"><a class="fas fa-times message-close" onClick="removeMessagePopup(\'theid\');"></a><i class="fas fa-check-circle"></i>Successfully reordered categories.';
            $('#messages').append(message);
            setTimeout(function() {removeMessagePopup('theid');}, 1000);
            refreshCategories();
        },
        error: function(){
            window.alert("Something went wrong while trying to reordering categories. Please try again.");
        }
    });
}

/*This function ensures that only one reply box is open at a time*/
function hideReplies(){
    var hide_replies = document.getElementsByClassName("reply-box");
    for(var i = 0; i < hide_replies.length; i++){
        hide_replies[i].style.display = "none";
    }
}

/*This function makes sure that only posts with children will have the collapse function*/
function addCollapsable(){
    var posts = $(".post_box").toArray();
    for(var i = 1; i < posts.length; i++){
        if(parseInt($(posts[i]).next().next().attr("reply-level")) > parseInt($(posts[i]).attr("reply-level"))){
            $(posts[i]).find(".expand")[0].innerHTML = "Hide Replies";
        } else {
            var button = $(posts[i]).find(".expand")[0];
            $(button).hide();
        }
    }
}

function hidePosts(text, id) {
    var currentLevel = parseInt($(text).parent().parent().attr("reply-level")); //The double parent is here because the button is in a span, which is a child of the main post.
    var selector = $(text).parent().parent().next().next();
    var counter = 0;
    var parent_status = "Hide Replies";``
    if (text.innerHTML != "Hide Replies") {
        text.innerHTML = "Hide Replies";
        while (selector.attr("reply-level") > currentLevel) {
            $(selector).show();
            if($(selector).find(".expand")[0].innerHTML != "Hide Replies"){
                var nextLvl = parseInt($(selector).next().next().attr("reply-level"));
                while(nextLvl > (currentLevel+1)){
                    selector = $(selector).next().next();
                    nextLvl = $(selector).next().next().attr("reply-level");
                }
            }
            selector = $(selector).next().next();
        }

    } else {
        while (selector.attr("reply-level") > currentLevel) {
            $(selector).hide();
            selector = $(selector).next().next();
            counter++;
        }
        if(counter != 0){
            text.innerHTML = "Show " + ((counter > 1) ? (counter + " Replies") : "Reply");
        } else {
            text.innerHTML = "Hide Replies";
        }
    }

}

function deletePostToggle(isDeletion, thread_id, post_id, author, time, csrf_token){
    if(!checkAreYouSureForm()) return;
    var page = (isDeletion?"delete_post":"undelete_post");
    var message = (isDeletion?"delete":"undelete");

    var confirm = window.confirm("Are you sure you would like to " + message + " this post?: \n\nWritten by:  " + author + "  @  " + time + "\n\nPlease note: The replies to this comment will also be " + message + "d. \n\nIf you are " + message + " the first post in a thread this will " + message + " the entire thread.");
    if(confirm){
        var url = buildUrl({'component': 'forum', 'page': page});
        $.ajax({
            url: url,
            type: "POST",
            data: {
                post_id: post_id,
                thread_id: thread_id,
                csrf_token: csrf_token
            },
            success: function(data){
                try {
                    var json = JSON.parse(data);
                } catch (err){
                    var message ='<div class="inner-message alert alert-error" style="position: fixed;top: 40px;left: 50%;width: 40%;margin-left: -20%;" id="theid"><a class="fas fa-times message-close" onClick="removeMessagePopup(\'theid\');"></a><i class="fas fa-times-circle"></i>Error parsing data. Please try again.</div>';
                    $('#messages').append(message);
                    return;
                }
                if(json['error']){
                    var message ='<div class="inner-message alert alert-error" style="position: fixed;top: 40px;left: 50%;width: 40%;margin-left: -20%;" id="theid"><a class="fas fa-times message-close" onClick="removeMessagePopup(\'theid\');"></a><i class="fas fa-times-circle"></i>' + json['error'] + '</div>';
                    $('#messages').append(message);
                    return;
                }
                var new_url = "";
                switch(json['type']){
                    case "thread":
                    default:
                        new_url = buildUrl({'component': 'forum', 'page': 'view_thread'});
                        break;

                    case "post":
                        new_url = buildUrl({'component': 'forum', 'page': 'view_thread', 'thread_id': thread_id});
                        break;
                }
                window.location.replace(new_url);
            },
            error: function(){
                window.alert("Something went wrong while trying to delete/undelete a post. Please try again.");
            }
        })
    }
}

function alterAnnouncement(thread_id, confirmString, url, csrf_token){
    var confirm = window.confirm(confirmString);
    if(confirm){
        var url = buildUrl({'component': 'forum', 'page': url});
        $.ajax({
            url: url,
            type: "POST",
            data: {
                thread_id: thread_id,
                csrf_token: csrf_token

            },
            success: function(data){
                window.location.replace(buildUrl({'component': 'forum', 'page': 'view_thread', 'thread_id': thread_id}));
            },
            error: function(){
                window.alert("Something went wrong while trying to remove announcement. Please try again.");
            }
        })
    }
}

function pinThread(thread_id, url){
    var url = buildUrl({'component': 'forum', 'page': url});
    $.ajax({
        url: url,
        type: "POST",
        data: {
            thread_id: thread_id
        },
        success: function(data){
            window.location.replace(buildUrl({'component': 'forum', 'page': 'view_thread', 'thread_id': thread_id}));
        },
        error: function(){
            window.alert("Something went wrong while trying on pin/unpin thread. Please try again.");
        }
    });
}


function addMarkdownCode(type, divTitle){
    var cursor = $(divTitle).prop('selectionStart');
    var text = $(divTitle).val();
    var insert = "";
    if(type == 1) {
        insert = "[display text](url)";
    } else if(type == 0){
        insert = "```language" +
            "\ncode\n```";
    }
    $(divTitle).val(text.substring(0, cursor) + insert + text.substring(cursor));
}

function checkInputMaxLength(obj){
    if($(obj).val().length == $(obj).attr('maxLength')){
        alert('Maximum input length reached!');
        $(obj).val($(obj).val().substr(0, $(obj).val().length));
    }
}

function sortTable(sort_element_index, reverse=false){
    var table = document.getElementById("forum_stats_table");
    var switching = true;
    while(switching){
        switching=false;
        var rows = table.getElementsByTagName("TBODY");
        for(var i=1;i<rows.length-1;i++){

            var a = rows[i].getElementsByTagName("TR")[0].getElementsByTagName("TD")[sort_element_index];
            var b = rows[i+1].getElementsByTagName("TR")[0].getElementsByTagName("TD")[sort_element_index];
            if (reverse){
                if (sort_element_index == 0 ? a.innerHTML<b.innerHTML : parseInt(a.innerHTML) > parseInt(b.innerHTML)){
                    rows[i].parentNode.insertBefore(rows[i+1],rows[i]);
                    switching=true;
                }
            } else {
                if(sort_element_index == 0 ? a.innerHTML>b.innerHTML : parseInt(a.innerHTML) < parseInt(b.innerHTML)){
                    rows[i].parentNode.insertBefore(rows[i+1],rows[i]);
                    switching=true;
                }
            }
        }

    }

    var row0 = table.getElementsByTagName("TBODY")[0].getElementsByTagName("TR")[0];
    var headers = row0.getElementsByTagName("TD");

    for(var i = 0;i<headers.length;i++){
        var index = headers[i].innerHTML.indexOf(' ↓');
        var reverse_index = headers[i].innerHTML.indexOf(' ↑');

        if(index > -1 || reverse_index > -1){
            headers[i].innerHTML = headers[i].innerHTML.slice(0, -2);
        }
    }
    if (reverse) {
        headers[sort_element_index].innerHTML = headers[sort_element_index].innerHTML + ' ↑';
    } else {
        headers[sort_element_index].innerHTML = headers[sort_element_index].innerHTML + ' ↓';
    }
}

function loadThreadHandler(){
    $("a.thread_box_link").click(function(event){
        event.preventDefault();
        var obj = this;

        var thread_id = $(obj).attr("data");

        var url = buildUrl({'component': 'forum', 'page': 'view_thread'}) + "&thread_id=" + thread_id;
        $.ajax({
            url: url,
            type: "POST",
            data: {
                thread_id: thread_id,
                ajax: "true"
            },
            success: function(data){
                try {
                    var json = JSON.parse(data);
                } catch (err){
                    var message ='<div class="inner-message alert alert-error" style="position: fixed;top: 40px;left: 50%;width: 40%;margin-left: -20%;" id="theid"><a class="fas fa-times message-close" onClick="removeMessagePopup(\'theid\');"></a><i class="fas fa-times-circle"></i>Error parsing data. Please try again.</div>';
                    $('#messages').append(message);
                    return;
                }
                if(json['error']){
                    var message ='<div class="inner-message alert alert-error" style="position: fixed;top: 40px;left: 50%;width: 40%;margin-left: -20%;" id="theid"><a class="fas fa-times message-close" onClick="removeMessagePopup(\'theid\');"></a><i class="fas fa-times-circle"></i>' + json['error'] + '</div>';
                    $('#messages').append(message);
                    return;
                }

                $('.thread_box').removeClass('active');

                $(obj).children("div.thread_box").addClass('active');

                $('#posts_list').empty().html(JSON.parse(json.data.html));
                window.history.pushState({"pageTitle":document.title},"", url);

                enableTabsInTextArea('.post_content_reply');
                saveScrollLocationOnRefresh('posts_list');
                addCollapsable();

                $(".post_reply_from").submit(publishPost);

            },
            error: function(){
                window.alert("Something went wrong while trying to display thread details. Please try again.");
            }
        });
    });
}

<<<<<<< HEAD
var filters_applied = [];

// Taken from https://stackoverflow.com/a/1988361/2650341

Array.prototype.inArray = function(comparer) {
    for(var i=0; i < this.length; i++) {
        if(comparer(this[i])) return i;
    }
    return false;
};

// adds an element to the array if it does not already exist using a comparer
// function
Array.prototype.toggleElement = function(element, comparer) {
    var index = this.inArray(comparer);
    if ((typeof(index) == "boolean" && !index) || (typeof(index) == "int" && index === 0)){
        this.push(element);
    }
    else{
        this.splice(index, 1);
    }
};

function clearForumFilter(){
    window.filters_applied = [];
    $('#thread_category option, #thread_status_select option').prop('selected', false);
    updateThreads(true, null);
    $('#filter_names').empty().text("None");
    $('#forum_filters').css('display', 'none');
}

function loadFilterHandlers(){
    $('#thread_category option, #thread_status_select option').mousedown(function(e) {
        e.preventDefault();
        var current_selection = $(this).prop('selected');
        $(this).prop('selected', !current_selection);
        var filter_text = $(this).text();
        filters_applied.toggleElement(filter_text, function(e) {
            return e === filter_text;
        });
        if(filters_applied.length == 0){
            clearForumFilter();
        }
        else {
            $('#filter_names').empty().text(filters_applied.join(", "));

            $('#forum_filters').css('display', 'inline-block');
        }
        updateThreads(true, null);
        return true;
    });

    $('#unread').change(function(e) {
        e.preventDefault();
        updateThreads(true,null);
=======
function thread_post_handler(){
    $('.submit_unresolve').click(function(event){
        var post_box_id = $(this).attr("post_box_id");
        $('#thread_status_input_'+post_box_id).val(-1);
        return true;
    });

    $('.post_reply_from').submit(function(){
        var post = $(this).find("[name=post]");
        var post_unresolve = $(this).find("[name=post_and_unresolve]");
        post.attr("disabled", "true").val('Submitting post...');
        post_unresolve.attr("disabled", "true").val('Submitting post...');
>>>>>>> 4f51c119
        return true;
    });
}<|MERGE_RESOLUTION|>--- conflicted
+++ resolved
@@ -1107,7 +1107,6 @@
     });
 }
 
-<<<<<<< HEAD
 var filters_applied = [];
 
 // Taken from https://stackoverflow.com/a/1988361/2650341
@@ -1163,7 +1162,10 @@
     $('#unread').change(function(e) {
         e.preventDefault();
         updateThreads(true,null);
-=======
+        return true;
+    });
+}
+
 function thread_post_handler(){
     $('.submit_unresolve').click(function(event){
         var post_box_id = $(this).attr("post_box_id");
@@ -1176,7 +1178,6 @@
         var post_unresolve = $(this).find("[name=post_and_unresolve]");
         post.attr("disabled", "true").val('Submitting post...');
         post_unresolve.attr("disabled", "true").val('Submitting post...');
->>>>>>> 4f51c119
         return true;
     });
 }