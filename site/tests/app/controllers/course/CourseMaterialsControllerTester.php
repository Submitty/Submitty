<?php

namespace tests\app\controllers\course;

use app\controllers\course\CourseMaterialsController;
use app\entities\course\CourseMaterialSection;
use app\libraries\FileUtils;
use app\libraries\Utils;
use app\entities\course\CourseMaterial;
use Doctrine\ORM\EntityRepository;
use phpmock\phpunit\PHPMock;
use tests\BaseUnitTest;
use ZipArchive;

class CourseMaterialsControllerTester extends BaseUnitTest {
    use PHPMock;

    private $core;
    private $config;
    private $upload_path;
    private $course_material;

    public function setUp(): void {
        $this->config = [];
        $this->config['course_path'] = FileUtils::joinPaths(sys_get_temp_dir(), Utils::generateRandomString());
        $this->config['use_mock_time'] = true;
        $_POST['csrf_token'] = "";
        $this->core = $this->createMockCore($this->config, [], [], ["path.write"]);
        $_POST['release_time'] = $this->core->getDateTimeNow()->format("Y-m-d H:i:sO");

        FileUtils::createDir($this->core->getConfig()->getCoursePath() . "/uploads/course_materials", true);
        $this->upload_path = $this->core->getConfig()->getCoursePath() . "/uploads/course_materials";
    }

    public function tearDown(): void {
        FileUtils::recursiveRmdir($this->config['course_path']);
        $_POST = [];
        $_FILES = [];
    }

    private function buildFakeFile($filename, $part = 1) {
        $_FILES["files{$part}"]['name'][] = $filename;
        $_FILES["files{$part}"]['type'][] = mime_content_type($this->upload_path . "/" . $filename);
        $_FILES["files{$part}"]['size'][] = filesize($this->upload_path . "/" . $filename);

        $tmpname = $this->upload_path . "/" . Utils::generateRandomString() . $filename;
        copy($this->upload_path . "/" . $filename, $tmpname);

        $_FILES["files{$part}"]['tmp_name'][] = $tmpname;
        $_FILES["files{$part}"]['error'][] = 0;
    }

    private function buildFakeZipFile($name, $part = 1, $num_files = 1, $depth = 1) {
        $zip = new ZipArchive();

        $filename_full = FileUtils::joinPaths($this->config['course_path'], $name);
        $files = [];
        if ($zip->open($filename_full, ZipArchive::CREATE) === true) {
            $lev = "";
            for ($i = 0; $i < $depth; $i++) {
                for ($j = 0; $j < $num_files; $j++) {
                    $fname = "test" . $j . ".txt";
                    $tmpfile = fopen($this->config['course_path'] . $lev . "/" . $fname, "w");
                    $zip->addFile($this->config['course_path'] . $lev . "/" . $fname);
                    $files[] = $this->config['course_path'] . $lev . "/" . $fname;
                }
                $lev .= "/lev" . $i . "";
                FileUtils::createDir($this->config['course_path'] . $lev);
            }

            $zip->close();
        }

        $_FILES["files{$part}"]['name'][] = $name;
        $_FILES["files{$part}"]['type'][] = mime_content_type($filename_full);
        $_FILES["files{$part}"]['size'][] = filesize($this->config['course_path'] . "/" .   $name);

        $tmpname = $this->config['course_path'] . "/" . Utils::generateRandomString() . $name;
        copy($this->config['course_path'] . "/" . $name, $tmpname);

        $_FILES["files{$part}"]['tmp_name'][] = $tmpname;
        $_FILES["files{$part}"]['error'][] = 0;

        return $files;
    }

    public function buildCourseMaterial(string $name): CourseMaterial {
        $course_material = new CourseMaterial(
            CourseMaterial::FILE,
            $this->upload_path . $name,
            $this->core->getDateTimeNow(),
            false,
            0,
            null,
            null,
<<<<<<< HEAD
            false,
=======
            "testUser",
            $this->core->getDateTimeNow(),
            null,
>>>>>>> 4e9f55a2
            null
        );
        $course_material->setId(0);
        return $course_material;
    }

    public function testCourseMaterialsUpload() {
        $this->getFunctionMock('app\controllers\course', 'is_uploaded_file')
            ->expects($this->any())
            ->willReturn(true);

        $name = "foo.txt";
        file_put_contents($this->upload_path . "/" .  $name, 'a');
        $this->buildFakeFile($name);

        $course_material = $this->buildCourseMaterial("/$name");

        $this->core->getCourseEntityManager()
            ->expects($this->once())
            ->method('persist')
            ->with($this->callback(
                function (CourseMaterial $c) use ($course_material) {
                    $c->setId(0);
                    return $c == $course_material;
                }
            ));

        $this->core->getCourseEntityManager()
            ->expects($this->once())
            ->method('flush');

        $repository = $this->createMock(EntityRepository::class);
        $repository
            ->expects($this->once())
            ->method('findBy')
            ->with(['path' => [$this->upload_path . "/" .  $name]])
            ->willReturn([]);
        $this->core->getCourseEntityManager()
            ->expects($this->once())
            ->method('getRepository')
            ->with(CourseMaterial::class)
            ->willReturn($repository);

        $_POST['requested_path'] = '';
        $_POST['hide_from_students'] = false;
        $_POST['sort_priority'] = 0;

        $controller = new CourseMaterialsController($this->core);

        $ret = $controller->ajaxUploadCourseMaterialsFiles();

        $exptected_ret = ['status' => 'success', 'data' => 'Successfully uploaded!'];
        $this->assertEquals($exptected_ret, $ret->json);

        $filename_full = FileUtils::joinPaths($this->upload_path, $name);
        $files = FileUtils::getAllFiles($this->upload_path, [], true);
        $expected_files = [
            $name => [
                'name' => $name,
                'path' => $filename_full,
                'size' => filesize($filename_full),
                'relative_name' => $name
            ]
        ];
        $this->assertEquals($expected_files, $files);
    }

    public function testZipCourseUpload() {
        $this->getFunctionMock('app\controllers\course', 'is_uploaded_file')
            ->expects($this->any())
            ->willReturn(true);

        $names = [
            $this->core->getConfig()->getCoursePath() . '/test0.txt',
            $this->core->getConfig()->getCoursePath() . '/test1.txt',
            $this->core->getConfig()->getCoursePath() . '/lev0/test0.txt',
            $this->core->getConfig()->getCoursePath() . '/lev0/test1.txt'
        ];

        $course_materials = [];
        foreach ($names as $name) {
            $course_materials[] = $this->buildCourseMaterial($name);
        }

        $this->core->getCourseEntityManager()
            ->expects($this->exactly(8))
            ->method('persist')
            ->willReturnCallback(function () use ($course_materials, &$i) {
                switch ($i) {
                    case 0:
                        return $course_materials[0];
                    case 1:
                        return $course_materials[1];
                    case 2:
                        return $course_materials[2];
                    case 3:
                        return $course_materials[3];
                }
                $i++;
            });

        $this->core->getCourseEntityManager()
            ->expects($this->once())
            ->method('flush');

        $zipfile_name = 'foo.zip';
        $repository = $this->createMock(EntityRepository::class);
        $repository
            ->expects($this->exactly(2))
            ->method('findBy')
            ->withConsecutive(
                [['path' => [$this->upload_path . "/$zipfile_name"]]],
                [['path' => [
                    $this->upload_path . $this->config['course_path'] . '/test0.txt',
                    $this->upload_path . $this->config['course_path'] . '/test1.txt',
                    $this->upload_path . $this->config['course_path'] . '/lev0/test0.txt',
                    $this->upload_path . $this->config['course_path'] . '/lev0/test1.txt']
                ]]
            )
            ->willReturnOnConsecutiveCalls([], []);
        $repository
            ->expects($this->exactly(14))
            ->method('findOneBy')
            ->willReturn(null);
        $this->core->getCourseEntityManager()
            ->expects($this->exactly(16))
            ->method('getRepository')
            ->with(CourseMaterial::class)
            ->willReturn($repository);

        $controller = new CourseMaterialsController($this->core);

        $_FILES = [];
        $_POST['expand_zip'] = 'on';
        //create a zip file of depth = 2 with 2 files in each level.
        $fake_files = $this->buildFakeZipFile($zipfile_name, 1, 2, 2);
        $_POST['requested_path'] = '';
        $_POST['hide_from_students'] = false;
        $_POST['sort_priority'] = 0;

        $ret = $controller->ajaxUploadCourseMaterialsFiles();
        $exptected_ret = ['status' => 'success', 'data' => 'Successfully uploaded!'];
        $this->assertEquals($exptected_ret, $ret->json);

        $files = FileUtils::getAllFiles($this->upload_path, [], true);
        $this->assertEquals(4, count($files));

        $f1 = Utils::getFirstArrayElement($files);
        $expected_files1 = [
            'name' => 'test0.txt',
            'path' => $this->upload_path . $this->config['course_path'] . '/lev0/test0.txt',
            'size' => 0,
            'relative_name' => ltrim($this->config['course_path'], '/') . '/lev0/test0.txt'
        ];

        $this->assertEquals($expected_files1, $f1);
    }

    /**
     * @runInSeparateProcess
     * @preserveGlobalState disabled
     */
    public function testModifyCourseMaterials() {
        $this->getFunctionMock('app\controllers\course', 'is_uploaded_file')
            ->expects($this->any())
            ->willReturn(true);

        $_FILES = [];

        $name = "foo.txt";
        file_put_contents($this->upload_path . "/" . $name, 'a');
        $this->buildFakeFile($name);

        $course_material = $this->buildCourseMaterial("/$name");

        $this->core->getCourseEntityManager()
            ->expects($this->once())
            ->method('persist')
            ->with($this->callback(
                function (CourseMaterial $c) use ($course_material) {
                    $c->setId(0);
                    return $c == $course_material;
                }
            ));

        $this->core->getCourseEntityManager()
            ->expects($this->exactly(2))
            ->method('flush');

        $repository = $this->createMock(EntityRepository::class);
        $repository
            ->expects($this->once())
            ->method('findBy')
            ->with(['path' => [$this->upload_path . "/" . $name]])
            ->willReturn([]);
        $repository
            ->expects($this->once())
            ->method('findOneBy')
            ->with(['id' => $course_material->getId()])
            ->willReturn($course_material);
        $repository
            ->expects($this->once())
            ->method('findAll')
            ->willReturn([$course_material]);
        $this->core->getCourseEntityManager()
            ->expects($this->exactly(3))
            ->method('getRepository')
            ->with(CourseMaterial::class)
            ->willReturn($repository);

        $controller = new CourseMaterialsController($this->core);

        $_POST['requested_path'] = '';
        $_POST['hide_from_students'] = false;
        $_POST['sort_priority'] = 0;

        $ret = $controller->ajaxUploadCourseMaterialsFiles();
        $exptected_ret = ['status' => 'success', 'data' => 'Successfully uploaded!'];
        $this->assertEquals($exptected_ret, $ret->json);

        $_POST['id'] = $course_material->getId();
        $new_date = new \DateTime('2005-01-01');

        $course_material->setReleaseDate($new_date);

        $ret = $controller->modifyCourseMaterialsFileTimeStamp($new_date->format('Y-m-d H:i:sO'));
        $exptected_ret = ['status' => 'success', 'data' => 'Time successfully set.'];
        $this->assertEquals($exptected_ret, $ret->json);
    }

    /**
     * @runInSeparateProcess
     * @preserveGlobalState disabled
     */
    public function testUpdateCourseMaterial() {
        $this->getFunctionMock('app\controllers\course', 'is_uploaded_file')
            ->expects($this->any())
            ->willReturn(true);

        $_FILES = [];

        $name = "foo.txt";
        file_put_contents($this->upload_path . "/" . $name, 'a');
        $this->buildFakeFile($name);

        $course_material = $this->buildCourseMaterial("/$name");

        $this->core->getCourseEntityManager()
            ->expects($this->once())
            ->method('persist')
            ->with($this->callback(
                function (CourseMaterial $c) use ($course_material) {
                    $c->setId(0);
                    return $c == $course_material;
                }
            ));

        $this->core->getCourseEntityManager()
            ->expects($this->exactly(2))
            ->method('flush');

        $repository = $this->createMock(EntityRepository::class);
        $repository
            ->expects($this->once())
            ->method('findBy')
            ->with(['path' => [$this->upload_path . "/" . $name]])
            ->willReturn([]);
        $repository
            ->expects($this->once())
            ->method('findOneBy')
            ->with(['id' => $course_material->getId()])
            ->willReturn($course_material);
        $this->core->getCourseEntityManager()
            ->expects($this->exactly(2))
            ->method('getRepository')
            ->with(CourseMaterial::class)
            ->willReturn($repository);

        $controller = new CourseMaterialsController($this->core);

        $_POST['requested_path'] = '';
        $_POST['hide_from_students'] = false;
        $_POST['sort_priority'] = 0;

        $ret = $controller->ajaxUploadCourseMaterialsFiles();
        $exptected_ret = ['status' => 'success', 'data' => 'Successfully uploaded!'];
        $this->assertEquals($exptected_ret, $ret->json);

        $_POST = [];

        $_POST['id'] = $course_material->getId();
        $_POST['sections'] = '1,2';
        $_POST['sections_lock'] = "true";
        $_POST['requested_path'] = FileUtils::joinPaths($this->upload_path, $name);

        $sections = ['1', '2'];
        foreach ($sections as $section) {
            $course_material_section = new CourseMaterialSection($section, $course_material);
            $course_material->addSection($course_material_section);
        }

        $ret = $controller->ajaxEditCourseMaterialsFiles();
        $exptected_ret = ['status' => 'success', 'data' => 'Successfully uploaded!'];
        $this->assertEquals($exptected_ret, $ret->json);
    }

    /**
     * @runInSeparateProcess
     * @preserveGlobalState disabled
     */
    public function testDeleteCourseMaterial() {
        $this->getFunctionMock('app\controllers\course', 'is_uploaded_file')
            ->expects($this->any())
            ->willReturn(true);

        $_FILES = [];

        //create a file
        $name = "foo.txt";
        file_put_contents($this->upload_path . "/" .  $name, 'a');
        $this->buildFakeFile($name);

        $course_material = $this->buildCourseMaterial("/$name");

        $this->core->getCourseEntityManager()
            ->expects($this->once())
            ->method('persist')
            ->with($this->callback(
                function (CourseMaterial $c) use ($course_material) {
                    $c->setId(0);
                    return $c == $course_material;
                }
            ));

        $this->core->getCourseEntityManager()
            ->expects($this->exactly(2))
            ->method('flush');

        $repository = $this->createMock(EntityRepository::class);
        $repository
            ->expects($this->once())
            ->method('findBy')
            ->with(['path' => [$this->upload_path . "/" .  $name]])
            ->willReturn([]);
        $repository
            ->expects($this->once())
            ->method('findOneBy')
            ->with(['id' => $course_material->getId()])
            ->willReturn($course_material);
        $this->core->getCourseEntityManager()
            ->expects($this->exactly(2))
            ->method('getRepository')
            ->with(CourseMaterial::class)
            ->willReturn($repository);

        $controller = new CourseMaterialsController($this->core);

        $_POST['requested_path'] = '';
        $_POST['sections_lock'] = false;
        $_POST['hide_from_students'] = false;
        $_POST['sort_priority'] = 0;

        $controller->ajaxUploadCourseMaterialsFiles();

        $path = $this->upload_path . "/" . $name;

        $this->core->getAccess()->method('resolveDirPath')->willReturn($path);

        $this->core->getCourseEntityManager()
            ->expects($this->once())
            ->method('remove')
            ->with($course_material);

        $id = $course_material->getId();

        $controller->deleteCourseMaterial($id);

        $files = FileUtils::getAllFiles($this->upload_path);
        $this->assertEquals(0, count($files));
    }

    public function testRequestedPathUpload() {
        $this->getFunctionMock('app\controllers\course', 'is_uploaded_file')
            ->expects($this->any())
            ->willReturn(true);

        $name = "foo.txt";
        file_put_contents($this->upload_path . "/" .  $name, 'a');
        $this->buildFakeFile($name);

        $_POST['requested_path'] = 'foo/foo2';
        $_POST['sections_lock'] = false;
        $_POST['hide_from_students'] = false;
        $_POST['sort_priority'] = 0;

        $course_material = $this->buildCourseMaterial("/foo/foo2/$name");

        $this->core->getCourseEntityManager()
            ->expects($this->once())
            ->method('persist')
            ->with($this->callback(
                function (CourseMaterial $c) use ($course_material) {
                    $c->setId(0);
                    return $c == $course_material;
                }
            ));

        $this->core->getCourseEntityManager()
            ->expects($this->once())
            ->method('flush');

        $repository = $this->createMock(EntityRepository::class);
        $repository
            ->expects($this->once())
            ->method('findBy')
            ->with(['path' => [$this->upload_path . "/foo/foo2/$name"]])
            ->willReturn([]);
        $repository
            ->expects($this->exactly(2))
            ->method('findOneBy')
            ->with($this->callback(function ($value) {
                switch (true) {
                    case $value == ['path' => $this->upload_path . "/foo/foo2"]:
                        return true;
                    case $value == ['path' => $this->upload_path . "/foo"]:
                        return true;
                    default:
                        return false;
                }
            }))
            ->will($this->returnCallback(function ($value) use ($course_material) {
                switch (true) {
                    case $value == ['path' => $this->upload_path . "/foo/foo2"]:
                        return $course_material;
                    case $value == ['path' => $this->upload_path . "/foo"]:
                        return $course_material;
                }
            }));
        $this->core->getCourseEntityManager()
            ->expects($this->exactly(3))
            ->method('getRepository')
            ->with(CourseMaterial::class)
            ->willReturn($repository);

        $controller = new CourseMaterialsController($this->core);

        $ret = $controller->ajaxUploadCourseMaterialsFiles();

        $exptected_ret = ['status' => 'success', 'data' => 'Successfully uploaded!'];
        $this->assertEquals($exptected_ret, $ret->json);

        $filename_full = FileUtils::joinPaths($this->upload_path, 'foo/foo2', $name);
        $files = FileUtils::getAllFiles($this->upload_path, [], true);
        $newname = 'foo/foo2/' . $name;
        $expected_files = [
            $newname => [
                'name' => $name,
                'path' => $filename_full,
                'size' => filesize($filename_full),
                'relative_name' => $newname
            ]
        ];
        $this->assertEquals($expected_files[$newname], $files[$newname]);
    }
}<|MERGE_RESOLUTION|>--- conflicted
+++ resolved
@@ -93,13 +93,10 @@
             0,
             null,
             null,
-<<<<<<< HEAD
             false,
-=======
             "testUser",
             $this->core->getDateTimeNow(),
             null,
->>>>>>> 4e9f55a2
             null
         );
         $course_material->setId(0);
