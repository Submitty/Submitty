{
  "name": "submitty/submitty",
  "config": {
    "platform": {
      "php": "7.2"
    }
  },
  "autoload": {
    "psr-4": {
      "app\\": "app/"
    }
  },
  "require": {
    "twig/twig": "^2.9.0",
    "ramsey/uuid": "^3.8.0",
<<<<<<< HEAD
    "aptoma/twig-markdown": "~2.0",
    "michelf/php-markdown": "~1.8"
=======
    "lcobucci/jwt": "^3.2.5"
>>>>>>> 65af7b3b
  },
  "autoload-dev": {
    "psr-4": {
      "tests\\": "tests/"
    }
  },
  "require-dev": {
    "phpunit/phpunit": "^8.1.3",
    "php-coveralls/php-coveralls": "^2.1.0"
  }
}<|MERGE_RESOLUTION|>--- conflicted
+++ resolved
@@ -13,12 +13,9 @@
   "require": {
     "twig/twig": "^2.9.0",
     "ramsey/uuid": "^3.8.0",
-<<<<<<< HEAD
     "aptoma/twig-markdown": "~2.0",
-    "michelf/php-markdown": "~1.8"
-=======
+    "michelf/php-markdown": "~1.8",
     "lcobucci/jwt": "^3.2.5"
->>>>>>> 65af7b3b
   },
   "autoload-dev": {
     "psr-4": {
