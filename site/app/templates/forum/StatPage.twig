<div class="content forum_content">
    {% include "forum/ForumBar.twig" with {
        "forum_bar_buttons_right" : forumBarData.forum_bar_buttons_right,
        "forum_bar_buttons_left" : forumBarData.forum_bar_buttons_left,
        "show_threads" : forumBarData.show_threads,
        "thread_exists" : forumBarData.thread_exists,
        "show_filter": false
    } %}
    <div class="stats-table-container">
        <table class="table table-striped table-bordered persist-area" id="forum_stats_table">
            <tr>
                <th class = "cursor-pointer" style="width:15%" id="user_sort"><a href="#">User</a></th>
                <th class = "cursor-pointer"  id="total_posts_sort"><a href="#">Total Posts (not deleted)</a></th>
                <th class = "cursor-pointer" style="width:15%" id="total_threads_sort"><a href="#">Total Threads</a></th>
                <th class = "cursor-pointer" style="width:15%" id="total_deleted_sort"><a href="#">Total Deleted Posts</a></th>
                <th style="width:40%">Show Posts</th>
            </tr>

            {% for user in userData %}
                <tbody>
                <tr>
                    <td>{{ user.last_name }}, {{ user.first_name }}</td>
                    <td>{{ user.post_count }}</td>
                    <td>{{ user.details_total_threads }}</td>
                    <td>{{ user.num_deleted }}</td>
                    <td><button class="btn btn-default" data-action = "expand" data-posts="{{ user.posts }}" data-id="{{ user.ids }}" data-timestamps="{{ user.timestamps }}" data-thread_id="{{ user.thread_ids }}" data-thread_titles="{{ user.thread_titles }}">Expand</button></td>
                </tr>
                </tbody>
            {% endfor %}
        </table>
    </div>
</div>
<<<<<<< HEAD
=======

<script>
    $("td").click(function(){
        var table_id = 0;
        switch ($(this).attr('id')) {
            case "user_sort":
                table_id = 0;
                break;
            case "total_posts_sort":
                table_id = 1;
                break;
            case "total_threads_sort":
                table_id = 2;
                break;
            case "total_deleted_sort":
                table_id = 3;
                break;
            default:
                table_id = 0;
        }

        if ($(this).html().indexOf(' ↓') > -1) {
            sortTable(table_id, true);
        }
        else {
            sortTable(table_id, false);
        }
    });

    $("button").click(function(){

        var action = $(this).data('action');
        var posts = $(this).data('posts');
        var ids = $(this).data('id');
        var timestamps = $(this).data('timestamps');
        var thread_ids = $(this).data('thread_id');
        var thread_titles = $(this).data('thread_titles');
        if(action=="expand"){


            for(var i=0;i<posts.length;i++){
                var post_string = posts[i];
                post_string = escapeSpecialChars(post_string);
                var thread_title = thread_titles[i];
                thread_title = escapeSpecialChars(thread_title);
                $(this).parent().parent().parent().append('<tr id="'+ids[i]+'"><td></td><td>'+timestamps[i]+'</td><td style = "cursor:pointer;" data-type = "thread" data-thread_id="'+thread_ids[i]+'"><pre class="pre_forum" style="white-space: pre-wrap;">'+thread_title+'</pre></td><td colspan = "2" style = "cursor:pointer;" align = "left" data-type = "post" data-thread_id="'+thread_ids[i]+'"><pre class="pre_forum" style="white-space: pre-wrap;">'+post_string+'</pre></td></tr> ');

            }
            $(this).html("Collapse");
            $(this).data('action',"collapse");
            $("td").click(function(){

                if($(this).data('type')=="post" || $(this).data('type')=="thread"){
                    var id = $(this).data('thread_id');
                    var url = buildCourseUrl(['forum', 'threads', id]);
                    window.open(url);
                }

            });
        }
        else{
            for(var i=0;i<ids.length;i++){
                var item = document.getElementById(ids[i]);
                item.remove();
            }

            $(this).html("Expand");
            $(this).data('action',"expand");
        }


        return false;
    });


</script>
>>>>>>> 3a5af02e
<|MERGE_RESOLUTION|>--- conflicted
+++ resolved
@@ -29,83 +29,4 @@
             {% endfor %}
         </table>
     </div>
-</div>
-<<<<<<< HEAD
-=======
-
-<script>
-    $("td").click(function(){
-        var table_id = 0;
-        switch ($(this).attr('id')) {
-            case "user_sort":
-                table_id = 0;
-                break;
-            case "total_posts_sort":
-                table_id = 1;
-                break;
-            case "total_threads_sort":
-                table_id = 2;
-                break;
-            case "total_deleted_sort":
-                table_id = 3;
-                break;
-            default:
-                table_id = 0;
-        }
-
-        if ($(this).html().indexOf(' ↓') > -1) {
-            sortTable(table_id, true);
-        }
-        else {
-            sortTable(table_id, false);
-        }
-    });
-
-    $("button").click(function(){
-
-        var action = $(this).data('action');
-        var posts = $(this).data('posts');
-        var ids = $(this).data('id');
-        var timestamps = $(this).data('timestamps');
-        var thread_ids = $(this).data('thread_id');
-        var thread_titles = $(this).data('thread_titles');
-        if(action=="expand"){
-
-
-            for(var i=0;i<posts.length;i++){
-                var post_string = posts[i];
-                post_string = escapeSpecialChars(post_string);
-                var thread_title = thread_titles[i];
-                thread_title = escapeSpecialChars(thread_title);
-                $(this).parent().parent().parent().append('<tr id="'+ids[i]+'"><td></td><td>'+timestamps[i]+'</td><td style = "cursor:pointer;" data-type = "thread" data-thread_id="'+thread_ids[i]+'"><pre class="pre_forum" style="white-space: pre-wrap;">'+thread_title+'</pre></td><td colspan = "2" style = "cursor:pointer;" align = "left" data-type = "post" data-thread_id="'+thread_ids[i]+'"><pre class="pre_forum" style="white-space: pre-wrap;">'+post_string+'</pre></td></tr> ');
-
-            }
-            $(this).html("Collapse");
-            $(this).data('action',"collapse");
-            $("td").click(function(){
-
-                if($(this).data('type')=="post" || $(this).data('type')=="thread"){
-                    var id = $(this).data('thread_id');
-                    var url = buildCourseUrl(['forum', 'threads', id]);
-                    window.open(url);
-                }
-
-            });
-        }
-        else{
-            for(var i=0;i<ids.length;i++){
-                var item = document.getElementById(ids[i]);
-                item.remove();
-            }
-
-            $(this).html("Expand");
-            $(this).data('action',"expand");
-        }
-
-
-        return false;
-    });
-
-
-</script>
->>>>>>> 3a5af02e
+</div>