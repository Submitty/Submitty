--- conflicted
+++ resolved
@@ -1568,8 +1568,6 @@
         $this->course_db->query($query);
     }
 
-<<<<<<< HEAD
-=======
     public function getLateDayUpdateTimestamps() {
         $query = "SELECT DISTINCT since_timestamp FROM late_days ORDER BY since_timestamp";
         $this->course_db->query($query);
@@ -1591,7 +1589,6 @@
         return $return;
     }
 
->>>>>>> edc25ad9
     /**
      * Fetches all students from the given registration sections, $sections.
      *
