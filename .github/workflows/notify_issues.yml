name: 'Notify Good First Issues'

on:
  issues:
    types:
      - labeled
jobs:
  notify_zulip:
    runs-on: ubuntu-latest
    steps:
      - name: Send notification to Zulip
        if: github.event.label.name == 'good first issue'
        run: |
          curl -X POST https://submitty.zulipchat.com/api/v1/messages -u ${{ secrets.ZULIP_AUTHENTICATION }} --data-urlencode 'type=stream' --data-urlencode 'to=RPI Developers' \
          --data-urlencode 'topic=Available Good First Issue' --data-urlencode \
<<<<<<< HEAD
          'content=A good first issue has been posted. View here: [${{ github.event.issue.title }}](https://github.com/Submitty/Submitty/issues/${{ github.event.issue.number }}). View a list of all good first issues here: [Good First Issues](https://github.com/Submitty/Submitty/issues?q=is%3Aissue+is%3Aopen+label%3A%22good+first+issue%22)'
=======
          'content=A good first issue has been posted. View here: [${{ github.event.issue.title }}](https://github.com/Submitty/Submitty/issues/${{ github.event.issue.number }})'
>>>>>>> 385e3f6a
<|MERGE_RESOLUTION|>--- conflicted
+++ resolved
@@ -13,8 +13,4 @@
         run: |
           curl -X POST https://submitty.zulipchat.com/api/v1/messages -u ${{ secrets.ZULIP_AUTHENTICATION }} --data-urlencode 'type=stream' --data-urlencode 'to=RPI Developers' \
           --data-urlencode 'topic=Available Good First Issue' --data-urlencode \
-<<<<<<< HEAD
           'content=A good first issue has been posted. View here: [${{ github.event.issue.title }}](https://github.com/Submitty/Submitty/issues/${{ github.event.issue.number }}). View a list of all good first issues here: [Good First Issues](https://github.com/Submitty/Submitty/issues?q=is%3Aissue+is%3Aopen+label%3A%22good+first+issue%22)'
-=======
-          'content=A good first issue has been posted. View here: [${{ github.event.issue.title }}](https://github.com/Submitty/Submitty/issues/${{ github.event.issue.number }})'
->>>>>>> 385e3f6a
