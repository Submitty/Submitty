--- conflicted
+++ resolved
@@ -1532,14 +1532,6 @@
     border: 0;
 }
 
-<<<<<<< HEAD
-=======
-/* Give file submission boxes a blue outline when they have focus (for VPAT compliance) */
-#upload-boxes > div:focus {
-    outline: var(--standard-focus-cornflowe-blue);
-}
-
->>>>>>> 5edb1da8
 /* Give trash cans inside submission boxes a blue outline when they have focus (for VPAT compliance) */
 .fa-trash:focus {
     outline: var(--standard-focus-cornflowe-blue);
@@ -1672,14 +1664,13 @@
     padding: 0;
 }
 
-<<<<<<< HEAD
 .full-width {
     width: 100%;
     display: block;
-=======
+}
+
 .align-left {
     text-align: left !important;
->>>>>>> 5edb1da8
 }
 
 @media (min-width: 541px) {
@@ -1696,18 +1687,10 @@
 @media (min-width: 768px) {
     .popup-window {
         min-height: 300px;
-<<<<<<< HEAD
-        max-height: min-content;
-        height: auto;
+        max-height: 80%;
         min-width: max-content;
-        max-width: 60%;
-        width: auto;
-=======
-        max-height: 80%;
-        min-width: 40%;
         max-width: 80%;
         height: min-content;
         width: min-content;
->>>>>>> 5edb1da8
     }
 }