--- conflicted
+++ resolved
@@ -336,11 +336,7 @@
             cy.visit(['sample', 'bulk_late_days']);
 
             cy.get('[initial_ld_id="Initial Late Days"]')
-<<<<<<< HEAD
-                .each(cell => expect(cell.text().trim()).to.equal('1'));
-=======
                 .each((cell) => expect(cell.text().trim()).to.equal('1'));
->>>>>>> d63a6df9
             // Change back
             cy.visit(['sample', 'config']);
             cy.get('#default-student-late-days')
