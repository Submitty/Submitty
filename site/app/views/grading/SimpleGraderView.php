--- conflicted
+++ resolved
@@ -275,11 +275,7 @@
                         }
                     }
                     $return .= <<<HTML
-<<<<<<< HEAD
-                <td class="option-small-output" value="toobadthiswontprint"><input class="option-small-box" style="text-align: center" type="text" border="none" id="total-{$row}" value=$total data-total="true" readonly></td>
-=======
-                <td class="option-small-output"><input class="option-small-box" style="text-align: center" type="text" border="none" value=$total data-total="true" readonly></td>
->>>>>>> 93c61ba6
+                <td class="option-small-output"><input class="option-small-box" style="text-align: center" type="text" border="none" id="total-{$row}" value=$total data-total="true" readonly></td>
 HTML;
                 }
 
