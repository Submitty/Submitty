{% import _self as self %}

{# Display the gradeable_message if one exists at the top of the page #}
{% if has_gradeable_message %}
    {% include "misc/Markdown.twig" with {
        "content" : gradeable_message,
        "class" : "content gradeable_message"
    } only %}
{% endif %}

{% if has_overridden_grades %}
    <div class='content overridden-message'><p>Please see your instructor if you have for questions about your grade for this assignment</p></div>
{% endif %}

<div class="content" id="gradeable-submission-cont">
    <header id="gradeable-info">
        <h1 data-testid="new-submission-info">
            New submission for: {{ gradeable_name }}
            {% if gradeable_url|trim != "" %}
                <a class="external" href="{{ gradeable_url }}" target="_blank" aria-label="Go to instructions for {{ gradeable_name }}">
                    <i class="fas fa-external-link-alt"></i>
                </a>
            {% endif %}
        </h1>
        {% if is_timed %}
            <div id="gradeable-timer">
                <div id="gradeable-progress">
                    <div id="gradeable-progress-bar"></div>
                </div>
                <h2 id="time-remaining-text">Your Time Remaining: </h2>
            </div>

        {% endif %}
        {% if has_due_date %}
            {% set diff_time_zone = server_time_zone_string != user_time_zone_string %}

            <div id="gradeable-info-due-dates">
                <h2>
                    Due: {{ due_date|date(date_time_format) }}
                    {% if diff_time_zone %}
                        <i>(Local Time)</i>
                    {% endif %}
                </h2>

                {% if diff_time_zone %}
                    <h2>{{ due_date|date(date_time_format, server_time_zone_string) }} <i>(Server Time)</i></h2>
                {% endif %}
                <h2 id="gradeable-time-remaining-text">Gradeable Time Remaining: </h2>
            </div>
        {% endif %}
        <div class="loading-bar-wrapper">
            <span>Upload progress: <span id="loading-bar-percentage"></span></span>
            <progress id="loading-bar" value="0" ></progress>
        </div>
    </header>

    {% if part_names|length > 1 and one_part_only %}
        <h4 style="color: red;">
            Please drag and drop your files into only one area below. Files submitted to additional areas will not be graded.
        </h4>
    {% endif %}

    {% if show_no_late_submission_warning %}
        <i class="red-message">Warning, you are making a late submission for a gradeable without late submissions enabled!</i>
    {% endif %}
    {# Admin submission type selector #}
    {% if core.getUser().accessFullGrading() and bulk_upload_access %}
        <form id="submission-form" method="POST">
            <fieldset id="submission-mode">
                <legend> Select submission mode: </legend>
                <label for="radio-normal">
                    <input type='radio' id="radio-normal" name="submission-type" {% if not is_bulk_upload %} checked {% endif %} >
                    Normal Submission
                </label>
                <label for="radio-student">
                    <input type='radio' id="radio-student" data-testid="radio-student-upload" name="submission-type">
                    Make Submission for a Student
                </label>
                {% if is_bulk_upload %}
                    <label for="radio-bulk">
                        <input type='radio' id="radio-bulk" data-testid="radio-bulk-upload" name="submission-type" checked="checked">
                        Bulk PDF Upload
                        <a aria-label="Bulk PDF Upload Help" href = "https://submitty.org/instructor/bulk_pdf_upload" target="_blank">
                            <i title="Bulk PDF Upload Help" class="far fa-question-circle"></i>
                        </a>
                    </label>
                {% endif %}
            </fieldset>
            <div id="user-id-input" class="hide">
                <div class="sub">
                    Note: This <i>permanently</i> affects the student's submissions, so please use with caution.
                </div>
                <div class="sub">
                    <input type="hidden" name="csrf_token" value="{{ csrf_token }}" />
                    <label for="user_id"> user_id: </label>
		            <input type="text" id= "user_id" data-testid="submit-student-userid" value ="" placeholder="{{ user_id }}"/>
                </div>
            </div>
            <div id="pdf-submit-button" class="sub hide">
                <div class="sub">

                    <div id="toggle-qr-split">
                        <label for="use-qr">Split by QR code?</label>
                        <input type="checkbox" id="use-qr" data-testid="split-by-qr-code">

                        {% if feature_flag_enabled('submitty_ocr') %}
                        <span id="toggle-id-scan" class="hide">
                            <label id ="use-ocr-id"for ="use-ocr">Detect Student ID's?</label>
                            <input type="checkbox" id="use-ocr" data-testid="use-ocr-id">
                        </span>
                        {% endif %}
                    </div>

                    <div id="qr-split-opts" class="hide">
                        <br>

                        <span id="prefix-prompt">QR code prefix/suffix:
                            <a aria-label="Split by QR Code Help" href="https://submitty.org/instructor/bulk_pdf_upload#automatic-association-of-pdfs-using-customized-exams-with-qr-codes" target="_blank">
    	                    <i title="Split by QR Code Help" class="far fa-question-circle"></i></a>
                        </span>

                        <input type="text" id="qr_prefix" placeholder="Prefix (optional)" aria-label="QR Prefix (Optional)" data-testid="split-by-qr-prefix" />
                        <input type="text" id="qr_suffix" placeholder="Suffix (optional)" aria-label="QR Suffix (Optional)" data-testid="split-by-qr-suffix" />
                        <div id="expected-num-box">
                            <label for= "expected-pages-input"> Expected Number of pages per PDF: </label>
                            <input id= "expected-pages-input" placeholder="e.g. 1-5, 8, 11-13" data-testid="expected-page-per-pdf" onchange="highlightPageCount()" />
                        </div>
                    </div>

                    <div id="numeric-split-opts">
                        <label id="pages-prompt" for="num_pages">Split by Page Count:</label>
                        <input type="number" id= "num_pages" data-testid="split-by-page-count" placeholder="required"/>
                    </div>
                </div>
            </div>
        </form>

        <div id="submission-mode-warning" class="text-center">
        </div>
    {% endif %}
    {# /Admin submission type selector #}

    {% if is_vcs %}
        {% if vcs_host_type == constant('app\\models\\gradeable\\GradeableUtils::VCS_TYPE_SUBMITTY_HOSTED')
            or vcs_host_type == constant('app\\models\\gradeable\\GradeableUtils::VCS_TYPE_SUBMITTY_HOSTED_URL') %}
            {% if vcs_repo_exists %}
                <h3>To access your Repository:</h3>
                <span><em>Note: There may be a delay before your repository is prepared, please refer to assignment instructions.</em></span><br />
                <samp>git  clone  {{ repository_path }}  SPECIFY_TARGET_DIRECTORY</samp>
                {# Below will get uncommented once SAML is active #}
                {# <p>You will need to use an Authentication Token.</p> #}
                <br><br>
                {% if git_auth_token_required %}
                    <span>Note: Your school requires that you use Authentication Tokens.</span><br>
                {% endif %}
                <a href="{{ git_auth_token_url }}" class="btn btn-primary">Create and Manage Authentication Tokens</a>
                <br><br>
            {% else %}
                <h3>Your repository does not exist.</h3>
                <p>Please click the button below and refresh the page in a minute.</p><br>
                <form method="POST" action="{{ vcs_generate_repo_url }}">
                    <input type="hidden" name="csrf_token" value="{{ csrf_token }}" />
                    <button type="submit" class="btn btn-primary">Generate Repository</button>
                </form>
            {% endif %}
        {% endif %}

        {% if vcs_host_type == constant('app\\models\\gradeable\\GradeableUtils::VCS_TYPE_PUBLIC_GITHUB')
            or vcs_host_type == constant('app\\models\\gradeable\\GradeableUtils::VCS_TYPE_PRIVATE_GITHUB') %}
            <h3>Please enter your GitHub URL: </h3>

            GitHub URL: &nbsp;&nbsp; <kbd>https://www.github.com/</kbd>
            <input type="text" id="github-user-id" name="git_user_id" class="required github-id" value="{{ github_user_id }}" placeholder="user_name"/>
            <kbd>/</kbd>
            <input type="text" id="github-repo-id" name="git_repo_id" class="required github-id" value="{{ github_repo_id }}" placeholder="repo_name"/>

            {% if vcs_host_type == constant('app\\models\\gradeable\\GradeableUtils::VCS_TYPE_PUBLIC_GITHUB') %}
            Note: This should be a <em>public repository</em>, visible to everyone.
            {% else %}
            Note: If this is not a <em>public repository</em>, please ensure that you have granted read access to INCOMPLETE! FIXME! SPECIAL USER.
            {% endif %}

        {% endif %}

        {% if vcs_host_type == constant('app\\models\\gradeable\\GradeableUtils::VCS_TYPE_SELF_HOSTED') %}
            <h3>To access your Repository:</h3>
            <span><em>Note: Please push all changes before grading.</em></span><br />
            <samp> git clone {{ vcs_partial_path }} SPECIFY_TARGET_DIRECTORY  </samp>
            <br><br>
        {% endif %}
        
        {% if vcs_repo_exists and (vcs_host_type == 0 or vcs_host_type == 1) %}
            <h3>Grade your repository:</h3>
            {% if using_subdirectory %}
            <em>Note: Only files located in the '<b>{{ vcs_subdirectory }}</b>' subdirectory will be collected for submission and grading. If this subdirectory does not already exist within your repository, you will have to create it. </em>
            {% endif %}
            <div class="upload-message">
                {% include "misc/Markdown.twig" with {
                    "content" : upload_message
                } only %}
            </div>
            <input type="submit" id="submit" class="submit-gradeable btn btn-success" value="Grade My Repository" />
        {% endif %}
    
    {% else %}
        {% if is_notebook %}
            {% include 'notebook/Notebook.twig' with {
                "notebook": notebook,
                "testcase_messages" : testcase_messages,
                "image_data" : image_data,
                "numberUtils" : numberUtils,
                "student_id" : student_id,
                "gradeable_id" : gradeable_id,
                "highest_version" : highest_version,
                "max_file_uploads" : max_file_uploads,
                "old_files" : old_files,
                "viewing_inactive_version" : viewing_inactive_version,
                "is_timed" : is_timed,
                "allowed_minutes" : allowed_minutes > 0 ? allowed_minutes : 0,
                "is_grader_view" : false
            } %}
        {% endif %}

        {# File upload boxes #}
        <div id="upload-boxes">
            {# Submit boxes #}
            {% for part in part_names %}
                {# uploadIndex and input-file + Index required for drag-and-drop.js #}
                <div tabindex="0"
                     id="upload{{ loop.index }}"
                     class="upload-box"
                     onkeypress="clicked_on_box(event)"
                     role="text"
                     aria-label="Press enter to upload your {{ part }} file"
                >
                    <h2 class="label" id="label{{ loop.index }}" {% if viewing_inactive_version %} style="color: #666666;" {% endif %}>
                        {% if part_names|length > 1 %}
                            Drag your {{ part }} file(s) here or click to open file browser
                        {% else %}
                            Drag your file(s) here or click to open file browser
                        {% endif %}
                    </h2>
                    <input data-testid="select-files" type="file" name="files" id="input-file{{ loop.index }}" class="hide" onchange="addFilesFromInput({{ loop.index }})" multiple aria-label="Select Files to upload"
                            {% if viewing_inactive_version %}
                                disabled="disabled"
                            {% endif %}/>
                    <table class="file-upload-table" data-testid="file-upload-table-{{ loop.index }}" id="file-upload-table-{{ loop.index }}">
                      <tr style="background:transparent; display:none;">
                        <th>File Name:</th>
                        <th>Size:</th>
                      </tr>
                    </table>
                    {% if viewing_inactive_version %}
                        <h3 style="color: #666666;">Switch to most recent version to upload files</h3>
                    {% else %}
                        <p>Maximum allowed number of files to be uploaded is {{ max_file_uploads }}.</p>
                    {% endif %}
                </div>
            {% endfor %}
        </div>

        {# Page selector #}
        {% if student_page %}
            <form id="pdfPageStudent">
                <div class="sub">
                    <div>Enter the page number that corresponds to each question. If the answer spans multiple pages, enter the page the answer starts on.</div>
                    {% for component_name in component_names %}
                        <div>{{ component_name }}: <input type="number" id="page_{{ loop.index0 }}" min="1"></div>
                    {% endfor %}
                </div>
            </form>
        {% endif %}
        {# /Page selector #}
        
        {% if can_student_submit %}
            <div class="upload-message">
                {% include "misc/Markdown.twig" with {
                    "content" : upload_message
                } only %}
            </div>
<<<<<<< HEAD
            <button type="button" id="submit" class="submit-gradeable btn btn-success" data-testid="submit-gradeable-btn" {% if viewing_inactive_version %} title="Switch to most recent version to submit"{% endif %}>
=======
            <button type="button" id="submit" data-testid="submit-gradeable" class="submit-gradeable btn btn-success" {% if viewing_inactive_version %} title="Switch to most recent version to submit"{% endif %}>
>>>>>>> 2c3b6542
                Submit
            </button>
            {% if is_notebook %}
            <button class = "btn btn-default" id = "printing" onclick="window.print()">Print Quiz as PDF</button>
            {% endif %}
            {% if viewing_inactive_version %}
                <a href="{{ recent_version_url }}" class="btn btn-primary">
                    Switch to Most Recent Version
                </a>
            {% endif %}
        {% endif %}

        {% if part_names is not empty %}
            <button type="button" id="startnew" class="btn btn-primary" data-testid="clear-all-files-button">Clear</button>

            {% if display_version == highest_version and display_version > 0 %}
                <button type="button" id= "getprev" class="btn btn-primary">Use Most Recent Submission</button>
                <script>
                    $(function() {
                        setUsePrevious();
                        {% for file in old_files %}
                            addLabel('{{ file.name }}', '{{ file.size }}', {{ file.part }}, true);
                            readPrevious('{{ file.name }}', {{ file.part }});
                        {% endfor %}

                        //TODO: move logic for loading submission mode from session storage into module file
                        const getSubmissionType = document.querySelector('input[name="submission-type"]:checked');
                        const selected_radio_id = getSubmissionType === null ? null : getSubmissionType.id;
                        if(selected_radio_id !== null && selected_radio_id !== 'radio-normal'){
                            for(let idx = 1; idx <= window.num_submission_boxes; idx++){
                                window.deleteFiles(idx);
                            }

                            const warning_banner = document.getElementById('submission-mode-warning');
                            if (!warning_banner.hasChildNodes()){
                                warning_banner.appendChild( document.createElement('h2') );
                                warning_banner.firstChild.classList.add('warning');
                            }

                            message = selected_radio_id === 'radio-bulk' ? 'Warning: Submitting files for bulk upload!' :
                                'Warning: Submitting files for a student!';
                            warning_banner.firstChild.textContent = message;

                        }

                    });
                </script>
            {% endif %}
        {% endif %}

        <script>
            $(function() {
                setButtonStatus({{ viewing_inactive_version }});
                initMaxNoFiles({{ max_file_uploads }});
            });

            // CLICK ON THE DRAG-AND-DROP ZONE TO OPEN A FILE BROWSER OR DRAG AND DROP FILES TO UPLOAD
            if (typeof num_parts === "undefined"){
                var num_parts = {{ part_names|length }};
            }
            createArray(num_parts);
            var assignment_version = {{ display_version }};
            var highest_version = {{ highest_version }};
            {% if not viewing_inactive_version %}
                for (var i = 1; i <= num_parts; i++ ){
                    initializeDropZone("upload" + String(i));
                }
            {% endif %}


            $("#startnew").click(function(e){ // Clear all the selected files in the buckets
                for (var i = 1; i <= num_parts; i++){
                    deleteFiles(i);
                }
                e.stopPropagation();
            });

            // GET FILES OF THE HIGHEST VERSION
            if (assignment_version == highest_version && highest_version > 0) {
                $("#getprev").click(function(e){
                    loadPreviousFilesOnDropBoxes();
                    e.stopPropagation();
                });
            }

            function loadPreviousFilesOnDropBoxes(){
                $("#startnew").click();
                    {% for file in old_files %}
                        addLabel('{{ file.name }}', '{{ file.size }}', {{ file.part }}, true);
                        readPrevious('{{ file.name }}', {{ file.part }});
                    {% endfor %}
                    setUsePrevious();
                    setButtonStatus();
            }

            window.loadPreviousFilesOnDropBoxes = loadPreviousFilesOnDropBoxes;
            //TODO: move the logic on loading submission mode into a module

        </script>
    {% endif %}
</div>

{% if core.getUser().accessFullGrading() %}
    {% include 'submission/homework/PreviousSubmissionForm.twig' %}
    {% if is_bulk_upload %}
        {% include 'submission/homework/BulkUploadProgressBox.twig' %}
    {% endif %}
{% endif %}

<script>
    $(function() {
        students_full = {{ students_full|json_encode|raw }};
        $("#user_id").autocomplete({
            source: students_full
        });
    });

    // set for all but vcs as it has no box submission
    window.num_submission_boxes = {{ is_vcs ? 0 : part_names | length }};
    window.course = "{{ course }}";
    window.term = "{{ term }}";
    window.gradeable_id = "{{ gradeable_id }}";

    function makeSubmission(user_id, highest_version, is_pdf, path, git_user_id, git_repo_id, merge_previous=false, clobber=false) {
        // submit the selected pdf
        path = decodeURIComponent(path);
        var days_past_deadline = checkDeadline();
        if (is_pdf) {
            submitSplitItem("{{ csrf_token }}", "{{ gradeable_id }}", user_id, path, merge_previous, clobber);
        }
        // otherwise, this is a regular submission of the uploaded files
        else if (user_id == "") {
            handleSubmission(
                {{ gradeable_status }},
                {{ remaining_late_days_for_gradeable }},
                {{ charged_late_days }},
                days_past_deadline,
                {{ late_day_exceptions }},
                {{ allowed_late_days }},
                {{ is_team_assignment ? "true" : "false" }},
                {{ min_team_member_late_days }},
                {{ min_team_member_late_days_exception }},
                {{ highest_version }},
                {{ max_submissions }},
                "{{ csrf_token }}",
                {{ is_vcs ? "true" : "false" }},
                {{ num_inputs }},
                "{{ gradeable_id }}",
                "{{ user_id }}",
                git_user_id,
                git_repo_id,
                {{ student_page ? "true" : "false" }},
                {{ component_names|length }},
                merge_previous,
                clobber,
                {{ viewing_inactive_version }}
            );
        }
        else {
            handleSubmission(
                {{ gradeable_status }},
                {{ remaining_late_days_for_gradeable }},
                {{ charged_late_days }},
                days_past_deadline,
                {{ late_day_exceptions }},
                {{ allowed_late_days }},
                {{ is_team_assignment ? "true" : "false" }},
                {{ min_team_member_late_days }},
                {{ min_team_member_late_days_exception }},
                highest_version,
                {{ max_submissions }},
                "{{ csrf_token }}",
                {{ is_vcs ? "true" : "false" }},
                {{ num_inputs }},
                "{{ gradeable_id }}",
                user_id,
                git_user_id,
                git_repo_id,
                {{ student_page ? "true" : "false" }},
                {{ component_names|length }},
                merge_previous,
                clobber,
                {{ viewing_inactive_version }}
            );
        }
    }
    $(function() {
        $(".submit-gradeable").click(function(e){ // Submit button
            $(".submit-gradeable").prop('disabled',true);
            window.onbeforeunload = null;
            var user_id = "";
            var num_pages = 0;
            if ($('#radio-student').is(':checked')) {
                user_id = $("#user_id").val();
                //Adds a confirm box to prevent accidental submission as student
                if (!confirm("Are you sure you want to submit as student " + user_id)){
                    $(".submit-gradeable").prop('disabled',false);
                    return;
                }
            };
            if ($('#radio-bulk').is(':checked')) {
                num_pages = $("#num_pages").val();
                use_qr = $("#use-qr").is(":checked");
                use_ocr = $('#use-ocr').is(":checked");
                qr_prefix = $('#qr_prefix').val();
                qr_suffix = $('#qr_suffix').val();
            };
            // vcs upload
            var git_user_id = "";
            var git_repo_id = "";
            if ({{ is_vcs ? "true" : "false" }}) {
                git_user_id = $("#github-user-id").val();
                git_repo_id = $("#github-repo-id").val();
            }
            // bulk upload
            if ($("#radio-bulk").is(":checked")) {
                handleBulk("{{ gradeable_id }}",
                            {{ max_file_size }},
                            {{ max_post_size }},
                            num_pages, use_qr,
                            use_ocr, qr_prefix, qr_suffix
                          );
            }
            // no user id entered, upload for whoever is logged in
            else if (user_id == ""){
                makeSubmission(user_id, {{ highest_version }}, false, "", git_user_id, git_repo_id);
            }
            // user id entered, need to validate first
            else {
                validateUserId("{{ csrf_token }}", "{{ gradeable_id }}", user_id)
                .then(function(response){
                    if(response['data']['previous_submission']){
                        let has_been_called = false;
                        var option = displayPreviousSubmissionOptions(getSubmissionOptionForStudentOnly);

                        return;

                        function getSubmissionOptionForStudentOnly(option){
                            if(has_been_called)
                                return;

                            var merge_previous = false;
                            var clobber = false;

                            if(option == 2){
                                merge_previous = true;
                            }
                            else if(option == 3){
                                merge_previous = true;
                                clobber = true;
                            }

                            makeSubmission(user_id,response['data']['highest_version'], false, "", "", "", merge_previous,clobber);
                        }
                    }
                    else{
                        makeSubmission(user_id, response['data']['highest_version'], false, "", "", "");
                    }
                });
            }
            e.stopPropagation();
        });
    });
    initializeTimer('{{ gradeable_id }}', {{ is_timed }});
</script>

<|MERGE_RESOLUTION|>--- conflicted
+++ resolved
@@ -278,11 +278,7 @@
                     "content" : upload_message
                 } only %}
             </div>
-<<<<<<< HEAD
-            <button type="button" id="submit" class="submit-gradeable btn btn-success" data-testid="submit-gradeable-btn" {% if viewing_inactive_version %} title="Switch to most recent version to submit"{% endif %}>
-=======
             <button type="button" id="submit" data-testid="submit-gradeable" class="submit-gradeable btn btn-success" {% if viewing_inactive_version %} title="Switch to most recent version to submit"{% endif %}>
->>>>>>> 2c3b6542
                 Submit
             </button>
             {% if is_notebook %}
