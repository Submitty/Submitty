{% import _self as self %} {# Required to use macros in same template #}
{# 
Macros
#}

{# Display the checkboxes for a given set of graders at a grader level #}
{% macro display_graders(graders, prefix, section_numbers, history, g_id) %}
    {% for grader in graders %}
        <tr class="{{ prefix }}">
            <th>{{ grader[1] ~ " " ~ grader[2] ~ "(" ~ grader[0] ~ ")" }}</th>
            <td><input type="checkbox" name="{{ prefix }}_all_{{ grader[0] }}" id="{{ prefix }}_all_{{ grader[0] }}"
                       onclick='updateCheckBoxes("{{ prefix }}", "{{ grader[0] }}", 0)'/></td>
            {% for rs in section_numbers %}
                <td><input type="checkbox" name="grader_{{ prefix }}_{{ rs }}_{{ grader[0] }}"
                        id="grader_{{ prefix }}_{{ rs }}_{{ grader[0] }}"
                        onclick='updateCheckBoxes("{{ prefix }}", "{{ grader[0] }}", {{ rs }});'
                        {{ (rs in history[grader[0]][g_id]) ? 'checked' : '' }}/></td>
            {% endfor %}

        </tr>
    {% endfor %}

{% endmacro %}

{#
Variables
#}
{# Get array of section numbers #}
{% set section_numbers = range(1, num_rotating_sections) %}
{% set grading_groups = {'1': 'Instructor', '2': 'Full Access Grader', '3': 'Limited Access Grader'} %}

{# 
Form
#}
What is the lowest privileged user group that can grade this?
    <a class="helpicon" target=_blank href="http://submitty.org/instructor/create_edit_gradeable#grading-user-groups"></a>
<select name="min_grading_group" id="minimum_grading_group" class="int_val" style="width:180px;">
    {% for num, role in grading_groups %}
        <option value="{{ num }}" {{ gradeable.getMinGradingGroup() == num ? 'selected' : '' }}>{{ role }}</option>
    {% endfor %}
</select>
<br />
<<<<<<< HEAD
How should graders be assigned to grade this item?
    <a class="helpicon" target=_blank href="http://submitty.org/instructor/create_edit_gradeable#grading-by-registration-section-or-rotating-section"></a>
<br />
=======

>>>>>>> 7a2fad5d
<fieldset>
    <legend>
        <a target=_blank href="http://submitty.org/instructor/create_edit_gradeable#grading-by-registration-section-or-rotating-section">How should graders be assigned</a> to grade this item?:
        <br />
    </legend>
    <input type="radio" name="grade_by_registration" value="true" id="registration_section"
        {{ (gradeable.isGradeByRegistration() == true or action == "new") ? 'checked' : '' }}> Registration Section

    <input type='radio' name="grade_by_registration" value="false" id="rotating_section"
        {{ gradeable.isGradeByRegistration() == false ? 'checked' : '' }}> Rotating Section

    <div id="rotating_data">
        {% if rotating_gradeables|length != 0 %}
            <br />
            Rotating Section History By Grader:
            <br />
            <div class="table-wrapper">
                <div class="table-scroll">
                    <table id="grader-history">
                        <tr>
                            <th></th>
                            {% for row in rotating_gradeables if row != gradeable.getId() %}
                                <th>{{ row }}</th>
                            {% endfor %}
                        </tr>
                        <tr>
                            {% for user_group,users in graders_from_usertypes %}
                                {% for user in users %}
                                    <tr class="g_history g{{ user_group }}">
                                        <th>{{ user[1] ~ " " ~ user[2] ~ "(" ~ user[0] ~ ")" }} </th>
                                        {% for g_id in rotating_gradeables if g_id != gradeable.getId() %}
                                            <td>{{ gradeable_section_history[user[0]][g_id]|join(',') }}</td>
                                        {% endfor %}
                                    </tr>
                                {% endfor %}
                            {% endfor %}
                    </table>
                </div>
            </div>
        {% endif %}
        <table id="grader_assignment">
            {# Helpful debuging line.  Uncomment to view graders data #}
            {# <tr>{{ all_graders|json_encode() }}</tr> #}
            <tr>
                <th />
                <th>All</th>
                {% for rs in section_numbers %}
                    <th>{{ rs }}</th>
                {% endfor %}
            </tr>
            <tr class="g1">
                <th>Instructor Graders</th>
            </tr>
            <!-- Instructors -->
            {{ self.display_graders(graders_from_usertypes[1], 'g1',
                section_numbers, gradeable_section_history, gradeable.getId()) }}
            <tr class="g2">
                <th>Full Access Graders</th>
            </tr>
            <!-- Full Access Graders -->
            {{ self.display_graders(graders_from_usertypes[2], 'g2',
                section_numbers, gradeable_section_history, gradeable.getId()) }}
            <tr class="g3">
                <th>Limited Access Graders</th>
            </tr>
            <!-- Limited Access Graders -->
            {{ self.display_graders(graders_from_usertypes[3], 'g3',
                section_numbers, gradeable_section_history, gradeable.getId()) }}
        </table>
    </div>
</fieldset>

<script type="text/javascript">

    // Updates the checkboxes for all sections for a student
    //  This feature purely a front-end convenience.
    function updateCheckBoxes(prefix, id, section) {
        var base_cb_name = '#grader_' + prefix + '_';
        var base_all_cb_name = '#' + prefix + '_';

        // User pressed the "all" box ...
        if(section === 0) {
            // ... so update all check boxes for that user with the "all" box state
            var check = $(base_all_cb_name + 'all_' + id).is(':checked');
            {% for rs in section_numbers %}
                $(base_cb_name + {{ rs }} + '_' + id).prop('checked', check);
            {% endfor %}
        }
        else {
            // if all boxes are checked, then check the 'all' box
            var all_checked = true
            {% for rs in section_numbers %}
                && $(base_cb_name + {{ rs }} + '_' + id).is(':checked')
            {% endfor %}
            ;

            $(base_all_cb_name + 'all_' + id).prop('checked', all_checked);
        }
    }

    function onSectionTypeChange() {
        if($('#rotating_section').is(':checked')) {
            // $('#rotating_data').show();
            disableElementChildren('#rotating_data', false);
        }
        else {
            // $('#rotating_data').hide();
            disableElementChildren('#rotating_data', true);
        }
    }

    function onMinGraderChange() {
        // $('.g1').show();
        // $('.g2').show();

        disableElementChildren('.g2', false);
        disableElementChildren('.g3', false);

        switch ($('#minimum_grading_group').val()) {
            case '1': // Instructor only?
                // $('.g1').hide();
                disableElementChildren('.g2', true);
            case '2': // Instructors and TA's
                // $('.g2').hide();
                disableElementChildren('.g3', true);
            case '3': // Everyone
                break;
            default:
                alert('Error!  Invalid Minimum Grader!');
                break;
        }
    }

    $(document).ready(function() {
        // Hide rotating sections settings if on registration sections
        onSectionTypeChange();
        $('[name="grade_by_registration"]').change(onSectionTypeChange);

        // Only show the graders who should have grade access to the assignment
        onMinGraderChange();
        $('#minimum_grading_group').change(onMinGraderChange);

        // update "all" check boxes
        {% for grader in graders_from_usertypes[1] %}
        updateCheckBoxes('g1', "{{ grader[0] }}", 1);
        {% endfor %}
        {% for grader in graders_from_usertypes[2] %}
        updateCheckBoxes('g2', "{{ grader[0] }}", 1);
        {% endfor %}
        {% for grader in graders_from_usertypes[3] %}
        updateCheckBoxes('g3', "{{ grader[0] }}", 1);
        {% endfor %}

    });

</script><|MERGE_RESOLUTION|>--- conflicted
+++ resolved
@@ -40,13 +40,10 @@
     {% endfor %}
 </select>
 <br />
-<<<<<<< HEAD
 How should graders be assigned to grade this item?
     <a class="helpicon" target=_blank href="http://submitty.org/instructor/create_edit_gradeable#grading-by-registration-section-or-rotating-section"></a>
 <br />
-=======
-
->>>>>>> 7a2fad5d
+
 <fieldset>
     <legend>
         <a target=_blank href="http://submitty.org/instructor/create_edit_gradeable#grading-by-registration-section-or-rotating-section">How should graders be assigned</a> to grade this item?:
