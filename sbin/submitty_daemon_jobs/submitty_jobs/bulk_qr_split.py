#!/usr/bin/env python3

"""Split PDFS by QR code and move images and PDFs to correct folder."""

import os
import traceback
import numpy
from . import write_to_log as logger
from . import submitty_ocr as scanner
from . import generate_pdf_images

# try importing required modules
try:
    from PyPDF2 import PdfReader, PdfWriter
    from pdf2image import convert_from_bytes
    import pyzbar.pyzbar as pyzbar
    from pyzbar.pyzbar import ZBarSymbol
    import cv2
except ImportError:
    traceback.print_exc()
    raise ImportError("One or more required python modules not installed correctly")


def main(args):
    """Scan through PDF and split PDF and images."""
    filename = args[0]
    split_path = args[1]
    qr_prefix = args[2]
    qr_suffix = args[3]
    log_file_path = args[4]
    use_ocr = args[5]
    redactions = args[6]

    buff = "Process " + str(os.getpid()) + ": "

    try:
        os.chdir(split_path)
        pdfPages = PdfReader(filename, strict=False)
        pdf_writer = PdfWriter()
        i = id_index = 0
        page_count = 1
        prev_file = data = "BLANK"
        output = {"filename": filename, "is_qr": True, "use_ocr": use_ocr}
        json_file = os.path.join(split_path, "decoded.json")

        for page_number in range(len(pdfPages.pages)):
            # convert pdf to series of images for scanning
            with open(filename, 'rb') as open_file:
                page = convert_from_bytes(
                    open_file.read(),
                    first_page=page_number+1, last_page=page_number+2)[0]

            # increase contrast of image for better QR decoding
            cv_img = numpy.array(page)

            img_grey = cv2.cvtColor(cv_img, cv2.COLOR_BGR2GRAY)
            ret2, thresh = cv2.threshold(img_grey, 0, 255,
                                         cv2.THRESH_BINARY+cv2.THRESH_OTSU)

            # decode img - only look for QR codes
            val = pyzbar.decode(thresh, symbols=[ZBarSymbol.QRCODE])

            if val != []:
                # found a new qr code, split here
                # convert byte literal to string
                data = val[0][0].decode("utf-8")

                if not use_ocr:
                    buff += "Found a QR code with value \'" + data + "\' on"
                    buff += " page " + str(page_number) + ", "

                if data == "none":  # blank exam with 'none' qr code
                    data = "BLANK EXAM"
                else:
                    pre = data[0:len(qr_prefix)]
                    suf = data[(len(data)-len(qr_suffix)):len(data)]

                    if qr_prefix != '' and pre == qr_prefix:
                        data = data[len(qr_prefix):]
                    if qr_suffix != '' and suf == qr_suffix:
                        data = data[:-len(qr_suffix)]

                # since QR splitting doesn't know the max page assume length of 3
                prepended_index = str(i).zfill(3)

                cover_filename = '{}_{}_cover.pdf'.format(filename[:-4],
                                                          prepended_index)
                output_filename = '{}_{}.pdf'.format(filename[:-4], prepended_index)
                output[output_filename] = {}

                # if we're looking for a student's ID, use that as the value instead
                if use_ocr:
                    data, confidences = scanner.getDigits(thresh, val)
                    buff += "Found student ID number of \'" + data + "\' on"
                    buff += " page " + str(page_number) + ", "
                    buff += "Confidences: " + str(confidences) + " "
                    output[output_filename]["confidences"] = str(confidences)

                output[output_filename]['id'] = data
                # save pdf
                if i != 0 and prev_file != '':
                    output[prev_file]['page_count'] = page_count
                    # update json file
                    logger.write_to_json(json_file, output)
                    with open(prev_file, 'wb') as out:
                        pdf_writer.write(out)
<<<<<<< HEAD
                    generate_pdf_images.main(prev_file, redactions)
=======
                    generate_pdf_images.main(prev_file, [])
>>>>>>> da2a0c0a

                if id_index == 1:
                    # correct first pdf's page count and print file
                    output[prev_file]['page_count'] = page_count
                    with open(prev_file, 'wb') as out:
                        pdf_writer.write(out)
<<<<<<< HEAD
                    generate_pdf_images.main(prev_file, redactions)
=======
                    generate_pdf_images.main(prev_file, [])
>>>>>>> da2a0c0a

                # start a new pdf and grab the cover
                cover_writer = PdfWriter()
                pdf_writer = PdfWriter()
                cover_writer.add_page(pdfPages.pages[i])
                pdf_writer.add_page(pdfPages.pages[i])

                # save cover
                with open(cover_filename, 'wb') as out:
                    cover_writer.write(out)

                # save cover image
                page.save('{}.jpg'.format(cover_filename[:-4]),
                          "JPEG", quality=20, optimize=True)

                id_index += 1
                page_count = 1
                prev_file = output_filename
            else:
                # the first pdf page doesn't have a qr code
                if i == 0:
                    prepended_index = str(i).zfill(3)
                    output_filename = '{}_{}.pdf'.format(filename[:-4], prepended_index)
                    cover_filename = '{}_{}_cover.pdf'.format(filename[:-4],
                                                              prepended_index)
                    output[output_filename] = {}
                    # set the value as blank so a human can check what happened
                    output[output_filename]['id'] = "BLANK"
                    prev_file = output_filename
                    id_index += 1
                    cover_writer = PdfWriter()
                    # save cover
                    cover_writer.add_page(pdfPages.pages[i])
                    with open(cover_filename, 'wb') as out:
                        cover_writer.write(out)

                    # save cover image
                    page.save('{}.jpg'.format(cover_filename[:-4]),
                              "JPEG", quality=20, optimize=True)

                # add pages to current split_pdf
                page_count += 1
                pdf_writer.add_page(pdfPages.pages[i])
            i += 1

        buff += "Finished splitting into {} files\n".format(id_index)

        # save whatever is left
        prepended_index = str(i).zfill(3)
        output_filename = '{}_{}.pdf'.format(filename[:-4], prepended_index)
        output[prev_file]['id'] = data
        output[prev_file]['page_count'] = page_count
        if use_ocr:
            output[prev_file]['confidences'] = str(confidences)

        logger.write_to_json(json_file, output)

        with open(prev_file, 'wb') as out:
            pdf_writer.write(out)
<<<<<<< HEAD
        generate_pdf_images.main(prev_file, redactions)
=======
        generate_pdf_images.main(prev_file, [])
>>>>>>> da2a0c0a
        # write the buffer to the log file, so everything is on one line
        logger.write_to_log(log_file_path, buff)
    except Exception:
        msg = "Failed when splitting pdf " + filename
        print(msg)
        traceback.print_exc()
        # print everything in the buffer just in case it didn't write
        logger.write_to_log(log_file_path, buff)
        logger.write_to_log(log_file_path, msg + "\n" + traceback.format_exc())


if __name__ == "__main__":
    main()<|MERGE_RESOLUTION|>--- conflicted
+++ resolved
@@ -4,18 +4,20 @@
 
 import os
 import traceback
+
 import numpy
+
+from . import generate_pdf_images
+from . import submitty_ocr as scanner
 from . import write_to_log as logger
-from . import submitty_ocr as scanner
-from . import generate_pdf_images
 
 # try importing required modules
 try:
+    import cv2
+    import pyzbar.pyzbar as pyzbar
+    from pdf2image import convert_from_bytes
     from PyPDF2 import PdfReader, PdfWriter
-    from pdf2image import convert_from_bytes
-    import pyzbar.pyzbar as pyzbar
     from pyzbar.pyzbar import ZBarSymbol
-    import cv2
 except ImportError:
     traceback.print_exc()
     raise ImportError("One or more required python modules not installed correctly")
@@ -104,22 +106,14 @@
                     logger.write_to_json(json_file, output)
                     with open(prev_file, 'wb') as out:
                         pdf_writer.write(out)
-<<<<<<< HEAD
                     generate_pdf_images.main(prev_file, redactions)
-=======
-                    generate_pdf_images.main(prev_file, [])
->>>>>>> da2a0c0a
 
                 if id_index == 1:
                     # correct first pdf's page count and print file
                     output[prev_file]['page_count'] = page_count
                     with open(prev_file, 'wb') as out:
                         pdf_writer.write(out)
-<<<<<<< HEAD
                     generate_pdf_images.main(prev_file, redactions)
-=======
-                    generate_pdf_images.main(prev_file, [])
->>>>>>> da2a0c0a
 
                 # start a new pdf and grab the cover
                 cover_writer = PdfWriter()
@@ -179,11 +173,7 @@
 
         with open(prev_file, 'wb') as out:
             pdf_writer.write(out)
-<<<<<<< HEAD
         generate_pdf_images.main(prev_file, redactions)
-=======
-        generate_pdf_images.main(prev_file, [])
->>>>>>> da2a0c0a
         # write the buffer to the log file, so everything is on one line
         logger.write_to_log(log_file_path, buff)
     except Exception:
