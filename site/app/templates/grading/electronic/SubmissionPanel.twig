<div id="submission_browser"  class="rubric_panel" data-gradeable-id="{{gradeable_id}}" data-anon-submitter-id="{{anon_submitter_id}}" data-testid="submission-browser">
    <div >
        <div id="directory_view">
            <span style="line-height: 40px;">
                {% if not student_grader %}
                <span class="grading_label">Submissions and Results Browser</span>
                {% endif %}
                
                {% if student_grader %}
                <span class="grading_label">Submissions Browser</span>
                {% endif %}

                <button class="btn btn-default expand-button" data-linked-type="submissions" data-clicked-state="wasntClicked" id="toggleSubmissionButton">Open/Close Submissions</button>

                {# check if there are vcs files, if yes display the toggle button, else don't display it #}
                {% if has_vcs_files %}
                    <button class="btn btn-default expand-button" data-linked-type="checkout" data-clicked-state="wasntClicked"  id="togglCheckoutButton">Open/Close Checkout</button>
                {% endif %}

                {% if not student_grader %}
                    <button class="btn btn-default expand-button" data-linked-type="results" data-clicked-state="wasntClicked"  id="toggleResultButton">Open/Close Results</button>
                {% endif %}

                <script>
                    $(document).ready(function(){
                        //note the commented out code here along with the code where files are displayed that is commented out
                        //is intended to allow open and close to change dynamically on click
                        //the problem is currently if you click the submissions folder then the text won't change b/c it's being double clicked effectively.
                        $(".expand-button").on('click', function(){
                            openAll( 'openable-element-', $(this).data('linked-type'))
                        })

                        var currentCodeStyle = localStorage.getItem('theme');
                        var currentCodeStyleRadio = (currentCodeStyle == null || currentCodeStyle == "light") ? "style_light" : "style_dark";
                        $('#' + currentCodeStyleRadio).parent().addClass('active');
                        $('#' + currentCodeStyleRadio).prop('checked', true);
                    });
                </script>
<<<<<<< HEAD
                <button class="btn btn-default key_to_click" tabindex="0" onclick="downloadSubmissionZip('{{  gradeable_id }}','{{ anon_submitter_id }}', {{ active_version }}, null, true)" data-testid="download-zip-file">Download Zip File</button>
=======
                <button class="btn btn-default" tabindex="0" onclick="downloadSubmissionZip('{{  gradeable_id }}','{{ anon_submitter_id }}', {{ active_version }}, null, true)">Download Zip File</button>
>>>>>>> 4ce524fe

                <span style="padding-right: 10px; white-space: nowrap;"> <input aria-label="Auto open" type="checkbox" id="autoscroll_id" onclick="updateCookies();" class="key_to_click" tabindex="0"> <label for="autoscroll_id">Auto open</label> </span>
            </span>
            <br />
            {# Files #}
            <div class="inner-container open" id="file-container" style="padding-top: 10px;">
                {{ _self.display_files(submissions, "s", 0, "submissions", blind_grader) }}
                {% if has_vcs_files %} {# if there are checkout files, then display folder, otherwise don't #}
                    {{ _self.display_files(checkout, "c", 0, "checkout") }}
                {% endif %}
                {% if not student_grader %}
                    {{ _self.display_files(results, "r", 0, "results", blind_grader) }}
                    {{ _self.display_files(results_public, "rp", 0, "results_public") }}
                {% endif %}
                {% if not anon_mode and not blind_grader %}
                    {{ _self.display_file("user_assignment_settings.json", user_assignment_settings_path, "u", 0, "user_assignment_settings.json", blind_grader) }}
                {% endif %}
            </div>
            {# /Files #}
        </div>
        {% include "grading/electronic/FileView.twig" with {
            "panel": "submission",
            "panelTitle": "Submissions and Results Browser",
            "file_view_id": "file-view",
            "grading_file_name_id": "grading_file_name",
            "save_status_id": "save_status",
            "file_content_id": "file-content",
            "image_rotate_bar_id": "image-rotate-icons-bar",
            "show_pdf_bar": true
        } %}
    </div>
</div>

{% macro display_files(files, id, indent, title, blind_grader) %}
    {# Files on top #}
    {% for dir, path in files|filter((path,dir) => path is not iterable) %}
        {{ _self.display_file(dir, path, id ~ "f" ~ loop.index, indent, title, blind_grader) }}
    {% endfor %}

    {# Directories underneath #}
    {% for dir, path in files|filter((path,dir) => path is iterable) %}
        {{ _self.display_dir(dir, path, id ~ "d" ~ loop.index, indent, title, blind_grader) }}
    {% endfor %}
{% endmacro %}

{% macro display_file(dir, path, id, indent, title, blind_grader) %}
    {% if not (blind_grader and (dir == 'queue_file.json' or dir == '.user_assignment_access.json')) %}
    <div>
        <div class="file-viewer">
            <a class='openAllFile{{ title }} openable-element-{{ title }} key_to_click' file-url="{{ path|url_encode }}" onclick='openFrame("{{ dir|url_encode|e('js') }}", "{{ path|url_encode|e('js') }}", "{{ id }}"); updateCookies();' data-viewer_id="{{ id }}">
                <span class="fas fa-plus-circle" style='vertical-align:text-bottom;'></span>
                {{ dir }}</a> &nbsp;
            <a id = 'open_file_{{ dir|url_encode }}' onclick='popOutSubmittedFile("{{ dir|url_encode }}", "{{ path|url_encode }}")' aria-label="Pop up the file in a new window" class="key_to_click" tabindex="0"><i class="fas fa-window-restore" title="Pop up the file in a new window"></i></a>
            <a onclick='viewFileFullPanel("{{ dir|url_encode|e('js') }}", "{{ path|url_encode|e('js') }}")' aria-label="Show file in full panel" class="key_to_click" tabindex="0"><i class="fas fa-share" title="Show file in full panel"></i></a>
            <a onclick='downloadFile("{{ path|url_encode }}", "{{ dir == "user_assignment_settings.json" ? "submission_versions" : title }}")' aria-label="Download the file" class="key_to_click" tabindex="0">
    <i class="fas fa-download" title="Download the file"></i>
</a>

        </div>
        <div id="file_viewer_{{ id }}" style="margin-left:{{ indent * -15 }}px" data-file_name="{{ dir }}" data-file_url="{{ path }}"></div>
    </div>
    {% endif %}
{% endmacro %}

{% macro display_dir(dir, contents, id, indent, title, blind_grader) %}
    <div>
        <div class="div-viewer">
            <a data-testid="folders" class='openAllDiv openAllDiv{{ title }} openable-element-{{ title }} key_to_click' id='{{ dir }}' onclick='openDiv("{{ id }}"); updateCookies();' data-viewer_id="{{ id }}">
                <span class="fas fa-folder open-all-folder" style='vertical-align:text-top;'></span>
                {{ dir }}
            </a>
        </div>
        <br/>
        <div id='div_viewer_{{ id }}' style='margin-left:15px; display: none' data-file_name="{{ dir }}">

            {# Recurse #}
            {{ _self.display_files(contents, id, indent + 1, title, blind_grader) }}

        </div>
    </div>
{% endmacro %}<|MERGE_RESOLUTION|>--- conflicted
+++ resolved
@@ -36,11 +36,8 @@
                         $('#' + currentCodeStyleRadio).prop('checked', true);
                     });
                 </script>
-<<<<<<< HEAD
-                <button class="btn btn-default key_to_click" tabindex="0" onclick="downloadSubmissionZip('{{  gradeable_id }}','{{ anon_submitter_id }}', {{ active_version }}, null, true)" data-testid="download-zip-file">Download Zip File</button>
-=======
-                <button class="btn btn-default" tabindex="0" onclick="downloadSubmissionZip('{{  gradeable_id }}','{{ anon_submitter_id }}', {{ active_version }}, null, true)">Download Zip File</button>
->>>>>>> 4ce524fe
+
+                <button class="btn btn-default" tabindex="0" onclick="downloadSubmissionZip('{{  gradeable_id }}','{{ anon_submitter_id }}', {{ active_version }}, null, true)" data-testid="download-zip-file">Download Zip File</button>
 
                 <span style="padding-right: 10px; white-space: nowrap;"> <input aria-label="Auto open" type="checkbox" id="autoscroll_id" onclick="updateCookies();" class="key_to_click" tabindex="0"> <label for="autoscroll_id">Auto open</label> </span>
             </span>
