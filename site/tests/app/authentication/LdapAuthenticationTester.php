--- conflicted
+++ resolved
@@ -48,10 +48,7 @@
             'user_id' => 'test',
             'user_givenname' => 'Test',
             'user_familyname' => 'Person',
-<<<<<<< HEAD
-=======
             'user_pronouns' => '',
->>>>>>> 012001a8
             'user_email' => '',
             'user_email_secondary' => '',
             'user_email_secondary_notify' => false
@@ -85,10 +82,7 @@
             'user_id' => 'test',
             'user_givenname' => 'Test',
             'user_familyname' => 'Person',
-<<<<<<< HEAD
-=======
             'user_pronouns' => '',
->>>>>>> 012001a8
             'user_email' => '',
             'user_email_secondary' => '',
             'user_email_secondary_notify' => false
