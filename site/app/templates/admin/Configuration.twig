<div class="content">
    <h2>Course Settings</h2>
    <form id="configForm" method="post" action="{{ core.buildUrl({'component': 'admin', 'page': 'configuration', 'action': 'update'}) }}">
        <input type="hidden" name="csrf_token" value="{{ core.getCsrfToken() }}" />
        <div class="panel">
            <div class="option">
                <div class="option-input"><input type="text" name="course_name" id="course_name" value="{{ fields['course_name']|raw }}" /></div>
                <div class="option-desc">
                    <label for="course_name">
                        <div class="option-title">Course Name</div>
                        <div class="option-alt">Input the course name that should appear in the header of the site</div>
                    </label>
                </div>
            </div>

            <div class="option">
                <div class="option-input"><input type="text" name="course_home_url" id="course_home_url" value="{{ fields['course_home_url'] }}" /></div>
                <div class="option-desc">
                    <label for="course_home_url">
                        <div class="option-title">Course Home URL</div>
                        <div class="option-alt">Input the url that will link to your course page from the Course Name</div>
                    </label>
                </div>
            </div>

            <div class="option">
                <div class="option-input"><input type="text" name="default_student_late_days" id="default_student_late_days" value="{{ fields['default_student_late_days'] }}" /></div>
                <div class="option-desc">
                    <label for="default_student_late_days">
                        <div class="option-title">Initial Allowed Late Days (Per Student, Per Semester)</div>
                        <div class="option-alt">Number of allowed late days given to each student when they are added to
                            the course.  Additional late days can be granted (e.g., as incentives)
                            using the "Late Days Allowed" form.</div>
                    </label>
                </div>
            </div>

            <div class="option">
                <div class="option-input"><input type="text" name="default_hw_late_days" id="default_hw_late_days" value="{{ fields['default_hw_late_days'] }}" /></div>
                <div class="option-desc">
                    <label for="default_hw_late_days">
                        <div class="option-title">Default Maximum Late Days Per Assignment</div>
                        <div class="option-alt">Specify the default number of late days that may be used on a single homework.  This can be adjusted
                            per assignment on the "Create/Edit Gradeable" form.</div>
                    </label>
                </div>
            </div>

            {#
                <div class="option">
                    <div class="option-input"><input type="checkbox" name="zero_rubric_grades" id="zero_rubric_grades" value="true" {{ fields['zero_rubric_grades'] ? 'checked' : '' }} /></div>
                    <div class="option-desc">
                        <label for="zero_rubric_grades">
                            <div class="option-title">Zero Rubric Grading</div>
                            <div class="option-alt">Should each rubric item score default to zero?  If disabled, the grading rubric will
                              default at full credit.   Note: Assignments that are not submitted/submitted too late always be set to zero.</div>
                        </label>
                    </div>
                </div>
            #}

            <div class="option">
                <div class="option-input"><textarea style="height: 50px" name="upload_message" id="upload_message">{{ fields['upload_message']|raw }}</textarea></div>
                <div class="option-desc">
                    <label for="upload_message">
                        <div class="option-title">Upload Message</div>
                        <div class="option-alt">What is the message that should be shown to students above the upload area
                            on the submission page.</div>
                    </label>
                </div>
            </div>
            <div class="option">
                <div class="option-input"><input type="checkbox" name="keep_previous_files" id="keep_previous_files" value="true" {{ fields['keep_previous_files'] ? 'checked' : '' }} /></div>
                <div class="option-desc">
                    <label for="keep_previous_files">
                        <div class="option-title">Keep previous files uploaded</div>
                        <div class="option-alt">Should the files from previous submission be in the upload box by default.</div>
                    </label>
                </div>
            </div>

            <div class="option">
                <div class="option-input"><input type="checkbox" name="display_rainbow_grades_summary" id="display_rainbow_grades_summary" value="true" {{ fields['display_rainbow_grades_summary'] ? 'checked' : '' }} /></div>
                <div class="option-desc">
                    <label for="display_rainbow_grades_summary">
                        <div class="option-title">Display Rainbow Grades Summary</div>
                        <div class="option-alt">Should Rainbow Grades Summary be displayed to students.</div>
                    </label>
                </div>
            </div>

            <div class="option">
                <div class="option-input"><input type="checkbox" name="display_custom_message" id="display_custom_message" value="true" {{ fields['display_custom_message'] ? 'checked' : '' }} /></div>
                <div class="option-desc">
                    <label for="display_custom_message">
                        <div class="option-title">Display Custom Message</div>
                        <div class="option-alt">The primary use of the custom message is to announce Exam Zone Seating Assignments.</div>
                    </label>
                </div>
            </div>

            <div class="option">
                <div class="option-input"><input type="text" name="course_email" id="course_email" value="{{ fields['course_email'] }}" /></div>
                <div class="option-desc">
                    <label for="course_email">
                        <div class="option-title">Course Regrade</div>
                        <div class="option-alt">Input the message used for regrades or the course's email.</div>
                    </label>
                </div>
            </div>

            <div class="option">
                <div class="option-input"><input type="text" name="vcs_base_url" id="vcs_base_url" value="{{ fields['vcs_base_url'] }}" /></div>
                <div class="option-desc">
                    <label for="vcs_base_url">
                        <div class="option-title">Version Control System (VCS) Base URL</div>
                        <div class="option-alt">
                            Base URL if students are submitting via VCS repository.<br />
                            external ex. <kbd>https://github.com/test-course</kbd><br />
                            internal ex. <kbd>ssh+svn://192.168.56.101/test-course</kbd>
                        </div>
                    </label>
                </div>
            </div>

            <div class="option">
                <div class="option-input">
                    <input type="radio" name="vcs_type" id="vcs_type_git" value="git" {{ (fields['vcs_type'] == 'git') ? 'checked' : '' }}/> <label for="vcs_type_git">Git</label>
                    {#
                    <input type="radio" name="vcs_type" id="vcs_type_svn" value="svn" {{ (fields['vcs_type'] == 'svn') ? 'checked' : '' }}/> <label for="vcs_type_svn">SVN</label>
                    <input type="radio" name="vcs_type" id="vcs_type_mer" value="mer" {{ (fields['vcs_type'] == 'mer') ? 'checked' : '' }}/> <label for="vcs_type_mer">Mercurial</label>
                    #}
                </div>
                <div class="option-desc">
                    <div class="option-title">Version Control System (VCS) Type</div>
                    <div class="option-alt">Choose the type of VCS if students are submitting via VCS repository.</div>
                </div>
            </div>

            <div class="option">
                <div class="option-input">
                    <input type="text" placeholder="Leave blank if you do not have a private repository for gradeable configurations" name="private_repository" id="private_repository" value="{{ fields['private_repository'] }}" />
                </div>
                <div class="option-desc">
                    <label for="private_repository">
                        <div class="option-title">Private repository directory</div>
                        <div class="option-alt">Use your own repository for storing gradeable configs. Will appear in the create/edit gradeable page</div>
                    </label>
                </div>
            </div>

            <div class="option">
                <div class="option-input"><input type="checkbox" name="forum_enabled" id="forum_enabled" value="true" {{ fields['forum_enabled'] ? 'checked': '' }} /></div>
                <div class="option-desc">
                    <label for="forum_enabled">
                        <div class="option-title">Discussion Forum</div>
                        <div class="option-alt">Choose whether to enable a forum for this course.</div>
                    </label>
                </div>
            </div>

            <div class="option">
                <div class="option-input"><input type="checkbox" name="regrade_enabled" id="regrade_enabled" value="true" {{ fields['regrade_enabled'] ? 'checked': '' }} /></div>
                <div class="option-desc">
<<<<<<< HEAD
                    <label for="regrade_enabled">
                        <div class="option-title">WORK IN PROGRESS Regrade Requests</div>
                        <div class="option-alt">Choose whether students can submit regrade requests for assignments.</div>
                    </label>
=======
                    <div class="option-title">Regrade Requests</div>
                    <div class="option-alt">Choose whether students can submit regrade requests for assignments.</div>
>>>>>>> 98262f1a
                </div>
            </div>
            <div class="option">
                <div class="option-input"><input type="text" name="regrade_message" id="regrade_message" value="{{ fields['regrade_message'] }}" /></div>
                <div class="option-desc">
                    <label for="regrade_message">
                        <div class="option-title">Regrade Warning Message</div>
                        <div class="option-alt">Input the warning message show to students while submitting a regrade request.</div>
                    </label>
                </div>
            </div>
        </div>
        <div class="post-panel-btn">
            <button class="btn btn-primary" style="float: right" type="submit" form="configForm">
                <i class="fa fa-save fa-fw"></i> Submit
            </button>
        </div>
    </form>
</div><|MERGE_RESOLUTION|>--- conflicted
+++ resolved
@@ -162,15 +162,10 @@
             <div class="option">
                 <div class="option-input"><input type="checkbox" name="regrade_enabled" id="regrade_enabled" value="true" {{ fields['regrade_enabled'] ? 'checked': '' }} /></div>
                 <div class="option-desc">
-<<<<<<< HEAD
                     <label for="regrade_enabled">
-                        <div class="option-title">WORK IN PROGRESS Regrade Requests</div>
+                        <div class="option-title">Regrade Requests</div>
                         <div class="option-alt">Choose whether students can submit regrade requests for assignments.</div>
                     </label>
-=======
-                    <div class="option-title">Regrade Requests</div>
-                    <div class="option-alt">Choose whether students can submit regrade requests for assignments.</div>
->>>>>>> 98262f1a
                 </div>
             </div>
             <div class="option">
