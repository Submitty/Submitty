--- conflicted
+++ resolved
@@ -117,17 +117,10 @@
             ->expects($this->once())
             ->method('flush');
         $manager = new SessionManager($core);
-<<<<<<< HEAD
         $session_id = $manager->newSession('test', $this->browser_info);
-        $this->assertRegExp('/[a-f0-9]{32}/', $session_id);
+        $this->assertMatchesRegularExpression('/[a-f0-9]{32}/', $session_id);
         $this->assertEquals($session_id, $manager->newSession('test', $this->browser_info));
-        $this->assertRegExp('/[a-f0-9]{32}/', $manager->getCsrfToken());
-=======
-        $session_id = $manager->newSession('test');
-        $this->assertMatchesRegularExpression('/[a-f0-9]{32}/', $session_id);
-        $this->assertEquals($session_id, $manager->newSession('test'));
         $this->assertMatchesRegularExpression('/[a-f0-9]{32}/', $manager->getCsrfToken());
->>>>>>> bd579a6e
     }
 
     public function testRemoveCurrentSessionNoSession() {
