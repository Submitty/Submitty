--- conflicted
+++ resolved
@@ -193,10 +193,6 @@
 function createLeftUserVersionDropdown(version_data, active_version_user_1, max_matching_version, code_version_user_1) {
     let append_options;
     $.each(version_data, function(i,version_to_append){
-<<<<<<< HEAD
-        console.log(version_to_append);
-=======
->>>>>>> a7d33e41
         if(version_to_append === active_version_user_1 && version_to_append === max_matching_version){
             append_options += '<option value="'+ version_to_append +'">'+ version_to_append +' (Active)(Max Match)</option>';
         }
