--- conflicted
+++ resolved
@@ -454,27 +454,6 @@
             $peer = true;
         }
 
-<<<<<<< HEAD
-    <i title="Reset Rubric Panel Positions" class="fa fa-refresh icon-header" onclick="resetModules(); updateCookies();"></i>
-    <i title="Show/Hide Auto-Grading Testcases" class="fa fa-list-alt icon-header" onclick="toggleAutograding(); updateCookies();"></i>
-HTML;
-    if ($gradeable->useTAGrading()) {
-            $return .= <<<HTML
-    <i title="Show/Hide Grading Rubric" class="fa fa fa-pencil-square-o icon-header" onclick="toggleRubric(); updateCookies();"></i>
-HTML;
-        }
-        $return .= <<<HTML
-    <i title="Show/Hide Submission and Results Browser" class="fa fa-folder-open icon-header" onclick="toggleSubmissions(); updateCookies();"></i>
-HTML;
-        if(!$peer) {
-            $return .= <<<HTML
-    <i title="Show/Hide Student Information" class="fa fa-user icon-header" onclick="toggleInfo(); updateCookies();"></i>
-HTML;
-        }
-        $return .= <<<HTML
-    <i title="Show Grading Settings" class="fa fa-wrench icon-header" onclick="showSettings();"></i>
-</div>
-=======
         $return = "";
 
         $return .= $this->core->getOutput()->renderTemplate(array('grading', 'ElectronicGrader'), 'renderNavigationBar', $gradeable, $progress, $prev_id, $next_id, $studentNotInSection, $peer);
@@ -502,7 +481,6 @@
                 ]);
             }
         }
->>>>>>> 0fa287f4
 
         return $return;
     }
@@ -781,54 +759,16 @@
                     }
                 }
             }
-<<<<<<< HEAD
-            //References need to be cleaned up
-            unset($component);
-
-
-            $grading_data = json_encode($grading_data, JSON_PRETTY_PRINT);
-
-
-            $return .= <<<HTML
-    <div class="inner-container" id="grading-box">
-
-                    </div>
-    <script type="application/javascript">
-        var grading_data = {$grading_data};
-        renderGradeable(grading_data)
-            .then(function(elements) {
-                $("#grading-box").append(elements);
-                updateAllProgressPoints();
-            })
-            .catch(function(err) {
-                alert("Could not render gradeable: " + err.message);
-                console.error(err);
-            });
-    </script>
-HTML;
-
-            $this->core->getOutput()->addInternalJs('twig.min.js');
-            $this->core->getOutput()->addInternalJs('ta-grading-keymap.js');
-            $this->core->getOutput()->addInternalJs('ta-grading.js');
-            $this->core->getOutput()->addInternalJs('ta-grading-mark.js');
-            $this->core->getOutput()->addInternalJs('gradeable.js');
-
-        $return .= <<<HTML
-        </div>
-        </div>
-    </div>
-HTML;
-=======
->>>>>>> 0fa287f4
         }
         //References need to be cleaned up
         unset($component);
 
         $grading_data = json_encode($grading_data, JSON_PRETTY_PRINT);
 
+        $this->core->getOutput()->addInternalJs('twig.min.js');
+        $this->core->getOutput()->addInternalJs('ta-grading-keymap.js');
         $this->core->getOutput()->addInternalJs('ta-grading.js');
         $this->core->getOutput()->addInternalJs('ta-grading-mark.js');
-        $this->core->getOutput()->addInternalJs('twig.min.js');
         $this->core->getOutput()->addInternalJs('gradeable.js');
 
         $return .= $this->core->getOutput()->renderTwigTemplate("grading/electronic/RubricPanel.twig", [
@@ -846,6 +786,10 @@
 
     public function popupNewMark() {
         return $this->core->getOutput()->renderTwigTemplate("grading/electronic/NewMarkForm.twig");
+    }
+
+    public function popupSettings() {
+        return $this->core->getOutput()->renderTwigTemplate("grading/electronic/SettingsForm.twig");
     }
 
     private function makeTable($user_id, $gradeable, &$status){
@@ -903,11 +847,4 @@
 HTML;
         return $return;
     }
-<<<<<<< HEAD
-    
-    public function popupSettings() {
-        return $this->core->getOutput()->renderTwigTemplate("grading/electronic/SettingsPanel.twig");
-    }
-=======
->>>>>>> 0fa287f4
 }