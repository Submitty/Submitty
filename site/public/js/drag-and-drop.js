/*
References:
https://developer.mozilla.org/en-US/docs/Using_files_from_web_applications
https://developer.mozilla.org/en-US/docs/Web/API/FormData/Using_FormData_Objects
https://developer.mozilla.org/en-US/docs/Web/API/XMLHttpRequest/Using_XMLHttpRequest#Submitting_forms_and_uploading_files
https://developer.mozilla.org/en-US/docs/Web/Guide/HTML/Dragging_and_Dropping_Multiple_Items
https://www.sitepoint.com/html5-file-drag-and-drop/
https://www.sitepoint.com/html5-ajax-file-upload/
http://www.html5rocks.com/en/tutorials/file/dndfiles/
*/

// INITIALIZATION
//========================================================================================
var file_array = [];        // contains files uploaded for this submission
var previous_files = [];    // contains names of files selected from previous submission
var label_array = [];
var use_previous = false;
var changed = false;        // if files from previous submission changed

var empty_inputs = true;

var student_ids = [];           // all student ids
var student_without_ids = [];   // student ids for those w/o submissions

function initializeDragAndDrop() {
    file_array = [];
    previous_files = [];
    label_array = [];
    use_previous = false;
    changed = false;
    empty_inputs = true;
    student_ids = [];
    student_without_ids = [];
}

// initializing file_array and previous_files
function createArray(num_parts) {
    if (file_array.length == 0){
        for (var i=0; i<num_parts; i++){
            file_array.push([]);
            previous_files.push([]);
            label_array.push([]);
        }
    }
}

// read in name of previously submitted file
function readPrevious(filename, part){
    changed = false;
    previous_files[part-1].push(filename);
}

function setUsePrevious() {
    use_previous = true;
}

// DRAG AND DROP EFFECT
//========================================================================================
// open a file browser if clicked on drop zone
function clicked_on_box(e){
  document.getElementById("input-file" + get_part_number(e)).click();
  e.stopPropagation();
}

// hover effect
function draghandle(e){
    e.preventDefault();
    e.stopPropagation();
    document.getElementById("upload" + get_part_number(e)).style.opacity = (e.type == "dragenter" || e.type == "dragover") ? .5 : "";
}

// ADD FILES FOR NEW SUBMISSION
//========================================================================================
// add files dragged
function drop(e){
    draghandle(e);
    var filestream= e.dataTransfer.files;
    var part = get_part_number(e);
    for(var i=0; i<filestream.length; i++){
        addFileWithCheck(filestream[i], part); // check for folders
    }
}

// add files dragged
function dropWithMultipleZips(e){
    draghandle(e);
    var filestream= e.dataTransfer.files;
    var part = get_part_number(e);
    for(var i=0; i<filestream.length; i++){
        addFileWithCheck(filestream[i], part, false); // check for folders
    }
}

// show progressbar when uploading files 
function progress(e){
    var progressBar = document.getElementById("loading-bar");

    if(!progressBar){
        return false;
    }

    if(e.lengthComputable){
        progressBar.max = e.total;
        progressBar.value = e.loaded;
        let perc = (e.loaded * 100)/e.total;
        $("#loading-bar-percentage").html(perc.toFixed(2) + " %");
    }  
}

function get_part_number(e){
    if(e.target.id.substring(0, 6) == "upload"){
        return e.target.id.substring(6);
    }
    else{
        return e.target.parentNode.id.substring(6);
    }
}

// copy files selected from the file browser
function addFilesFromInput(part, check_duplicate_zip=true){
    var filestream = document.getElementById("input-file" + part).files;
    for(var i=0; i<filestream.length; i++){
        addFile(filestream[i], part, check_duplicate_zip); // folders will not be selected in file browser, no need for check
    }
    $('#input-file' + part).val("");
}

// Check for duplicate file names. This function returns an array.
// First element:
// 1 - a file with the same name found in previous submission
// 0 - a file with the same name already selected for this version
// -1 - does not exist files with the same name
// Second element: index of the file with the same name (if found)
function fileExists(filename, part){
    for(var i = 0; i < previous_files[part-1].length; i++){
        if(previous_files[part-1][i] == filename){
            return [1, i];
        }
    }

    for(var j = 0; j < file_array[part-1].length; j++){
        if(file_array[part-1][j].name == filename){
            return [0, j];
        }
    }
    return [-1];
}

// add file with folder check
function addFileWithCheck(file, part, check_duplicate_zip=true){
    // try to open file if it looks suspicious:
    // no type, or with size of a typical folder size
    if(!file.type || file.size%4096 == 0){
        var reader = new FileReader();
        reader.onload = notFolder(file, part);
        reader.onerror = isFolder(file);
        reader.readAsBinaryString(file);
    }
    else{
        addFile(file, part, check_duplicate_zip);
    }
}

// add file if is not a folder
function notFolder(file, part){
    return function(e){ addFile(file, part); }
}

function isFolder(file){
    return function(e){ alert("Upload failed: " + file.name + " might be a folder."); }
}

function addFile(file, part, check_duplicate_zip=true){
    var i = fileExists(file.name, part);
    if( i[0] == -1 ){    // file does not exist
        // empty bucket if file is a zip and bucket is not empty
        if(check_duplicate_zip && file.name.substring(file.name.length - 4, file.name.length) == ".zip" && file_array[part-1].length + previous_files[part-1].length > 0 ){
            if(confirm("Note: All files currently in the bucket will be deleted if you try to upload a zip: " + file.name + ". Do you want to continue?")){
                deleteFiles(part);
            }
        }
        file_array[part-1].push(file);
        addLabel(file.name, (file.size/1024).toFixed(2), part, false);
    }
    else if(i[0] == 0){    // file already selected
        if(confirm("Note: " + file_array[part-1][i[1]].name + " is already selected. Do you want to replace it?")){
            file_array[part-1].splice(i[1], 1, file);
            removeLabel(file.name, part);
            addLabel(file.name, (file.size/1024).toFixed(2), part, false);
        }
    }
    else{    // file in previous submission
        if(confirm("Note: " + previous_files[part-1][i[1]] + " was in your previous submission. Do you want to replace it?")){
            file_array[part-1].push(file);
            previous_files[part-1].splice(i[1], 1);
            removeLabel(file.name, part);
            addLabel(file.name, (file.size/1024).toFixed(2), part, false);
            changed = true;
        }
    }

    setButtonStatus()
}

// REMOVE FILES
//========================================================================================
// delete files selected for a part
function deleteFiles(part) {
    if(file_array.length != 0){
        file_array[part-1] = [];
    }
    if(previous_files.length != 0){
        previous_files[part-1] = [];
    }
    var dropzone = document.getElementById("upload" + part);
    var labels = dropzone.getElementsByClassName("mylabel");
    while(labels[0]){
        dropzone.removeChild(labels[0]);
    }
    label_array[part-1] = [];
    changed = true;
    setButtonStatus();
}

function deleteSingleFile(filename, part, previous) {
    // Remove files from previous submission
    if (previous) {
        for (var i = 0; i < previous_files[part-1].length; i++){
            if(previous_files[part-1][i] == filename){
                previous_files[part-1].splice(i, 1);
                label_array[part-1].splice(i, 1);
                changed = true;
                break;
            }
        }
    }
    // Remove files uploaded for submission
    else{
        for (var j = 0; j < file_array[part-1].length; j++){
            if (file_array[part-1][j].name == filename) {
                file_array[part-1].splice(j, 1);
                label_array[part-1].splice(j, 1);
                break;
            }
        }
    }
    setButtonStatus();
}

function setButtonStatus() {

    // we only want to clear buckets if there's any labels in it (otherwise it's "blank")
    var labels = 0;
    for (var i = 0; i < label_array.length; i++) {
        labels += label_array[i].length;
    }

    if (labels == 0) {
        $("#startnew").prop("disabled", true);
        if (empty_inputs) {
            $("#submit").prop("disabled", true);
        } else {
            $("#submit").prop("disabled", false);
        }
    }
    else {
        $("#startnew").prop("disabled", false);
        $("#submit").prop("disabled", false);
    }

    // We only have "non-previous" submissions if there's stuff in the file array as well as if we've
    // toggled the necessary flag that we're on a submission that would have previous (to prevent costly dom
    // lookups for the existance of #getprev id in the page)
    var files = 0;
    for (var j = 0; j < file_array.length; j++) {
        files += file_array[j].length;
    }

    if (use_previous && !changed && files == 0) {
        $("#getprev").prop("disabled", true);
    }
    else if (use_previous) {
        $("#getprev").prop("disabled", false);
    }
}

// LABELS FOR SELECTED FILES
//========================================================================================
function removeLabel(filename, part){
    var dropzone = document.getElementById("upload" + part);
    var labels = dropzone.getElementsByClassName("mylabel");
    for(var i = 0 ; i < labels.length; i++){
        if(labels[i].getAttribute("fname") == filename){
            dropzone.removeChild(labels[i]);
            label_array[part-1].splice(i, 1);
            break;
        }
    }
}

function addLabel(filename, filesize, part, previous){
    // create element
    var tmp = document.createElement('label');
    tmp.setAttribute("class", "mylabel");
    tmp.setAttribute("fname", filename);
    tmp.innerHTML =  filename + " " + filesize + "kb <i role='text' aria-label='Press enter to remove file " + filename + "' tabindex='0' class='fas fa-trash custom-focus'></i><br />";

    // styling
    tmp.children[0].onmouseover = function(e){
        e.stopPropagation();
        this.style.color = "#FF3933";
    };
    tmp.children[0].onmouseout = function(e){
        e.stopPropagation();
        this.style.color = "black";
    };
    // remove file and label on click
    tmp.children[0].onclick = function(e){
        e.stopPropagation();
        this.parentNode.parentNode.removeChild(this.parentNode);
        deleteSingleFile(filename, part, previous);
    };

    // FOR VPAT if trash can has focus and key is pressed it will delete item
    tmp.children[0].onkeypress = function(e){
        e.stopPropagation();
        this.parentNode.parentNode.removeChild(this.parentNode);
        deleteSingleFile(filename, part, previous);
    };

    // add to parent div
    var dropzone = document.getElementById("upload" + part);
    // Uncomment if want buttons for emptying single bucket
    // var deletebutton = document.getElementById("delete" + part);
    dropzone.appendChild(tmp);
    // dropzone.insertBefore(tmp, deletebutton);
    label_array[part-1].push(filename);
}

function handle_input_keypress() {
    empty_inputs = false;
    setButtonStatus();
}

// BULK UPLOAD
//========================================================================================
function openFile(url_full) {
    window.open(url_full,"_blank","toolbar=no,scrollbars=yes,resizable=yes, width=700, height=600");
}

// moving to next input for split item submissions
// referenced https://stackoverflow.com/questions/18150090/jquery-scroll-element-to-the-middle-of-the-screen-instead-of-to-the-top-with-a
function moveNextInput(count) {
    var next_count = count+1;
    var next_input = "#users_" + next_count + " :first";
    if ($(next_input).length) {
        $(next_input).focus();
        $(next_input).select();

        var inputOffset = $(next_input).offset().top;
        var inputHeight = $(next_input).height();
        var windowHeight = $(window).height();
        var offset;

        if (inputHeight < windowHeight) {
            offset = inputOffset - ((windowHeight / 2) - (inputHeight / 2));
        }
        else {
            offset = inputOffset;
        }
        var speed = 500;
        $('html, body').animate({scrollTop:offset}, speed);
    }
}



// HANDLE SUBMISSION
//========================================================================================
function isValidSubmission(){
    // check if new files added
    for (var i=0; i < file_array.length; i++) {
        if(file_array[i].length != 0){
            return true;
        }
    }
    // check if files from previous submission changed
    if (changed) {
        // check if previous submission files are emptied
        for (var j = 0; j < previous_files.length; j++) {
            if (previous_files[j] != 0) {
                return true;
            }
        }
    }

    // If is_notebook is set then always valid submission
    if(window.hasOwnProperty('is_notebook'))
    {
        return true;
    }

    return false;
}

/**
 * @param csrf_token
 * @param gradeable_id
 * @param user_id
 * Ajax call to check if user id is valid and has a corresponding user and gradeable.
 * user_id can be an array of ids to validate multiple at once for teams
 */
function validateUserId(csrf_token, gradeable_id, user_id){
    var url = buildCourseUrl(['gradeable', gradeable_id, 'verify']);
    return new Promise(function (resolve, reject) {
        $.ajax({
            url : url,
            data : {
                'csrf_token' : csrf_token,
                'user_id' : user_id
            },
            type : 'POST',
            success : function(response){
                response = JSON.parse(response);
                if(response['status'] === 'success'){
                    resolve(response);
                }else{
                    reject(response);
                }
            },
            error : function(err){
                console.log("Error while trying to validate user id" + user_id);
                reject({'status' : 'failed', 'message' : err});
            }
        });
    });
}

//@param json a dictionary {success : true/false, message : string}
//@param index used for id
//function to display pop-up notification after bulk submission/delete
function displaySubmissionMessage(json){
    //let the id be the date to prevent closing the wrong message
    let d = new Date();
    let t = String(d.getTime());

    let class_str = 'class="inner-message alert ' + (json['status'] === 'success' ? 'alert-success' : 'alert-error') + '"' ;
    let close_btn = '<a class="fas fa-times message-close" onclick="removeMessagePopup(' + t + ');"></a>';
    let fa_icon = '<i class="' + (json['status'] === 'success' ? 'fas fa-check-circle' : 'fas fa-times-circle') +'"></i>';
    let response = (json['status'] === 'success' ? json['data'] : json['message'] )

    let message = '<div id="' + t + '"' + class_str + '>' + fa_icon + response + close_btn + '</div>';
    $('#messages').append(message);

    if(json['status'] === 'success'){
        setTimeout(function() {
            removeMessagePopup(t);
        }, 5000);
    }
}

//@param callback to function when user selects an option
//function to display the different options when submiting a split item to a student with previous submissions
function displayPreviousSubmissionOptions(callback){
    var form = $("#previous-submission-form");
    var submit_btn = form.find(".submit-button");
    var closer_btn = form.find(".close-button");

    var option;
    submit_btn.attr('tabindex', '0');
    closer_btn.attr('tabindex', '0');
    // on click, make submission based on which radio input was checked
    submit_btn.on('click', function() {
        if($("#instructor-submit-option-new").is(":checked")) {
            localStorage.setItem("instructor-submit-option", "0");
            option = 1;
        }else if($("#instructor-submit-option-merge-1").is(":checked")) {
            localStorage.setItem("instructor-submit-option", "1");
            option = 2;
        }else if($("#instructor-submit-option-merge-2").is(":checked")) {
            localStorage.setItem("instructor-submit-option", "2");
            option = 3;
        }
        form.css("display", "none");
        callback(option);
    });

    //on close, save the option selected
    closer_btn.on('click', function() {
        if($("#instructor-submit-option-new").is(":checked")) {
            localStorage.setItem("instructor-submit-option", "0");
        }else if($("#instructor-submit-option-merge-1").is(":checked")) {
            localStorage.setItem("instructor-submit-option", "1");
        }else if($("#instructor-submit-option-merge-2").is(":checked")) {
            localStorage.setItem("instructor-submit-option", "2");
        }
        form.css("display", "none");
        callback(-1);
    });

    $('.popup-form').css('display', 'none');
    form.css("display", "block");

    //check the option from whatever option was saved
    var radio_idx;
    if(localStorage.getItem("instructor-submit-option") === null) {
        radio_idx = 0;
    }else {
        radio_idx = parseInt(localStorage.getItem("instructor-submit-option"));
    }
    form.find('input:radio')[radio_idx].checked = true;
    //since the modal object isn't rendered on the page manually set what the tab button does
    $("#instructor-submit-option-new").attr('tabindex', '0');
    $("#instructor-submit-option-merge-1").attr('tabindex', '0');
    $("#instructor-submit-option-merge-2").attr('tabindex', '0');
    submit_btn.focus();
    var current_btn = 4;
    if(form.css('display') !== 'none'){
        document.addEventListener("keydown", e => {
            if(e.keyCode == 9){
                //on tab update the focus, cycle through the radio buttons and then
                //the close/submit buttons and then back to the radio buttons
                $('input[name=instructor-submit]').css({"outline": "none"});
                e.preventDefault();
                if(current_btn === 0){
                    $("#instructor-submit-option-merge-1").focus();
                    $("#instructor-submit-option-merge-1").css({"outline" : "2px solid #C1E0FF"});
                }else if(current_btn === 1){
                    $("#instructor-submit-option-merge-2").focus();
                    $("#instructor-submit-option-merge-2").css({"outline" : "2px solid #C1E0FF"});
                }else if(current_btn === 2){
                    closer_btn.focus();
                }else if(current_btn === 3){
                    submit_btn.focus();
                }else if(current_btn === 4){
                    $("#instructor-submit-option-new").focus();
                    $("#instructor-submit-option-new").css({"outline" : "2px solid #C1E0FF"});
                }
                current_btn = (current_btn == 4) ? 0 : current_btn + 1;
            }else if(e.keyCode === 27){
                //close the modal box on escape
                closer_btn.click();
            }else if(e.keyCode === 13){
                //on enter update whatever the user is focussing on
                //uncheck everything and then recheck the desired button to make sure it actually updates
                if(current_btn === 1){
                    $('input[name=instructor-submit]').prop('checked', false);
                    $("#instructor-submit-option-merge-1").prop('checked', true);
                }else if(current_btn === 2){
                    $('input[name=instructor-submit]').prop('checked', false);
                    $("#instructor-submit-option-merge-2").prop('checked', true);
                }else if(current_btn === 0){
                    $('input[name=instructor-submit]').prop('checked', false);
                    $("#instructor-submit-option-new").prop('checked', true);
                }else if(current_btn === 3){
                    //close the modal if the close button is selected
                    closer_btn.click();
                }else if(current_btn === 4){
                    submit_btn.click();
                }
            }
        });
    }
}

/**
 * @param csrf_token
 * @param gradeable_id
 * @param user_id
 * @param path
 * @param merge_previous
 * @param clobber
 * @return promise resolve on success, reject otherwise. Contains fail/success message
 * Ajax call to submit a split item to a student. Optional params to merge and or clobber previous submissions
 */
function submitSplitItem(csrf_token, gradeable_id, user_id, path, merge_previous=false, clobber=false) {
    var url = buildCourseUrl(['gradeable', gradeable_id, 'split_pdf', 'upload']) + '?merge=' + merge_previous + '&clobber=' + clobber;

    return new Promise(function (resolve, reject) {
        $.ajax({
            url: url,
            data: {
                'csrf_token' : csrf_token,
                'user_id' : user_id,
                'path' : path
            },
            type: 'POST',
            success: function(response) {
                response = JSON.parse(response);
                if (response['status'] === 'success') {
                    resolve(response);
                }
                else {
                    reject(response);
                }
            },
            error: function(err) {
                console.log("Failed while submiting split item");
                reject({'status' : 'failed', 'message' : err});
            }
        });
    });
}

/**
* @param csrf_token
* @param gradeable_id
* @param path
* @return promise resolve on success, reject otherwise. Contains fail/success message
*/
function deleteSplitItem(csrf_token, gradeable_id, path) {

    var submit_url = buildCourseUrl(['gradeable', gradeable_id, 'split_pdf', 'delete']);

    return new Promise(function (resolve, reject) {
        $.ajax({
            url: submit_url,
            data: {
                'csrf_token' : csrf_token,
                'path' : path
            },
            type: 'POST',
            success: function(response) {
                response = JSON.parse(response);
                if (response['status'] === 'success') {
                    resolve(response);
                }else {
                    reject(response);
                }
            },
            error: function(jqXHR, err_msg, exception) {
                console.error("Failed while deleting split item");
                reject({'status' : 'failed', 'message' : err_msg});
            }
        });
    });
}

/**
 * @param gradeable_id
 * @param num_pages
 * @param use_qr_codes
 * @param qr_prefix
 */
<<<<<<< HEAD
function handleBulk(gradeable_id, num_pages, use_qr_codes, use_ocr, qr_prefix="", qr_suffix="") {
=======
function handleBulk(gradeable_id, max_file_size, max_post_size, num_pages, use_qr_codes = false, qr_prefix = "", qr_suffix="") {
>>>>>>> bdc9aaed
    $("#submit").prop("disabled", true);

    var formData = new FormData();

    if(!use_qr_codes){
        if(num_pages == "") {
            alert("You didn't enter the # of page(s)!");
            $("#submit").prop("disabled", false);
            return;
        }
        else if(num_pages < 1 || num_pages % 1 != 0) {
            alert(num_pages + " is not a valid # of page(s)!");
            $("#submit").prop("disabled", false);
            return;
        }
    }
    formData.append('num_pages', num_pages);
    formData.append('use_qr_codes', use_qr_codes);
    formData.append('use_ocr', use_ocr && use_qr_codes);
    //encode qr prefix and suffix incase URLs are used
    formData.append('qr_prefix', encodeURIComponent(qr_prefix));
    formData.append('qr_suffix', encodeURIComponent(qr_suffix));
    formData.append('csrf_token', csrfToken);

    var total_size = 0;
    for (var i = 0; i < file_array.length; i++) {
        for (var j = 0; j < file_array[i].length; j++) {
            if (file_array[i][j].name.indexOf("'") != -1 ||
                file_array[i][j].name.indexOf("\"") != -1) {
                alert("ERROR! You may not use quotes in your filename: " + file_array[i][j].name);
                $("#submit").prop("disabled", false);
                return;
            }
            else if (file_array[i][j].name.indexOf("\\") != -1 ||
                file_array[i][j].name.indexOf("/") != -1) {
                alert("ERROR! You may not use a slash in your filename: " + file_array[i][j].name);
                $("#submit").prop("disabled", false);
                return;
            }
            else if (file_array[i][j].name.indexOf("<") != -1 ||
                file_array[i][j].name.indexOf(">") != -1) {
                alert("ERROR! You may not use angle brackets in your filename: " + file_array[i][j].name);
                $("#submit").prop("disabled", false);
                return;
            }

            total_size += file_array[i][j].size;

            if (total_size >= max_file_size){
                alert("ERROR! Uploaded file(s) exceed max file size.\n" + 
                      "Please visit https://submitty.org/sysadmin/system_customization for configuration instructions.");
                $("#submit").prop("disabled", false);
                return;
            }

             if (total_size >= max_post_size){
                alert("ERROR! Uploaded file(s) exceed max PHP POST size.\n" + 
                      "Please visit https://submitty.org/sysadmin/system_customization for configuration instructions.");
                $("#submit").prop("disabled", false);
                return;
            }

            formData.append('files' + (i + 1) + '[]', file_array[i][j], file_array[i][j].name);
        }
    }

    var url = buildCourseUrl(['gradeable', gradeable_id, 'bulk']);
    var return_url = buildCourseUrl(['gradeable', gradeable_id]);

    $.ajax({
        url: url,
        data: formData,
        processData: false,
        contentType: false,
        type: 'POST',
        success: function(data) {
            $("#submit").prop("disabled", false);
            try {
                data = JSON.parse(data);
                if (data['status'] === 'success') {
                    window.location.href = return_url;
                }
                else {
                    if (data['message'] == "You do not have access to that page.") {
                        window.location.href = return_url;
                    }
                    else {
                        alert("ERROR! \n\n" + data['message']);
                    }
                }
            }
            catch (e) {
                alert("Error parsing response from server. Please copy the contents of your Javascript Console and " +
                    "send it to an administrator, as well as what you were doing and what files you were uploading.");
                console.log(data);
            }
        },
        error: function() {
            $("#submit").prop("disabled", false);
            alert("ERROR! Please contact administrator that you could not upload files.");
        }
    });
}

/**
 * @param type
 */
function gatherInputAnswersByType(type){
    var input_answers = {};

    // If type is codebox only grab 'div' but not buttons with similar ids
    if(type == "codebox")
    {
        var inputs = $("div[id^="+type+"_]");
    }
    else
    {
        var inputs = $("[id^="+type+"_]");
    }

    if(type != "codebox"){
        inputs = inputs.serializeArray();
    }

    for(var i = 0; i < inputs.length; i++){
        var this_input_answer = inputs[i];
        var key = "";
        var value = "";
        if(type == "codebox"){
            key = this_input_answer.id;
            var editor = this_input_answer.querySelector(".CodeMirror").CodeMirror;
            value = editor.getValue();
        }else{
            key = this_input_answer.name;
            value = this_input_answer.value;
        }

        if(!(key in input_answers)){
            input_answers[key] = Array();
        }
        input_answers[key].push(value);
    }

    return input_answers;
}

/**
 * @param days_late
 * @param late_days_allowed
 * @param versions_used
 * @param versions_allowed
 * @param csrf_token
 * @param vcs_checkout
 * @param num_inputs
 * @param user_id
 * @param repo_id
 * @param student_page
 * @param num_components
 * @param merge_previous
 */
function handleSubmission(days_late, days_to_be_charged,late_days_allowed, versions_used, versions_allowed, csrf_token, vcs_checkout, num_inputs, gradeable_id, user_id, git_user_id, git_repo_id, student_page, num_components, merge_previous=false, clobber=false) {
    $("#submit").prop("disabled", true);
    var submit_url = buildCourseUrl(['gradeable', gradeable_id, 'upload']) + "?merge=" + merge_previous + "&clobber=" + clobber;
    var return_url = buildCourseUrl(['gradeable', gradeable_id]);

    var message = "";
    // check versions used
    if(versions_used >= versions_allowed) {
        message = "You have already made " + versions_used + " submissions.  You are allowed " + versions_allowed + " submissions before a small point penalty will be applied. Are you sure you want to continue?";
        if (!confirm(message)) {
            return;
        }
    }
    // check due date
    if (days_late > 0 && days_late <= late_days_allowed) {
        message = "Your submission will be " + days_late + " day(s) late. Are you sure you want to use " +days_to_be_charged + " late day(s)?";
        if (!confirm(message)) {
            return;
        }
    }
    else if (days_late > 0) {
        message = "Your submission will be " + days_late + " days late. You are not supposed to submit unless you have an excused absence. Are you sure you want to continue?";
        if (!confirm(message)) {
            return;
        }
    }

    var formData = new FormData();

    formData.append('csrf_token', csrf_token);
    formData.append('vcs_checkout', vcs_checkout);
    formData.append('user_id', user_id);
    formData.append('git_user_id', git_user_id);
    formData.append('git_repo_id', git_repo_id);
    formData.append('student_page', student_page)

    let filesize = 0;

    if (!vcs_checkout) {
        // Check if new submission
        if (!isValidSubmission() && empty_inputs) {
            alert("Not a new submission.");
            window.location.reload();
            return;
        }

        // Files selected
        for (var i = 0; i < file_array.length; i++) {
            for (var j = 0; j < file_array[i].length; j++) {
                if (file_array[i][j].name.indexOf("'") != -1 ||
                    file_array[i][j].name.indexOf("\"") != -1) {
                    alert("ERROR! You may not use quotes in your filename: " + file_array[i][j].name);
                    return;
                }
                else if (file_array[i][j].name.indexOf("\\") != -1 ||
                    file_array[i][j].name.indexOf("/") != -1) {
                    alert("ERROR! You may not use a slash in your filename: " + file_array[i][j].name);
                    return;
                }
                else if (file_array[i][j].name.indexOf("<") != -1 ||
                    file_array[i][j].name.indexOf(">") != -1) {
                    alert("ERROR! You may not use angle brackets in your filename: " + file_array[i][j].name);
                    return;
                }

                filesize += file_array[i][j].size;
                formData.append('files' + (i + 1) + '[]', file_array[i][j], file_array[i][j].name);
            }
        }
        // Files from previous submission
        formData.append('previous_files', JSON.stringify(previous_files));
    }


    //check if filesize greater than 1,25 MB, then turn on the progressbar
    if(filesize > 1250000){
        $(".loading-bar-wrapper").fadeIn(100);
    }

    var short_answer_object    = gatherInputAnswersByType("short_answer");
    var multiple_choice_object = gatherInputAnswersByType("multiple_choice");
    var codebox_object         = gatherInputAnswersByType("codebox");
    formData.append('short_answer_answers'   , JSON.stringify(short_answer_object));
    formData.append('multiple_choice_answers', JSON.stringify(multiple_choice_object));
    formData.append('codebox_answers'        , JSON.stringify(codebox_object));


    if (student_page) {
        var pages = [];
        for (var i = 0; i < num_components; i++) {
            pages[i] = $("#page_"+i).val();
            if (pages[i] == "") {
                alert("You cannot leave a page input empty.");
                $("#submit").prop("disabled", false);
                return;
            }
            if (parseInt(pages[i]) < 1) {
                alert("Page numbers cannot be less than 1.");
                $("#submit").prop("disabled", false);
                return;
            }
        }
        formData.append('pages', JSON.stringify(pages));
    }

    $.ajax({
        url: submit_url,
        data: formData,
        processData: false,
        xhr: function() {
            var myXhr = $.ajaxSettings.xhr();
            if(myXhr.upload){
                myXhr.upload.addEventListener('progress',progress, false);
            }
            return myXhr;
        },
        contentType: false,
        type: 'POST',
        success: function(data) {
            $("#submit").prop("disabled", false);
            try {
                data = JSON.parse(data);
                if (data['status'] === 'success') {
                    window.location.href = return_url;
                }
                else {
                    if (data['message'] == "You do not have access to that page.") {
                        window.location.href = return_url;
                    }
                    else {
                        alert("ERROR! Please contact administrator with following error:\n\n" + data['message']);
                    }
                }
            }
            catch (e) {
                alert("Error parsing response from server. Please copy the contents of your Javascript Console and " +
                    "send it to an administrator, as well as what you were doing and what files you were uploading.");
                console.log(data);
            }
        },
        error: function(error) {
            $("#submit").prop("disabled", false);
            alert("ERROR! Please contact administrator that you could not upload files.");
        }
    });
}

/**
 * @param csrf_token
 */
function handleDownloadImages(csrf_token) {
    var image_submit_url = buildCourseUrl(['student_photos', 'upload']);
    var return_url = buildCourseUrl(['student_photos']);
    var formData = new FormData();
    formData.append('csrf_token', csrf_token);
    formData.append('file_count', file_array.length);


    // Files selected
    for (var i = 0; i < file_array.length; i++) {
        for (var j = 0; j < file_array[i].length; j++) {
            if (file_array[i][j].name.indexOf("'") != -1 ||
                file_array[i][j].name.indexOf("\"") != -1) {
                alert("ERROR! You may not use quotes in your filename: " + file_array[i][j].name);
                return;
            }
            else if (file_array[i][j].name.indexOf("\\") != -1 ||
                file_array[i][j].name.indexOf("/") != -1) {
                alert("ERROR! You may not use a slash in your filename: " + file_array[i][j].name);
                return;
            }
            else if (file_array[i][j].name.indexOf("<") != -1 ||
                file_array[i][j].name.indexOf(">") != -1) {
                alert("ERROR! You may not use angle brackets in your filename: " + file_array[i][j].name);
                return;
            }
            formData.append('files' + (i + 1) + '[]', file_array[i][j], file_array[i][j].name);
        }
    }

    $.ajax({
        url: image_submit_url,
        data: formData,
        processData: false,
        contentType: false,
        type: 'POST',
        success: function(data) {
            try {
                data = JSON.parse(data);

                if (data['status'] === 'success') {
                    window.location.href = return_url;
                }
                else {
                    alert("ERROR! Please contact administrator with following error:\n\n" + data['message']);
                }
            }
            catch (e) {
                alert("Error parsing response from server. Please copy the contents of your Javascript Console and " +
                    "send it to an administrator, as well as what you were doing and what files you were uploading.");
                console.log(data);
            }
        },
        error: function(data) {
            window.location.href = buildCourseUrl(['student_photos']);
        }
    });
}

/**
 * @param csrf_token
 */

function handleUploadCourseMaterials(csrf_token, expand_zip, cmPath, requested_path,cmTime) {
    var submit_url = buildCourseUrl(['course_materials', 'upload']);
    var return_url = buildCourseUrl(['course_materials']);
    var formData = new FormData();

    formData.append('csrf_token', csrf_token);
    formData.append('expand_zip', expand_zip);
    formData.append('requested_path', requested_path);
    formData.append('release_time',cmTime);
    var target_path = cmPath; // this one has slash at the end.
    if (requested_path && requested_path.trim().length) {
        target_path = cmPath + requested_path;
    }

    if (target_path[target_path.length-1] == '/')
        target_path = target_path.slice(0, -1); // remove slash

	var filesToBeAdded = false;
    // Files selected
    for (var i = 0; i < file_array.length; i++) {
        for (var j = 0; j < file_array[i].length; j++) {
            if (file_array[i][j].name.indexOf("'") != -1 ||
                file_array[i][j].name.indexOf("\"") != -1) {
                alert("ERROR! You may not use quotes in your filename: " + file_array[i][j].name);
                return;
            }
            else if (file_array[i][j].name.indexOf("\\") != -1 ||
                file_array[i][j].name.indexOf("/") != -1) {
                alert("ERROR! You may not use a slash in your filename: " + file_array[i][j].name);
                return;
            }
            else if (file_array[i][j].name.indexOf("<") != -1 ||
                file_array[i][j].name.indexOf(">") != -1) {
                alert("ERROR! You may not use angle brackets in your filename: " + file_array[i][j].name);
                return;
            }

            var k = fileExists(target_path + "/" + file_array[i][j].name, 1);
            // Check conflict here
            if ( k[0] == 1 )
            {
                var skip_confirmation = false;
                if (expand_zip == 'on') {
                    var extension = getFileExtension(file_array[i][j].name);
                    if (extension.toLowerCase() == "zip") {
                        skip_confirmation = true; // skip the zip if there is conflict when in expand zip choice.
                    }
                }
                if(!skip_confirmation && !confirm("Note: " + file_array[i][j].name + " already exists. Do you want to replace it?")){
                    continue;
                }
            }

            formData.append('files' + (i + 1) + '[]', file_array[i][j], file_array[i][j].name);
            filesToBeAdded = true;
        }
    }
    if (filesToBeAdded == false){
        return;
    }

    $.ajax({
        url: submit_url,
        data: formData,
        processData: false,
        contentType: false,
        type: 'POST',
        success: function(data) {
            try {
                var jsondata = JSON.parse(data);

                if (jsondata['status'] === 'success') {
                    window.location.href = return_url;
                }
                else {
                    alert(jsondata['message']);
                }
            }
            catch (e) {
                alert("Error parsing response from server. Please copy the contents of your Javascript Console and " +
                    "send it to an administrator, as well as what you were doing and what files you were uploading. - [handleUploadCourseMaterials]");
                console.log(data);
            }
        },
        error: function(data) {
            window.location.href = buildCourseUrl(['course_materials']);
        }
    });
}<|MERGE_RESOLUTION|>--- conflicted
+++ resolved
@@ -642,11 +642,7 @@
  * @param use_qr_codes
  * @param qr_prefix
  */
-<<<<<<< HEAD
-function handleBulk(gradeable_id, num_pages, use_qr_codes, use_ocr, qr_prefix="", qr_suffix="") {
-=======
 function handleBulk(gradeable_id, max_file_size, max_post_size, num_pages, use_qr_codes = false, qr_prefix = "", qr_suffix="") {
->>>>>>> bdc9aaed
     $("#submit").prop("disabled", true);
 
     var formData = new FormData();
