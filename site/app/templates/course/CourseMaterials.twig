--- conflicted
+++ resolved
@@ -99,7 +99,6 @@
             <a onclick='downloadFile("{{ path | url_encode }}", "course_materials")' aria-label="Download {{ dir }}"><i class="fas fa-download" title="Download the file"></i></a>
             {% if userGroup == 1 %}
 
-<<<<<<< HEAD
                <a onclick='editCourseMaterialsInitialization({{this_file_section|json_encode|raw}}, "{{this_hide_from_students}}", "{{this_order_num}}","{{ dir }}", "{{ fileReleaseDates[path]}}")'> <i class="fas fa-pencil-alt black-btn" aria-hidden="true" style="font-size: 16px; margin: 5px;"></i></a>
                
                <a onclick='newDeleteCourseMaterialForm("{{ path | url_encode }}", "{{ dir }}");'> <i class="fas fa-trash" aria-hidden="true" style="font-size: 16px; margin: 5px;"></i></a>
@@ -110,25 +109,7 @@
                         {{this_file_section|join(',')}}
                         </label>
                 {% endif %}
-                    
-=======
-               <a onclick='newDeleteCourseMaterialForm("{{ path | url_encode }}", "{{ dir }}");' aria-label="Delete {{ dir }}"> <i class="fas fa-trash" title="Delete the file" style="font-size: 16px; margin: 5px;"></i></a>
-                <label for="latest-events">Share to student on</label>
-                <input name="release_date" id="date_to_release_{{ id }}" class="date_picker" type="text" size="26"  value="{{ fileReleaseDates[path]}}"/>
-                {% if not(this_file_section is null) %}
-                    {% if this_hide_from_students == "on" %}
-                        <label>Sections (Hidden):
-                        {{this_file_section|join(',')}}
-                        </label>
-                    {% else %}
-                        <label>Sections:
-                        {{this_file_section|join(',')}}
-                        </label>
-                    {% endif %}
-
->>>>>>> 691256ab
-                {% endif %}
-                
+                   
                 {% if this_hide_from_students == "on" %}
                     <label>Sections (Hidden): 
                     {{this_file_section|join(',')}}
@@ -240,12 +221,8 @@
             </a>
             <a onclick='downloadCourseMaterialZip("{{ dir }}", "{{ folderPath | url_encode }}")' aria-label="Download the folder: {{ dir }}"><i class="fas fa-download" title="Download the folder"></i></a>
             {% if userGroup == 1 %}
-<<<<<<< HEAD
                 <a onclick='editCourseMaterialsInitialization({{this_file_section|json_encode|raw}}, "{{this_hide_from_students}}", "{{this_order_num}}", "{{dir}}", "{{ fileReleaseDates[path]}}")'> <i class="fas fa-pencil-alt black-btn" aria-hidden="true" style="font-size: 16px; margin: 5px;"></i></a>
-               <a onclick='newDeleteCourseMaterialForm("{{ folderPath | url_encode  }}", "{{ dir }}");'> <i class="fas fa-trash" aria-hidden="true" style="font-size: 16px; margin: 5px;"></i></a>
-=======
-               <a onclick='newDeleteCourseMaterialForm("{{ folderPath | url_encode  }}", "{{ dir }}");' aria-label="Delete the folder: {{ dir }}"> <i class="fas fa-trash" title="Delete the folder" style="font-size: 16px; margin: 5px;"></i></a>
->>>>>>> 691256ab
+                <a onclick='newDeleteCourseMaterialForm("{{ folderPath | url_encode  }}", "{{ dir }}");'> <i class="fas fa-trash" aria-hidden="true" style="font-size: 16px; margin: 5px;"></i></a>
                 {# button to choose release date for all files in folder and subfolders #}
                 <a onclick='setFolderRelease("{{ folderPath }}","{{ fileReleaseDates[folderPath] }}","{{ id }}",
                 [{% for file in inDir %}
