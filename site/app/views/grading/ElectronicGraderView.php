<?php

namespace app\views\grading;

use app\controllers\student\LateDaysTableController;
use app\libraries\DateUtils;
use app\libraries\FileUtils;
use app\libraries\Utils;
use app\models\gradeable\Gradeable;
use app\models\gradeable\AutoGradedVersion;
use app\models\gradeable\GradedGradeable;
use app\models\gradeable\LateDayInfo;
use app\models\gradeable\RegradeRequest;
use app\models\SimpleStat;
use app\models\Team;
use app\models\User;
use app\views\AbstractView;
use app\libraries\NumberUtils;
use app\libraries\CodeMirrorUtils;

class ElectronicGraderView extends AbstractView {
    /**
     * @param Gradeable $gradeable
     * @param array[] $sections
     * @param SimpleStat[] $component_averages
     * @param SimpleStat|null $autograded_average
     * @param SimpleStat|null $overall_average
     * @param int $total_submissions
     * @param int $registered_but_not_rotating
     * @param int $rotating_but_not_registered
     * @param int $viewed_grade
     * @param string $section_type
     * @param int $regrade_requests
     * @param bool $show_warnings
     * @return string
     */

    public function statusPage(
        Gradeable $gradeable,
        array $sections,
        array $component_averages,
        $autograded_average,
        $overall_scores,
        $overall_average,
        $histogram_data,
        int $total_submissions,
        int $individual_viewed_grade,
        int $total_students_submitted,
        int $registered_but_not_rotating,
        int $rotating_but_not_registered,
        int $viewed_grade,
        string $section_type,
        int $regrade_requests,
        bool $show_warnings
    ) {

        $peer = false;
        if ($gradeable->hasPeerComponent()) {
            $peer = true;
        }
        $graded = 0;
        $total = 0;
        $no_team_total = 0;
        $team_total = 0;
        $team_percentage = 0;
        $total_students = 0;
        $graded_total = 0;
        $submitted_total = 0;
        $submitted_percentage = 0;
        $submitted_percentage_peer = 0;
        $peer_total = 0;
        $peer_graded = 0;
        $peer_percentage = 0;
        $entire_peer_graded = 0;
        $entire_peer_total = 0;
        $total_grading_percentage = 0;
        $entire_peer_percentage = 0;
        $viewed_total = 0;
        $viewed_percent = 0;
        $overall_total = 0;
        $overall_percentage = 0;
        $autograded_percentage = 0;
        $component_percentages = [];
        $component_overall_score = 0;
        $component_overall_max = 0;
        $component_overall_percentage = 0;
        $this->core->getOutput()->addVendorJs(FileUtils::joinPaths('plotly', 'plotly.js'));

        foreach ($sections as $key => $section) {
            if ($key === "NULL") {
                continue;
            }
            $graded += $section['graded_components'];
            $total += $section['total_components'];
            if ($gradeable->isTeamAssignment()) {
                $no_team_total += $section['no_team'];
                $team_total += $section['team'];
            }
        }
        if ($total === 0 && $no_team_total === 0) {
            $graded_percentage = -1;
        }
        elseif ($total === 0 && $no_team_total > 0) {
            $graded_percentage = 0;
        }
        else {
            $graded_percentage = number_format(($graded / $total) * 100, 1);
        }

        if ($graded_percentage !== -1) {
            if ($gradeable->isTeamAssignment()) {
                $total_students = $team_total + $no_team_total;
            }
            else {
                $total_students = $total_submissions;
            }
            $num_peer_components = 0;
            $num_non_peer_components = count($gradeable->getNonPeerComponents());
            $num_components = $num_peer_components + $num_non_peer_components;
            $submitted_total = $num_components > 0 ? $total : 0;
            $graded_total = $num_components > 0 ? round($graded / $num_components, 2) : 0;
            if ($submitted_total > 0) {
                $total_grading_percentage =  number_format(($graded_total / $submitted_total ) * 100, 1);
            }
            else {
                $total_grading_percentage = 0;
            }
            if ($peer) {
                $num_peer_components = count($gradeable->getPeerComponents());
                $num_non_peer_components = count($gradeable->getNonPeerComponents());
                $num_components = $num_peer_components + $num_non_peer_components;
                $graded_total = $num_non_peer_components > 0 ? round($graded / $num_non_peer_components, 2) : 0;
                $submitted_total = $num_components > 0 ? $total : 0;
            }
            if ($total_submissions != 0) {
                $submitted_percentage = round((($submitted_total) / $total_submissions) * 100, 1);
            }
            //Add warnings to the warnings array to display them to the instructor.
            $warnings = [];
            if ($section_type === "rotating_section" && $show_warnings) {
                if ($registered_but_not_rotating > 0) {
                    array_push($warnings, "There are " . $registered_but_not_rotating . " registered students without a rotating section.");
                }
                if ($rotating_but_not_registered > 0) {
                    array_push($warnings, "There are " . $rotating_but_not_registered . " unregistered students with a rotating section.");
                }
            }

            if ($gradeable->isTeamAssignment()) {
                $team_percentage = $total_students != 0 ? round(($team_total / $total_students) * 100, 1) : 0;
            }
            if ($peer) {
                $peer_count = count($gradeable->getPeerComponents());
                $entire_peer_total = 0;
                $total_students_submitted = 0;
                $total_grading_percentage = 0;
                $entire_peer_graded = 0;
                $entire_peer_percentage = 0;
                if ($peer_count > 0 && array_key_exists("peer_stu_grad", $sections)) {
                    if ($num_peer_components > 0) {
                        $total_students_submitted =  floor(($sections['peer_stu_grad']['total_who_submitted']));
                        $submitted_percentage_peer = round((($total_students_submitted) / $total_submissions) * 100, 1);
                        $total_grading_percentage =  number_format(($graded_total / $total_students_submitted ) * 100, 1);
                        $entire_peer_total =  floor(($sections['peer_stu_grad']['total_who_submitted']));
                        $entire_peer_graded =  $sections['peer_stu_grad']['view_peer_graded_components'] / $num_peer_components;
                    }
                    if ($entire_peer_total > 0) {
                        $entire_peer_percentage = number_format(($entire_peer_graded / ($entire_peer_total) ) * 100, 1);
                    }
                    else {
                        $entire_peer_percentage = 0;
                    }
                }
                if ($peer_count > 0 && array_key_exists("stu_grad", $sections)) {
                    if ($num_components > 0) {
                        $peer_total =  floor(($sections['stu_grad']['total_components']) / $num_peer_components);
                        $peer_graded =  round($sections['stu_grad']['graded_components'] / $num_peer_components, 2);
                        $peer_percentage = number_format(($sections['stu_grad']['graded_components'] / ($sections['stu_grad']['total_components'] * $sections['stu_grad']['num_gradeables'])) * 100, 1);
                        // Correct the below code when Teams work well with randomization
                        if ($gradeable->isTeamAssignment()) {
                            $peer_total =  floor(($sections['stu_grad']['total_components']) / $num_peer_components);
                            $peer_percentage = number_format(($sections['stu_grad']['graded_components'] / ($sections['stu_grad']['total_components'] * $sections['stu_grad']['num_gradeables'])) * 100, 1);
                        }
                    }
                    if ($peer_total > 0) {
                        $peer_percentage = number_format(($peer_graded / ($peer_total) ) * 100, 1);
                    }
                    else {
                        $peer_percentage = 0;
                    }
                }
            }
            foreach ($sections as $key => &$section) {
                $non_peer_components_count = count($gradeable->getNonPeerComponents());
                $non_zero_non_peer_components_count = $non_peer_components_count != 0 ? $non_peer_components_count : 1;
                $section['graded'] = round($section['graded_components'] / $non_zero_non_peer_components_count, 1);
                $section['total'] = $section['total_components'];
                if ($section['total_components'] == 0) {
                    $section['percentage'] = 0;
                }
                else {
                    $section['percentage'] = number_format(($section['graded'] / $section['total']) * 100, 1);
                }
            }
                unset($section); // Clean up reference

            if ($gradeable->isTaGradeReleased()) {
                if ($peer) {
                    $viewed_total = $entire_peer_total;
                }
                else {
                    $viewed_total = $total;
                }
                $viewed_percent = number_format(($viewed_grade / max($viewed_total, 1)) * 100, 1);
                $individual_viewed_percent = $total_submissions == 0 ? 0 :
                    number_format(($individual_viewed_grade / $total_submissions) * 100, 1);
            }
            if (!$peer) {
                if ($overall_average !== null) {
                    $overall_total = $overall_average->getMaxValue() + $gradeable->getAutogradingConfig()->getTotalNonExtraCredit();
                    if ($overall_total != 0) {
                        $overall_percentage = round($overall_average->getAverageScore() / $overall_total * 100);
                    }
                }
                if ($autograded_average !== null) {
                    if ($gradeable->getAutogradingConfig()->getTotalNonExtraCredit() !== 0 && $autograded_average->getCount() !== 0) {
                        $autograded_percentage = round($autograded_average->getAverageScore() / $gradeable->getAutogradingConfig()->getTotalNonExtraCredit() * 100);
                    }
                }
                if (count($component_averages) !== 0) {
                    foreach ($component_averages as $comp) {
                        /* @var SimpleStat $comp */
                        $component_overall_score += $comp->getAverageScore();
                        $component_overall_max += $comp->getMaxValue();
                        $percentage = 0;
                        if ($comp->getMaxValue() != 0) {
                            $percentage = round($comp->getAverageScore() / $comp->getMaxValue() * 100);
                        }
                        $component_percentages[] = $percentage;
                    }
                    if ($component_overall_max != 0) {
                        $component_overall_percentage = round($component_overall_score / $component_overall_max * 100);
                    }
                }
                //This else encompasses the above calculations for Teamss
                //END OF ELSE
            }
        }

        //determines if there are any valid rotating sections
        $no_rotating_sections = false;
        if (count($sections) === 0) {
            $no_rotating_sections = true;
        }
        else {
            if ($gradeable->isTeamAssignment()) {
                $valid_teams_or_students = 0;
                foreach ($sections as $section) {
                    $valid_teams_or_students += $section['no_team'] + $section['team'];
                }
                $no_rotating_sections = $valid_teams_or_students === 0;
            }
        }
        $details_url = $this->core->buildCourseUrl(['gradeable', $gradeable->getId(), 'grading', 'details']);
        $this->core->getOutput()->addInternalCss('admin-gradeable.css');
        return $this->core->getOutput()->renderTwigTemplate("grading/electronic/ta_status/StatusBase.twig", [
            "gradeable_id" => $gradeable->getId(),
            "gradeable_title" => $gradeable->getTitle(),
            "team_assignment" => $gradeable->isTeamAssignment(),
            "ta_grades_released" => $gradeable->isTaGradeReleased(),
            "rotating_sections_error" => (!$gradeable->isGradeByRegistration()) && $no_rotating_sections
                && $this->core->getUser()->getGroup() == User::GROUP_INSTRUCTOR,
            "autograding_non_extra_credit" => $gradeable->getAutogradingConfig()->getTotalNonExtraCredit(),
            "peer" => $peer,
            "blind_status" => $gradeable->getPeerBlind(),
            "team_total" => $team_total,
            "team_percentage" => $team_percentage,
            "total_students" => $total_students,
            "total_submissions" => $total_submissions,
            "no_team_total"   => $no_team_total,
            "submitted_total" => $submitted_total,
            "submitted_percentage" => $submitted_percentage,
            "submitted_percentage_peer" => $submitted_percentage_peer,
            "graded_total" => $graded_total,
            "graded_percentage" => $graded_percentage,
            "peer_total" => $peer_total,
            "peer_graded" => $peer_graded,
            "peer_percentage" => $peer_percentage,
            "entire_peer_total" => $entire_peer_total,
            "total_grading_percentage" => $total_grading_percentage,
            "entire_peer_graded" => $entire_peer_graded,
            "entire_peer_percentage" => $entire_peer_percentage,
            "sections" => $sections,
            "viewed_grade" => $viewed_grade,
            "viewed_total" => $viewed_total,
            "viewed_percent" => $viewed_percent,
            "overall_average" => $overall_average,
            "overall_scores" => $overall_scores,
            "overall_total" => $overall_total,
            "overall_percentage" => $overall_percentage,
            "autograded_percentage" => $autograded_percentage,
            "autograded_average" => $autograded_average,
            "component_averages" => $component_averages,
            "component_percentages" => $component_percentages,
            "component_overall_score" => $component_overall_score,
            "component_overall_max" => $component_overall_max,
            "component_overall_percentage" => $component_overall_percentage,
            "individual_viewed_grade" => $individual_viewed_grade,
            "total_students_submitted" => $total_students_submitted,
            "individual_viewed_percent" => $individual_viewed_percent ?? 0,
            "regrade_requests" => $regrade_requests,
            "download_zip_url" => $this->core->buildCourseUrl(['gradeable', $gradeable->getId(), 'grading', 'download_zip']),
            "bulk_stats_url" => $this->core->buildCourseUrl(['gradeable', $gradeable->getId(), 'bulk_stats']),
            "details_url" => $details_url,
            "details_view_all_url" => $details_url . '?' . http_build_query(['view' => 'all']),
            "grade_url" => $this->core->buildCourseUrl(['gradeable', $gradeable->getId(), 'grading', 'grade']),
            "regrade_allowed" => $this->core->getConfig()->isRegradeEnabled(),
            "grade_inquiry_per_component_allowed" => $gradeable->isGradeInquiryPerComponentAllowed(),
            "include_overridden" => array_key_exists('include_overridden', $_COOKIE) ? $_COOKIE['include_overridden'] : 'omit',
            "histograms" => $histogram_data
        ]);
    }

    public function statPage($users) {

        $gradeable_id = $_REQUEST['gradeable_id'] ?? '';

        $return = <<<HTML

		<div class="content_upload_content">

HTML;
        $this->core->getOutput()->addBreadcrumb("Bulk Upload Forensics", $this->core->buildCourseUrl(['gradeable', $gradeable_id, 'bulk_stats']));

        $return .= <<<HTML
			<div style="padding-left:20px;padding-bottom: 10px;border-radius:3px;padding-right:20px;">
				<table class="table table-striped table-bordered persist-area" id="content_upload_table">
					<tr>
				        <th style = "cursor:pointer;width:25%" id="user_down">User &darr;</th>
				        <th style = "cursor:pointer;width:25%" id="upload_down">Upload Timestamp</th>
				        <th style = "cursor:pointer;width:25%" id="submission_down">Submission Timestamp</th>
				        <th style = "cursor:pointer;width:25%" id="filepath_down">Filepath</th>
					</tr>
HTML;

        foreach ($users as $user => $details) {
            $first_name = htmlspecialchars($details["first_name"]);
            $last_name = htmlspecialchars($details["last_name"]);
            $upload_timestamp = $details["upload_time"];
            $submit_timestamp = $details["submit_time"];
            $filepath = htmlspecialchars($details["file"]);

            $return .= <<<HTML
			<tbody>
				<tr>
					<td>{$last_name}, {$first_name}</td>
                    <td>{$upload_timestamp}</td>
                    <td>{$submit_timestamp}</td>
                    <td>{$filepath}</td>
				</tr>
			</tbody>
HTML;
        }

        $return .= <<<HTML
				</table>
			</div>
			</div>

			<script>
				$("td").click(function(){
					if($(this).attr('id')=="user_down"){
						sortTable(0);
					}
					if($(this).attr('id')=="upload_down"){
						sortTable(1);
					}
					if($(this).attr('id')=="submission_down"){
						sortTable(2);
					}
					if($(this).attr('id')=="filepath_down"){
						sortTable(3);
					}

				});

				function sortTable(sort_element_index){
					var table = document.getElementById("content_upload_table");
					var switching = true;
					while(switching){
						switching=false;
						var rows = table.getElementsByTagName("TBODY");
						for(var i=1;i<rows.length-1;i++){

							var a = rows[i].getElementsByTagName("TR")[0].getElementsByTagName("TD")[sort_element_index];
							var b = rows[i+1].getElementsByTagName("TR")[0].getElementsByTagName("TD")[sort_element_index];
                            // sorted alphabetically by last name or by earliest time
							if((sort_element_index >= 0 && sort_element_index <= 3) ? a.innerHTML>b.innerHTML : parseInt(a.innerHTML) < parseInt(b.innerHTML)){
								rows[i].parentNode.insertBefore(rows[i+1],rows[i]);
								switching=true;
							}
						}
					}

					var row0 = table.getElementsByTagName("TBODY")[0].getElementsByTagName("TR")[0];
					var headers = row0.getElementsByTagName("TD");

					for(var i = 0;i<headers.length;i++){
						var index = headers[i].innerHTML.indexOf(' ↓');

						if(index> -1){

							headers[i].innerHTML = headers[i].innerHTML.substr(0, index);
							break;
						}
					}

					headers[sort_element_index].innerHTML = headers[sort_element_index].innerHTML + ' ↓';

				}

			</script>
HTML;
        return $return;
    }



    /**
     * @param Gradeable $gradeable
     * @param GradedGradeable[] $graded_gradeables,
     * @param User[] $teamless_users
     * @param array $graders
     * @param Team[] $empty_teams
     * @param bool $show_all_sections_button
     * @param bool $show_import_teams_button
     * @param bool $show_export_teams_button
     * @param bool $show_edit_teams
     * @return string
     */
    public function detailsPage(Gradeable $gradeable, $graded_gradeables, $teamless_users, $graders, $empty_teams, $show_all_sections_button, $show_import_teams_button, $show_export_teams_button, $show_edit_teams, $past_grade_start_date, $view_all, $sort, $direction, $anon_mode) {
        $peer = false;
        if ($gradeable->hasPeerComponent() && $this->core->getUser()->getGroup() == User::GROUP_STUDENT) {
            $peer = true;
        }
        //Each table column is represented as an array with the following entries:
        // width => how wide the column should be on the page, <td width=X>
        // title => displayed title in the table header
        // function => maps to a macro in Details.twig:render_student
        $columns = [];
        if ($peer || $anon_mode) {
            $columns[]         = ["width" => "5%",  "title" => "",                 "function" => "index"];
            if ($gradeable->isTeamAssignment()) {
                if ($gradeable->getPeerBlind() === Gradeable::DOUBLE_BLIND_GRADING || $anon_mode) {
                    $columns[] = ["width" => "30%", "title" => "Team Members",     "function" => "team_members_anon"];
                }
                else {
                    $columns[] = ["width" => "32%", "title" => "Team Members",     "function" => "team_members"];
                }
            }
            elseif ($gradeable->getPeerBlind() !== Gradeable::DOUBLE_BLIND_GRADING && !$anon_mode) {
                $columns[]         = ["width" => "30%", "title" => "Student",          "function" => "user_id"];
            }
            else {
                $columns[]         = ["width" => "30%", "title" => "Student",          "function" => "user_id_anon"];
            }
            if ($gradeable->isTaGrading()) {
                $columns[]     = ["width" => "8%",  "title" => "Graded Questions", "function" => "graded_questions"];
            }
            // NOTE/REDESIGN FIXME: We might have autograding that is
            // penalty only.  The available positive autograding
            // points might be zero.  Testing for autograding > 1 is
            // ignoring the submission limit test case... but this is
            // also imperfect.  We want to render the column if any
            // student has received the penalty.  But if no one has
            // received the penalty maybe we omit it?  (expensive?/confusing?)
            // See also note in ElectronicGradeController.php
            if (count($gradeable->getAutogradingConfig()->getAllTestCases()) > 1) {
                //if ($gradeable->getAutogradingConfig()->getTotalNonHiddenNonExtraCredit() !== 0) {
                $columns[]     = ["width" => "15%", "title" => "Autograding",      "function" => "autograding_peer"];
                if ($gradeable->isTeamAssignment() || $gradeable->getPeerBlind() !== Gradeable::DOUBLE_BLIND_GRADING) {
                    $columns[]     = ["width" => "20%", "title" => "Grading",          "function" => "grading"];
                }
                else {
                    $columns[]     = ["width" => "20%", "title" => "Grading",          "function" => "grading_blind"];
                }
                $columns[]     = ["width" => "15%", "title" => "Total",            "function" => "total_peer"];
                $columns[]     = ["width" => "15%", "title" => "Active Version",   "function" => "active_version"];
            }
            else {
                if ($gradeable->isTeamAssignment() || $gradeable->getPeerBlind() !== Gradeable::DOUBLE_BLIND_GRADING) {
                    $columns[]     = ["width" => "20%", "title" => "Grading",          "function" => "grading"];
                }
                else {
                    $columns[]     = ["width" => "20%", "title" => "Grading",          "function" => "grading_blind"];
                }
                $columns[]     = ["width" => "20%", "title" => "Total",            "function" => "total_peer"];
                $columns[]     = ["width" => "15%", "title" => "Active Version",   "function" => "active_version"];
            }
        }
        else {
            if ($gradeable->isTeamAssignment()) {
                if ($show_edit_teams) {
                    $columns[] = ["width" => "2%",  "title" => "",                 "function" => "index"];
                    $columns[] = ["width" => "8%",  "title" => "Section",          "function" => "section"];
                    $columns[] = ["width" => "5%",  "title" => "Edit Teams",       "function" => "team_edit"];
                    $columns[] = ["width" => "10%", "title" => "Team Id",          "function" => "team_id", "sort_type" => "id"];
                    $columns[] = ["width" => "32%", "title" => "Team Members",     "function" => "team_members"];
                }
                else {
                    $columns[] = ["width" => "3%",  "title" => "",                 "function" => "index"];
                    $columns[] = ["width" => "5%",  "title" => "Section",          "function" => "section"];
                    $columns[] = ["width" => "50%", "title" => "Team Members",     "function" => "team_members"];
                }
            }
            else {
                $columns[]     = ["width" => "2%",  "title" => "",                 "function" => "index"];
                $columns[]     = ["width" => "8%", "title" => "Section",          "function" => "section"];
                if ($this->core->getUser()->getGroup() == User::GROUP_LIMITED_ACCESS_GRADER && $gradeable->getLimitedAccessBlind() == 2) {
                    $columns[]         = ["width" => "43%", "title" => "Student",          "function" => "user_id_anon"];
                }
                else {
                    $columns[]     = ["width" => "13%", "title" => "User ID",          "function" => "user_id", "sort_type" => "id"];
                    $columns[]     = ["width" => "15%", "title" => "First Name",       "function" => "user_first", "sort_type" => "first"];
                    $columns[]     = ["width" => "15%", "title" => "Last Name",        "function" => "user_last", "sort_type" => "last"];
                }
            }
            // NOTE/REDESIGN FIXME: Same note as above.
            if (count($gradeable->getAutogradingConfig()->getAllTestCases()) > 1) {
                //if ($gradeable->getAutogradingConfig()->getTotalNonExtraCredit() !== 0) {
                $columns[]     = ["width" => "9%",  "title" => "Autograding",      "function" => "autograding"];
                if ($gradeable->isTaGrading()) {
                    $columns[]     = ["width" => "8%",  "title" => "Graded Questions", "function" => "graded_questions"];
                }
                if ($this->core->getUser()->getGroup() == User::GROUP_LIMITED_ACCESS_GRADER && $gradeable->getLimitedAccessBlind() == 2) {
                    $columns[]     = ["width" => "8%",  "title" => "TA Grading",       "function" => "grading_blind"];
                }
                else {
                    $columns[]     = ["width" => "8%",  "title" => "TA Grading",       "function" => "grading"];
                }
                $columns[]     = ["width" => "7%",  "title" => "Total",            "function" => "total"];
                $columns[]     = ["width" => "10%", "title" => "Active Version",   "function" => "active_version"];
                if ($gradeable->isTaGradeReleased()) {
                    $columns[] = ["width" => "8%",  "title" => "Viewed Grade",     "function" => "viewed_grade"];
                }
            }
            else {
                if ($gradeable->isTaGrading()) {
                    $columns[]     = ["width" => "8%",  "title" => "Graded Questions", "function" => "graded_questions"];
                }
                if ($this->core->getUser()->getGroup() == User::GROUP_LIMITED_ACCESS_GRADER && $gradeable->getLimitedAccessBlind() == 2) {
                    $columns[]     = ["width" => "12%", "title" => "TA Grading",       "function" => "grading_blind"];
                }
                else {
                    $columns[]     = ["width" => "8%",  "title" => "TA Grading",       "function" => "grading"];
                }
                $columns[]     = ["width" => "12%", "title" => "Total",            "function" => "total"];
                $columns[]     = ["width" => "10%", "title" => "Active Version",   "function" => "active_version"];
                if ($gradeable->isTaGradeReleased()) {
                    $columns[] = ["width" => "8%",  "title" => "Viewed Grade",     "function" => "viewed_grade"];
                }
            }
        }

        //Convert rows into sections and prepare extra row info for things that
        // are too messy to calculate in the template.
        $sections = [];
        /** @var GradedGradeable $row */
        foreach ($graded_gradeables as $row) {
            //Extra info for the template
            $info = [
                "graded_gradeable" => $row
            ];

            if ($peer) {
                $section_title = "PEER STUDENT GRADER";
            }
            elseif ($gradeable->isGradeByRegistration()) {
                $section_title = $row->getSubmitter()->getRegistrationSection();
            }
            else {
                $section_title = $row->getSubmitter()->getRotatingSection();
            }
            if ($section_title === null) {
                $section_title = "NULL";
            }

            if (isset($graders[$section_title]) && count($graders[$section_title]) > 0) {
                $section_grader_ids = [];
                foreach ($graders[$section_title] as $user) {
                    if ($user->getGroup() <= $gradeable->getMinGradingGroup()) {
                        $section_grader_ids[] = $user->getId();
                    }
                }
                if (count($section_grader_ids) > 0) {
                    $section_graders = implode(", ", $section_grader_ids);
                }
                else {
                    $section_graders = "Nobody";
                }
            }
            else {
                $section_graders = "Nobody";
            }

            if ($peer) {
                $section_graders = $this->core->getUser()->getId();
            }

            //Team edit button, specifically the onclick event.
            if ($gradeable->isTeamAssignment()) {
                $reg_section = ($row->getSubmitter()->getRegistrationSection() === null) ? "NULL" : $row->getSubmitter()->getRegistrationSection();
                $rot_section = ($row->getSubmitter()->getRotatingSection() === null) ? "NULL" : $row->getSubmitter()->getRotatingSection();
                $user_assignment_setting_json = json_encode($row->getSubmitter()->getTeam()->getAssignmentSettings($gradeable));
                $members = json_encode($row->getSubmitter()->getTeam()->getMembers());
                $pending_members = $row->getSubmitter()->getTeam()->getInvitations();
                $pending_members_json = json_encode($pending_members);
                $multiple_invites = [];
                foreach ($pending_members as $pending_member_id) {
                    $pending_member = $this->core->getQueries()->getUserById($pending_member_id);
                    $multiple_invites[] = $pending_member->hasMultipleTeamInvites($gradeable->getId());
                }
                $multiple_invites_json = json_encode($multiple_invites);
                $lock_date = DateUtils::dateTimeToString($gradeable->getTeamLockDate(), false);
                $info["team_edit_onclick"] = "adminTeamForm(false, '{$row->getSubmitter()->getId()}', '{$reg_section}', '{$rot_section}', {$user_assignment_setting_json}, {$members}, {$pending_members_json}, {$multiple_invites_json}, {$gradeable->getTeamSizeMax()},'{$lock_date}');";
                $team_history = ($row->getSubmitter()->getTeam()->getAssignmentSettings($gradeable))["team_history"] ?? null;
                $last_edit_date = ($team_history == null || count($team_history) == 0) ? null : $team_history[count($team_history) - 1]["time"];
                $edited_past_lock_date = ($last_edit_date == null) ? false : (DateUtils::calculateDayDiff($last_edit_date, $gradeable->getTeamLockDate()) < 0);
                $info["edited_past_lock_date"] = $edited_past_lock_date;
            }

            //List of graded components
            $info["graded_groups"] = [];
            foreach ($gradeable->getComponents() as $component) {
                $graded_component = $row->getOrCreateTaGradedGradeable()->getGradedComponent($component, $this->core->getUser());
                $grade_inquiry = $graded_component !== null ? $row->getGradeInquiryByGcId($graded_component->getComponentId()) : null;

                if ($component->isPeerComponent() && $row->getOrCreateTaGradedGradeable()->isComplete()) {
                    $info["graded_groups"][] = 4;
                }
                elseif (($component->isPeerComponent() && $graded_component != null)) {
                    //peer submitted and graded
                    $info["graded_groups"][] = 4;
                }
                elseif (($component->isPeerComponent() && $graded_component === null)) {
                    //peer submitted but not graded
                    $info["graded_groups"][] = "peer-null";
                }
                elseif ($component->isPeerComponent() && !$row->getOrCreateTaGradedGradeable()->isComplete()) {
                    //peer not submitted
                    $info["graded_groups"][] = "peer-no-submission";
                }
                elseif ($graded_component === null) {
                    //non-peer not graded
                    $info["graded_groups"][] = "NULL";
                }
                elseif ($grade_inquiry !== null && $grade_inquiry->getStatus() == RegradeRequest::STATUS_ACTIVE && $gradeable->isGradeInquiryPerComponentAllowed()) {
                    $info["graded_groups"][] = "grade-inquiry";
                }
                elseif (!$graded_component->getVerifier()) {
                    //no verifier exists, show the grader group
                    $info["graded_groups"][] = $graded_component->getGrader()->getGroup();
                }
                elseif ($graded_component->getGrader()->accessFullGrading()) {
                    //verifier exists and original grader is full access, show verifier grader group
                    $info["graded_groups"][] = $graded_component->getVerifier()->getGroup();
                }
                else {
                    //verifier exists and limited access grader, change the group to show semicircle on the details page
                    $info["graded_groups"][] = "verified";
                }
            }

            //More complicated info generation should go here


            //-----------------------------------------------------------------
            // Now insert this student into the list of sections

            $found = false;
            for ($i = 0; $i < count($sections); $i++) {
                if ($sections[$i]["title"] === $section_title) {
                    $found = true;
                    $sections[$i]["rows"][] = $info;
                    break;
                }
            }
            //Not found? Create it
            if (!$found) {
                $sections[] = ["title" => $section_title, "rows" => [$info], "graders" => $section_graders];
            }
        }

        // TODO: this duplication is not ideal
        foreach ($teamless_users as $teamless_user) {
            //Extra info for the template
            $info = [
                "user" => $teamless_user
            ];

            if ($peer) {
                $section_title = "PEER STUDENT GRADER";
            }
            elseif ($gradeable->isGradeByRegistration()) {
                $section_title = $teamless_user->getRegistrationSection();
            }
            else {
                $section_title = $teamless_user->getRotatingSection();
            }
            if ($section_title === null) {
                $section_title = "NULL";
            }

            if (isset($graders[$section_title]) && count($graders[$section_title]) > 0) {
                $section_graders = implode(", ", array_map(function (User $user) {
                    return $user->getId();
                }, $graders[$section_title]));
            }
            else {
                $section_graders = "Nobody";
            }
            if ($peer) {
                $section_graders = $this->core->getUser()->getId();
            }

            //Team edit button, specifically the onclick event.
            $reg_section = $teamless_user->getRegistrationSection() ?? 'NULL';
            $rot_section = $teamless_user->getRotatingSection() ?? 'NULL';
            $lock_date = DateUtils::dateTimeToString($gradeable->getTeamLockDate(), false);
            $info['new_team_onclick'] = "adminTeamForm(true, '{$teamless_user->getId()}', '{$reg_section}', '{$rot_section}', [], [], [], [], {$gradeable->getTeamSizeMax()},'{$lock_date}');";

            //-----------------------------------------------------------------
            // Now insert this student into the list of sections

            $found = false;
            for ($i = 0; $i < count($sections); $i++) {
                if ($sections[$i]["title"] === $section_title) {
                    $found = true;
                    $sections[$i]["teamless_users"][] = $info;
                    break;
                }
            }
            //Not found? Create it
            if (!$found) {
                $sections[] = ["title" => $section_title, "teamless_users" => [$info], "graders" => $section_graders];
            }
        }

        //sorts sections numerically, NULL always at the end
        usort($sections, function ($a, $b) {
            return ($a['title'] == 'NULL' || $b['title'] == 'NULL') ? ($a['title'] == 'NULL') : ($a['title'] > $b['title']);
        });


        $empty_team_info = [];
        foreach ($empty_teams as $team) {
            /* @var Team $team */
            $user_assignment_setting_json = json_encode($row->getSubmitter()->getTeam()->getAssignmentSettings($gradeable));
            $reg_section = ($team->getRegistrationSection() === null) ? "NULL" : $team->getRegistrationSection();
            $rot_section = ($team->getRotatingSection() === null) ? "NULL" : $team->getRotatingSection();
            $lock_date = DateUtils::dateTimeToString($gradeable->getTeamLockDate(), false);

            $empty_team_info[] = [
                "team_edit_onclick" => "adminTeamForm(false, '{$team->getId()}', '{$reg_section}', '{$rot_section}', {$user_assignment_setting_json}, [], [], [], {$gradeable->getTeamSizeMax()},'{$lock_date}');"
            ];
        }

        $team_gradeable_view_history = $gradeable->isTeamAssignment() ? $this->core->getQueries()->getAllTeamViewedTimesForGradeable($gradeable) : [];
        foreach ($team_gradeable_view_history as $team_id => $team) {
            $not_viewed_yet = true;
            $hover_over_string = "";
            ksort($team_gradeable_view_history[$team_id]);
            ksort($team);
            foreach ($team as $user => $value) {
                if ($value != null) {
                    $not_viewed_yet = false;
                    $date_object = new \DateTime($value);
                    $hover_over_string .= "Viewed by " . $user . " at " . $date_object->format('F d, Y g:i') . "\n";
                }
                else {
                    $hover_over_string .= "Not viewed by " . $user . "\n";
                }
            }

            if ($not_viewed_yet) {
                $team_gradeable_view_history[$team_id]['hover_string'] = '';
            }
            else {
                $team_gradeable_view_history[$team_id]['hover_string'] = $hover_over_string;
            }
        }
        $details_base_url = $this->core->buildCourseUrl(['gradeable', $gradeable->getId(), 'grading', 'details']);
        $this->core->getOutput()->addInternalCss('details.css');
        $this->core->getOutput()->addInternalCss('admin-gradeable.css');
        $this->core->getOutput()->addInternalJs('details.js');
        $this->core->getOutput()->addInternalJs('collapsible-panels.js');
        $this->core->getOutput()->addInternalCss('admin-team-form.css');
        $this->core->getOutput()->addInternalJs('admin-team-form.js');
        $this->core->getOutput()->addInternalJs('drag-and-drop.js');
        $this->core->getOutput()->addVendorJs('bootstrap/js/bootstrap.bundle.min.js');
        $this->core->getOutput()->enableMobileViewport();
        return $this->core->getOutput()->renderTwigTemplate("grading/electronic/Details.twig", [
            "gradeable" => $gradeable,
            "sections" => $sections,
            "graders" => $graders,
            "empty_teams" => $empty_teams,
            "empty_team_info" => $empty_team_info,
            "team_gradeable_view_history" => $team_gradeable_view_history,
            "view_all" => $view_all,
            "anon_mode" => $anon_mode,
            "toggle_anon_button" => ($this->core->getUser()->getGroup() == User::GROUP_INSTRUCTOR || $this->core->getUser()->getGroup() == User::GROUP_FULL_ACCESS_GRADER),
            "show_all_sections_button" => $show_all_sections_button,
            "show_import_teams_button" => $show_import_teams_button,
            "show_export_teams_button" => $show_export_teams_button,
            "past_grade_start_date" => $past_grade_start_date,
            "columns" => $columns,
            "export_teams_url" => $this->core->buildCourseUrl(['gradeable', $gradeable->getId(), 'grading', 'teams', 'export']),
            "randomize_team_rotating_sections_url" => $this->core->buildCourseUrl(['gradeable', $gradeable->getId(), 'grading', 'teams', 'randomize_rotating']),
            "grade_url" => $this->core->buildCourseUrl(['gradeable', $gradeable->getId(), 'grading', 'grade']),
            "peer" => $peer,
            "details_base_url" => $details_base_url,
            "view_all_toggle_url" => $details_base_url . '?' .
                http_build_query(['view' => $view_all ? null : 'all', 'sort' => $sort, 'direction' => $sort === 'random' ? null : $direction, 'anon_mode' => $anon_mode]),
            "order_toggle_url" => $details_base_url . '?' .
                http_build_query(['view' => $view_all ? 'all' : null, 'sort' => $sort === 'random' ? null : 'random', 'anon_mode' => $anon_mode]),
            "sort" => $sort,
            "direction" => $direction,
            "can_regrade" => $this->core->getUser()->getGroup() == User::GROUP_INSTRUCTOR,
            "is_team" => $gradeable->isTeamAssignment(),
            "is_vcs" => $gradeable->isVcs()
        ]);
    }

    public function adminTeamForm(Gradeable $gradeable, $all_reg_sections, $all_rot_sections, $students) {
        $student_full = Utils::getAutoFillData($students);

        return $this->core->getOutput()->renderTwigTemplate("grading/AdminTeamForm.twig", [
            "gradeable_id" => $gradeable->getId(),
            "student_full" => $student_full,
            "view" => isset($_REQUEST["view"]) ? $_REQUEST["view"] : null,
            "all_reg_sections" => $all_reg_sections,
            "all_rot_sections" => $all_rot_sections,
            "csrf_token" => $this->core->getCsrfToken(),
            "team_submit_url" => $this->core->buildCourseUrl(['gradeable', $gradeable->getId(), 'grading', 'teams', 'new'])
        ]);
    }

    public function importTeamForm(Gradeable $gradeable) {
        return $this->core->getOutput()->renderTwigTemplate("grading/ImportTeamForm.twig", [
            "gradeable_id" => $gradeable->getId(),
            "csrf_token" => $this->core->getCsrfToken(),
            "team_import_url" => $this->core->buildCourseUrl(['gradeable', $gradeable->getId(), 'grading', 'teams', 'import'])
        ]);
    }


    public function randomizeButtonWarning(Gradeable $gradeable) {
        return $this->core->getOutput()->renderTwigTemplate("grading/electronic/RandomizeButtonWarning.twig", [
            "gradeable_id" => $gradeable->getId(),
            "randomize_team_rotating_sections_url" => $this->core->buildCourseUrl(['gradeable', $gradeable->getId(), 'grading', 'teams', 'randomize_rotating'])
        ]);
    }

    //The student not in section variable indicates that an full access grader is viewing a student that is not in their
    //assigned section. canViewWholeGradeable determines whether hidden testcases can be viewed.
    public function hwGradingPage(Gradeable $gradeable, GradedGradeable $graded_gradeable, int $display_version, float $progress, bool $show_hidden_cases, bool $can_inquiry, bool $can_verify, bool $show_verify_all, bool $show_silent_edit, string $late_status, $rollbackSubmission, $sort, $direction, $from, array $solution_ta_notes, array $submitter_itempool_map, $anon_mode, $blind_grading) {
        $this->core->getOutput()->addInternalCss('admin-gradeable.css');
        $isPeerPanel = false;
        $isStudentInfoPanel = true;
        $isDiscussionPanel = false;
        $isRegradePanel = false;
        $is_peer_grader = false;
        // WIP: Replace this logic when there is a definitive way to get my peer-ness
        // If this is a peer gradeable but I am not allowed to view the peer panel, then I must be a peer.
        if ($gradeable->hasPeerComponent()) {
            $anon_mode = false;
            if ($this->core->getUser()->getGroup() !== 4) {
                $isPeerPanel = true;
                $isStudentInfoPanel = true;
            }
            else {
                $isPeerPanel = false;
                $isStudentInfoPanel = false;
                $is_peer_grader = true;
            }
        }
        if ($graded_gradeable->getGradeable()->isDiscussionBased()) {
            $isDiscussionPanel = true;
        }
        if ($this->core->getConfig()->isRegradeEnabled()) {
            $isRegradePanel = true;
        }
        $limimted_access_blind = false;
        if ($gradeable->getLimitedAccessBlind() == 2 && $this->core->getUser()->getGroup() == User::GROUP_LIMITED_ACCESS_GRADER) {
            $limimted_access_blind = true;
            $isStudentInfoPanel = false;
        }
        $this->core->getOutput()->addVendorJs(FileUtils::joinPaths('mermaid', 'mermaid.min.js'));
        $this->core->getOutput()->enableMobileViewport();

        $display_version_instance = $graded_gradeable->getAutoGradedGradeable()->getAutoGradedVersionInstance($display_version);

        $return = "";
        $is_notebook = $gradeable->getAutogradingConfig()->isNotebookGradeable();

        //$ta_grading is used in AutoGradingView to determine if hidden autograding points will be shown, we want to always show them to graders unless they are peer graders
        $ta_grading = $this->core->getUser()->getGroup() !== User::GROUP_STUDENT;

        $this->core->getOutput()->addInternalJs("resizable-panels.js");

        $return .= <<<HTML
        		<div class="content" id="electronic-gradeable-container">
        		    <div class="content-items-container">
                    <div class="content-item content-item-right">
HTML;
            $return .= $this->core->getOutput()->renderTemplate(['grading', 'ElectronicGrader'], 'renderNavigationBar', $graded_gradeable, $progress, $gradeable->hasPeerComponent(), $sort, $direction, $from, ($this->core->getUser()->getGroup() == User::GROUP_LIMITED_ACCESS_GRADER && $gradeable->getLimitedAccessBlind() == 2), $anon_mode, $blind_grading);
            $return .= $this->core->getOutput()->renderTemplate(
                ['grading', 'ElectronicGrader'],
                'renderGradingPanelHeader',
                $isPeerPanel,
                $isStudentInfoPanel,
                $isDiscussionPanel,
                $isRegradePanel,
                $gradeable->getAutogradingConfig()->isNotebookGradeable(),
                $graded_gradeable
            );

            $return .= <<<HTML
                <div class="panels-container">
                    <h3 id="panel-instructions">Click above to select a panel for display</h3>
                    <div class="two-panel-cont">
                         <div class="two-panel-item two-panel-left active">
                            <div class="panel-item-section left-top"></div>
                            <div class="panel-item-section-drag-bar panel-item-left-drag"></div>
                            <div class="panel-item-section left-bottom"></div>
                         </div>
                         <div class="two-panel-drag-bar active">
                         </div>
                         <div class="two-panel-item two-panel-right">
                            <div class="panel-item-section right-top"></div>
                            <div class="panel-item-section-drag-bar panel-item-right-drag"></div>
                            <div class="panel-item-section right-bottom"></div>
                         </div>
                    </div>
HTML;

<<<<<<< HEAD
        $return .= $this->core->getOutput()->renderTemplate(['grading', 'ElectronicGrader'], 'renderAutogradingPanel', $display_version_instance, $show_hidden_cases, $graded_gradeable);
=======
        $return .= $this->core->getOutput()->renderTemplate(['grading', 'ElectronicGrader'], 'renderAutogradingPanel', $display_version_instance, $show_hidden_cases, $ta_grading);
>>>>>>> edaf59ec
        $return .= $this->core->getOutput()->renderTemplate(['grading', 'ElectronicGrader'], 'renderSubmissionPanel', $graded_gradeable, $display_version);
        //If TA grading isn't enabled, the rubric won't actually show up, but the template should be rendered anyway to prevent errors, as the code references the rubric panel
        $return .= $this->core->getOutput()->renderTemplate(['grading', 'ElectronicGrader'], 'renderRubricPanel', $graded_gradeable, $display_version, $can_verify, $show_verify_all, $show_silent_edit, $is_peer_grader);
        $return .= $this->core->getOutput()->renderTemplate(['grading', 'ElectronicGrader'], 'renderSolutionTaNotesPanel', $gradeable, $solution_ta_notes, $submitter_itempool_map);

        if ($isPeerPanel) {
            $return .= $this->core->getOutput()->renderTemplate(['grading', 'ElectronicGrader'], 'renderPeerPanel', $graded_gradeable, $display_version);
            $return .= $this->core->getOutput()->renderTemplate(['grading', 'ElectronicGrader'], 'renderPeerEditMarksPanel', $graded_gradeable);
        }
        if ($isDiscussionPanel) {
            $return .= $this->core->getOutput()->renderTemplate(['grading', 'ElectronicGrader'], 'renderDiscussionForum', json_decode($graded_gradeable->getGradeable()->getDiscussionThreadId(), true), $graded_gradeable->getSubmitter(), $graded_gradeable->getGradeable()->isTeamAssignment());
        }

        if ($is_notebook) {
            $this->core->getOutput()->addInternalJs('gradeable-notebook.js');
            $this->core->getOutput()->addInternalCss('gradeable-notebook.css');
            $this->core->getOutput()->addInternalCss('submitbox.css');
            /*Prevents notebook from throwing errors since it depends
            * on file upload to be initialized but might not be good
            * to import the entire drag-and-drop js file into grading
            */
            $this->core->getOutput()->addInternalJs('drag-and-drop.js');

            $notebook_model = $gradeable->getAutogradingConfig()->getUserSpecificNotebook(
                $graded_gradeable->getSubmitter()->getId()
            );

            $notebook = $notebook_model->getNotebook();
            $image_data = $notebook_model->getImagePaths();
            $testcase_messages = $display_version_instance !== null ? $display_version_instance->getTestcaseMessages() : [];
            $highest_version = $graded_gradeable->getAutoGradedGradeable()->getHighestVersion();

            $notebook_data = $notebook_model->getMostRecentNotebookSubmissions(
                $display_version,
                $notebook,
                $graded_gradeable->getSubmitter()->getId()
            );

            $old_files = [];
            if ($display_version_instance !== null) {
                for ($i = 1; $i <= $notebook_model->getNumParts(); $i++) {
                    foreach ($display_version_instance->getPartFiles($i)['submissions'] as $file) {
                        $old_files[] = [
                            'name' => str_replace('\'', '\\\'', $file['name']),
                            'size' => number_format($file['size'] / 1024, 2),
                            'part' => $i,
                            'path' => $file['path']
                        ];
                    }
                }
            }

            $return .= $this->core->getOutput()->renderTemplate(
                ['grading', 'ElectronicGrader'],
                'renderNotebookPanel',
                $notebook_data,
                $testcase_messages,
                $image_data,
                $gradeable->getId(),
                $highest_version,
                $old_files,
                $graded_gradeable->getSubmitter()->getId()
            );
        }

        CodeMirrorUtils::loadDefaultDependencies($this->core);

        if ($this->core->getUser()->getGroup() < User::GROUP_LIMITED_ACCESS_GRADER || ($gradeable->getLimitedAccessBlind() !== 2 && $this->core->getUser()->getGroup() == User::GROUP_LIMITED_ACCESS_GRADER)) {
            $return .= $this->core->getOutput()->renderTemplate(['grading', 'ElectronicGrader'], 'renderInformationPanel', $graded_gradeable, $display_version_instance);
        }
        if ($this->core->getConfig()->isRegradeEnabled() && $this->core->getUser()->getGroup() < 4) {
            $return .= $this->core->getOutput()->renderTemplate(['grading', 'ElectronicGrader'], 'renderRegradePanel', $graded_gradeable, $can_inquiry);
        }

        if ($graded_gradeable->hasOverriddenGrades()) {
            $return .= $this->core->getOutput()->renderTwigTemplate("grading/electronic/ErrorMessage.twig", [
                "color" => "var(--standard-vibrant-yellow)", // canary yellow
                "message" => "Overridden grades"
            ]);
        }
        elseif ($graded_gradeable->getAutoGradedGradeable()->getActiveVersion() === 0) {
            if ($graded_gradeable->getAutoGradedGradeable()->hasSubmission()) {
                $return .= $this->core->getOutput()->renderTwigTemplate("grading/electronic/ErrorMessage.twig", [
                    "color" => "var(--standard-creamsicle-orange)", // mango orange
                    "message" => "Cancelled Submission"
                ]);
            }
            else {
                $return .= $this->core->getOutput()->renderTwigTemplate("grading/electronic/ErrorMessage.twig", [
                    "color" => "var(--standard-light-pink)", // lipstick pink (purple)
                    "message" => "No Submission"
                ]);
            }
        }
        elseif ($rollbackSubmission != -1) {
            $return .= $this->core->getOutput()->renderTwigTemplate("grading/electronic/ErrorMessage.twig", [
                "color" => "var(--standard-creamsicle-orange)", // fire engine red
                "message" => "Late Submission (Rollback to on-time submission - " . $rollbackSubmission . ")"
            ]);
        }
        elseif ($late_status != LateDayInfo::STATUS_GOOD && $late_status != LateDayInfo::STATUS_LATE) {
            $return .= $this->core->getOutput()->renderTwigTemplate("grading/electronic/ErrorMessage.twig", [
                "color" => "var(--standard-red-orange)", // fire engine red
                "message" => "Late Submission (No on time submission available)"
            ]);
        }
        elseif ($graded_gradeable->getAutoGradedGradeable()->hasSubmission() && count($display_version_instance->getFiles()["submissions"]) > 1 && $graded_gradeable->getGradeable()->isScannedExam()) {
            $pattern1 = "upload.pdf";
            $pattern2 = "/upload_page_\d+/";
            $pattern3 = "/upload_version_\d+_page\d+/";
            $pattern4 = ".submit.timestamp";
            $pattern5 = "bulk_upload_data.json";

            $pattern_match_flag = false;
            foreach ($display_version_instance->getFiles()["submissions"] as $key => $value) {
                if ($pattern1 != $key && !preg_match($pattern2, $key) && !preg_match($pattern3, $key) && $pattern4 != $key && $pattern5 != $key) {
                    $pattern_match_flag = true;
                }
            }

            // This would be more dynamic if $display_version_instance included an expected number, requires more database changes
            if ($pattern_match_flag == true) {
                $return .= $this->core->getOutput()->renderTwigTemplate("grading/electronic/InformationMessage.twig", [
                    "message" => "Multiple files within submissions"
                ]);
            }
        }

        return $return . <<<HTML
                                             </div>
                                         </div>
                                     </div>
                         		</div>
HTML;
    }

    /**
     * @param GradedGradeable $graded_gradeable
     * @param float $progress
     * @param string $prev_id
     * @param string $next_id
     * @param bool $peer
     * @param string $sort
     * @param string $direction
     * @return string
     */
    public function renderNavigationBar(GradedGradeable $graded_gradeable, float $progress, bool $peer, $sort, $direction, $from, $limited_access_blind, $anon_mode, $blind_grading) {
        $gradeable = $graded_gradeable->getGradeable();
        $isBlind = false;
        if ($gradeable->getLimitedAccessBlind() == 2) {
            $isBlind = true;
        }
        $home_url = $this->core->buildCourseUrl(['gradeable', $graded_gradeable->getGradeableId(), 'grading', 'details']) . '?' . http_build_query(['sort' => $sort, 'direction' => $direction, 'view' => (count($this->core->getUser()->getGradingRegistrationSections()) == 0) ? 'all' : null ]);

        $studentBaseUrl = $this->core->buildCourseUrl(['gradeable', $graded_gradeable->getGradeableId(), 'grading', 'grade']);

        // Setup urls for prev and next students
        $prev_student_url = $studentBaseUrl . '?' . http_build_query(['sort' => $sort, 'direction' => $direction, 'from' => $from, 'to' => 'prev']);
        $next_student_url = $studentBaseUrl . '?' . http_build_query(['sort' => $sort, 'direction' => $direction, 'from' => $from, 'to' => 'next']);

        $i_am_a_peer = false;
        if ($peer && $this->core->getUser()->getGroup() == 4) {
            $i_am_a_peer = true;
        }
        return $this->core->getOutput()->renderTwigTemplate("grading/electronic/NavigationBar.twig", [
            "anon_mode" => $anon_mode,
            "peer_blind_grading" => $blind_grading,
            "progress" => $progress,
            "peer_gradeable" => $peer,
            "i_am_a_peer" => $i_am_a_peer,
            "limited_access_blind" => $limited_access_blind,
            "prev_student_url" => $prev_student_url,
            "next_student_url" => $next_student_url,
            "home_url" => $home_url,
            'regrade_panel_available' => $this->core->getConfig()->isRegradeEnabled() && $this->core->getUser()->getGroup() < 4,
            'grade_inquiry_pending' => $graded_gradeable->hasActiveRegradeRequest(),
            'discussion_based' => $graded_gradeable->getGradeable()->isDiscussionBased(),
            'submitter' => $graded_gradeable->getSubmitter(),
            'team_assignment' => $gradeable->isTeamAssignment(),
            'isBlind' => $isBlind
        ]);
    }

    public function renderGradingPanelHeader(bool $isPeerPanel, bool $isStudentInfoPanel, bool $isDiscussionPanel, bool $isRegradePanel, bool $is_notebook): string {
        return $this->core->getOutput()->renderTwigTemplate("grading/electronic/GradingPanelHeader.twig", [
            'isPeerPanel' => $isPeerPanel,
            'isStudentInfoPanel' => $isStudentInfoPanel,
            'isDiscussionPanel' => $isDiscussionPanel,
            'isRegradePanel' => $isRegradePanel,
            'is_notebook' => $is_notebook,
            "student_grader" => $this->core->getUser()->getGroup() == User::GROUP_STUDENT,
        ]);
    }

    /**
     * Render the Autograding Testcases panel
     * @param AutoGradedVersion $version_instance
     * @param bool $show_hidden_cases
     * @param GradedGradeable $graded_gradeable
     * @return string
     */
<<<<<<< HEAD
    public function renderAutogradingPanel(AutoGradedVersion $version_instance, bool $show_hidden_cases, GradedGradeable $graded_gradeable) {
=======
    public function renderAutogradingPanel($version_instance, bool $show_hidden_cases, bool $ta_grading) {
>>>>>>> edaf59ec
        $this->core->getOutput()->addInternalJs('submission-page.js');
        $this->core->getOutput()->addInternalJs('drag-and-drop.js');
        $this->core->getOutput()->addVendorJs('bootstrap/js/bootstrap.bundle.min.js');
        $gradeable = $graded_gradeable->getGradeable();
        //get user id for regrading, if team assignment user id is the id of the first team member, team id and who id will be determined later
        if ($gradeable->isTeamAssignment()) {
            $id = $graded_gradeable->getSubmitter()->getTeam()->getMemberUsers()[0]->getId();
        }
        else {
            $id = $graded_gradeable->getSubmitter()->getId();
        }

        return $this->core->getOutput()->renderTwigTemplate("grading/electronic/AutogradingPanel.twig", [
            "version_instance" => $version_instance,
            "show_hidden_cases" => $show_hidden_cases,
<<<<<<< HEAD
            "highest_version" =>  $graded_gradeable->getAutoGradedGradeable()->getHighestVersion(),
            "max_submissions" => $gradeable->getAutogradingConfig()->getMaxSubmissions(),
            "is_vcs" => $gradeable->isVcs(),
            "gradeable_id" => $gradeable->getId(),
            "user_id" => $id,
            "can_regrade" => $this->core->getUser()->getGroup() == User::GROUP_INSTRUCTOR
=======
            "ta_grading" => $ta_grading
>>>>>>> edaf59ec
        ]);
    }

    public function renderDiscussionForum($threadIds, $submitter, $isTeam = false) {
        $posts_view = <<<HTML
            <span class="col grading_label">Discussion Posts</span>
HTML;

        $currentCourse = $this->core->getConfig()->getCourse();

        //Empty thread input
        if ($threadIds === "{}") {
            $threadIds = [];
        }
        $id = '';
        $submitters = [];
        if ($isTeam) {
            $submitters = explode(", ", $submitter->getTeam()->getMemberList());
            $id = $submitter->getTeam()->getId();
        }
        else {
            $id = $submitter->getId();
            $submitters = [$id];
        }
        foreach ($threadIds as $threadId) {
            $posts = [];
            foreach ($submitters as $s_id) {
                $posts = array_merge($posts, $this->core->getQueries()->getPostsForThread($this->core->getUser()->getId(), $threadId, false, 'time', $s_id));
            }
            if (count($posts) > 0) {
                $posts_view .= $this->core->getOutput()->renderTemplate('forum\ForumThread', 'generatePostList', $threadId, $posts, [], $currentCourse, false, true, $id);
            }
            else {
                $posts_view .= <<<HTML
                    <h3 style="text-align: center;">No posts for thread id: {$threadId}</h3> <br/>
HTML;
            }

            $posts_view .= <<<HTML
                    <a href="{$this->core->buildCourseUrl(['forum', 'threads', $threadId])}" target="_blank" rel="noopener nofollow" class="btn btn-default btn-sm" style="margin-top:15px; text-decoration: none;" onClick=""> Go to thread</a>
                    <hr style="border-top:1px solid #999;margin-bottom: 5px;" /> <br/>
HTML;
        }

        if (empty($threadIds)) {
            $posts_view .= <<<HTML
                <h3 style="text-align: center;">No thread id specified.</h3> <br/>
HTML;
        }

        return $this->core->getOutput()->renderTwigTemplate("grading/electronic/DiscussionForumPanel.twig", [
            "discussion_forum_content" => $posts_view
        ]);
    }

    /**
     * Replace the userId with the corresponding anon_id in the given file_path
     * @param string $file_path
     * @return string $anon_path
     */
    public function setAnonPath($file_path) {
        $file_path_parts = explode("/", $file_path);
        $anon_path = "";
        for ($index = 1; $index < count($file_path_parts); $index++) {
            if ($index == 9) {
                $user_id[] = $file_path_parts[$index];
                $anon_id = $this->core->getQueries()->getUsersOrTeamsById($user_id)[$user_id[0]]->getAnonId();
                $anon_path = $anon_path . "/" . $anon_id;
            }
            else {
                $anon_path = $anon_path . "/" . $file_path_parts[$index];
            }
        }
        return $anon_path;
    }

    /**
     * Render the Submissions and Results Browser panel
     * @param GradedGradeable $graded_gradeable
     * @param int $display_version
     * @return string by reference
     */
    public function renderSubmissionPanel(GradedGradeable $graded_gradeable, int $display_version) {
        $add_files = function (&$files, $new_files, $start_dir_name, $graded_gradeable) {
            $files[$start_dir_name] = [];
            $hidden_files = $graded_gradeable->getGradeable()->getHiddenFiles();
            if ($new_files) {
                foreach ($new_files as $file) {
                    $skipping = false;
                    foreach (explode(",", $hidden_files) as $file_regex) {
                        if (fnmatch($file_regex, $file["name"]) && $this->core->getUser()->getGroup() > 3) {
                            $skipping = true;
                        }
                    }
                    if (!$skipping) {
                        if ($start_dir_name == "submissions") {
                            $file["path"] = $this->setAnonPath($file["path"]);
                        }
                        $path = explode('/', $file['relative_name']);
                        array_pop($path);
                        $working_dir = &$files[$start_dir_name];
                        foreach ($path as $dir) {
                            if (!isset($working_dir[$dir])) {
                                $working_dir[$dir] = [];
                            }
                            $working_dir = &$working_dir[$dir];
                        }
                        $working_dir[$file['name']] = $file['path'];
                    }
                }
            }
        };
        $submissions = [];
        $results = [];
        $results_public = [];
        $checkout = [];

        // NOTE TO FUTURE DEVS: There is code around line 830 (ctrl-f openAll) which depends on these names,
        // if you change here, then change there as well
        // order of these statements matter I believe
        $display_version_instance = $graded_gradeable->getAutoGradedGradeable()->getAutoGradedVersionInstance($display_version);
        $isVcs = $graded_gradeable->getGradeable()->isVcs();
        if ($display_version_instance !==  null) {
            $meta_files = $display_version_instance->getMetaFiles();
            $files = $display_version_instance->getFiles();

            $add_files($submissions, array_merge($meta_files['submissions'], $files['submissions']), 'submissions', $graded_gradeable);
            $add_files($checkout, array_merge($meta_files['checkout'], $files['checkout']), 'checkout', $graded_gradeable);
            $add_files($results, $display_version_instance->getResultsFiles(), 'results', $graded_gradeable);
            $add_files($results_public, $display_version_instance->getResultsPublicFiles(), 'results_public', $graded_gradeable);
        }
        $student_grader = false;
        if ($this->core->getUser()->getGroup() == User::GROUP_STUDENT) {
            $student_grader = true;
        }
        $submitter_id = $graded_gradeable->getSubmitter()->getId();
        $anon_submitter_id = $graded_gradeable->getSubmitter()->getAnonId();
        $user_ids[$anon_submitter_id] = $submitter_id;
        $toolbar_css = $this->core->getOutput()->timestampResource(FileUtils::joinPaths('pdf', 'toolbar_embedded.css'), 'css');
        $this->core->getOutput()->addInternalJs(FileUtils::joinPaths('pdfjs', 'pdf.min.js'), 'vendor');
        $this->core->getOutput()->addInternalJs(FileUtils::joinPaths('pdfjs', 'pdf_viewer.js'), 'vendor');
        $this->core->getOutput()->addInternalJs(FileUtils::joinPaths('pdfjs', 'pdf.worker.min.js'), 'vendor');
        $this->core->getOutput()->addInternalJs(FileUtils::joinPaths('pdf-annotate.js', 'pdf-annotate.min.js'), 'vendor');
        $this->core->getOutput()->addInternalJs(FileUtils::joinPaths('pdf', 'PDFAnnotateEmbedded.js'), 'js');
        return $this->core->getOutput()->renderTwigTemplate("grading/electronic/SubmissionPanel.twig", [
            "gradeable_id" => $graded_gradeable->getGradeableId(),
            "submitter_id" => $submitter_id,
            "student_grader" => $student_grader,
            "anon_submitter_id" => $anon_submitter_id,
            "has_vcs_files" => $isVcs,
            "user_ids" => $user_ids,
            "submissions" => $submissions,
            "checkout" => $checkout,
            "results" => $results,
            "results_public" => $results_public,
            "active_version" => $display_version,
            'toolbar_css' => $toolbar_css,
            "display_file_url" => $this->core->buildCourseUrl(['display_file'])
        ]);
    }

    /**
     * @param GradedGradeable $graded_gradeable
     * @param AutoGradedVersion|null $display_version_instance
     * @return string
     */
    public function renderInformationPanel(GradedGradeable $graded_gradeable, $display_version_instance) {
        $gradeable = $graded_gradeable->getGradeable();
        $query = [];
        parse_str(parse_url($_SERVER["REQUEST_URI"], PHP_URL_QUERY), $query);
        unset($query["gradeable_version"]);
        $version_change_url = $this->core->buildCourseUrl(['gradeable', $gradeable->getId(), 'grading', 'grade']) . '?'
            . http_build_query($query) . '&gradeable_version=';
        $onChange = "versionChange('{$version_change_url}', this)";

        $tables = [];

        //Late day calculation
        if ($gradeable->isTeamAssignment()) {
            foreach ($graded_gradeable->getSubmitter()->getTeam()->getMemberUsers() as $team_member) {
                $tables[] = LateDaysTableController::renderLateTable($this->core, $team_member, $gradeable->getId());
            }
        }
        else {
            $tables[] = LateDaysTableController::renderLateTable($this->core, $graded_gradeable->getSubmitter()->getUser(), $gradeable->getId());
        }

        if ($display_version_instance === null) {
            $display_version = 0;
            $submission_time = null;
        }
        else {
            $display_version = $display_version_instance->getVersion();
            $submission_time = $display_version_instance->getSubmissionTime();
        }

        // TODO: this is duplicated in Homework View
        $version_data = array_map(function (AutoGradedVersion $version) use ($gradeable) {
            return [
                'points' => $version->getNonHiddenPoints(),
                'days_late' => $gradeable->isStudentSubmit() && $gradeable->hasDueDate() ? $version->getDaysLate() : 0
            ];
        }, $graded_gradeable->getAutoGradedGradeable()->getAutoGradedVersions());

        //sort array by version number after values have been mapped
        ksort($version_data);

        $submitter_id = $graded_gradeable->getSubmitter()->getId();
        $active_version = $graded_gradeable->getAutoGradedGradeable()->getActiveVersion();
        $new_version = $display_version === $active_version ? 0 : $display_version;

        $this->core->getOutput()->addInternalCss('table.css');

        return $this->core->getOutput()->renderTwigTemplate("grading/electronic/StudentInformationPanel.twig", [
            "gradeable_id" => $gradeable->getId(),
            "submission_time" => $submission_time,
            "submitter_id" => $submitter_id,
            "submitter" => $graded_gradeable->getSubmitter(),
            "team_assignment" => $gradeable->isTeamAssignment(),
            "display_version" => $display_version,
            "highest_version" => $graded_gradeable->getAutoGradedGradeable()->getHighestVersion(),
            "active_version" => $active_version,
            "on_change" => $onChange,
            "tables" => $tables,
            "versions" => $version_data,
            'total_points' => $gradeable->getAutogradingConfig()->getTotalNonHiddenNonExtraCredit(),
            "csrf_token" => $this->core->getCsrfToken(),
            "update_version_url" => $this->core->buildCourseUrl(['gradeable', $gradeable->getId(), 'version', $new_version])
                . '?' . http_build_query(['ta' => 'true', 'who' => $submitter_id])
        ]);
    }

    /**
     * Render the Grading Rubric panel
     * @param GradedGradeable $graded_gradeable
     * @param int $display_version
     * @param bool $can_verify
     * @param bool $show_verify_all
     * @param bool $show_silent_edit
     * @return string
     */
    public function renderRubricPanel(GradedGradeable $graded_gradeable, int $display_version, bool $can_verify, bool $show_verify_all, bool $show_silent_edit, bool $is_peer_grader) {
        $return = "";
        $student_anon_ids = [];
        $gradeable = $graded_gradeable->getGradeable();
        if ($gradeable->isTeamAssignment()) {
            $team = $this->core->getQueries()->getTeamById($graded_gradeable->getSubmitter()->getId());
            foreach ($team->getMemberUsers() as $user) {
                $student_anon_ids[] = $user->getAnonId();
            }
        }
        else {
            $student_anon_ids[] = $graded_gradeable->getSubmitter()->getAnonId();
        }
        // Disable grading if the requested version isn't the active one
        $grading_disabled = $graded_gradeable->getAutoGradedGradeable()->getActiveVersion() == 0
            || $display_version != $graded_gradeable->getAutoGradedGradeable()->getActiveVersion();

        $version_conflict = $graded_gradeable->getAutoGradedGradeable()->getActiveVersion() !== $display_version;
        $has_active_version = $graded_gradeable->getAutoGradedGradeable()->hasActiveVersion();
        $has_submission = $graded_gradeable->getAutoGradedGradeable()->hasSubmission();
        $has_overridden_grades = $graded_gradeable->hasOverriddenGrades();

        $this->core->getOutput()->addVendorJs(FileUtils::joinPaths('twigjs', 'twig.min.js'));
        $this->core->getOutput()->addInternalJs('ta-grading-keymap.js');
        $this->core->getOutput()->addInternalJs(FileUtils::joinPaths('pdf', 'PDFAnnotateEmbedded.js'));
        $this->core->getOutput()->addInternalJs(FileUtils::joinPaths('pdf', 'PDFInitToolbar.js'));
        $this->core->getOutput()->addInternalJs('ta-grading-rubric-conflict.js');
        $this->core->getOutput()->addInternalJs('gradeable.js');
        $this->core->getOutput()->addInternalJs('ta-grading-rubric.js');

        $this->core->getOutput()->addInternalJs('ta-grading.js');
        $this->core->getOutput()->addInternalJs('panel-selector-modal.js');

        return $return . $this->core->getOutput()->renderTwigTemplate("grading/electronic/RubricPanel.twig", [
                "gradeable" => $gradeable,
                "student_anon_ids" => $student_anon_ids,
                "anon_id" => $graded_gradeable->getSubmitter()->getAnonId(),
                "gradeable_id" => $gradeable->getId(),
                "is_ta_grading" => $gradeable->isTaGrading(),
                "show_verify_all" => $show_verify_all,
                "can_verify" => $can_verify,
                "grading_disabled" => $grading_disabled,
                "has_submission" => $has_submission,
                "has_overridden_grades" => $has_overridden_grades,
                "has_active_version" => $has_active_version,
                "version_conflict" => $version_conflict,
                "show_silent_edit" => $show_silent_edit,
                "student_grader" => $this->core->getUser()->getGroup() == User::GROUP_STUDENT,
                "grader_id" => $this->core->getUser()->getId(),
                "display_version" => $display_version,
                "is_peer_grader" => $is_peer_grader
            ]);
    }

    /**
     * @param Gradeable $gradeable
     * @param array $solution_array
     * @param array $submitter_itempool_map
     * @return string
     */
    public function renderSolutionTaNotesPanel($gradeable, $solution_array, $submitter_itempool_map) {
        $this->core->getOutput()->addInternalJs('solution-ta-notes.js');
        $is_student = $this->core->getUser()->getGroup() == User::GROUP_STUDENT;
        $r_components = $gradeable->getComponents();
        $solution_components = [];
        foreach ($r_components as $key => $value) {
            if ($value->isPeerComponent() || !$is_student) {
                $id = $value->getId();
                $solution_components[] = [
                    'id' => $id,
                    'title' => $value->getTitle(),
                    'is_first_edit' => !isset($solution_array[$id]),
                    'author' => isset($solution_array[$id]) ? $solution_array[$id]['author'] : '',
                    'solution_notes' => isset($solution_array[$id]) ? $solution_array[$id]['solution_notes'] : '',
                    'edited_at' => isset($solution_array[$id])
                        ? DateUtils::convertTimeStamp(
                            $this->core->getUser(),
                            $solution_array[$id]['edited_at'],
                            $this->core->getConfig()->getDateTimeFormat()->getFormat('solution_ta_notes')
                        ) : null,
                    'is_itempool_linked' => $value->getIsItempoolLinked(),
                    'itempool_item' => $value->getItempool() === "" ? "" : $submitter_itempool_map[$value->getItempool()]
                ];
            }
        }
        return $this->core->getOutput()->renderTwigTemplate("grading/electronic/SolutionTaNotesPanel.twig", [
            'gradeable_id' => $gradeable->getId(),
            'solution_components' => $solution_components,
            'current_user_id' => $this->core->getUser()->getId(),
        ]);
    }

    /**
     * Render the Grading Rubric panel
     * @param GradedGradeable $graded_gradeable
     * @param int $display_version
     * @return string
     */
    public function renderPeerPanel(GradedGradeable $graded_gradeable, int $display_version) {
        $gradeable = $graded_gradeable->getGradeable();

        $grading_disabled = true;

        $version_conflict = $graded_gradeable->getAutoGradedGradeable()->getActiveVersion() !== $display_version;
        $has_active_version = $graded_gradeable->getAutoGradedGradeable()->hasActiveVersion();
        $has_submission = $graded_gradeable->getAutoGradedGradeable()->hasSubmission();
        $has_overridden_grades = $graded_gradeable->hasOverriddenGrades();

        $this->core->getOutput()->addVendorJs(FileUtils::joinPaths('twigjs', 'twig.min.js'));
        $this->core->getOutput()->addInternalJs('ta-grading-keymap.js');
        $this->core->getOutput()->addInternalJs('ta-grading-rubric-conflict.js');
        $this->core->getOutput()->addInternalJs('ta-grading-rubric.js');
        $this->core->getOutput()->addInternalJs('gradeable.js');
        $this->core->getOutput()->addInternalCss('table.css');

        $this->core->getOutput()->addInternalJs('ta-grading.js');
        $this->core->getOutput()->addInternalJs('panel-selector-modal.js');

        return $this->core->getOutput()->renderTwigTemplate("grading/electronic/PeerPanel.twig", [
                "gradeable_id" => $gradeable->getId(),
                "is_ta_grading" => $gradeable->isTaGrading(),
                "anon_id" => $graded_gradeable->getSubmitter()->getAnonId(),
                "grading_disabled" => $grading_disabled,
                "has_submission" => $has_submission,
                "has_overridden_grades" => $has_overridden_grades,
                "has_active_version" => $has_active_version,
                "version_conflict" => $version_conflict,
                "grader_id" => $this->core->getUser()->getId(),
                "display_version" => $display_version
            ]);
    }

    /**
     * Render the Grade Inquiry panel
     * @param GradedGradeable $graded_gradeable
     * @return string
     */
    public function renderPeerEditMarksPanel(GradedGradeable $graded_gradeable) {
        $gradeable = $graded_gradeable->getGradeable();
        $submitter = $graded_gradeable->getSubmitter()->getId();
        $peers_to_list = $this->core->getQueries()->getPeerGradingAssignmentForSubmitter($gradeable->getId(), $submitter);
        if ($gradeable->isTeamAssignment()) {
            foreach ($this->core->getQueries()->getTeamById($submitter)->getMemberUserIds() as $student_id) {
                $peers_to_list = array_merge($peers_to_list, $this->core->getQueries()->getPeerGradingAssignmentForSubmitter($gradeable->getId(), $student_id));
            }
        }
        $components = $gradeable->getComponents();
        $components_details_array = [];
        $peer_details = [];
        $component_scores = [];
        $peer_details["graders"] = [];
        $marks = [];
        foreach ($components as $component) {
            if ($component->isPeerComponent()) {
                foreach ($peers_to_list as $peer) {
                    $graded_component = $graded_gradeable->getOrCreateTaGradedGradeable()->getGradedComponent($component, $this->core->getQueries()->getUsersById([$peer])[$peer]);
                    if ($graded_component !== null) {
                        $peer_details["graders"][$component->getId()][] = $peer;
                        $peer_details["marks_assigned"][$component->getId()][$peer] = $graded_component->getMarkIds();
                        $component_scores[$component->getId()][$peer] = $graded_component->getTotalScore();
                    }
                }
                $component_details["title"] = $component->getTitle();
                $component_details["marks"] = [];
                $component_details["max"] = $component->getMaxValue();
                $component_details["id"] = strval($component->getId());
                foreach ($component->getMarks() as $mark) {
                    $component_details["marks"][] = $mark->getId();
                    $marks[$mark->getId()]["title"] = $mark->getTitle();
                    $marks[$mark->getId()]["points"] = $mark->getPoints();
                }
                $components_details_array[] = $component_details;
            }
        }
        return $this->core->getOutput()->renderTwigTemplate("grading/electronic/EditPeerComponentsForm.twig", [
            "gradeable_id" => $gradeable->getId(),
            "peers" => $peers_to_list,
            "submitter_id" => $submitter,
            "peer_details" => $peer_details,
            "components" => $components_details_array,
            "csrf_token" => $this->core->getCsrfToken(),
            "component_scores" => $component_scores,
            "marks" => $marks
        ]);
    }

    /**
     * Render the Grade Inquiry panel
     * @param GradedGradeable $graded_gradeable
     * @param bool $can_inquiry
     * @return string
     */
    public function renderRegradePanel(GradedGradeable $graded_gradeable, bool $can_inquiry) {
        return $this->core->getOutput()->renderTwigTemplate("grading/electronic/RegradePanel.twig", [
            "graded_gradeable" => $graded_gradeable,
            "can_inquiry" => $can_inquiry
        ]);
    }

    public function popupStudents() {
        return $this->core->getOutput()->renderTwigTemplate("grading/electronic/ReceivedMarkForm.twig");
    }

    public function popupMarkConflicts() {
        return $this->core->getOutput()->renderTwigTemplate('grading/electronic/MarkConflictPopup.twig');
    }

    public function popupSettings() {
        return $this->core->getOutput()->renderTwigTemplate("grading/SettingsForm.twig");
    }


    public function renderNotebookPanel(array $notebook, array $testcase_messages, array $image_data, string $gradeable_id, int $highest_version, array $old_files, string $student_id): string {
        return $this->core->getOutput()->renderTwigTemplate(
            "grading/electronic/NotebookPanel.twig",
            [
            "notebook" => $notebook,
            "testcase_messages" => $testcase_messages,
            "image_data" => $image_data,
            'numberUtils' => new class () {
                //needed to show student multiple choices in random order
                public function getRandomIndices(int $array_length, string $student_id, string $gradeable_id): array {
                    return NumberUtils::getRandomIndices($array_length, '' . $student_id . $gradeable_id);
                }
            },
            "student_id" => $student_id,
            "gradeable_id" => $gradeable_id,
            "highest_version" => $highest_version,
            'max_file_size' => Utils::returnBytes(ini_get('upload_max_filesize')),
            "old_files" => $old_files,
            "is_grader_view" => true
            ]
        );
    }
}<|MERGE_RESOLUTION|>--- conflicted
+++ resolved
@@ -944,11 +944,9 @@
                     </div>
 HTML;
 
-<<<<<<< HEAD
-        $return .= $this->core->getOutput()->renderTemplate(['grading', 'ElectronicGrader'], 'renderAutogradingPanel', $display_version_instance, $show_hidden_cases, $graded_gradeable);
-=======
-        $return .= $this->core->getOutput()->renderTemplate(['grading', 'ElectronicGrader'], 'renderAutogradingPanel', $display_version_instance, $show_hidden_cases, $ta_grading);
->>>>>>> edaf59ec
+
+
+        $return .= $this->core->getOutput()->renderTemplate(['grading', 'ElectronicGrader'], 'renderAutogradingPanel', $display_version_instance, $show_hidden_cases, $ta_grading, $graded_gradeable);
         $return .= $this->core->getOutput()->renderTemplate(['grading', 'ElectronicGrader'], 'renderSubmissionPanel', $graded_gradeable, $display_version);
         //If TA grading isn't enabled, the rubric won't actually show up, but the template should be rendered anyway to prevent errors, as the code references the rubric panel
         $return .= $this->core->getOutput()->renderTemplate(['grading', 'ElectronicGrader'], 'renderRubricPanel', $graded_gradeable, $display_version, $can_verify, $show_verify_all, $show_silent_edit, $is_peer_grader);
@@ -1150,11 +1148,9 @@
      * @param GradedGradeable $graded_gradeable
      * @return string
      */
-<<<<<<< HEAD
-    public function renderAutogradingPanel(AutoGradedVersion $version_instance, bool $show_hidden_cases, GradedGradeable $graded_gradeable) {
-=======
-    public function renderAutogradingPanel($version_instance, bool $show_hidden_cases, bool $ta_grading) {
->>>>>>> edaf59ec
+
+
+    public function renderAutogradingPanel($version_instance, bool $show_hidden_cases, bool $ta_grading, GradedGradeable $graded_gradeable) {
         $this->core->getOutput()->addInternalJs('submission-page.js');
         $this->core->getOutput()->addInternalJs('drag-and-drop.js');
         $this->core->getOutput()->addVendorJs('bootstrap/js/bootstrap.bundle.min.js');
@@ -1170,16 +1166,13 @@
         return $this->core->getOutput()->renderTwigTemplate("grading/electronic/AutogradingPanel.twig", [
             "version_instance" => $version_instance,
             "show_hidden_cases" => $show_hidden_cases,
-<<<<<<< HEAD
             "highest_version" =>  $graded_gradeable->getAutoGradedGradeable()->getHighestVersion(),
             "max_submissions" => $gradeable->getAutogradingConfig()->getMaxSubmissions(),
             "is_vcs" => $gradeable->isVcs(),
             "gradeable_id" => $gradeable->getId(),
             "user_id" => $id,
-            "can_regrade" => $this->core->getUser()->getGroup() == User::GROUP_INSTRUCTOR
-=======
+            "can_regrade" => $this->core->getUser()->getGroup() == User::GROUP_INSTRUCTOR,
             "ta_grading" => $ta_grading
->>>>>>> edaf59ec
         ]);
     }
 
