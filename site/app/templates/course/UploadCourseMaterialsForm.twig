{% extends 'generic/Popup.twig' %}
{% block popup_id %}upload-course-materials-form{% endblock %}
{% block title %}Upload Course Materials{% endblock %}
{% block body %}
    <p>
        Total files cannot exceed 10 mb or 10240 kb.<br>
    </p>
    <br/>

    <b>Full path to the directory containing the course material file(s):</b><br>
    <fieldset>

        <p><br>Add folder(s) to the course_materials folder if necessary: <br>
<<<<<<< HEAD
        (ex: homework1 or homework1/classes/pokemon) <br><br>
        Current folder setting:</p>
        {{ folderPath~'/'~courseMaterial }}
        <input style='width: auto' type='text' id='input_provide_full_path' name='eg_config_path' value="" placeholder="(Optional)"/>
=======
            (ex: homework1 or homework1/classes/pokemon) <br><br>
            Current folder setting:</p>
        <input style='width: 90%' type='text' id='input_provide_full_path' name='eg_config_path' value="{{ folderPath~'/'~courseMaterial }}" placeholder="(Optional)"/>

>>>>>>> 978a1276
    </fieldset>
    <br /> <br />
    <input type="hidden" name="csrf_token" value="{{ core.getCsrfToken() }}" />
    <div id="upload-boxes" style="display:table; border-spacing: 5px; width:100%">
        <div id="upload1" style="cursor: pointer; text-align: center; border: dashed 2px lightgrey; display:table-cell; height: 20px;">
            <h3 class="label" id="label">"Drag your file(s) here or click to open file browser"</h3>
            <input type="file" name="files" id="input_file1" style="display: none" onchange="addFilesFromInput(1,false)" multiple />
        </div>
    </div>
    <script type="text/javascript">
        function makeSubmission(requestedPath) {
            handleUploadCourseMaterials("{{ core.getCsrfToken() }}", requestedPath);
        }
        $(function() {
            $("#submit").click(function(e){ // Submit button
                var requestedPath = document.getElementById("input_provide_full_path").value;
                var n = requestedPath.indexOf("..");
                if (n != -1) {
                    alert(".. is not supported in the path");
                }
                else {
                    makeSubmission(requestedPath);
                    e.stopPropagation();
                }
            });
        });
    </script>
    <script type="text/javascript">
        createArray(1);
        var dropzone = document.getElementById("upload1");
        dropzone.addEventListener("click", clicked_on_box, false);
        dropzone.addEventListener("dragenter", draghandle, false);
        dropzone.addEventListener("dragover", draghandle, false);
        dropzone.addEventListener("dragleave", draghandle, false);
        dropzone.addEventListener("drop", dropWithMultipleZips, false);
    </script>
{% endblock %}
{% block buttons %}
    {{ block('close_button') }}
    <input class="btn btn-primary" id="submit" type="submit" value="Submit" />
{% endblock %}<|MERGE_RESOLUTION|>--- conflicted
+++ resolved
@@ -9,19 +9,11 @@
 
     <b>Full path to the directory containing the course material file(s):</b><br>
     <fieldset>
-
         <p><br>Add folder(s) to the course_materials folder if necessary: <br>
-<<<<<<< HEAD
         (ex: homework1 or homework1/classes/pokemon) <br><br>
         Current folder setting:</p>
         {{ folderPath~'/'~courseMaterial }}
         <input style='width: auto' type='text' id='input_provide_full_path' name='eg_config_path' value="" placeholder="(Optional)"/>
-=======
-            (ex: homework1 or homework1/classes/pokemon) <br><br>
-            Current folder setting:</p>
-        <input style='width: 90%' type='text' id='input_provide_full_path' name='eg_config_path' value="{{ folderPath~'/'~courseMaterial }}" placeholder="(Optional)"/>
-
->>>>>>> 978a1276
     </fieldset>
     <br /> <br />
     <input type="hidden" name="csrf_token" value="{{ core.getCsrfToken() }}" />
