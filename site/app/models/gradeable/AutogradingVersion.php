--- conflicted
+++ resolved
@@ -85,30 +85,11 @@
      * @param bool $clamp True to clamp the output to 1
      * @return float percentage (0 to 1), or NAN if no visible percent
      */
-<<<<<<< HEAD
-    public function getVisiblePercent($clamp = false) {
-        $divisor = $this->graded_gradeable->getGradeable()->getAutogradingConfig()->getTotalNonHiddenNonExtraCredit();
-        $dividend = $this->getNonHiddenNonExtraCredit() + $this->getNonHiddenExtraCredit();
-
-        // Avoid divide-by-zero (== not a typo)
-        if($divisor == 0) {
-            return NAN;
-        }
-        $result = floatval($dividend) / $divisor;
-
-        if ($clamp === true && $result > 1.0) {
-            return 1.0;
-        } else if ($result < 0) {
-            return 0.0;
-        }
-        return $result;
-=======
     public function getNonHiddenPercent($clamp = false) {
         $divisor = $this->graded_gradeable->getGradeable()->getAutogradingConfig()->getTotalNonHiddenNonExtraCredit();
         $dividend = $this->getNonHiddenNonExtraCredit() + $this->getNonHiddenExtraCredit();
 
         return Utils::safeCalcPercent($dividend, $divisor, $clamp);
->>>>>>> d89b81a4
     }
 
     /**
@@ -122,22 +103,7 @@
         $dividend = $this->getNonHiddenNonExtraCredit() + $this->getNonHiddenExtraCredit() +
             $this->getHiddenNonExtraCredit() + $this->getHiddenExtraCredit();
 
-<<<<<<< HEAD
-        // avoid divide-by-zero (== not a typo)
-        if($divisor == 0) {
-            return NAN;
-        }
-        $result = floatval($dividend) / $divisor;
-
-        if ($clamp === true && $result > 1.0) {
-            return 1.0;
-        } else if ($result < 0) {
-            return 0.0;
-        }
-        return $result;
-=======
         return Utils::safeCalcPercent($dividend, $divisor, $clamp);
->>>>>>> d89b81a4
     }
 
     /**
