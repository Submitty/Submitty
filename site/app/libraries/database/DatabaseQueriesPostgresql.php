--- conflicted
+++ resolved
@@ -104,23 +104,9 @@
     }
 
     public function updateUser(User $user, $semester=null, $course=null) {
-<<<<<<< HEAD
-    	$array = array($user->getPassword(), $user->getFirstName(), $user->getPreferredFirstName(),
-                       $user->getLastName(), $user->getEmail(), $user->getId());
-=======
-
-
-    	//$array = array($user->getPassword(), $user->getAnonId(), $user->getFirstName(), $user->getPreferredFirstName(),
-        //               $user->getLastName(), $user->getEmail(), $user->getId());
-        //$this->submitty_db->query("
-//UPDATE users SET user_password=?, anon_id=?, user_firstname=?, user_preferred_firstname=?, user_lastname=?, user_email=?
-//WHERE user_id=?", $array);
-
-
     	$array = array($user->getPassword(), $user->getFirstName(), $user->getPreferredFirstName(), $user->getLastName(), $user->getEmail(),
                        Utils::convertBooleanToString($user->isUserUpdated()), Utils::convertBooleanToString($user->isInstructorUpdated()),
                        $user->getId());
->>>>>>> 099eb1aa
         $this->submitty_db->query("
 UPDATE users SET user_password=?, user_firstname=?, user_preferred_firstname=?, user_lastname=?, user_email=?, user_updated=?, instructor_updated=?
 WHERE user_id=?", $array);
