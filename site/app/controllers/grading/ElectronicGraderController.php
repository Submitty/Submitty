--- conflicted
+++ resolved
@@ -132,75 +132,6 @@
         }
         return true;
     }
-<<<<<<< HEAD
-    
-    public function savePDFAnnotation(){
-        //Save the annotation layer to a folder.
-        $annotation_layer = $_POST['annotation_layer'];
-        $annotation_info = $_POST['GENERAL_INFORMATION'];
-        $grader_id = $this->core->getUser()->getId();
-        $course_path = $this->core->getConfig()->getCoursePath();
-        $active_version = $this->core->getQueries()->getGradeable($annotation_info['gradeable_id'], $annotation_info['user_id'])->getActiveVersion();
-        $annotation_gradeable_path = FileUtils::joinPaths($course_path, 'annotations', $annotation_info['gradeable_id']);
-        if(!FileUtils::createDir($annotation_gradeable_path) && !is_dir($annotation_gradeable_path)){
-            $this->core->addErrorMessage("Creating annotation gradeable folder failed");
-            return false;
-        }
-        $annotation_user_path = FileUtils::joinPaths($annotation_gradeable_path, $annotation_info['user_id']);
-        if(!FileUtils::createDir($annotation_user_path) && !is_dir($annotation_user_path)){
-            $this->core->addErrorMessage("Creating annotation user folder failed");
-            return false;
-        }
-        $annotation_version_path = FileUtils::joinPaths($annotation_user_path, $active_version);
-        if(!FileUtils::createDir($annotation_version_path) && !is_dir($annotation_version_path)){
-            $this->core->addErrorMessage("Creating annotation version folder failed");
-            return false;
-        }
-        $new_file_name = preg_replace('/\\.[^.\\s]{3,4}$/', '', $annotation_info['file_name']) . "_" .$grader_id .'.json';
-        file_put_contents(FileUtils::joinPaths($annotation_version_path, $new_file_name), $annotation_layer);
-        return true;
-    }
-
-    public function showEmbeddedPDFAnnotation(){
-        //This is the embedded pdf annotator that we built.
-        $gradeable_id = $_POST['gradeable_id'] ?? NULL;
-        $user_id = $_POST['user_id'] ?? NULL;
-        $filename = $_POST['filename'] ?? NULL;
-        $active_version = $this->core->getQueries()->getGradeable($gradeable_id, $user_id)->getActiveVersion();
-        $annotation_path = FileUtils::joinPaths($this->core->getConfig()->getCoursePath(), 'annotations', $gradeable_id, $user_id, $active_version);
-        $annotation_jsons = [];
-        //Dir iterator needs the first file.
-        if(is_dir($annotation_path) && count(scandir($annotation_path)) > 2){
-            $first_file = scandir($annotation_path)[2];
-            $annotation_path = FileUtils::joinPaths($annotation_path, $first_file);
-            if(is_file($annotation_path)) {
-                $dir_iter = new \DirectoryIterator(dirname($annotation_path . '/'));
-                foreach ($dir_iter as $fileinfo) {
-                    if (!$fileinfo->isDot()) {
-                        $no_extension = preg_replace('/\\.[^.\\s]{3,4}$/', '', $fileinfo->getFilename());
-                        $pdf_info = explode('_', $no_extension);
-                        $pdf_id = $pdf_info[0];
-                        $grader_id = $pdf_info[1];
-                        if($pdf_id.'.pdf' === $filename){
-                            $annotation_jsons[$grader_id] = file_get_contents($fileinfo->getPathname());
-                        }
-                    }
-                }
-            }
-        }
-
-        $this->core->getOutput()->renderOutput(array('PDF'), 'showPDFEmbedded', $gradeable_id, $user_id, $filename, $annotation_jsons, false);
-    }
-
-    public function showPDFAnnotationFullPage(){
-        //This shows the pdf-annotate.js library's default pdf annotator. It might be useful in the future to have
-        //a full-sized annotator, so keeping this in for now.
-        $this->core->getOutput()->useFooter(false);
-        $this->core->getOutput()->useHeader(false);
-        $this->core->getOutput()->renderOutput(array('grading', 'PDFAnnotation'), 'showAnnotationPage');
-    }
-=======
->>>>>>> d4628a98
 
     /**
      * Route for getting whitespace information for the diff viewer
