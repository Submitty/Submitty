--- conflicted
+++ resolved
@@ -15,17 +15,6 @@
                 <col style="width: 33%">
             <thead>
                 <tr>
-<<<<<<< HEAD
-                    <td> {{ poll.getName() }} </td>
-                    <td> {{ poll.getUserResponse(user_id) is same as(null)? "No Response" : poll.getResponseString(poll.getUserResponse(user_id)) | markdown}} </td>
-                    <td>
-                        <a href="{{ base_url }}/viewPoll/{{ poll.getID() }}">
-                            <input type="hidden" name="csrf_token" value="{{ csrf_token }}"/>
-                            <input type="hidden" name="poll_id" value="{{ poll.getID() }}"/>
-                            {% if poll.isOpen() %}
-                                {% if poll.getUserResponse(user_id) is same as(null) %}
-                                    <button type="submit" class="btn btn-success"> Answer
-=======
                     <th scope="col">Name</th>
                     <th scope="col">Your Answer</th>
                     <th scope="col">View Poll</th>
@@ -37,7 +26,7 @@
                         <td> {{ poll.getName() }} </td>
                         <td> {{ poll.getUserResponse(user_id) is same as(null)? "No Response" : poll.getResponseString(poll.getUserResponse(user_id)) | markdown}} </td>
                         <td>
-                            <form method="post" action="{{ base_url }}/viewPoll">
+                            <a href="{{ base_url }}/viewPoll/{{ poll.getID() }}">
                                 <input type="hidden" name="csrf_token" value="{{ csrf_token }}"/>
                                 <input type="hidden" name="poll_id" value="{{ poll.getID() }}"/>
                                 {% if poll.isOpen() %}
@@ -49,50 +38,10 @@
                                     </button>
                                 {% elseif poll.isEnded() %}
                                     <button type="submit" class="btn btn-primary"> View Poll
->>>>>>> 53000e3a
                                 {% else %}
-                                    Closed
+                                    <a style="color:inherit ; pointer-events: none ; cursor: default ;" >Closed</a>
                                 {% endif %}
-<<<<<<< HEAD
-                                </button>
-                            {% elseif poll.isEnded() %}
-                                <button type="submit" class="btn btn-primary"> View Poll</button>
-                            {% else %}
-                                <a style="color:inherit ; pointer-events: none ; cursor: default ;" >Closed</a>
-                            {% endif %}
-                        </a>
-                    </td>
-                </tr>
-            {% endfor %}
-        </tbody>
-    </table>
-    <hr>
-    <h2> Older Polls </h2>
-    <table class="table table-striped" style="width:100%;">
-        <col style="width: 33%">
-        <col style="width: 33%">
-        <col style="width: 33%">
-        <thead>
-            <tr>
-                <th scope="col">Name</th>
-                <th scope="col">Your Answer</th>
-                <th scope="col">View Poll</th>
-            </tr>
-        </thead>
-        <tbody>
-            {% for poll in older_polls %}
-                <tr>
-                    <td> {{ poll.getName() }} </td>
-                    <td> {{ poll.getUserResponse(user_id) is same as(null) ? "No Response" : poll.getResponseString(poll.getUserResponse(user_id)) | markdown}} </td>
-                    <td>
-                        <a href="{{ base_url }}/viewPoll/{{ poll.getID() }}">
-                            <input type="hidden" name="csrf_token" value="{{ csrf_token }}"/>
-                            <input type="hidden" name="poll_id" value="{{ poll.getID() }}"/>
-                            <button type="submit" class="btn btn-primary"> View Poll</button>
-                        </a>
-                    </td>
-=======
-                            </form>
+                            </a>
                         </td>
                     </tr>
                 {% endfor %}
@@ -117,7 +66,6 @@
                     <th scope="col">Name</th>
                     <th scope="col">Your Answer</th>
                     <th scope="col">View Poll</th>
->>>>>>> 53000e3a
                 </tr>
             </thead>
             <tbody>
@@ -126,12 +74,12 @@
                         <td> {{ poll.getName() }} </td>
                         <td> {{ poll.getUserResponse(user_id) is same as(null) ? "No Response" : poll.getResponseString(poll.getUserResponse(user_id)) | markdown}} </td>
                         <td>
-                            <form method="post" action="{{ base_url }}/viewPoll">
+                            <a href="{{ base_url }}/viewPoll/{{ poll.getID() }}">
                                 <input type="hidden" name="csrf_token" value="{{ csrf_token }}"/>
                                 <input type="hidden" name="poll_id" value="{{ poll.getID() }}"/>
                                 <button type="submit" class="btn btn-primary"> View Poll
                                 </button>
-                            </form>
+                            </a>
                         </td>
                     </tr>
                 {% endfor %}
