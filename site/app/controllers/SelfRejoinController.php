--- conflicted
+++ resolved
@@ -156,15 +156,6 @@
             return new RedirectResponse($this->core->buildCourseUrl(["no_access"]));
         }
 
-<<<<<<< HEAD
-=======
-        $term = $this->core->getConfig()->getTerm();
-        $course = $this->core->getConfig()->getCourse();
-
-        $user = $this->core->getUser();
-        $user_id = $user->getId();
-
->>>>>>> 2be4da5d
         $to_join_section = $this->core->getQueries()->
             getPreviousRegistrationSection(
                 $user_id,
@@ -172,7 +163,7 @@
                 $course
             );
         $to_join_rotating_section = $this->core->getQueries()->
-            getPreviousRotatingSection($user_id); // TODO ADD REJOIN DEFAULT IF INVALID
+            getPreviousRotatingSection($user_id);
 
         $user->setRegistrationSection($to_join_section);
         if ($to_join_rotating_section !== null) {
