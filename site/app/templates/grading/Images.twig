<div class="content">
    {% if hasInstructorPermission %}
        <div style="float: right; margin-bottom: 20px;">
            <a onclick="newUploadImagesForm()" class="btn btn-primary key_to_click" tabindex="0">Upload Student Photos</a>
        </div>
    {% endif %}
    <h1>Student Photos</h1>
    {# This is a layout table #}
    <table class="table table-bordered persist-area">
        {% if sections|length > 0 %}
            {% for registration, students in sections %}
                <tr class="info">
                    <th colspan="5" style="text-align: center">Students Enrolled in Registration Section {{ registration }}</th>
                </tr>
                <tbody>
                {% set count = 4 - (students|length % 5) %}
                {% for student in students %}
                    {% if loop.index % 5 == 1 %}
                        <tr>
                    {% endif %}
                        <td>
                            {% set display_image = student.getDisplayImage() %}
                            {% if display_image is not null %}
<<<<<<< HEAD
                                {{ base64_image(display_image.getImageBase64(150, 200), display_image.getMimeType(), '%s %s'|format(student.getDisplayedFirstName(), student.getDisplayedLastName())) }}
=======
                                {{ base64_image(display_image.getImageBase64MaxDimension(200), display_image.getMimeType(), '%s %s'|format(student.getDisplayedFirstName(), student.getDisplayedLastName())) }}
>>>>>>> c34dd66e
                            {% else %}
                                <i><span style="color:var(--no-image-available)">No Image Available</span></i>
                            {% endif %}
                            <div class="name">
                                <br /><br />{{student.getDisplayedFirstName()}} {{student.getDisplayedLastName()}}
                                <br />{{student.getId()}}
<<<<<<< HEAD
                                {% if hasInstructorPermission and display_image is not null and display_image.getDisplayImageState() == 'preferred' %}
                                    <a href="javascript:flagUserImage('{{ student.getId() }}')"><i class="fas fa-flag"></i></a>
=======
                                {% if hasInstructorPermission and display_image is not null %}
                                    {% if display_image.getDisplayImageState() == 'preferred' %}
                                        <a href="javascript:flagUserImage('{{ student.getId() }}', true)"><i class="fas fa-flag"></i></a>
                                    {% elseif display_image.getDisplayImageState() == 'flagged' %}
                                        <a href="javascript:flagUserImage('{{ student.getId() }}', false)"><i class="fas fa-undo"></i></a>
                                    {% endif %}
>>>>>>> c34dd66e
                                {% endif %}
                            </div>
                        </td>
                    {% if loop.index % 5 == 0 %}
                        </tr>
                    {% endif %}
                    {% flush %}
                {% endfor %}
                  {% if count < 4 %}
                      {% for spacer in 0..count %}
                          <td></td>
                      {% endfor %}
                      </tr>
                  {% endif %}
                </tbody>
            {% endfor %}
        {% else %}
            <tr>
                <td>You may only view students in your grading sections.  You have no grading sections assigned.</td>
            </tr>
        {% endif %}
    </table>
</div>
{% include('grading/UploadImagesForm.twig') %}<|MERGE_RESOLUTION|>--- conflicted
+++ resolved
@@ -21,28 +21,19 @@
                         <td>
                             {% set display_image = student.getDisplayImage() %}
                             {% if display_image is not null %}
-<<<<<<< HEAD
-                                {{ base64_image(display_image.getImageBase64(150, 200), display_image.getMimeType(), '%s %s'|format(student.getDisplayedFirstName(), student.getDisplayedLastName())) }}
-=======
                                 {{ base64_image(display_image.getImageBase64MaxDimension(200), display_image.getMimeType(), '%s %s'|format(student.getDisplayedFirstName(), student.getDisplayedLastName())) }}
->>>>>>> c34dd66e
                             {% else %}
                                 <i><span style="color:var(--no-image-available)">No Image Available</span></i>
                             {% endif %}
                             <div class="name">
                                 <br /><br />{{student.getDisplayedFirstName()}} {{student.getDisplayedLastName()}}
                                 <br />{{student.getId()}}
-<<<<<<< HEAD
-                                {% if hasInstructorPermission and display_image is not null and display_image.getDisplayImageState() == 'preferred' %}
-                                    <a href="javascript:flagUserImage('{{ student.getId() }}')"><i class="fas fa-flag"></i></a>
-=======
                                 {% if hasInstructorPermission and display_image is not null %}
                                     {% if display_image.getDisplayImageState() == 'preferred' %}
                                         <a href="javascript:flagUserImage('{{ student.getId() }}', true)"><i class="fas fa-flag"></i></a>
                                     {% elseif display_image.getDisplayImageState() == 'flagged' %}
                                         <a href="javascript:flagUserImage('{{ student.getId() }}', false)"><i class="fas fa-undo"></i></a>
                                     {% endif %}
->>>>>>> c34dd66e
                                 {% endif %}
                             </div>
                         </td>
