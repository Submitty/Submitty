--- conflicted
+++ resolved
@@ -2,14 +2,9 @@
     <div id="grading-panel-student-name">
         <b>{% if not isBlind and not anon_mode and (peer_blind_grading is same as('unblind') or peer_blind_grading is same as('single')) %}
                 {% if team_assignment %}
-<<<<<<< HEAD
-                    Team{% if submitter.getTeam().getTeamName() is not null %} {{ submitter.getTeam().getTeamName() }}{% endif %}:<br/>
-                    {% for team_member in submitter.getTeam().getMemberUsers() %}
-=======
                     {% set team_members = submitter.getTeam().getMemberUsers() %}
-                    Team ({{ team_members|length }}): <span id="grading-scroll-message">{{ team_members|length > 3 ? "Scroll for more" : "" }}</span><br/>
+                    Team {% if submitter.getTeam().getTeamName() is not null %} {{ submitter.getTeam().getTeamName() }}{% endif %}({{ team_members|length }}): <span id="grading-scroll-message">{{ team_members|length > 3 ? "Scroll for more" : "" }}</span><br/>
                     {% for team_member in team_members %}
->>>>>>> 89b7b670
                         &emsp;{{ team_member.getDisplayedFirstName() }} {{ team_member.getDisplayedLastName() }} ({{ team_member.getId() }})<br/>
                     {% endfor %}
                 {% else %}
