{
    "_readme": [
        "This file locks the dependencies of your project to a known state",
        "Read more about it at https://getcomposer.org/doc/01-basic-usage.md#installing-dependencies",
        "This file is @generated automatically"
    ],
<<<<<<< HEAD
    "content-hash": "40cb500fb8e9a87f36f53298238ee32d",
    "packages": [
        {
            "name": "aptoma/twig-markdown",
            "version": "2.1.0",
            "source": {
                "type": "git",
                "url": "https://github.com/aptoma/twig-markdown.git",
                "reference": "dd287a4c60bd7ca44b6f74795a4c3b96d7497e83"
            },
            "dist": {
                "type": "zip",
                "url": "https://api.github.com/repos/aptoma/twig-markdown/zipball/dd287a4c60bd7ca44b6f74795a4c3b96d7497e83",
                "reference": "dd287a4c60bd7ca44b6f74795a4c3b96d7497e83",
                "shasum": ""
            },
            "require": {
                "php": "^7.0",
                "twig/twig": "^2.7.0"
            },
            "require-dev": {
                "codeclimate/php-test-reporter": "dev-master",
                "erusev/parsedown": "^1.6",
                "knplabs/github-api": "~1.4",
                "league/commonmark": "~0.5",
                "michelf/php-markdown": "~1",
                "phpunit/phpunit": "~6.0||~5.0"
            },
            "suggest": {
                "knplabs/github-api": "Needed for using GitHub's Markdown engine provided through their API.",
                "michelf/php-markdown": "Original Markdown engine with MarkdownExtra."
            },
            "type": "library",
            "autoload": {
                "psr-0": {
                    "Aptoma": "src/"
                }
            },
            "notification-url": "https://packagist.org/downloads/",
            "license": [
                "MIT"
            ],
            "authors": [
                {
                    "name": "Joris Berthelot",
                    "email": "joris@berthelot.tel"
                },
                {
                    "name": "Gunnar Lium",
                    "email": "gunnar@aptoma.com"
                }
            ],
            "description": "Twig extension to work with Markdown content",
            "keywords": [
                "markdown",
                "twig"
            ],
            "time": "2019-03-13T11:25:31+00:00"
        },
        {
            "name": "michelf/php-markdown",
            "version": "1.8.0",
            "source": {
                "type": "git",
                "url": "https://github.com/michelf/php-markdown.git",
                "reference": "01ab082b355bf188d907b9929cd99b2923053495"
            },
            "dist": {
                "type": "zip",
                "url": "https://api.github.com/repos/michelf/php-markdown/zipball/01ab082b355bf188d907b9929cd99b2923053495",
                "reference": "01ab082b355bf188d907b9929cd99b2923053495",
                "shasum": ""
            },
            "require": {
                "php": ">=5.3.0"
            },
            "type": "library",
            "autoload": {
                "psr-4": {
                    "Michelf\\": "Michelf/"
=======
    "content-hash": "169eacdeafda46e2c265a3b05978c2e9",
    "packages": [
        {
            "name": "lcobucci/jwt",
            "version": "3.2.5",
            "source": {
                "type": "git",
                "url": "https://github.com/lcobucci/jwt.git",
                "reference": "82be04b4753f8b7693b62852b7eab30f97524f9b"
            },
            "dist": {
                "type": "zip",
                "url": "https://api.github.com/repos/lcobucci/jwt/zipball/82be04b4753f8b7693b62852b7eab30f97524f9b",
                "reference": "82be04b4753f8b7693b62852b7eab30f97524f9b",
                "shasum": ""
            },
            "require": {
                "ext-openssl": "*",
                "php": ">=5.5"
            },
            "require-dev": {
                "mdanter/ecc": "~0.3.1",
                "mikey179/vfsstream": "~1.5",
                "phpmd/phpmd": "~2.2",
                "phpunit/php-invoker": "~1.1",
                "phpunit/phpunit": "~4.5",
                "squizlabs/php_codesniffer": "~2.3"
            },
            "suggest": {
                "mdanter/ecc": "Required to use Elliptic Curves based algorithms."
            },
            "type": "library",
            "extra": {
                "branch-alias": {
                    "dev-master": "3.1-dev"
                }
            },
            "autoload": {
                "psr-4": {
                    "Lcobucci\\JWT\\": "src"
>>>>>>> 65af7b3b
                }
            },
            "notification-url": "https://packagist.org/downloads/",
            "license": [
                "BSD-3-Clause"
            ],
            "authors": [
                {
<<<<<<< HEAD
                    "name": "Michel Fortin",
                    "email": "michel.fortin@michelf.ca",
                    "homepage": "https://michelf.ca/",
                    "role": "Developer"
                },
                {
                    "name": "John Gruber",
                    "homepage": "https://daringfireball.net/"
                }
            ],
            "description": "PHP Markdown",
            "homepage": "https://michelf.ca/projects/php-markdown/",
            "keywords": [
                "markdown"
            ],
            "time": "2018-01-15T00:49:33+00:00"
=======
                    "name": "Luís Otávio Cobucci Oblonczyk",
                    "email": "lcobucci@gmail.com",
                    "role": "Developer"
                }
            ],
            "description": "A simple library to work with JSON Web Token and JSON Web Signature",
            "keywords": [
                "JWS",
                "jwt"
            ],
            "time": "2018-11-11T12:22:26+00:00"
>>>>>>> 65af7b3b
        },
        {
            "name": "paragonie/random_compat",
            "version": "v9.99.99",
            "source": {
                "type": "git",
                "url": "https://github.com/paragonie/random_compat.git",
                "reference": "84b4dfb120c6f9b4ff7b3685f9b8f1aa365a0c95"
            },
            "dist": {
                "type": "zip",
                "url": "https://api.github.com/repos/paragonie/random_compat/zipball/84b4dfb120c6f9b4ff7b3685f9b8f1aa365a0c95",
                "reference": "84b4dfb120c6f9b4ff7b3685f9b8f1aa365a0c95",
                "shasum": ""
            },
            "require": {
                "php": "^7"
            },
            "require-dev": {
                "phpunit/phpunit": "4.*|5.*",
                "vimeo/psalm": "^1"
            },
            "suggest": {
                "ext-libsodium": "Provides a modern crypto API that can be used to generate random bytes."
            },
            "type": "library",
            "notification-url": "https://packagist.org/downloads/",
            "license": [
                "MIT"
            ],
            "authors": [
                {
                    "name": "Paragon Initiative Enterprises",
                    "email": "security@paragonie.com",
                    "homepage": "https://paragonie.com"
                }
            ],
            "description": "PHP 5.x polyfill for random_bytes() and random_int() from PHP 7",
            "keywords": [
                "csprng",
                "polyfill",
                "pseudorandom",
                "random"
            ],
            "time": "2018-07-02T15:55:56+00:00"
        },
        {
            "name": "ramsey/uuid",
            "version": "3.8.0",
            "source": {
                "type": "git",
                "url": "https://github.com/ramsey/uuid.git",
                "reference": "d09ea80159c1929d75b3f9c60504d613aeb4a1e3"
            },
            "dist": {
                "type": "zip",
                "url": "https://api.github.com/repos/ramsey/uuid/zipball/d09ea80159c1929d75b3f9c60504d613aeb4a1e3",
                "reference": "d09ea80159c1929d75b3f9c60504d613aeb4a1e3",
                "shasum": ""
            },
            "require": {
                "paragonie/random_compat": "^1.0|^2.0|9.99.99",
                "php": "^5.4 || ^7.0",
                "symfony/polyfill-ctype": "^1.8"
            },
            "replace": {
                "rhumsaa/uuid": "self.version"
            },
            "require-dev": {
                "codeception/aspect-mock": "^1.0 | ~2.0.0",
                "doctrine/annotations": "~1.2.0",
                "goaop/framework": "1.0.0-alpha.2 | ^1.0 | ~2.1.0",
                "ircmaxell/random-lib": "^1.1",
                "jakub-onderka/php-parallel-lint": "^0.9.0",
                "mockery/mockery": "^0.9.9",
                "moontoast/math": "^1.1",
                "php-mock/php-mock-phpunit": "^0.3|^1.1",
                "phpunit/phpunit": "^4.7|^5.0|^6.5",
                "squizlabs/php_codesniffer": "^2.3"
            },
            "suggest": {
                "ext-ctype": "Provides support for PHP Ctype functions",
                "ext-libsodium": "Provides the PECL libsodium extension for use with the SodiumRandomGenerator",
                "ext-uuid": "Provides the PECL UUID extension for use with the PeclUuidTimeGenerator and PeclUuidRandomGenerator",
                "ircmaxell/random-lib": "Provides RandomLib for use with the RandomLibAdapter",
                "moontoast/math": "Provides support for converting UUID to 128-bit integer (in string form).",
                "ramsey/uuid-console": "A console application for generating UUIDs with ramsey/uuid",
                "ramsey/uuid-doctrine": "Allows the use of Ramsey\\Uuid\\Uuid as Doctrine field type."
            },
            "type": "library",
            "extra": {
                "branch-alias": {
                    "dev-master": "3.x-dev"
                }
            },
            "autoload": {
                "psr-4": {
                    "Ramsey\\Uuid\\": "src/"
                }
            },
            "notification-url": "https://packagist.org/downloads/",
            "license": [
                "MIT"
            ],
            "authors": [
                {
                    "name": "Marijn Huizendveld",
                    "email": "marijn.huizendveld@gmail.com"
                },
                {
                    "name": "Thibaud Fabre",
                    "email": "thibaud@aztech.io"
                },
                {
                    "name": "Ben Ramsey",
                    "email": "ben@benramsey.com",
                    "homepage": "https://benramsey.com"
                }
            ],
            "description": "Formerly rhumsaa/uuid. A PHP 5.4+ library for generating RFC 4122 version 1, 3, 4, and 5 universally unique identifiers (UUID).",
            "homepage": "https://github.com/ramsey/uuid",
            "keywords": [
                "guid",
                "identifier",
                "uuid"
            ],
            "time": "2018-07-19T23:38:55+00:00"
        },
        {
            "name": "symfony/polyfill-ctype",
            "version": "v1.11.0",
            "source": {
                "type": "git",
                "url": "https://github.com/symfony/polyfill-ctype.git",
                "reference": "82ebae02209c21113908c229e9883c419720738a"
            },
            "dist": {
                "type": "zip",
                "url": "https://api.github.com/repos/symfony/polyfill-ctype/zipball/82ebae02209c21113908c229e9883c419720738a",
                "reference": "82ebae02209c21113908c229e9883c419720738a",
                "shasum": ""
            },
            "require": {
                "php": ">=5.3.3"
            },
            "suggest": {
                "ext-ctype": "For best performance"
            },
            "type": "library",
            "extra": {
                "branch-alias": {
                    "dev-master": "1.11-dev"
                }
            },
            "autoload": {
                "psr-4": {
                    "Symfony\\Polyfill\\Ctype\\": ""
                },
                "files": [
                    "bootstrap.php"
                ]
            },
            "notification-url": "https://packagist.org/downloads/",
            "license": [
                "MIT"
            ],
            "authors": [
                {
                    "name": "Symfony Community",
                    "homepage": "https://symfony.com/contributors"
                },
                {
                    "name": "Gert de Pagter",
                    "email": "BackEndTea@gmail.com"
                }
            ],
            "description": "Symfony polyfill for ctype functions",
            "homepage": "https://symfony.com",
            "keywords": [
                "compatibility",
                "ctype",
                "polyfill",
                "portable"
            ],
            "time": "2019-02-06T07:57:58+00:00"
        },
        {
            "name": "symfony/polyfill-mbstring",
            "version": "v1.11.0",
            "source": {
                "type": "git",
                "url": "https://github.com/symfony/polyfill-mbstring.git",
                "reference": "fe5e94c604826c35a32fa832f35bd036b6799609"
            },
            "dist": {
                "type": "zip",
                "url": "https://api.github.com/repos/symfony/polyfill-mbstring/zipball/fe5e94c604826c35a32fa832f35bd036b6799609",
                "reference": "fe5e94c604826c35a32fa832f35bd036b6799609",
                "shasum": ""
            },
            "require": {
                "php": ">=5.3.3"
            },
            "suggest": {
                "ext-mbstring": "For best performance"
            },
            "type": "library",
            "extra": {
                "branch-alias": {
                    "dev-master": "1.11-dev"
                }
            },
            "autoload": {
                "psr-4": {
                    "Symfony\\Polyfill\\Mbstring\\": ""
                },
                "files": [
                    "bootstrap.php"
                ]
            },
            "notification-url": "https://packagist.org/downloads/",
            "license": [
                "MIT"
            ],
            "authors": [
                {
                    "name": "Nicolas Grekas",
                    "email": "p@tchwork.com"
                },
                {
                    "name": "Symfony Community",
                    "homepage": "https://symfony.com/contributors"
                }
            ],
            "description": "Symfony polyfill for the Mbstring extension",
            "homepage": "https://symfony.com",
            "keywords": [
                "compatibility",
                "mbstring",
                "polyfill",
                "portable",
                "shim"
            ],
            "time": "2019-02-06T07:57:58+00:00"
        },
        {
            "name": "twig/twig",
            "version": "v2.9.0",
            "source": {
                "type": "git",
                "url": "https://github.com/twigphp/Twig.git",
                "reference": "82a1c055c8ed4c4705023bfd0405f3c74db6e3ae"
            },
            "dist": {
                "type": "zip",
                "url": "https://api.github.com/repos/twigphp/Twig/zipball/82a1c055c8ed4c4705023bfd0405f3c74db6e3ae",
                "reference": "82a1c055c8ed4c4705023bfd0405f3c74db6e3ae",
                "shasum": ""
            },
            "require": {
                "php": "^7.0",
                "symfony/polyfill-ctype": "^1.8",
                "symfony/polyfill-mbstring": "^1.3"
            },
            "require-dev": {
                "psr/container": "^1.0",
                "symfony/debug": "^2.7",
                "symfony/phpunit-bridge": "^3.4.19|^4.1.8"
            },
            "type": "library",
            "extra": {
                "branch-alias": {
                    "dev-master": "2.9-dev"
                }
            },
            "autoload": {
                "psr-0": {
                    "Twig_": "lib/"
                },
                "psr-4": {
                    "Twig\\": "src/"
                }
            },
            "notification-url": "https://packagist.org/downloads/",
            "license": [
                "BSD-3-Clause"
            ],
            "authors": [
                {
                    "name": "Fabien Potencier",
                    "email": "fabien@symfony.com",
                    "homepage": "http://fabien.potencier.org",
                    "role": "Lead Developer"
                },
                {
                    "name": "Armin Ronacher",
                    "email": "armin.ronacher@active-4.com",
                    "role": "Project Founder"
                },
                {
                    "name": "Twig Team",
                    "homepage": "https://twig.symfony.com/contributors",
                    "role": "Contributors"
                }
            ],
            "description": "Twig, the flexible, fast, and secure template language for PHP",
            "homepage": "https://twig.symfony.com",
            "keywords": [
                "templating"
            ],
            "time": "2019-04-28T06:57:38+00:00"
        }
    ],
    "packages-dev": [
        {
            "name": "doctrine/instantiator",
            "version": "1.2.0",
            "source": {
                "type": "git",
                "url": "https://github.com/doctrine/instantiator.git",
                "reference": "a2c590166b2133a4633738648b6b064edae0814a"
            },
            "dist": {
                "type": "zip",
                "url": "https://api.github.com/repos/doctrine/instantiator/zipball/a2c590166b2133a4633738648b6b064edae0814a",
                "reference": "a2c590166b2133a4633738648b6b064edae0814a",
                "shasum": ""
            },
            "require": {
                "php": "^7.1"
            },
            "require-dev": {
                "doctrine/coding-standard": "^6.0",
                "ext-pdo": "*",
                "ext-phar": "*",
                "phpbench/phpbench": "^0.13",
                "phpstan/phpstan-phpunit": "^0.11",
                "phpstan/phpstan-shim": "^0.11",
                "phpunit/phpunit": "^7.0"
            },
            "type": "library",
            "extra": {
                "branch-alias": {
                    "dev-master": "1.2.x-dev"
                }
            },
            "autoload": {
                "psr-4": {
                    "Doctrine\\Instantiator\\": "src/Doctrine/Instantiator/"
                }
            },
            "notification-url": "https://packagist.org/downloads/",
            "license": [
                "MIT"
            ],
            "authors": [
                {
                    "name": "Marco Pivetta",
                    "email": "ocramius@gmail.com",
                    "homepage": "http://ocramius.github.com/"
                }
            ],
            "description": "A small, lightweight utility to instantiate objects in PHP without invoking their constructors",
            "homepage": "https://www.doctrine-project.org/projects/instantiator.html",
            "keywords": [
                "constructor",
                "instantiate"
            ],
            "time": "2019-03-17T17:37:11+00:00"
        },
        {
            "name": "guzzlehttp/guzzle",
            "version": "6.3.3",
            "source": {
                "type": "git",
                "url": "https://github.com/guzzle/guzzle.git",
                "reference": "407b0cb880ace85c9b63c5f9551db498cb2d50ba"
            },
            "dist": {
                "type": "zip",
                "url": "https://api.github.com/repos/guzzle/guzzle/zipball/407b0cb880ace85c9b63c5f9551db498cb2d50ba",
                "reference": "407b0cb880ace85c9b63c5f9551db498cb2d50ba",
                "shasum": ""
            },
            "require": {
                "guzzlehttp/promises": "^1.0",
                "guzzlehttp/psr7": "^1.4",
                "php": ">=5.5"
            },
            "require-dev": {
                "ext-curl": "*",
                "phpunit/phpunit": "^4.8.35 || ^5.7 || ^6.4 || ^7.0",
                "psr/log": "^1.0"
            },
            "suggest": {
                "psr/log": "Required for using the Log middleware"
            },
            "type": "library",
            "extra": {
                "branch-alias": {
                    "dev-master": "6.3-dev"
                }
            },
            "autoload": {
                "files": [
                    "src/functions_include.php"
                ],
                "psr-4": {
                    "GuzzleHttp\\": "src/"
                }
            },
            "notification-url": "https://packagist.org/downloads/",
            "license": [
                "MIT"
            ],
            "authors": [
                {
                    "name": "Michael Dowling",
                    "email": "mtdowling@gmail.com",
                    "homepage": "https://github.com/mtdowling"
                }
            ],
            "description": "Guzzle is a PHP HTTP client library",
            "homepage": "http://guzzlephp.org/",
            "keywords": [
                "client",
                "curl",
                "framework",
                "http",
                "http client",
                "rest",
                "web service"
            ],
            "time": "2018-04-22T15:46:56+00:00"
        },
        {
            "name": "guzzlehttp/promises",
            "version": "v1.3.1",
            "source": {
                "type": "git",
                "url": "https://github.com/guzzle/promises.git",
                "reference": "a59da6cf61d80060647ff4d3eb2c03a2bc694646"
            },
            "dist": {
                "type": "zip",
                "url": "https://api.github.com/repos/guzzle/promises/zipball/a59da6cf61d80060647ff4d3eb2c03a2bc694646",
                "reference": "a59da6cf61d80060647ff4d3eb2c03a2bc694646",
                "shasum": ""
            },
            "require": {
                "php": ">=5.5.0"
            },
            "require-dev": {
                "phpunit/phpunit": "^4.0"
            },
            "type": "library",
            "extra": {
                "branch-alias": {
                    "dev-master": "1.4-dev"
                }
            },
            "autoload": {
                "psr-4": {
                    "GuzzleHttp\\Promise\\": "src/"
                },
                "files": [
                    "src/functions_include.php"
                ]
            },
            "notification-url": "https://packagist.org/downloads/",
            "license": [
                "MIT"
            ],
            "authors": [
                {
                    "name": "Michael Dowling",
                    "email": "mtdowling@gmail.com",
                    "homepage": "https://github.com/mtdowling"
                }
            ],
            "description": "Guzzle promises library",
            "keywords": [
                "promise"
            ],
            "time": "2016-12-20T10:07:11+00:00"
        },
        {
            "name": "guzzlehttp/psr7",
            "version": "1.5.2",
            "source": {
                "type": "git",
                "url": "https://github.com/guzzle/psr7.git",
                "reference": "9f83dded91781a01c63574e387eaa769be769115"
            },
            "dist": {
                "type": "zip",
                "url": "https://api.github.com/repos/guzzle/psr7/zipball/9f83dded91781a01c63574e387eaa769be769115",
                "reference": "9f83dded91781a01c63574e387eaa769be769115",
                "shasum": ""
            },
            "require": {
                "php": ">=5.4.0",
                "psr/http-message": "~1.0",
                "ralouphie/getallheaders": "^2.0.5"
            },
            "provide": {
                "psr/http-message-implementation": "1.0"
            },
            "require-dev": {
                "phpunit/phpunit": "~4.8.36 || ^5.7.27 || ^6.5.8"
            },
            "type": "library",
            "extra": {
                "branch-alias": {
                    "dev-master": "1.5-dev"
                }
            },
            "autoload": {
                "psr-4": {
                    "GuzzleHttp\\Psr7\\": "src/"
                },
                "files": [
                    "src/functions_include.php"
                ]
            },
            "notification-url": "https://packagist.org/downloads/",
            "license": [
                "MIT"
            ],
            "authors": [
                {
                    "name": "Michael Dowling",
                    "email": "mtdowling@gmail.com",
                    "homepage": "https://github.com/mtdowling"
                },
                {
                    "name": "Tobias Schultze",
                    "homepage": "https://github.com/Tobion"
                }
            ],
            "description": "PSR-7 message implementation that also provides common utility methods",
            "keywords": [
                "http",
                "message",
                "psr-7",
                "request",
                "response",
                "stream",
                "uri",
                "url"
            ],
            "time": "2018-12-04T20:46:45+00:00"
        },
        {
            "name": "myclabs/deep-copy",
            "version": "1.9.1",
            "source": {
                "type": "git",
                "url": "https://github.com/myclabs/DeepCopy.git",
                "reference": "e6828efaba2c9b79f4499dae1d66ef8bfa7b2b72"
            },
            "dist": {
                "type": "zip",
                "url": "https://api.github.com/repos/myclabs/DeepCopy/zipball/e6828efaba2c9b79f4499dae1d66ef8bfa7b2b72",
                "reference": "e6828efaba2c9b79f4499dae1d66ef8bfa7b2b72",
                "shasum": ""
            },
            "require": {
                "php": "^7.1"
            },
            "replace": {
                "myclabs/deep-copy": "self.version"
            },
            "require-dev": {
                "doctrine/collections": "^1.0",
                "doctrine/common": "^2.6",
                "phpunit/phpunit": "^7.1"
            },
            "type": "library",
            "autoload": {
                "psr-4": {
                    "DeepCopy\\": "src/DeepCopy/"
                },
                "files": [
                    "src/DeepCopy/deep_copy.php"
                ]
            },
            "notification-url": "https://packagist.org/downloads/",
            "license": [
                "MIT"
            ],
            "description": "Create deep copies (clones) of your objects",
            "keywords": [
                "clone",
                "copy",
                "duplicate",
                "object",
                "object graph"
            ],
            "time": "2019-04-07T13:18:21+00:00"
        },
        {
            "name": "phar-io/manifest",
            "version": "1.0.3",
            "source": {
                "type": "git",
                "url": "https://github.com/phar-io/manifest.git",
                "reference": "7761fcacf03b4d4f16e7ccb606d4879ca431fcf4"
            },
            "dist": {
                "type": "zip",
                "url": "https://api.github.com/repos/phar-io/manifest/zipball/7761fcacf03b4d4f16e7ccb606d4879ca431fcf4",
                "reference": "7761fcacf03b4d4f16e7ccb606d4879ca431fcf4",
                "shasum": ""
            },
            "require": {
                "ext-dom": "*",
                "ext-phar": "*",
                "phar-io/version": "^2.0",
                "php": "^5.6 || ^7.0"
            },
            "type": "library",
            "extra": {
                "branch-alias": {
                    "dev-master": "1.0.x-dev"
                }
            },
            "autoload": {
                "classmap": [
                    "src/"
                ]
            },
            "notification-url": "https://packagist.org/downloads/",
            "license": [
                "BSD-3-Clause"
            ],
            "authors": [
                {
                    "name": "Arne Blankerts",
                    "email": "arne@blankerts.de",
                    "role": "Developer"
                },
                {
                    "name": "Sebastian Heuer",
                    "email": "sebastian@phpeople.de",
                    "role": "Developer"
                },
                {
                    "name": "Sebastian Bergmann",
                    "email": "sebastian@phpunit.de",
                    "role": "Developer"
                }
            ],
            "description": "Component for reading phar.io manifest information from a PHP Archive (PHAR)",
            "time": "2018-07-08T19:23:20+00:00"
        },
        {
            "name": "phar-io/version",
            "version": "2.0.1",
            "source": {
                "type": "git",
                "url": "https://github.com/phar-io/version.git",
                "reference": "45a2ec53a73c70ce41d55cedef9063630abaf1b6"
            },
            "dist": {
                "type": "zip",
                "url": "https://api.github.com/repos/phar-io/version/zipball/45a2ec53a73c70ce41d55cedef9063630abaf1b6",
                "reference": "45a2ec53a73c70ce41d55cedef9063630abaf1b6",
                "shasum": ""
            },
            "require": {
                "php": "^5.6 || ^7.0"
            },
            "type": "library",
            "autoload": {
                "classmap": [
                    "src/"
                ]
            },
            "notification-url": "https://packagist.org/downloads/",
            "license": [
                "BSD-3-Clause"
            ],
            "authors": [
                {
                    "name": "Arne Blankerts",
                    "email": "arne@blankerts.de",
                    "role": "Developer"
                },
                {
                    "name": "Sebastian Heuer",
                    "email": "sebastian@phpeople.de",
                    "role": "Developer"
                },
                {
                    "name": "Sebastian Bergmann",
                    "email": "sebastian@phpunit.de",
                    "role": "Developer"
                }
            ],
            "description": "Library for handling version information and constraints",
            "time": "2018-07-08T19:19:57+00:00"
        },
        {
            "name": "php-coveralls/php-coveralls",
            "version": "v2.1.0",
            "source": {
                "type": "git",
                "url": "https://github.com/php-coveralls/php-coveralls.git",
                "reference": "3b00c229726f892bfdadeaf01ea430ffd04a939d"
            },
            "dist": {
                "type": "zip",
                "url": "https://api.github.com/repos/php-coveralls/php-coveralls/zipball/3b00c229726f892bfdadeaf01ea430ffd04a939d",
                "reference": "3b00c229726f892bfdadeaf01ea430ffd04a939d",
                "shasum": ""
            },
            "require": {
                "ext-json": "*",
                "ext-simplexml": "*",
                "guzzlehttp/guzzle": "^6.0",
                "php": "^5.5 || ^7.0",
                "psr/log": "^1.0",
                "symfony/config": "^2.1 || ^3.0 || ^4.0",
                "symfony/console": "^2.1 || ^3.0 || ^4.0",
                "symfony/stopwatch": "^2.0 || ^3.0 || ^4.0",
                "symfony/yaml": "^2.0 || ^3.0 || ^4.0"
            },
            "require-dev": {
                "phpunit/phpunit": "^4.8.35 || ^5.4.3 || ^6.0"
            },
            "suggest": {
                "symfony/http-kernel": "Allows Symfony integration"
            },
            "bin": [
                "bin/php-coveralls"
            ],
            "type": "library",
            "extra": {
                "branch-alias": {
                    "dev-master": "2.1-dev"
                }
            },
            "autoload": {
                "psr-4": {
                    "PhpCoveralls\\": "src/"
                }
            },
            "notification-url": "https://packagist.org/downloads/",
            "license": [
                "MIT"
            ],
            "authors": [
                {
                    "name": "Kitamura Satoshi",
                    "email": "with.no.parachute@gmail.com",
                    "homepage": "https://www.facebook.com/satooshi.jp",
                    "role": "Original creator"
                },
                {
                    "name": "Takashi Matsuo",
                    "email": "tmatsuo@google.com"
                },
                {
                    "name": "Google Inc"
                },
                {
                    "name": "Dariusz Ruminski",
                    "email": "dariusz.ruminski@gmail.com",
                    "homepage": "https://github.com/keradus"
                },
                {
                    "name": "Contributors",
                    "homepage": "https://github.com/php-coveralls/php-coveralls/graphs/contributors"
                }
            ],
            "description": "PHP client library for Coveralls API",
            "homepage": "https://github.com/php-coveralls/php-coveralls",
            "keywords": [
                "ci",
                "coverage",
                "github",
                "test"
            ],
            "time": "2018-05-22T23:11:08+00:00"
        },
        {
            "name": "phpdocumentor/reflection-common",
            "version": "1.0.1",
            "source": {
                "type": "git",
                "url": "https://github.com/phpDocumentor/ReflectionCommon.git",
                "reference": "21bdeb5f65d7ebf9f43b1b25d404f87deab5bfb6"
            },
            "dist": {
                "type": "zip",
                "url": "https://api.github.com/repos/phpDocumentor/ReflectionCommon/zipball/21bdeb5f65d7ebf9f43b1b25d404f87deab5bfb6",
                "reference": "21bdeb5f65d7ebf9f43b1b25d404f87deab5bfb6",
                "shasum": ""
            },
            "require": {
                "php": ">=5.5"
            },
            "require-dev": {
                "phpunit/phpunit": "^4.6"
            },
            "type": "library",
            "extra": {
                "branch-alias": {
                    "dev-master": "1.0.x-dev"
                }
            },
            "autoload": {
                "psr-4": {
                    "phpDocumentor\\Reflection\\": [
                        "src"
                    ]
                }
            },
            "notification-url": "https://packagist.org/downloads/",
            "license": [
                "MIT"
            ],
            "authors": [
                {
                    "name": "Jaap van Otterdijk",
                    "email": "opensource@ijaap.nl"
                }
            ],
            "description": "Common reflection classes used by phpdocumentor to reflect the code structure",
            "homepage": "http://www.phpdoc.org",
            "keywords": [
                "FQSEN",
                "phpDocumentor",
                "phpdoc",
                "reflection",
                "static analysis"
            ],
            "time": "2017-09-11T18:02:19+00:00"
        },
        {
            "name": "phpdocumentor/reflection-docblock",
            "version": "4.3.1",
            "source": {
                "type": "git",
                "url": "https://github.com/phpDocumentor/ReflectionDocBlock.git",
                "reference": "bdd9f737ebc2a01c06ea7ff4308ec6697db9b53c"
            },
            "dist": {
                "type": "zip",
                "url": "https://api.github.com/repos/phpDocumentor/ReflectionDocBlock/zipball/bdd9f737ebc2a01c06ea7ff4308ec6697db9b53c",
                "reference": "bdd9f737ebc2a01c06ea7ff4308ec6697db9b53c",
                "shasum": ""
            },
            "require": {
                "php": "^7.0",
                "phpdocumentor/reflection-common": "^1.0.0",
                "phpdocumentor/type-resolver": "^0.4.0",
                "webmozart/assert": "^1.0"
            },
            "require-dev": {
                "doctrine/instantiator": "~1.0.5",
                "mockery/mockery": "^1.0",
                "phpunit/phpunit": "^6.4"
            },
            "type": "library",
            "extra": {
                "branch-alias": {
                    "dev-master": "4.x-dev"
                }
            },
            "autoload": {
                "psr-4": {
                    "phpDocumentor\\Reflection\\": [
                        "src/"
                    ]
                }
            },
            "notification-url": "https://packagist.org/downloads/",
            "license": [
                "MIT"
            ],
            "authors": [
                {
                    "name": "Mike van Riel",
                    "email": "me@mikevanriel.com"
                }
            ],
            "description": "With this component, a library can provide support for annotations via DocBlocks or otherwise retrieve information that is embedded in a DocBlock.",
            "time": "2019-04-30T17:48:53+00:00"
        },
        {
            "name": "phpdocumentor/type-resolver",
            "version": "0.4.0",
            "source": {
                "type": "git",
                "url": "https://github.com/phpDocumentor/TypeResolver.git",
                "reference": "9c977708995954784726e25d0cd1dddf4e65b0f7"
            },
            "dist": {
                "type": "zip",
                "url": "https://api.github.com/repos/phpDocumentor/TypeResolver/zipball/9c977708995954784726e25d0cd1dddf4e65b0f7",
                "reference": "9c977708995954784726e25d0cd1dddf4e65b0f7",
                "shasum": ""
            },
            "require": {
                "php": "^5.5 || ^7.0",
                "phpdocumentor/reflection-common": "^1.0"
            },
            "require-dev": {
                "mockery/mockery": "^0.9.4",
                "phpunit/phpunit": "^5.2||^4.8.24"
            },
            "type": "library",
            "extra": {
                "branch-alias": {
                    "dev-master": "1.0.x-dev"
                }
            },
            "autoload": {
                "psr-4": {
                    "phpDocumentor\\Reflection\\": [
                        "src/"
                    ]
                }
            },
            "notification-url": "https://packagist.org/downloads/",
            "license": [
                "MIT"
            ],
            "authors": [
                {
                    "name": "Mike van Riel",
                    "email": "me@mikevanriel.com"
                }
            ],
            "time": "2017-07-14T14:27:02+00:00"
        },
        {
            "name": "phpspec/prophecy",
            "version": "1.8.0",
            "source": {
                "type": "git",
                "url": "https://github.com/phpspec/prophecy.git",
                "reference": "4ba436b55987b4bf311cb7c6ba82aa528aac0a06"
            },
            "dist": {
                "type": "zip",
                "url": "https://api.github.com/repos/phpspec/prophecy/zipball/4ba436b55987b4bf311cb7c6ba82aa528aac0a06",
                "reference": "4ba436b55987b4bf311cb7c6ba82aa528aac0a06",
                "shasum": ""
            },
            "require": {
                "doctrine/instantiator": "^1.0.2",
                "php": "^5.3|^7.0",
                "phpdocumentor/reflection-docblock": "^2.0|^3.0.2|^4.0",
                "sebastian/comparator": "^1.1|^2.0|^3.0",
                "sebastian/recursion-context": "^1.0|^2.0|^3.0"
            },
            "require-dev": {
                "phpspec/phpspec": "^2.5|^3.2",
                "phpunit/phpunit": "^4.8.35 || ^5.7 || ^6.5 || ^7.1"
            },
            "type": "library",
            "extra": {
                "branch-alias": {
                    "dev-master": "1.8.x-dev"
                }
            },
            "autoload": {
                "psr-0": {
                    "Prophecy\\": "src/"
                }
            },
            "notification-url": "https://packagist.org/downloads/",
            "license": [
                "MIT"
            ],
            "authors": [
                {
                    "name": "Konstantin Kudryashov",
                    "email": "ever.zet@gmail.com",
                    "homepage": "http://everzet.com"
                },
                {
                    "name": "Marcello Duarte",
                    "email": "marcello.duarte@gmail.com"
                }
            ],
            "description": "Highly opinionated mocking framework for PHP 5.3+",
            "homepage": "https://github.com/phpspec/prophecy",
            "keywords": [
                "Double",
                "Dummy",
                "fake",
                "mock",
                "spy",
                "stub"
            ],
            "time": "2018-08-05T17:53:17+00:00"
        },
        {
            "name": "phpunit/php-code-coverage",
            "version": "7.0.3",
            "source": {
                "type": "git",
                "url": "https://github.com/sebastianbergmann/php-code-coverage.git",
                "reference": "0317a769a81845c390e19684d9ba25d7f6aa4707"
            },
            "dist": {
                "type": "zip",
                "url": "https://api.github.com/repos/sebastianbergmann/php-code-coverage/zipball/0317a769a81845c390e19684d9ba25d7f6aa4707",
                "reference": "0317a769a81845c390e19684d9ba25d7f6aa4707",
                "shasum": ""
            },
            "require": {
                "ext-dom": "*",
                "ext-xmlwriter": "*",
                "php": "^7.2",
                "phpunit/php-file-iterator": "^2.0.2",
                "phpunit/php-text-template": "^1.2.1",
                "phpunit/php-token-stream": "^3.0.1",
                "sebastian/code-unit-reverse-lookup": "^1.0.1",
                "sebastian/environment": "^4.1",
                "sebastian/version": "^2.0.1",
                "theseer/tokenizer": "^1.1"
            },
            "require-dev": {
                "phpunit/phpunit": "^8.0"
            },
            "suggest": {
                "ext-xdebug": "^2.6.1"
            },
            "type": "library",
            "extra": {
                "branch-alias": {
                    "dev-master": "7.0-dev"
                }
            },
            "autoload": {
                "classmap": [
                    "src/"
                ]
            },
            "notification-url": "https://packagist.org/downloads/",
            "license": [
                "BSD-3-Clause"
            ],
            "authors": [
                {
                    "name": "Sebastian Bergmann",
                    "email": "sebastian@phpunit.de",
                    "role": "lead"
                }
            ],
            "description": "Library that provides collection, processing, and rendering functionality for PHP code coverage information.",
            "homepage": "https://github.com/sebastianbergmann/php-code-coverage",
            "keywords": [
                "coverage",
                "testing",
                "xunit"
            ],
            "time": "2019-02-26T07:38:26+00:00"
        },
        {
            "name": "phpunit/php-file-iterator",
            "version": "2.0.2",
            "source": {
                "type": "git",
                "url": "https://github.com/sebastianbergmann/php-file-iterator.git",
                "reference": "050bedf145a257b1ff02746c31894800e5122946"
            },
            "dist": {
                "type": "zip",
                "url": "https://api.github.com/repos/sebastianbergmann/php-file-iterator/zipball/050bedf145a257b1ff02746c31894800e5122946",
                "reference": "050bedf145a257b1ff02746c31894800e5122946",
                "shasum": ""
            },
            "require": {
                "php": "^7.1"
            },
            "require-dev": {
                "phpunit/phpunit": "^7.1"
            },
            "type": "library",
            "extra": {
                "branch-alias": {
                    "dev-master": "2.0.x-dev"
                }
            },
            "autoload": {
                "classmap": [
                    "src/"
                ]
            },
            "notification-url": "https://packagist.org/downloads/",
            "license": [
                "BSD-3-Clause"
            ],
            "authors": [
                {
                    "name": "Sebastian Bergmann",
                    "email": "sebastian@phpunit.de",
                    "role": "lead"
                }
            ],
            "description": "FilterIterator implementation that filters files based on a list of suffixes.",
            "homepage": "https://github.com/sebastianbergmann/php-file-iterator/",
            "keywords": [
                "filesystem",
                "iterator"
            ],
            "time": "2018-09-13T20:33:42+00:00"
        },
        {
            "name": "phpunit/php-text-template",
            "version": "1.2.1",
            "source": {
                "type": "git",
                "url": "https://github.com/sebastianbergmann/php-text-template.git",
                "reference": "31f8b717e51d9a2afca6c9f046f5d69fc27c8686"
            },
            "dist": {
                "type": "zip",
                "url": "https://api.github.com/repos/sebastianbergmann/php-text-template/zipball/31f8b717e51d9a2afca6c9f046f5d69fc27c8686",
                "reference": "31f8b717e51d9a2afca6c9f046f5d69fc27c8686",
                "shasum": ""
            },
            "require": {
                "php": ">=5.3.3"
            },
            "type": "library",
            "autoload": {
                "classmap": [
                    "src/"
                ]
            },
            "notification-url": "https://packagist.org/downloads/",
            "license": [
                "BSD-3-Clause"
            ],
            "authors": [
                {
                    "name": "Sebastian Bergmann",
                    "email": "sebastian@phpunit.de",
                    "role": "lead"
                }
            ],
            "description": "Simple template engine.",
            "homepage": "https://github.com/sebastianbergmann/php-text-template/",
            "keywords": [
                "template"
            ],
            "time": "2015-06-21T13:50:34+00:00"
        },
        {
            "name": "phpunit/php-timer",
            "version": "2.1.1",
            "source": {
                "type": "git",
                "url": "https://github.com/sebastianbergmann/php-timer.git",
                "reference": "8b389aebe1b8b0578430bda0c7c95a829608e059"
            },
            "dist": {
                "type": "zip",
                "url": "https://api.github.com/repos/sebastianbergmann/php-timer/zipball/8b389aebe1b8b0578430bda0c7c95a829608e059",
                "reference": "8b389aebe1b8b0578430bda0c7c95a829608e059",
                "shasum": ""
            },
            "require": {
                "php": "^7.1"
            },
            "require-dev": {
                "phpunit/phpunit": "^7.0"
            },
            "type": "library",
            "extra": {
                "branch-alias": {
                    "dev-master": "2.1-dev"
                }
            },
            "autoload": {
                "classmap": [
                    "src/"
                ]
            },
            "notification-url": "https://packagist.org/downloads/",
            "license": [
                "BSD-3-Clause"
            ],
            "authors": [
                {
                    "name": "Sebastian Bergmann",
                    "email": "sebastian@phpunit.de",
                    "role": "lead"
                }
            ],
            "description": "Utility class for timing",
            "homepage": "https://github.com/sebastianbergmann/php-timer/",
            "keywords": [
                "timer"
            ],
            "time": "2019-02-20T10:12:59+00:00"
        },
        {
            "name": "phpunit/php-token-stream",
            "version": "3.0.1",
            "source": {
                "type": "git",
                "url": "https://github.com/sebastianbergmann/php-token-stream.git",
                "reference": "c99e3be9d3e85f60646f152f9002d46ed7770d18"
            },
            "dist": {
                "type": "zip",
                "url": "https://api.github.com/repos/sebastianbergmann/php-token-stream/zipball/c99e3be9d3e85f60646f152f9002d46ed7770d18",
                "reference": "c99e3be9d3e85f60646f152f9002d46ed7770d18",
                "shasum": ""
            },
            "require": {
                "ext-tokenizer": "*",
                "php": "^7.1"
            },
            "require-dev": {
                "phpunit/phpunit": "^7.0"
            },
            "type": "library",
            "extra": {
                "branch-alias": {
                    "dev-master": "3.0-dev"
                }
            },
            "autoload": {
                "classmap": [
                    "src/"
                ]
            },
            "notification-url": "https://packagist.org/downloads/",
            "license": [
                "BSD-3-Clause"
            ],
            "authors": [
                {
                    "name": "Sebastian Bergmann",
                    "email": "sebastian@phpunit.de"
                }
            ],
            "description": "Wrapper around PHP's tokenizer extension.",
            "homepage": "https://github.com/sebastianbergmann/php-token-stream/",
            "keywords": [
                "tokenizer"
            ],
            "time": "2018-10-30T05:52:18+00:00"
        },
        {
            "name": "phpunit/phpunit",
            "version": "8.1.5",
            "source": {
                "type": "git",
                "url": "https://github.com/sebastianbergmann/phpunit.git",
                "reference": "01392d4b5878aa617e8d9bc7a529e5febc8fe956"
            },
            "dist": {
                "type": "zip",
                "url": "https://api.github.com/repos/sebastianbergmann/phpunit/zipball/01392d4b5878aa617e8d9bc7a529e5febc8fe956",
                "reference": "01392d4b5878aa617e8d9bc7a529e5febc8fe956",
                "shasum": ""
            },
            "require": {
                "doctrine/instantiator": "^1.1",
                "ext-dom": "*",
                "ext-json": "*",
                "ext-libxml": "*",
                "ext-mbstring": "*",
                "ext-xml": "*",
                "ext-xmlwriter": "*",
                "myclabs/deep-copy": "^1.7",
                "phar-io/manifest": "^1.0.2",
                "phar-io/version": "^2.0",
                "php": "^7.2",
                "phpspec/prophecy": "^1.7",
                "phpunit/php-code-coverage": "^7.0",
                "phpunit/php-file-iterator": "^2.0.1",
                "phpunit/php-text-template": "^1.2.1",
                "phpunit/php-timer": "^2.1",
                "sebastian/comparator": "^3.0",
                "sebastian/diff": "^3.0",
                "sebastian/environment": "^4.1",
                "sebastian/exporter": "^3.1",
                "sebastian/global-state": "^3.0",
                "sebastian/object-enumerator": "^3.0.3",
                "sebastian/resource-operations": "^2.0",
                "sebastian/version": "^2.0.1"
            },
            "require-dev": {
                "ext-pdo": "*"
            },
            "suggest": {
                "ext-soap": "*",
                "ext-xdebug": "*",
                "phpunit/php-invoker": "^2.0"
            },
            "bin": [
                "phpunit"
            ],
            "type": "library",
            "extra": {
                "branch-alias": {
                    "dev-master": "8.1-dev"
                }
            },
            "autoload": {
                "classmap": [
                    "src/"
                ]
            },
            "notification-url": "https://packagist.org/downloads/",
            "license": [
                "BSD-3-Clause"
            ],
            "authors": [
                {
                    "name": "Sebastian Bergmann",
                    "email": "sebastian@phpunit.de",
                    "role": "lead"
                }
            ],
            "description": "The PHP Unit Testing framework.",
            "homepage": "https://phpunit.de/",
            "keywords": [
                "phpunit",
                "testing",
                "xunit"
            ],
            "time": "2019-05-14T04:57:31+00:00"
        },
        {
            "name": "psr/http-message",
            "version": "1.0.1",
            "source": {
                "type": "git",
                "url": "https://github.com/php-fig/http-message.git",
                "reference": "f6561bf28d520154e4b0ec72be95418abe6d9363"
            },
            "dist": {
                "type": "zip",
                "url": "https://api.github.com/repos/php-fig/http-message/zipball/f6561bf28d520154e4b0ec72be95418abe6d9363",
                "reference": "f6561bf28d520154e4b0ec72be95418abe6d9363",
                "shasum": ""
            },
            "require": {
                "php": ">=5.3.0"
            },
            "type": "library",
            "extra": {
                "branch-alias": {
                    "dev-master": "1.0.x-dev"
                }
            },
            "autoload": {
                "psr-4": {
                    "Psr\\Http\\Message\\": "src/"
                }
            },
            "notification-url": "https://packagist.org/downloads/",
            "license": [
                "MIT"
            ],
            "authors": [
                {
                    "name": "PHP-FIG",
                    "homepage": "http://www.php-fig.org/"
                }
            ],
            "description": "Common interface for HTTP messages",
            "homepage": "https://github.com/php-fig/http-message",
            "keywords": [
                "http",
                "http-message",
                "psr",
                "psr-7",
                "request",
                "response"
            ],
            "time": "2016-08-06T14:39:51+00:00"
        },
        {
            "name": "psr/log",
            "version": "1.1.0",
            "source": {
                "type": "git",
                "url": "https://github.com/php-fig/log.git",
                "reference": "6c001f1daafa3a3ac1d8ff69ee4db8e799a654dd"
            },
            "dist": {
                "type": "zip",
                "url": "https://api.github.com/repos/php-fig/log/zipball/6c001f1daafa3a3ac1d8ff69ee4db8e799a654dd",
                "reference": "6c001f1daafa3a3ac1d8ff69ee4db8e799a654dd",
                "shasum": ""
            },
            "require": {
                "php": ">=5.3.0"
            },
            "type": "library",
            "extra": {
                "branch-alias": {
                    "dev-master": "1.0.x-dev"
                }
            },
            "autoload": {
                "psr-4": {
                    "Psr\\Log\\": "Psr/Log/"
                }
            },
            "notification-url": "https://packagist.org/downloads/",
            "license": [
                "MIT"
            ],
            "authors": [
                {
                    "name": "PHP-FIG",
                    "homepage": "http://www.php-fig.org/"
                }
            ],
            "description": "Common interface for logging libraries",
            "homepage": "https://github.com/php-fig/log",
            "keywords": [
                "log",
                "psr",
                "psr-3"
            ],
            "time": "2018-11-20T15:27:04+00:00"
        },
        {
            "name": "ralouphie/getallheaders",
            "version": "2.0.5",
            "source": {
                "type": "git",
                "url": "https://github.com/ralouphie/getallheaders.git",
                "reference": "5601c8a83fbba7ef674a7369456d12f1e0d0eafa"
            },
            "dist": {
                "type": "zip",
                "url": "https://api.github.com/repos/ralouphie/getallheaders/zipball/5601c8a83fbba7ef674a7369456d12f1e0d0eafa",
                "reference": "5601c8a83fbba7ef674a7369456d12f1e0d0eafa",
                "shasum": ""
            },
            "require": {
                "php": ">=5.3"
            },
            "require-dev": {
                "phpunit/phpunit": "~3.7.0",
                "satooshi/php-coveralls": ">=1.0"
            },
            "type": "library",
            "autoload": {
                "files": [
                    "src/getallheaders.php"
                ]
            },
            "notification-url": "https://packagist.org/downloads/",
            "license": [
                "MIT"
            ],
            "authors": [
                {
                    "name": "Ralph Khattar",
                    "email": "ralph.khattar@gmail.com"
                }
            ],
            "description": "A polyfill for getallheaders.",
            "time": "2016-02-11T07:05:27+00:00"
        },
        {
            "name": "sebastian/code-unit-reverse-lookup",
            "version": "1.0.1",
            "source": {
                "type": "git",
                "url": "https://github.com/sebastianbergmann/code-unit-reverse-lookup.git",
                "reference": "4419fcdb5eabb9caa61a27c7a1db532a6b55dd18"
            },
            "dist": {
                "type": "zip",
                "url": "https://api.github.com/repos/sebastianbergmann/code-unit-reverse-lookup/zipball/4419fcdb5eabb9caa61a27c7a1db532a6b55dd18",
                "reference": "4419fcdb5eabb9caa61a27c7a1db532a6b55dd18",
                "shasum": ""
            },
            "require": {
                "php": "^5.6 || ^7.0"
            },
            "require-dev": {
                "phpunit/phpunit": "^5.7 || ^6.0"
            },
            "type": "library",
            "extra": {
                "branch-alias": {
                    "dev-master": "1.0.x-dev"
                }
            },
            "autoload": {
                "classmap": [
                    "src/"
                ]
            },
            "notification-url": "https://packagist.org/downloads/",
            "license": [
                "BSD-3-Clause"
            ],
            "authors": [
                {
                    "name": "Sebastian Bergmann",
                    "email": "sebastian@phpunit.de"
                }
            ],
            "description": "Looks up which function or method a line of code belongs to",
            "homepage": "https://github.com/sebastianbergmann/code-unit-reverse-lookup/",
            "time": "2017-03-04T06:30:41+00:00"
        },
        {
            "name": "sebastian/comparator",
            "version": "3.0.2",
            "source": {
                "type": "git",
                "url": "https://github.com/sebastianbergmann/comparator.git",
                "reference": "5de4fc177adf9bce8df98d8d141a7559d7ccf6da"
            },
            "dist": {
                "type": "zip",
                "url": "https://api.github.com/repos/sebastianbergmann/comparator/zipball/5de4fc177adf9bce8df98d8d141a7559d7ccf6da",
                "reference": "5de4fc177adf9bce8df98d8d141a7559d7ccf6da",
                "shasum": ""
            },
            "require": {
                "php": "^7.1",
                "sebastian/diff": "^3.0",
                "sebastian/exporter": "^3.1"
            },
            "require-dev": {
                "phpunit/phpunit": "^7.1"
            },
            "type": "library",
            "extra": {
                "branch-alias": {
                    "dev-master": "3.0-dev"
                }
            },
            "autoload": {
                "classmap": [
                    "src/"
                ]
            },
            "notification-url": "https://packagist.org/downloads/",
            "license": [
                "BSD-3-Clause"
            ],
            "authors": [
                {
                    "name": "Jeff Welch",
                    "email": "whatthejeff@gmail.com"
                },
                {
                    "name": "Volker Dusch",
                    "email": "github@wallbash.com"
                },
                {
                    "name": "Bernhard Schussek",
                    "email": "bschussek@2bepublished.at"
                },
                {
                    "name": "Sebastian Bergmann",
                    "email": "sebastian@phpunit.de"
                }
            ],
            "description": "Provides the functionality to compare PHP values for equality",
            "homepage": "https://github.com/sebastianbergmann/comparator",
            "keywords": [
                "comparator",
                "compare",
                "equality"
            ],
            "time": "2018-07-12T15:12:46+00:00"
        },
        {
            "name": "sebastian/diff",
            "version": "3.0.2",
            "source": {
                "type": "git",
                "url": "https://github.com/sebastianbergmann/diff.git",
                "reference": "720fcc7e9b5cf384ea68d9d930d480907a0c1a29"
            },
            "dist": {
                "type": "zip",
                "url": "https://api.github.com/repos/sebastianbergmann/diff/zipball/720fcc7e9b5cf384ea68d9d930d480907a0c1a29",
                "reference": "720fcc7e9b5cf384ea68d9d930d480907a0c1a29",
                "shasum": ""
            },
            "require": {
                "php": "^7.1"
            },
            "require-dev": {
                "phpunit/phpunit": "^7.5 || ^8.0",
                "symfony/process": "^2 || ^3.3 || ^4"
            },
            "type": "library",
            "extra": {
                "branch-alias": {
                    "dev-master": "3.0-dev"
                }
            },
            "autoload": {
                "classmap": [
                    "src/"
                ]
            },
            "notification-url": "https://packagist.org/downloads/",
            "license": [
                "BSD-3-Clause"
            ],
            "authors": [
                {
                    "name": "Kore Nordmann",
                    "email": "mail@kore-nordmann.de"
                },
                {
                    "name": "Sebastian Bergmann",
                    "email": "sebastian@phpunit.de"
                }
            ],
            "description": "Diff implementation",
            "homepage": "https://github.com/sebastianbergmann/diff",
            "keywords": [
                "diff",
                "udiff",
                "unidiff",
                "unified diff"
            ],
            "time": "2019-02-04T06:01:07+00:00"
        },
        {
            "name": "sebastian/environment",
            "version": "4.2.2",
            "source": {
                "type": "git",
                "url": "https://github.com/sebastianbergmann/environment.git",
                "reference": "f2a2c8e1c97c11ace607a7a667d73d47c19fe404"
            },
            "dist": {
                "type": "zip",
                "url": "https://api.github.com/repos/sebastianbergmann/environment/zipball/f2a2c8e1c97c11ace607a7a667d73d47c19fe404",
                "reference": "f2a2c8e1c97c11ace607a7a667d73d47c19fe404",
                "shasum": ""
            },
            "require": {
                "php": "^7.1"
            },
            "require-dev": {
                "phpunit/phpunit": "^7.5"
            },
            "suggest": {
                "ext-posix": "*"
            },
            "type": "library",
            "extra": {
                "branch-alias": {
                    "dev-master": "4.2-dev"
                }
            },
            "autoload": {
                "classmap": [
                    "src/"
                ]
            },
            "notification-url": "https://packagist.org/downloads/",
            "license": [
                "BSD-3-Clause"
            ],
            "authors": [
                {
                    "name": "Sebastian Bergmann",
                    "email": "sebastian@phpunit.de"
                }
            ],
            "description": "Provides functionality to handle HHVM/PHP environments",
            "homepage": "http://www.github.com/sebastianbergmann/environment",
            "keywords": [
                "Xdebug",
                "environment",
                "hhvm"
            ],
            "time": "2019-05-05T09:05:15+00:00"
        },
        {
            "name": "sebastian/exporter",
            "version": "3.1.0",
            "source": {
                "type": "git",
                "url": "https://github.com/sebastianbergmann/exporter.git",
                "reference": "234199f4528de6d12aaa58b612e98f7d36adb937"
            },
            "dist": {
                "type": "zip",
                "url": "https://api.github.com/repos/sebastianbergmann/exporter/zipball/234199f4528de6d12aaa58b612e98f7d36adb937",
                "reference": "234199f4528de6d12aaa58b612e98f7d36adb937",
                "shasum": ""
            },
            "require": {
                "php": "^7.0",
                "sebastian/recursion-context": "^3.0"
            },
            "require-dev": {
                "ext-mbstring": "*",
                "phpunit/phpunit": "^6.0"
            },
            "type": "library",
            "extra": {
                "branch-alias": {
                    "dev-master": "3.1.x-dev"
                }
            },
            "autoload": {
                "classmap": [
                    "src/"
                ]
            },
            "notification-url": "https://packagist.org/downloads/",
            "license": [
                "BSD-3-Clause"
            ],
            "authors": [
                {
                    "name": "Jeff Welch",
                    "email": "whatthejeff@gmail.com"
                },
                {
                    "name": "Volker Dusch",
                    "email": "github@wallbash.com"
                },
                {
                    "name": "Bernhard Schussek",
                    "email": "bschussek@2bepublished.at"
                },
                {
                    "name": "Sebastian Bergmann",
                    "email": "sebastian@phpunit.de"
                },
                {
                    "name": "Adam Harvey",
                    "email": "aharvey@php.net"
                }
            ],
            "description": "Provides the functionality to export PHP variables for visualization",
            "homepage": "http://www.github.com/sebastianbergmann/exporter",
            "keywords": [
                "export",
                "exporter"
            ],
            "time": "2017-04-03T13:19:02+00:00"
        },
        {
            "name": "sebastian/global-state",
            "version": "3.0.0",
            "source": {
                "type": "git",
                "url": "https://github.com/sebastianbergmann/global-state.git",
                "reference": "edf8a461cf1d4005f19fb0b6b8b95a9f7fa0adc4"
            },
            "dist": {
                "type": "zip",
                "url": "https://api.github.com/repos/sebastianbergmann/global-state/zipball/edf8a461cf1d4005f19fb0b6b8b95a9f7fa0adc4",
                "reference": "edf8a461cf1d4005f19fb0b6b8b95a9f7fa0adc4",
                "shasum": ""
            },
            "require": {
                "php": "^7.2",
                "sebastian/object-reflector": "^1.1.1",
                "sebastian/recursion-context": "^3.0"
            },
            "require-dev": {
                "ext-dom": "*",
                "phpunit/phpunit": "^8.0"
            },
            "suggest": {
                "ext-uopz": "*"
            },
            "type": "library",
            "extra": {
                "branch-alias": {
                    "dev-master": "3.0-dev"
                }
            },
            "autoload": {
                "classmap": [
                    "src/"
                ]
            },
            "notification-url": "https://packagist.org/downloads/",
            "license": [
                "BSD-3-Clause"
            ],
            "authors": [
                {
                    "name": "Sebastian Bergmann",
                    "email": "sebastian@phpunit.de"
                }
            ],
            "description": "Snapshotting of global state",
            "homepage": "http://www.github.com/sebastianbergmann/global-state",
            "keywords": [
                "global state"
            ],
            "time": "2019-02-01T05:30:01+00:00"
        },
        {
            "name": "sebastian/object-enumerator",
            "version": "3.0.3",
            "source": {
                "type": "git",
                "url": "https://github.com/sebastianbergmann/object-enumerator.git",
                "reference": "7cfd9e65d11ffb5af41198476395774d4c8a84c5"
            },
            "dist": {
                "type": "zip",
                "url": "https://api.github.com/repos/sebastianbergmann/object-enumerator/zipball/7cfd9e65d11ffb5af41198476395774d4c8a84c5",
                "reference": "7cfd9e65d11ffb5af41198476395774d4c8a84c5",
                "shasum": ""
            },
            "require": {
                "php": "^7.0",
                "sebastian/object-reflector": "^1.1.1",
                "sebastian/recursion-context": "^3.0"
            },
            "require-dev": {
                "phpunit/phpunit": "^6.0"
            },
            "type": "library",
            "extra": {
                "branch-alias": {
                    "dev-master": "3.0.x-dev"
                }
            },
            "autoload": {
                "classmap": [
                    "src/"
                ]
            },
            "notification-url": "https://packagist.org/downloads/",
            "license": [
                "BSD-3-Clause"
            ],
            "authors": [
                {
                    "name": "Sebastian Bergmann",
                    "email": "sebastian@phpunit.de"
                }
            ],
            "description": "Traverses array structures and object graphs to enumerate all referenced objects",
            "homepage": "https://github.com/sebastianbergmann/object-enumerator/",
            "time": "2017-08-03T12:35:26+00:00"
        },
        {
            "name": "sebastian/object-reflector",
            "version": "1.1.1",
            "source": {
                "type": "git",
                "url": "https://github.com/sebastianbergmann/object-reflector.git",
                "reference": "773f97c67f28de00d397be301821b06708fca0be"
            },
            "dist": {
                "type": "zip",
                "url": "https://api.github.com/repos/sebastianbergmann/object-reflector/zipball/773f97c67f28de00d397be301821b06708fca0be",
                "reference": "773f97c67f28de00d397be301821b06708fca0be",
                "shasum": ""
            },
            "require": {
                "php": "^7.0"
            },
            "require-dev": {
                "phpunit/phpunit": "^6.0"
            },
            "type": "library",
            "extra": {
                "branch-alias": {
                    "dev-master": "1.1-dev"
                }
            },
            "autoload": {
                "classmap": [
                    "src/"
                ]
            },
            "notification-url": "https://packagist.org/downloads/",
            "license": [
                "BSD-3-Clause"
            ],
            "authors": [
                {
                    "name": "Sebastian Bergmann",
                    "email": "sebastian@phpunit.de"
                }
            ],
            "description": "Allows reflection of object attributes, including inherited and non-public ones",
            "homepage": "https://github.com/sebastianbergmann/object-reflector/",
            "time": "2017-03-29T09:07:27+00:00"
        },
        {
            "name": "sebastian/recursion-context",
            "version": "3.0.0",
            "source": {
                "type": "git",
                "url": "https://github.com/sebastianbergmann/recursion-context.git",
                "reference": "5b0cd723502bac3b006cbf3dbf7a1e3fcefe4fa8"
            },
            "dist": {
                "type": "zip",
                "url": "https://api.github.com/repos/sebastianbergmann/recursion-context/zipball/5b0cd723502bac3b006cbf3dbf7a1e3fcefe4fa8",
                "reference": "5b0cd723502bac3b006cbf3dbf7a1e3fcefe4fa8",
                "shasum": ""
            },
            "require": {
                "php": "^7.0"
            },
            "require-dev": {
                "phpunit/phpunit": "^6.0"
            },
            "type": "library",
            "extra": {
                "branch-alias": {
                    "dev-master": "3.0.x-dev"
                }
            },
            "autoload": {
                "classmap": [
                    "src/"
                ]
            },
            "notification-url": "https://packagist.org/downloads/",
            "license": [
                "BSD-3-Clause"
            ],
            "authors": [
                {
                    "name": "Jeff Welch",
                    "email": "whatthejeff@gmail.com"
                },
                {
                    "name": "Sebastian Bergmann",
                    "email": "sebastian@phpunit.de"
                },
                {
                    "name": "Adam Harvey",
                    "email": "aharvey@php.net"
                }
            ],
            "description": "Provides functionality to recursively process PHP variables",
            "homepage": "http://www.github.com/sebastianbergmann/recursion-context",
            "time": "2017-03-03T06:23:57+00:00"
        },
        {
            "name": "sebastian/resource-operations",
            "version": "2.0.1",
            "source": {
                "type": "git",
                "url": "https://github.com/sebastianbergmann/resource-operations.git",
                "reference": "4d7a795d35b889bf80a0cc04e08d77cedfa917a9"
            },
            "dist": {
                "type": "zip",
                "url": "https://api.github.com/repos/sebastianbergmann/resource-operations/zipball/4d7a795d35b889bf80a0cc04e08d77cedfa917a9",
                "reference": "4d7a795d35b889bf80a0cc04e08d77cedfa917a9",
                "shasum": ""
            },
            "require": {
                "php": "^7.1"
            },
            "type": "library",
            "extra": {
                "branch-alias": {
                    "dev-master": "2.0-dev"
                }
            },
            "autoload": {
                "classmap": [
                    "src/"
                ]
            },
            "notification-url": "https://packagist.org/downloads/",
            "license": [
                "BSD-3-Clause"
            ],
            "authors": [
                {
                    "name": "Sebastian Bergmann",
                    "email": "sebastian@phpunit.de"
                }
            ],
            "description": "Provides a list of PHP built-in functions that operate on resources",
            "homepage": "https://www.github.com/sebastianbergmann/resource-operations",
            "time": "2018-10-04T04:07:39+00:00"
        },
        {
            "name": "sebastian/version",
            "version": "2.0.1",
            "source": {
                "type": "git",
                "url": "https://github.com/sebastianbergmann/version.git",
                "reference": "99732be0ddb3361e16ad77b68ba41efc8e979019"
            },
            "dist": {
                "type": "zip",
                "url": "https://api.github.com/repos/sebastianbergmann/version/zipball/99732be0ddb3361e16ad77b68ba41efc8e979019",
                "reference": "99732be0ddb3361e16ad77b68ba41efc8e979019",
                "shasum": ""
            },
            "require": {
                "php": ">=5.6"
            },
            "type": "library",
            "extra": {
                "branch-alias": {
                    "dev-master": "2.0.x-dev"
                }
            },
            "autoload": {
                "classmap": [
                    "src/"
                ]
            },
            "notification-url": "https://packagist.org/downloads/",
            "license": [
                "BSD-3-Clause"
            ],
            "authors": [
                {
                    "name": "Sebastian Bergmann",
                    "email": "sebastian@phpunit.de",
                    "role": "lead"
                }
            ],
            "description": "Library that helps with managing the version number of Git-hosted PHP projects",
            "homepage": "https://github.com/sebastianbergmann/version",
            "time": "2016-10-03T07:35:21+00:00"
        },
        {
            "name": "symfony/config",
            "version": "v4.2.8",
            "source": {
                "type": "git",
                "url": "https://github.com/symfony/config.git",
                "reference": "0e745ead307d5dcd4e163e94a47ec04b1428943f"
            },
            "dist": {
                "type": "zip",
                "url": "https://api.github.com/repos/symfony/config/zipball/0e745ead307d5dcd4e163e94a47ec04b1428943f",
                "reference": "0e745ead307d5dcd4e163e94a47ec04b1428943f",
                "shasum": ""
            },
            "require": {
                "php": "^7.1.3",
                "symfony/filesystem": "~3.4|~4.0",
                "symfony/polyfill-ctype": "~1.8"
            },
            "conflict": {
                "symfony/finder": "<3.4"
            },
            "require-dev": {
                "symfony/dependency-injection": "~3.4|~4.0",
                "symfony/event-dispatcher": "~3.4|~4.0",
                "symfony/finder": "~3.4|~4.0",
                "symfony/yaml": "~3.4|~4.0"
            },
            "suggest": {
                "symfony/yaml": "To use the yaml reference dumper"
            },
            "type": "library",
            "extra": {
                "branch-alias": {
                    "dev-master": "4.2-dev"
                }
            },
            "autoload": {
                "psr-4": {
                    "Symfony\\Component\\Config\\": ""
                },
                "exclude-from-classmap": [
                    "/Tests/"
                ]
            },
            "notification-url": "https://packagist.org/downloads/",
            "license": [
                "MIT"
            ],
            "authors": [
                {
                    "name": "Fabien Potencier",
                    "email": "fabien@symfony.com"
                },
                {
                    "name": "Symfony Community",
                    "homepage": "https://symfony.com/contributors"
                }
            ],
            "description": "Symfony Config Component",
            "homepage": "https://symfony.com",
            "time": "2019-04-01T14:03:25+00:00"
        },
        {
            "name": "symfony/console",
            "version": "v4.2.8",
            "source": {
                "type": "git",
                "url": "https://github.com/symfony/console.git",
                "reference": "e2840bb38bddad7a0feaf85931e38fdcffdb2f81"
            },
            "dist": {
                "type": "zip",
                "url": "https://api.github.com/repos/symfony/console/zipball/e2840bb38bddad7a0feaf85931e38fdcffdb2f81",
                "reference": "e2840bb38bddad7a0feaf85931e38fdcffdb2f81",
                "shasum": ""
            },
            "require": {
                "php": "^7.1.3",
                "symfony/contracts": "^1.0",
                "symfony/polyfill-mbstring": "~1.0"
            },
            "conflict": {
                "symfony/dependency-injection": "<3.4",
                "symfony/process": "<3.3"
            },
            "provide": {
                "psr/log-implementation": "1.0"
            },
            "require-dev": {
                "psr/log": "~1.0",
                "symfony/config": "~3.4|~4.0",
                "symfony/dependency-injection": "~3.4|~4.0",
                "symfony/event-dispatcher": "~3.4|~4.0",
                "symfony/lock": "~3.4|~4.0",
                "symfony/process": "~3.4|~4.0"
            },
            "suggest": {
                "psr/log": "For using the console logger",
                "symfony/event-dispatcher": "",
                "symfony/lock": "",
                "symfony/process": ""
            },
            "type": "library",
            "extra": {
                "branch-alias": {
                    "dev-master": "4.2-dev"
                }
            },
            "autoload": {
                "psr-4": {
                    "Symfony\\Component\\Console\\": ""
                },
                "exclude-from-classmap": [
                    "/Tests/"
                ]
            },
            "notification-url": "https://packagist.org/downloads/",
            "license": [
                "MIT"
            ],
            "authors": [
                {
                    "name": "Fabien Potencier",
                    "email": "fabien@symfony.com"
                },
                {
                    "name": "Symfony Community",
                    "homepage": "https://symfony.com/contributors"
                }
            ],
            "description": "Symfony Console Component",
            "homepage": "https://symfony.com",
            "time": "2019-04-08T14:23:48+00:00"
        },
        {
            "name": "symfony/contracts",
            "version": "v1.1.0",
            "source": {
                "type": "git",
                "url": "https://github.com/symfony/contracts.git",
                "reference": "d3636025e8253c6144358ec0a62773cae588395b"
            },
            "dist": {
                "type": "zip",
                "url": "https://api.github.com/repos/symfony/contracts/zipball/d3636025e8253c6144358ec0a62773cae588395b",
                "reference": "d3636025e8253c6144358ec0a62773cae588395b",
                "shasum": ""
            },
            "require": {
                "php": "^7.1.3"
            },
            "require-dev": {
                "psr/cache": "^1.0",
                "psr/container": "^1.0",
                "symfony/polyfill-intl-idn": "^1.10"
            },
            "suggest": {
                "psr/cache": "When using the Cache contracts",
                "psr/container": "When using the Service contracts",
                "symfony/cache-contracts-implementation": "",
                "symfony/event-dispatcher-implementation": "",
                "symfony/http-client-contracts-implementation": "",
                "symfony/service-contracts-implementation": "",
                "symfony/translation-contracts-implementation": ""
            },
            "type": "library",
            "extra": {
                "branch-alias": {
                    "dev-master": "1.1-dev"
                }
            },
            "autoload": {
                "psr-4": {
                    "Symfony\\Contracts\\": ""
                },
                "exclude-from-classmap": [
                    "**/Tests/"
                ]
            },
            "notification-url": "https://packagist.org/downloads/",
            "license": [
                "MIT"
            ],
            "authors": [
                {
                    "name": "Nicolas Grekas",
                    "email": "p@tchwork.com"
                },
                {
                    "name": "Symfony Community",
                    "homepage": "https://symfony.com/contributors"
                }
            ],
            "description": "A set of abstractions extracted out of the Symfony components",
            "homepage": "https://symfony.com",
            "keywords": [
                "abstractions",
                "contracts",
                "decoupling",
                "interfaces",
                "interoperability",
                "standards"
            ],
            "time": "2019-04-27T14:29:50+00:00"
        },
        {
            "name": "symfony/filesystem",
            "version": "v4.2.8",
            "source": {
                "type": "git",
                "url": "https://github.com/symfony/filesystem.git",
                "reference": "e16b9e471703b2c60b95f14d31c1239f68f11601"
            },
            "dist": {
                "type": "zip",
                "url": "https://api.github.com/repos/symfony/filesystem/zipball/e16b9e471703b2c60b95f14d31c1239f68f11601",
                "reference": "e16b9e471703b2c60b95f14d31c1239f68f11601",
                "shasum": ""
            },
            "require": {
                "php": "^7.1.3",
                "symfony/polyfill-ctype": "~1.8"
            },
            "type": "library",
            "extra": {
                "branch-alias": {
                    "dev-master": "4.2-dev"
                }
            },
            "autoload": {
                "psr-4": {
                    "Symfony\\Component\\Filesystem\\": ""
                },
                "exclude-from-classmap": [
                    "/Tests/"
                ]
            },
            "notification-url": "https://packagist.org/downloads/",
            "license": [
                "MIT"
            ],
            "authors": [
                {
                    "name": "Fabien Potencier",
                    "email": "fabien@symfony.com"
                },
                {
                    "name": "Symfony Community",
                    "homepage": "https://symfony.com/contributors"
                }
            ],
            "description": "Symfony Filesystem Component",
            "homepage": "https://symfony.com",
            "time": "2019-02-07T11:40:08+00:00"
        },
        {
            "name": "symfony/stopwatch",
            "version": "v4.2.8",
            "source": {
                "type": "git",
                "url": "https://github.com/symfony/stopwatch.git",
                "reference": "b1a5f646d56a3290230dbc8edf2a0d62cda23f67"
            },
            "dist": {
                "type": "zip",
                "url": "https://api.github.com/repos/symfony/stopwatch/zipball/b1a5f646d56a3290230dbc8edf2a0d62cda23f67",
                "reference": "b1a5f646d56a3290230dbc8edf2a0d62cda23f67",
                "shasum": ""
            },
            "require": {
                "php": "^7.1.3",
                "symfony/contracts": "^1.0"
            },
            "type": "library",
            "extra": {
                "branch-alias": {
                    "dev-master": "4.2-dev"
                }
            },
            "autoload": {
                "psr-4": {
                    "Symfony\\Component\\Stopwatch\\": ""
                },
                "exclude-from-classmap": [
                    "/Tests/"
                ]
            },
            "notification-url": "https://packagist.org/downloads/",
            "license": [
                "MIT"
            ],
            "authors": [
                {
                    "name": "Fabien Potencier",
                    "email": "fabien@symfony.com"
                },
                {
                    "name": "Symfony Community",
                    "homepage": "https://symfony.com/contributors"
                }
            ],
            "description": "Symfony Stopwatch Component",
            "homepage": "https://symfony.com",
            "time": "2019-01-16T20:31:39+00:00"
        },
        {
            "name": "symfony/yaml",
            "version": "v4.2.8",
            "source": {
                "type": "git",
                "url": "https://github.com/symfony/yaml.git",
                "reference": "6712daf03ee25b53abb14e7e8e0ede1a770efdb1"
            },
            "dist": {
                "type": "zip",
                "url": "https://api.github.com/repos/symfony/yaml/zipball/6712daf03ee25b53abb14e7e8e0ede1a770efdb1",
                "reference": "6712daf03ee25b53abb14e7e8e0ede1a770efdb1",
                "shasum": ""
            },
            "require": {
                "php": "^7.1.3",
                "symfony/polyfill-ctype": "~1.8"
            },
            "conflict": {
                "symfony/console": "<3.4"
            },
            "require-dev": {
                "symfony/console": "~3.4|~4.0"
            },
            "suggest": {
                "symfony/console": "For validating YAML files using the lint command"
            },
            "type": "library",
            "extra": {
                "branch-alias": {
                    "dev-master": "4.2-dev"
                }
            },
            "autoload": {
                "psr-4": {
                    "Symfony\\Component\\Yaml\\": ""
                },
                "exclude-from-classmap": [
                    "/Tests/"
                ]
            },
            "notification-url": "https://packagist.org/downloads/",
            "license": [
                "MIT"
            ],
            "authors": [
                {
                    "name": "Fabien Potencier",
                    "email": "fabien@symfony.com"
                },
                {
                    "name": "Symfony Community",
                    "homepage": "https://symfony.com/contributors"
                }
            ],
            "description": "Symfony Yaml Component",
            "homepage": "https://symfony.com",
            "time": "2019-03-30T15:58:42+00:00"
        },
        {
            "name": "theseer/tokenizer",
            "version": "1.1.2",
            "source": {
                "type": "git",
                "url": "https://github.com/theseer/tokenizer.git",
                "reference": "1c42705be2b6c1de5904f8afacef5895cab44bf8"
            },
            "dist": {
                "type": "zip",
                "url": "https://api.github.com/repos/theseer/tokenizer/zipball/1c42705be2b6c1de5904f8afacef5895cab44bf8",
                "reference": "1c42705be2b6c1de5904f8afacef5895cab44bf8",
                "shasum": ""
            },
            "require": {
                "ext-dom": "*",
                "ext-tokenizer": "*",
                "ext-xmlwriter": "*",
                "php": "^7.0"
            },
            "type": "library",
            "autoload": {
                "classmap": [
                    "src/"
                ]
            },
            "notification-url": "https://packagist.org/downloads/",
            "license": [
                "BSD-3-Clause"
            ],
            "authors": [
                {
                    "name": "Arne Blankerts",
                    "email": "arne@blankerts.de",
                    "role": "Developer"
                }
            ],
            "description": "A small library for converting tokenized PHP source code into XML and potentially other formats",
            "time": "2019-04-04T09:56:43+00:00"
        },
        {
            "name": "webmozart/assert",
            "version": "1.4.0",
            "source": {
                "type": "git",
                "url": "https://github.com/webmozart/assert.git",
                "reference": "83e253c8e0be5b0257b881e1827274667c5c17a9"
            },
            "dist": {
                "type": "zip",
                "url": "https://api.github.com/repos/webmozart/assert/zipball/83e253c8e0be5b0257b881e1827274667c5c17a9",
                "reference": "83e253c8e0be5b0257b881e1827274667c5c17a9",
                "shasum": ""
            },
            "require": {
                "php": "^5.3.3 || ^7.0",
                "symfony/polyfill-ctype": "^1.8"
            },
            "require-dev": {
                "phpunit/phpunit": "^4.6",
                "sebastian/version": "^1.0.1"
            },
            "type": "library",
            "extra": {
                "branch-alias": {
                    "dev-master": "1.3-dev"
                }
            },
            "autoload": {
                "psr-4": {
                    "Webmozart\\Assert\\": "src/"
                }
            },
            "notification-url": "https://packagist.org/downloads/",
            "license": [
                "MIT"
            ],
            "authors": [
                {
                    "name": "Bernhard Schussek",
                    "email": "bschussek@gmail.com"
                }
            ],
            "description": "Assertions to validate method input/output with nice error messages.",
            "keywords": [
                "assert",
                "check",
                "validate"
            ],
            "time": "2018-12-25T11:19:39+00:00"
        }
    ],
    "aliases": [],
    "minimum-stability": "stable",
    "stability-flags": [],
    "prefer-stable": false,
    "prefer-lowest": false,
    "platform": [],
    "platform-dev": [],
    "platform-overrides": {
        "php": "7.2"
    }
}<|MERGE_RESOLUTION|>--- conflicted
+++ resolved
@@ -4,8 +4,7 @@
         "Read more about it at https://getcomposer.org/doc/01-basic-usage.md#installing-dependencies",
         "This file is @generated automatically"
     ],
-<<<<<<< HEAD
-    "content-hash": "40cb500fb8e9a87f36f53298238ee32d",
+    "content-hash": "c0fd12e53bc624f33eb94b375870f451",
     "packages": [
         {
             "name": "aptoma/twig-markdown",
@@ -65,30 +64,6 @@
             "time": "2019-03-13T11:25:31+00:00"
         },
         {
-            "name": "michelf/php-markdown",
-            "version": "1.8.0",
-            "source": {
-                "type": "git",
-                "url": "https://github.com/michelf/php-markdown.git",
-                "reference": "01ab082b355bf188d907b9929cd99b2923053495"
-            },
-            "dist": {
-                "type": "zip",
-                "url": "https://api.github.com/repos/michelf/php-markdown/zipball/01ab082b355bf188d907b9929cd99b2923053495",
-                "reference": "01ab082b355bf188d907b9929cd99b2923053495",
-                "shasum": ""
-            },
-            "require": {
-                "php": ">=5.3.0"
-            },
-            "type": "library",
-            "autoload": {
-                "psr-4": {
-                    "Michelf\\": "Michelf/"
-=======
-    "content-hash": "169eacdeafda46e2c265a3b05978c2e9",
-    "packages": [
-        {
             "name": "lcobucci/jwt",
             "version": "3.2.5",
             "source": {
@@ -126,7 +101,6 @@
             "autoload": {
                 "psr-4": {
                     "Lcobucci\\JWT\\": "src"
->>>>>>> 65af7b3b
                 }
             },
             "notification-url": "https://packagist.org/downloads/",
@@ -135,7 +109,47 @@
             ],
             "authors": [
                 {
-<<<<<<< HEAD
+                    "name": "Luís Otávio Cobucci Oblonczyk",
+                    "email": "lcobucci@gmail.com",
+                    "role": "Developer"
+                }
+            ],
+            "description": "A simple library to work with JSON Web Token and JSON Web Signature",
+            "keywords": [
+                "JWS",
+                "jwt"
+            ],
+            "time": "2018-11-11T12:22:26+00:00"
+        },
+        {
+            "name": "michelf/php-markdown",
+            "version": "1.8.0",
+            "source": {
+                "type": "git",
+                "url": "https://github.com/michelf/php-markdown.git",
+                "reference": "01ab082b355bf188d907b9929cd99b2923053495"
+            },
+            "dist": {
+                "type": "zip",
+                "url": "https://api.github.com/repos/michelf/php-markdown/zipball/01ab082b355bf188d907b9929cd99b2923053495",
+                "reference": "01ab082b355bf188d907b9929cd99b2923053495",
+                "shasum": ""
+            },
+            "require": {
+                "php": ">=5.3.0"
+            },
+            "type": "library",
+            "autoload": {
+                "psr-4": {
+                    "Michelf\\": "Michelf/"
+                }
+            },
+            "notification-url": "https://packagist.org/downloads/",
+            "license": [
+                "BSD-3-Clause"
+            ],
+            "authors": [
+                {
                     "name": "Michel Fortin",
                     "email": "michel.fortin@michelf.ca",
                     "homepage": "https://michelf.ca/",
@@ -152,19 +166,6 @@
                 "markdown"
             ],
             "time": "2018-01-15T00:49:33+00:00"
-=======
-                    "name": "Luís Otávio Cobucci Oblonczyk",
-                    "email": "lcobucci@gmail.com",
-                    "role": "Developer"
-                }
-            ],
-            "description": "A simple library to work with JSON Web Token and JSON Web Signature",
-            "keywords": [
-                "JWS",
-                "jwt"
-            ],
-            "time": "2018-11-11T12:22:26+00:00"
->>>>>>> 65af7b3b
         },
         {
             "name": "paragonie/random_compat",
@@ -412,16 +413,16 @@
         },
         {
             "name": "twig/twig",
-            "version": "v2.9.0",
+            "version": "v2.10.0",
             "source": {
                 "type": "git",
                 "url": "https://github.com/twigphp/Twig.git",
-                "reference": "82a1c055c8ed4c4705023bfd0405f3c74db6e3ae"
-            },
-            "dist": {
-                "type": "zip",
-                "url": "https://api.github.com/repos/twigphp/Twig/zipball/82a1c055c8ed4c4705023bfd0405f3c74db6e3ae",
-                "reference": "82a1c055c8ed4c4705023bfd0405f3c74db6e3ae",
+                "reference": "5240e21982885b76629552d83b4ebb6d41ccde6b"
+            },
+            "dist": {
+                "type": "zip",
+                "url": "https://api.github.com/repos/twigphp/Twig/zipball/5240e21982885b76629552d83b4ebb6d41ccde6b",
+                "reference": "5240e21982885b76629552d83b4ebb6d41ccde6b",
                 "shasum": ""
             },
             "require": {
@@ -437,7 +438,7 @@
             "type": "library",
             "extra": {
                 "branch-alias": {
-                    "dev-master": "2.9-dev"
+                    "dev-master": "2.10-dev"
                 }
             },
             "autoload": {
@@ -475,7 +476,7 @@
             "keywords": [
                 "templating"
             ],
-            "time": "2019-04-28T06:57:38+00:00"
+            "time": "2019-05-14T12:03:52+00:00"
         }
     ],
     "packages-dev": [
