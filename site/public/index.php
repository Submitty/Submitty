<?php

use app\exceptions\BaseException;
use app\libraries\Core;
use app\libraries\ExceptionHandler;
use app\libraries\Logger;
use app\libraries\Utils;
use app\libraries\Access;
<<<<<<< HEAD
use app\libraries\TokenManager;
=======
use app\libraries\Router;
>>>>>>> af1327c7

/*
 * The user's umask is ignored for the user running php, so we need
 * to set it from inside of php to make sure the group read & execute
 * permissions aren't lost for newly created files & directories.
*/
umask (0027);

session_start();
/*
 * Show any notices, warnings, or errors as any of these appearing in a bootup
 * class (AutoLoader, Config, etc.) could indicate a more serious issue down the
 * line
 */
error_reporting(E_ALL);
ini_set('display_errors', 1);

require_once(__DIR__.'/../vendor/autoload.php');

$core = new Core();
$core->setRouter(new Router($_GET['url'] ?? ''));

/**
 * Register custom expection and error handlers that will get run anytime our application
 * throws something or suffers a fatal error. This allows us to print a very generic error
 * page instead of the actual exception/stack trace during execution, both logging the error
 * and preventing the user from knowing exactly how our system is failing.
 *
 * @param Throwable $throwable
 */
function exception_handler($throwable) {
    global $core;
    $message = ExceptionHandler::handleException($throwable);

    // Any exceptions that always get shown we need to make sure to escape, especially for production
    if (is_a($throwable, '\app\exceptions\BaseException')) {
        /** @var BaseException $throwable */
        if ($throwable->displayMessage()) {
            $message = htmlentities($message, ENT_QUOTES);
        }
    }
    
    $core->getOutput()->showException($message);
}
set_exception_handler("exception_handler");

function error_handler() {
    $error = error_get_last();
    if ($error['type'] === E_ERROR) {
        exception_handler(new BaseException("Fatal Error: " . $error['message'] . " in file 
        " . $error['file'] . " on line " . $error['line']));
    }
}
register_shutdown_function("error_handler");

$semester = '';
$course = '';

if ($core->getRouter()->hasNext()) {
    $first = $core->getRouter()->getNext();
    if (in_array($first, ['authentication', 'home'])) {
        $_REQUEST['component'] = $first;
    }
    else {
        $semester = $first ?? '';
        $course = $core->getRouter()->getNext() ?? '';
    }
}

/*
 * Check that we have a semester and a course specified by the user and then that there's no
 * potential for path trickery by using basename which will return only the last part of a
 * given path (such that /../../test would become just test)
 */

if (empty($_REQUEST['semester'])) {
    $_REQUEST['semester'] = $semester;
}

if (empty($_REQUEST['course'])) {
    $_REQUEST['course'] = $course;
}


// Sanitize the inputted semester & course to prevent directory attacks
$semester = basename($_REQUEST['semester']);
$course = basename($_REQUEST['course']);

if ($semester != $_REQUEST['semester'] || $course != $_REQUEST['course']) {
    $url = "http" . (($_SERVER['SERVER_PORT'] == 443) ? "s://" : "://") . $_SERVER['HTTP_HOST'] . $_SERVER['REQUEST_URI'];
    $url = str_replace("course={$_REQUEST['course']}", "course={$course}", $url);
    $url = str_replace("semester={$_REQUEST['semester']}", "semester={$semester}", $url);
    header("Location: {$url}");
    exit();
}
/*
 * This sets up our Core (which in turn loads the config, database, etc.) for the application
 * and then we initialize our Output engine (as it requires Core to run) and then set the
 * paths for the Logger and ExceptionHandler
 */

/** @noinspection PhpUnhandledExceptionInspection */
$core->loadConfig($semester, $course);
/** @noinspection PhpUnhandledExceptionInspection */
$core->loadAuthentication();
//Load Twig templating engine after the config is loaded but before any output is shown
$core->getOutput()->loadTwig();
/** @noinspection PhpUnhandledExceptionInspection */
$core->loadGradingQueue();

if($core->getConfig()->getInstitutionName() !== ""){
    $core->getOutput()->addBreadcrumb($core->getConfig()->getInstitutionName(), null, $core->getConfig()->getInstitutionHomepage());
}
$core->getOutput()->addBreadcrumb("Submitty", $core->getConfig()->getHomepageUrl());
if($core->getConfig()->isCourseLoaded()){
    $core->getOutput()->addBreadcrumb($core->getDisplayedCourseName(), $core->buildUrl(), $core->getConfig()->getCourseHomeUrl());
}

date_default_timezone_set($core->getConfig()->getTimezone()->getName());

Logger::setLogPath($core->getConfig()->getLogPath());
ExceptionHandler::setLogExceptions($core->getConfig()->shouldLogExceptions());
ExceptionHandler::setDisplayExceptions($core->getConfig()->isDebug());

/** @noinspection PhpUnhandledExceptionInspection */
$core->loadDatabases();

$core->getOutput()->setInternalResources();

// We only want to show notices and warnings in debug mode, as otherwise errors are important
ini_set('display_errors', 1);
if($core->getConfig()->isDebug()) {
    error_reporting(E_ALL);
} else {
    error_reporting(E_ERROR);
}

// Check if we have a saved cookie with a session id and then that there exists
// a session with that id. If there is no session, then we delete the cookie.
$logged_in = false;
$cookie_key = 'submitty_session';
if (isset($_COOKIE[$cookie_key])) {
    try {
        $token = TokenManager::parseSessionToken(
            $_COOKIE[$cookie_key],
            $core->getConfig()->getBaseUrl(),
            $core->getConfig()->getSecretSession()
        );
        $session_id = $token->getClaim('session_id');
        $expire_time = $token->getClaim('expire_time');
        $logged_in = $core->getSession($session_id, $token->getClaim('sub'));
        // make sure that the session exists and it's for the user they're claiming
        // to be
        if (!$logged_in) {
            // delete cookie that's stale
            Utils::setCookie($cookie_key, "", time() - 3600);
        }
        else {
            if ($expire_time > 0 || $reset_cookie) {
                Utils::setCookie(
                    $cookie_key,
                    (string) TokenManager::generateSessionToken(
                        $session_id,
                        $token->getClaim('sub'),
                        $core->getConfig()->getBaseUrl(),
                        $core->getConfig()->getSecretSession()
                    ),
                    $expire_time
                );
            }
        }
    }
    catch (Exception $exc) {
        // Invalid cookie data, delete it
        Utils::setCookie($cookie_key, "", time() - 3600);
    }
}

// Prevent anyone who isn't logged in from going to any other controller than authentication
if (!$logged_in) {
    if ($_REQUEST['component'] != 'authentication') {
        foreach ($_REQUEST as $key => $value) {
            if ($key == "semester" || $key == "course") {
                continue;
            }
            if ($value === "") {
                continue;
            }
            if(isset($_REQUEST[$key])) {
                $_REQUEST['old'][$key] = $value;
            }
            else if(substr($key, 0, 4) === "old_") {
                $_REQUEST['old'][substr($key, 4)] = $value;
                
            }
            unset($_REQUEST[$key]);
        }
        $_REQUEST['component'] = 'authentication';
        $_REQUEST['page'] = 'login';
    }
}
elseif ($core->getUser() === null) {
    $core->loadSubmittyUser();
    if ($_REQUEST['component'] !== 'authentication') {
        $_REQUEST['component'] = 'navigation';
        $_REQUEST['page'] = 'no_access';
    }
}
else if ($core->getConfig()->isCourseLoaded()
         && !$core->getAccess()->canI("course.view", ["semester" => $core->getConfig()->getSemester(), "course" => $core->getConfig()->getCourse()])
         && $_REQUEST['component'] !== 'authentication') {

    $_REQUEST['component'] = 'navigation';
    $_REQUEST['page'] = 'no_access';
}

// Log the user action if they were logging in, logging out, or uploading something
if ($core->getUser() !== null) {
    if (empty($_COOKIE['submitty_token'])) {
        Utils::setCookie('submitty_token', \Ramsey\Uuid\Uuid::uuid4()->toString());
    }
    $log = false;
    $action = "";
    if ($_REQUEST['component'] === "authentication" && $_REQUEST['page'] === "logout") {
        $log = true;
        $action = "logout";
    }
    else if (in_array($_REQUEST['component'], array('student', 'submission')) && $_REQUEST['page'] === "submission" &&
        $_REQUEST['action'] === "upload") {
        $log = true;
        $action = "submission:{$_REQUEST['gradeable_id']}";
    }
    else if (isset($_REQUEST['success_login']) && $_REQUEST['success_login'] === "true") {
        $log = true;
        $action = "login";
    }
    if ($log && $action !== "") {
        if ($core->getConfig()->isCourseLoaded()) {
            $action = $core->getConfig()->getSemester().':'.$core->getConfig()->getCourse().':'.$action;
        }
        Logger::logAccess($core->getUser()->getId(), $_COOKIE['submitty_token'], $action);
    }
}

if(!$core->getConfig()->isCourseLoaded()) {
    if ($logged_in){
        if (isset($_REQUEST['page']) && $_REQUEST['page'] === 'logout'){
            $_REQUEST['component'] = 'authentication';
        }
        else {
            $_REQUEST['component'] = 'home';
        }
    }
    else {
        $_REQUEST['component'] = 'authentication';
    }
}

if (empty($_REQUEST['component']) && $core->getUser() !== null) {
    if ($core->getConfig()->isCourseLoaded()) {
        $_REQUEST['component'] = 'navigation';
    }
    else {
        $_REQUEST['component'] = 'home';
    }
}

/********************************************
* END LOGIN CODE
*********************************************/
switch($_REQUEST['component']) {
    case 'admin':
        $control = new app\controllers\AdminController($core);
        $control->run();
        break;
    case 'authentication':
        $control = new app\controllers\AuthenticationController($core, $logged_in);
        $control->run();
        break;
    case 'grading':
        $control = new app\controllers\GradingController($core);
        $control->run();
        break;
    case 'home':
        $control = new app\controllers\HomePageController($core);
        $control->run();
        break;
    case 'misc':
        $control = new app\controllers\MiscController($core);
        $control->run();
        break;
    case 'student':
        $control = new app\controllers\StudentController($core);
        $control->run();
        break;
    case 'submission':
        $control = new app\controllers\StudentController($core);
        $control->run();
        break;
    case 'navigation':
        $control = new app\controllers\NavigationController($core);
        $control->run();
        break;
    case 'forum':
        $control = new app\controllers\forum\ForumController($core);
        $control->run();
        break;
    case 'notification_settings':
        $control = new app\controllers\NotificationSettings($core);
        $control->run();
        break;
    case 'pdf':
        $control = new app\controllers\pdf\PDFController($core);
        $control->run();
        break;
    default:
        $control = new app\controllers\AuthenticationController($core, $logged_in);
        $control->run();
        break;
}

$core->getOutput()->displayOutput();<|MERGE_RESOLUTION|>--- conflicted
+++ resolved
@@ -6,11 +6,8 @@
 use app\libraries\Logger;
 use app\libraries\Utils;
 use app\libraries\Access;
-<<<<<<< HEAD
 use app\libraries\TokenManager;
-=======
 use app\libraries\Router;
->>>>>>> af1327c7
 
 /*
  * The user's umask is ignored for the user running php, so we need
