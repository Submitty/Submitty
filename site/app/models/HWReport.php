<?php
namespace app\models;

use app\models\LateDaysCalculation;
use app\libraries\DatabaseUtils;
use app\libraries\Core;
use app\libraries\FileUtils; 

class HWReport extends AbstractModel {
    /*var Core */
    protected $core;
    
    public function __construct(Core $main_core) {
        $this->core = $main_core;
    }
    
    private function generateReport($gradeable, $ldu) {
        // Make sure we have a good directory
        if (!is_dir(implode(DIRECTORY_SEPARATOR, array($this->core->getConfig()->getCoursePath(), "reports")))) {
            mkdir(implode(DIRECTORY_SEPARATOR, array($this->core->getConfig()->getCoursePath(), "reports")));
        }
        $nl = "\n";
        $TEMP_EMAIL = $this->core->getConfig()->getCourseEmail();
        $write_output = True;
        $g_id = $gradeable->getId();
        $rubric_total = 0;
        $ta_max_score = 0;
        // Gather student info, set output filename, reset output
        $student_output_text_main = "";
        $student_output_text = "";
        $student_final_output = "";
        $student_grade = 0;
        $grade_comment = "";
        
        $student_id = $gradeable->isTeamAssignment() ? $gradeable->getTeam()->getId() : $gradeable->getUser()->getId();
        $student_output_filename = $student_id.".txt";
        $late_days_used_overall = 0;
        
        // Only generate full report when the TA has graded the work, may want to change
        if($gradeable->beenTAgraded()) {
            $student_output_text_main .= strtoupper($gradeable->getName())." GRADE".$nl;
            $student_output_text_main .= "----------------------------------------------------------------------" . $nl;
            $name_and_emails = array();
            foreach($gradeable->getComponents() as $component){
                if(is_array($component)) {
                    foreach($component as $cmpt) {
                        if(!$cmpt->getGrader() == null) {
                            $name_and_emails[] = "Student";
                        }
                    }
                    continue;
                }
                if($component->getGrader() === null) {
                    //nothing happens
                } 
                else if($component->getGrader()->accessFullGrading()) {
                    $name_and_emails[] = "{$component->getGrader()->getDisplayedFirstName()} {$component->getGrader()->getLastName()} <{$component->getGrader()->getEmail()}>";
                } else {
                    $name_and_emails[] = $TEMP_EMAIL;
                }
                
            }

            $name_and_emails = array_unique($name_and_emails);
            $name_and_emails = implode(", ", $name_and_emails);

            $student_output_text_main .= "Graded by : " . $name_and_emails;

            // Calculate late days for this gradeable
            $late_days = $ldu->getGradeable($gradeable->getUser()->getId(), $g_id);
            // TODO: add functionality to choose who regrade requests will be sent to
            $student_output_text_main .= $nl;
            $student_output_text_main .= "Any regrade requests are due within 7 days of posting to: ".$name_and_emails.$nl;
            if($gradeable->getDaysLate() > 0) {
                $student_output_text_main .= "This submission was submitted ".$gradeable->getDaysLate()." day(s) after the due date.".$nl;
            }
            if($late_days['extensions'] > 0) {
                $student_output_text_main .= "You have a ".$late_days['extensions']." day extension on this assignment.".$nl;
            }
            if(substr($late_days['status'], 0, 3) == 'Bad') {
                $student_output_text_main .= "NOTE: THIS ASSIGNMENT WILL BE RECORDED AS ZERO".$nl;
                $student_output_text_main .= "  Contact your TA or instructor if you believe this is an error".$nl.$nl;
            }
            if($late_days['late_days_charged'] > 0) {
                $student_output_text_main .= "Number of late days used for this homework: " . $late_days['late_days_charged'] . $nl;
            }
            $student_output_text_main .= "Total late days used this semester: " . $late_days['total_late_used'] . " (up to and including this assignment)" . $nl;
            $student_output_text_main .= "Late days remaining for the semester: " . $late_days['remaining_days'] . " (as of the due date of this homework)" . $nl;
            
            $student_output_text_main .= "----------------------------------------------------------------------" . $nl;

            if($gradeable->validateVersions()) {
                // uses active version...
                $active_version = $gradeable->getActiveVersion();
                $submit_file = FileUtils::joinPaths($this->core->getConfig()->getCoursePath(), "results", $g_id, $student_id, $active_version, "grade.txt");
                $auto_grading_awarded = 0;
                $auto_grading_max_score = 0;
                if(!file_exists($submit_file)) {
                    $student_output_text .= $nl.$nl."NO AUTO-GRADE RECORD FOUND (contact the instructor if you did submit this assignment)".$nl.$nl;
                }
                else {
                    $auto_grading_awarded = $gradeable->getGradedAutograderPoints();
                    $auto_grading_max_score = $gradeable->getTotalAutograderNonExtraCreditPoints();
                    $student_output_text .= "AUTO-GRADING TOTAL [ " . $auto_grading_awarded . " / " . $auto_grading_max_score . " ]" . $nl;
                    $gradefilecontents = file_get_contents($submit_file);
                    $student_output_text .= "submission version #" . $active_version .$nl;
                    $student_output_text .= $nl.$gradefilecontents.$nl;
                }

                foreach($gradeable->getComponents() as $question) {
                    if(is_array($question)) {
                        $student_output_text .= "PEER GRADED COMPONENT".$nl;
                        $count = 1;
                        foreach($question as $peer) {
                            $temp_score = ($type === 0)? 0: $component->getMaxValue();
                            $temp_note = "";
                            foreach($peer->getMarks() as $mark) {
                                $temp_note .= "    ".$mark->getNote(). $nl;
                                $temp_score += $mark->getPoints();
                            }
                            $student_output_text .= "  Student ".$count." : [" .$temp_score . "/" .$peer->getMaxValue(). "]".$nl;
                            $student_output_text .= "  Notes: " .$nl .$temp_note;
                        }
                        continue;
                    }
                    else {
                        $component = $question;
                    }
                    $temp_notes = "";
<<<<<<< HEAD
                    $type = 0; // 0 is deduct, 1 is addition
                    foreach($component->getMarks() as $mark) {
                        if($mark->getPoints() < 0) {
                            $type = 0;
                            break;
                        }
                        if($mark->getPoints() > 0) {
                            $type = 1;
                            break;
                        }
                    }
                    if ($component->getMaxValue() < 0) {
                        $temp_score = ($type === 0) ? 0 : $component->getMaxValue();
                    } else {
                        $temp_score = ($type === 0) ? $component->getMaxValue() : 0;
                    }
=======
                    $temp_score = $component->getDefault();
                    
>>>>>>> 008df14d
                    foreach($component->getMarks() as $mark) {
                        if($mark->getHasMark()) {
                            $temp_score += $mark->getPoints();
                            $temp_notes .= $mark->getPoints() . " : " . $mark->getNote() . $nl;
                        }
                    }                    

                    if(!($component->getScore() == 0 && $component->getComment() == "")) {
                        $temp_score += $component->getScore();
                        $temp_notes .= $component->getScore() . " : " . $component->getComment() . $nl;                        
                    }

                    if($temp_score < $component->getLowerClamp()) {
                        $temp_score = $component->getLowerClamp();
                    }
                    if($temp_score > $component->getUpperClamp()) {
                        $temp_score = $component->getUpperClamp();
                    }
                    $student_output_text .= $component->getTitle() . "[" . $temp_score . "/" . $component->getMaxValue() . "] ";
                    if ($component->getGrader() === null) {
                        $student_output_text .= $nl;
                    } else if ($component->getGrader()->accessFullGrading()) {
                        $student_output_text .= "(Graded by {$component->getGrader()->getId()})".$nl;
                    } else {
                        $student_output_text .= $nl;
                    }
                    
                    if($component->getStudentComment() != "") {
                        $student_output_text .= "Rubric: " . $component->getStudentComment() . $nl;
                    }
                    //if($component->getComment() != "") {
                    //    $student_output_text .= "TA NOTE: " . $component->getComment() . $nl;
                    //}

                    $student_output_text .= $temp_notes;

                    $student_output_text .= $nl;
                    
                    //$student_grade += $component->getScore();
                    $student_grade += $temp_score;
                    //if(!$component->getIsExtraCredit() && $component->getMaxValue() > 0) {
                    $rubric_total += $component->getMaxValue();
                    $ta_max_score += $component->getMaxValue();
                    //}
                }
                $student_output_text .= "TA GRADING TOTAL [ " . $student_grade . " / " . $ta_max_score . " ]". $nl;
                $student_output_text .= "----------------------------------------------------------------------" . $nl;
                $rubric_total += $auto_grading_max_score;
                $student_grade += $auto_grading_awarded;
                
                $student_final_grade = max(0,$student_grade);
                $student_output_last = strtoupper($gradeable->getName()) . " GRADE [ " . $student_final_grade . " / " . $rubric_total . " ]" . $nl;
                $student_output_last .= $nl;
                $student_output_last .= "OVERALL NOTE FROM TA: " . ($gradeable->getOverallComment() != "" ? $gradeable->getOverallComment() . $nl : "No Note") . $nl;
                $student_output_last .= "----------------------------------------------------------------------" . $nl;
            }
            else {
                $student_output_text_main .= "NOTE: THIS ASSIGNMENT WILL BE RECORDED AS ZERO".$nl;
                $student_output_last = "[ THERE ARE GRADING VERSION CONFLICTS WITH THIS ASSIGNMENT. PLEASE CONTACT YOUR INSTRUCTOR OR TA TO RESOLVE THE ISSUE]".$nl;
            }

            $student_final_output = $student_output_text_main . $student_output_text. $student_output_last;
        }
        else {
            $student_final_output = "[ TA HAS NOT GRADED ASSIGNMENT, CHECK BACK LATER ]";
        }

        $dir = FileUtils::joinPaths($this->core->getConfig()->getCoursePath(), "reports", $g_id);
        FileUtils::createDir($dir);

        $save_filename = FileUtils::joinPaths($dir, $student_output_filename);
        if(file_put_contents($save_filename, $student_final_output) === false) {
            // Need to change failure status, unsure how yet
            print "failed to write {$save_filename}\n";
        }
    }
    
    public function generateAllReports() {
        $students = $this->core->getQueries()->getAllUsers();
        $stu_ids = array_map(function($stu) {return $stu->getId();}, $students);
        $gradeables = $this->core->getQueries()->getGradeables(null, $stu_ids, "registration_section", "u.user_id", 0);
        $graders = $this->core->getQueries()->getAllGraders();
        $ldu = new LateDaysCalculation($this->core);
        foreach($gradeables as $gradeable) {
            $this->generateReport($gradeable, $ldu);
        }
    }
    
    public function generateSingleReport($student_id, $gradeable_id) {
        $gradeables = $this->core->getQueries()->getGradeables($gradeable_id, $student_id, "registration_section", "u.user_id", 0);
        $graders = $this->core->getQueries()->getAllGraders();
        $ldu = new LateDaysCalculation($this->core, $student_id);
        foreach($gradeables as $gradeable) {
            $this->generateReport($gradeable, $ldu);
        }
    }
    
    public function generateAllReportsForGradeable($g_id) {
        $students = $this->core->getQueries()->getAllUsers();
        $stu_ids = array_map(function($stu) {return $stu->getId();}, $students);
        $gradeables = $this->core->getQueries()->getGradeables($g_id, $stu_ids, "registration_section", "u.user_id", 0);
        $graders = $this->core->getQueries()->getAllGraders();
        $ldu = new LateDaysCalculation($this-core);
        foreach($gradeables as $gradeable) {
            $this->generateReport($gradeable, $ldu);
        }
    }
    
    public function generateAllReportsForStudent($stu_id) {
        $gradeables = $this->core->getQueries()->getGradeables(null, $stu_id, "registration_section", "u.user_id", 0);
        $graders = $this->core->getQueries()->getAllGraders();
        $ldu = new LateDaysCalculation($this->core, $stu_id);
        foreach($gradeables as $gradeable) {
            $this->generateReport($gradeable, $ldu);
        }
    }
}
<|MERGE_RESOLUTION|>--- conflicted
+++ resolved
@@ -127,27 +127,7 @@
                         $component = $question;
                     }
                     $temp_notes = "";
-<<<<<<< HEAD
-                    $type = 0; // 0 is deduct, 1 is addition
-                    foreach($component->getMarks() as $mark) {
-                        if($mark->getPoints() < 0) {
-                            $type = 0;
-                            break;
-                        }
-                        if($mark->getPoints() > 0) {
-                            $type = 1;
-                            break;
-                        }
-                    }
-                    if ($component->getMaxValue() < 0) {
-                        $temp_score = ($type === 0) ? 0 : $component->getMaxValue();
-                    } else {
-                        $temp_score = ($type === 0) ? $component->getMaxValue() : 0;
-                    }
-=======
                     $temp_score = $component->getDefault();
-                    
->>>>>>> 008df14d
                     foreach($component->getMarks() as $mark) {
                         if($mark->getHasMark()) {
                             $temp_score += $mark->getPoints();
