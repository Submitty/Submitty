<div class="content">
    <div id="rg_web_ui_loading">
        <p>Loading...</p>
    </div>
    <div id="rg_web_ui">
        <h1>Rainbow Grades Customization</h1>

        {% if limited_functionality_mode %}
            <div id="limited_func_messages">
                <p><strong>Notice:</strong> Rainbow Grades tools are running in limited functionality mode.  This means that grades summaries must be
                    manually generated prior to each use of this interface.  To generate grade summaries navigate to the Grade
                    Reports page, and click the "Generate Grade Summaries" button.</p>
                <p>For more information about limited functionality mode visit the
                    <a href="http://www.submitty.org/instructor/course_settings/rainbow_grades/automatic_setup">rainbow grades documentation</a>.</p>
            </div>
        {% endif %}

        <div id="save_status_container" class="customization_item">
            <span id="status_label">Status: </span>
            <div id="save_status">
                No changes to save
            </div>
            <div id="save_status_buttons">
                <input id="save_status_button" class="key_to_click" tabindex="0" type="button" value="Save Changes" onclick="ajaxUpdateJSON();" />
                <input id="show_log_button" type="button" value="Log" />
            </div>
            <div id="save_status_log"></div>
        </div>
        <div id="list_wrapper">
            <div id="display" class="customization_item">
                <fieldset>
                    <legend><h2>Display</h2></legend>
                    <div id="display_collapse" class="collapsible_area">
                        {% set counter = 0 %}
                        {% for display_option in display %}
                            {% set description = display_description[counter] %}
                            <div style="display: table;">
                                <input type="checkbox" id="display_{{ display_option.id }}" name="display" value="{{ display_option.id }}"
                                       {% if display_option.isUsed == true %}checked{% endif %}
                                >
                                <label style="display: table-cell; width: 150px;" for="display_{{ display_option.id }}">{{ display_option.id }}</label>
                                <span style=" display: table-cell;"><em>{{ description | raw }}</em></span>
                            </div>
                            {% set counter = counter + 1 %}
                        {% endfor %}
                    </div>
                </fieldset>
            </div>
            <div id="display_benchmarks" class="customization_item">
                <fieldset>
                    <legend><h2>Display Benchmarks</h2></legend>
                    <div id="display_benchmarks_collapse" class="collapsible_area">
                        {% for benchmark in display_benchmarks %}
                            <p>
                                <input type="checkbox" id="display_benchmarks_{{ benchmark.id }}" name="display_benchmarks" value="{{ benchmark.id }}"
                                       {% if benchmark.isUsed == true %}checked{% endif %}
                                >
                                <label for="display_benchmarks_{{ benchmark.id }}">{{ benchmark.id }}</label>
                            </p>
                        {% endfor %}
                    </div>
                </fieldset>
            </div>
            <div id="benchmark_percents" class="customization_item">
                <h2>Benchmark Percents</h2>
                <div id="benchmark_percents_collapse" class="collapsible_area">
                    <p class="rg_info_message">You may adjust the minimum percent required to receive certain letter grades.  Enter this percentage as a decimal number.<br />As an example 90% would be entered as .9</p>
                    {% for benchmark in benchmarks_with_input_fields %}
                        {% if benchmark_percents[benchmark] is defined %}
                            {% set percent = benchmark_percents[benchmark] %}
                        {% else %}
                            {% set percent = '' %}
                        {% endif %}

                        <p>
                            <label for="benchmark_{{ benchmark }}" class="{{ benchmark }}">{{ benchmark }}</label>
                            <input type="text" id="benchmark_{{ benchmark }}" class="benchmark_percent_input {{ benchmark }}" data-benchmark="{{ benchmark }}" value="{{ percent }}">
                        </p>
                    {% endfor %}
                </div>
            </div>
            <div id="cust_messages" class="customization_item">
                <h2>Messages</h2>
                <div id="cust_messages_collapse" class="collapsible_area">
                    <label for="cust_messages_textarea" class="rg_info_message">You may enter a message that will appear above the student's rainbow grades.</label>
                    <textarea id="cust_messages_textarea">{% if 0 in messages|keys %}{{ messages[0] }}{% endif %}</textarea>
                </div>
            </div>
            <div id="section_labels" class="customization_item">
                <h2>Section Labels</h2>
                <div id="section_labels_collapse" class="collapsible_area">
                    <p class="rg_info_message">You may use this area to assign a label to each section number, for example the name of the TA or TAs
                        handling the section.  You may also leave it as the default but it may not be blank.</p>
                    {% for section, label in sections_and_labels %}
                        <p>
                            <label for="section_and_labels_{{ section }}">{{ section }}</label>
                            <input type="text" data-section="{{ section }}" class="sections_and_labels" id="section_and_labels_{{ section }}" name="section_and_labels_{{ section }}" value="{{ label }}">
                        </p>
                    {% endfor %}
                </div>
            </div>
            <div id="plagiarism" class="customization_item">
                <h2>Penalties for Academic Dishonesty and Plagiarism</h2>
                <p class="rg_info_message">All students will receive a zero for the specified gradeable.  Additionally if a non-zero penalty value is indicated they will receive an additional reduction on the semester grade.  Penalty = 1 is a full letter grade.  Penalty = 0.5 is a half letter grade.  Penalty = 0.33 is a one third letter grade.</p>
                <input type="hidden" name="csrf_token" value="{{ csrfToken }}" />
                <input type="hidden" name="option" value="-1" />
                <div class="option">
                    <label for="user_id">
                        <span>USER ID:</span>
                        <input class="option-input" type="text" name="user_id" id="user_id">
                    </label>
                    <label for="g_id" class="option">Gradeable:</label>
                    <select name="g_id" id="g_id">
                        <option disabled selected value> -- select an option -- </option>
                        {% for index, value in gradeables %}
                            <option value="{{value['g_id']}}" >{{ value['g_title'] }}</option>
                        {% endfor %}
                    </select>
                    <label for="penalty">
                        <span>Penalty:</span>
                        <input class="option-input" type="text" name="marks" id="marks">
                    </label>
                    <button type="submit" class="btn btn-primary" onclick="addToTable()">
                        <i class="fas fa-plus"></i>
                    </button>
                    {# This is a data table #}
                    <style>
                        #plagiarism-table th:first-child,
                        #plagiarism-table td:first-child {
                            text-align: left;
                        }
                        #plagiarism-table th:nth-child(2),
                        #plagiarism-table td:nth-child(2) {
                            text-align: left;
                        }
                    </style>
                    <table id="plagiarism-table" class="table table-striped table-bordered persist-area mobile-table">
                        <caption id="title"></caption>
                        <thead>
                        <tr>
                            <th>USER ID</th>
                            <th>Gradeable</th>
                            <th>Penalty</th>
                            <th>Delete</th>
                        </tr>
                        </thead>
                        <tbody id="table-body">
                        {% for entry in plagiarism %}
                            <tr>
                                <td>{{ entry.user }}</td>
                                <td>{{ entry.gradeable }}</td>
                                <td>{{ entry.penalty }}</td>
                                <td><a onclick="deleteRow(this)"><i class="fas fa-trash"></i></a></td>
                            </tr>
                        {% endfor %}
                        </tbody>
                    </table>
                </div>
            </div>


            <div id="gradeables" class="customization_item">
                <h2>Gradeables</h2>
                <div style="width:45%;float:left;" id="buckets_used">
                    <h3>Assigned Buckets</h3>
                    <ol id="buckets_used_list" style="min-height:50px;background-color:var(--standard-beige);">
                        {%  for bucket in used_buckets %}
                            <li>
                                <div class="bucket-percent" style="display: inline;">
                                    <input aria-label="{{ bucket|capitalize }} percent" type="text" class="gradeable-custom-item-input" value="{{ bucket_percentages[bucket] }}" onblur="ClampPercent(this);" id="percent-{{ bucket }}"><span style="margin-right: 10px;">%</span>
                                </div>
                                {{ bucket|capitalize }} ({{ customization_data[bucket]|length }} items)
                            </li>
                        {% endfor %}
                    </ol>
                    Total: <span id="used_percentage">{% if 'used_percentage' in bucket_percentages|keys %}{{ bucket_percentages['used_percentage'] }}{% else %}0{% endif %}%</span>
                </div>
                <div style="width:45%;display:inline-block;margin-left:50px;" id="buckets_available">
                    <h3>Available Buckets</h3>
                    <ol id="buckets_available_list" style="min-height:50px;background-color:var(--standard-light-green);">
                        {%  for bucket in available_buckets %}
                            <li>
                                <div class="bucket-percent" style="display: none;">
                                    <input aria-label="{{ bucket|capitalize }} percent" type="text" class="gradeable-custom-item-input" value="0" onblur="ClampPercent(this);" id="percent-{{ bucket }}"><span style="margin-right: 10px;">%</span>
                                </div>
                                {{ bucket|capitalize }} ({{ customization_data[bucket]|length }} items)
                            </li>
                        {% endfor %}
                    </ol>
                </div>
                <div id="gradeable_config" style="background-color:var(--standard-peachpuff);margin-top:50px;width:1000px;padding:5px;">
                    <h2>Category/Gradeable Configuration:
                        <i id="pencilIcon" class="fas fa-pencil-alt black-btn"></i>
                    </h2>
                    <div id="checkboxControls" style="display: none;">
                        <label>Extra credit:
                            <input id="extra_credit_checkbox" type="checkbox" name="extra_credit">
                        </label><br>

                        <label>Remove lowest:
                            <input id="drop_lowest_checkbox" type="checkbox" name="drop_lowest">
                        </label>
                    </div>


                    <div id="config-wrapper">
                        {% for bucket, gradeables in customization_data %}
                            <div id="config-{{ bucket }}" style="margin-top:25px;min-height:100px;display:none;" class="bucket_detail_div">
                                <div class="input-field">
                                    <h3 style="display:inline">{{ bucket|capitalize }}</h3>:
<<<<<<< HEAD
                                    <input
                                        type="text"
                                        class="gradeable-custom-item-input"
                                        aria-label="{{ bucket|capitalize }} config count"
                                        value="{{ bucket_counts[bucket] }}"
                                        id="config-count-{{ bucket }}"
                                    >
                                    items
                                    <span style="margin-left: 100px;"></span>
                                    <div id="dropLowestDiv-{{ bucket }}" style="display: none;">
                                        <label>
                                            Remove lowest:
                                            <input
                                                type="text"
                                                class="gradeable-custom-item-input"
                                                aria-label="{{ bucket|capitalize }} drop-howmany"
                                                value="{{ bucket_remove_lowest[bucket] }}"
                                                id="config-remove_lowest-{{ bucket }}"
                                            >
                                        </label>
                                        items
                                    </div>
                                </div>
=======
                                    <input type="text" aria-label="{{ bucket|capitalize }} config count" value="{{ bucket_counts[bucket] }}" id="config-count-{{ bucket }}" style="display:inline;"> items
                                    <div style="margin-top:10px">
                                        <ol style="list-style-type: none;" id="gradeables-list-{{ bucket }}">
                                            {% for gradeable in gradeables %}
                                                <li class="gradeable-li pt-1" style="border-top: 1px solid #FFFFFF;">
                                                    <input type="text"
                                                           aria-label="{{gradeable["title"]}} max score"
                                                           class="{{ gradeable["override"] ? "override" : "" }}"
                                                           placeholder="{{ gradeable["max_score"] }}"
                                                           value="{{ gradeable["override"] ? gradeable["override_max"] : gradeable["max_score"] }}"
                                                           id="maxscore-{{ gradeable["id"] }}"
                                                           data-grade-release-date="{{ gradeable["grade_release_date"] }}"
                                                           style="margin-right: 10px;"
                                                           onblur="ClampPoints(this);"
                                                           onkeyup="DetectMaxOverride(this);">
                                                    <div class="gradeable-li-right-of-input">
                                                            <div class="gradeable-li-info">
                                                            <i class="fas fa-exclamation-triangle fa-rb tooltip">
                                                                <span class="tooltiptext tooltipbottom">
                                                                    WARNING: Max Score has been overridden in Rainbow Grades
                                                                    <br><br>
                                                                    Actual Max Score: {{ gradeable["max_score"] }}
                                                                    <br>
                                                                    Override Max Score: <span id="override-maxscore-{{ gradeable["id"] }}"></span>
                                                                </span>
                                                            </i>
                                                            <i class="fas fa-chart-line fa-gradeable-curve fa-rb" id="gradeable-curve-button-{{ gradeable['id'] }}"></i>
                                                            {{ gradeable["title"] }}
                                                            <span style="font-style: italic;font-size: 0.8em;" class="gradeable-id">{{ gradeable["id"] }}</span>
                                                        </div>
                                                        <div class="gradeable-li-curve" id="gradeable-curve-div-{{ gradeable['id'] }}">
                                                            {# Generate input boxes for each per-gradeable curve input #}
                                                            {% set curve_points = ['A-', 'B-', 'C-', 'D'] %}
>>>>>>> 4d30b0d3

                                <div style="margin-top:10px">
                                    <ol style="list-style-type: none;" id="gradeables-list-{{ bucket }}">
                                        {% for gradeable in gradeables %}
                                            <li class="gradeable-li pt-1" style="border-top: 1px solid #FFFFFF;">
                                                <input type="text"
                                                       class="gradeable-custom-item-input"
                                                       aria-label="{{gradeable["title"]}} max score"
                                                       class="{{ gradeable["override"] ? "override" : "" }}"
                                                       placeholder="{{ gradeable["max_score"] }}"
                                                       value="{{ gradeable["override"] ? gradeable["override_max"] : gradeable["max_score"] }}"
                                                       id="maxscore-{{ gradeable["id"] }}"
                                                       data-grade-release-date="{{ gradeable["grade_release_date"] }}"
                                                       style="margin-right: 10px;"
                                                       onblur="ClampPoints(this);"
                                                       onkeyup="DetectMaxOverride(this);">
                                                <div class="gradeable-li-right-of-input">
                                                        <div class="gradeable-li-info">
                                                        <i class="fas fa-exclamation-triangle fa-rb tooltip">
                                                            <span class="tooltiptext tooltipbottom">
                                                                WARNING: Max Score has been overridden in Rainbow Grades
                                                                <br><br>
                                                                Actual Max Score: {{ gradeable["max_score"] }}
                                                                <br>
                                                                Override Max Score: <span id="override-maxscore-{{ gradeable["id"] }}"></span>
                                                            </span>
                                                        </i>
                                                        <i class="fas fa-chart-line fa-gradeable-curve fa-rb" id="gradeable-curve-button-{{ gradeable['id'] }}"></i>
                                                        {{ gradeable["title"] }}
                                                        <span style="font-style: italic;font-size: 0.8em;" class="gradeable-id">{{ gradeable["id"] }}</span>
                                                    </div>
                                                    <div class="gradeable-li-curve" id="gradeable-curve-div-{{ gradeable['id'] }}">
                                                        {# Generate input boxes for each per-gradeable curve input #}
                                                        {% set curve_points = ['A-', 'B-', 'C-', 'D'] %}

                                                        {% if per_gradeable_curves[bucket][gradeable['id']] is defined %}
                                                            {% set curve_point_value = per_gradeable_curves[bucket][gradeable['id']] %}
                                                        {% else %}
                                                            {% set curve_point_value = ['', '', '', ''] %}
                                                        {% endif %}

                                                        {% for i in range(0, 3) %}
                                                            {% set html_id = 'per-gradeable-curve-' ~ gradeable['id'] ~ '-' ~ benchmarks_with_input_fields[i] %}

                                                            <label for="{{ html_id }}" class="{{ benchmarks_with_input_fields[i] }}">{{ curve_points[i] }} :</label>
                                                            <input type="text" id="{{ html_id }}" class="per-gradeable-curve-input {{ benchmarks_with_input_fields[i] }}" data-benchmark="{{ benchmarks_with_input_fields[i] }}" value="{{ curve_point_value[i] }}">
                                                        {% endfor %}
                                                        <i class="far fa-question-circle fa-rb" title="You may apply a curve on a per gradeable basis.

These values should be entered in points, not percentages.

For example, if the maximum points a student could earn
on this gradeable was 20, and you wanted to adjust
the minimum percent needed to earn an A- on this gradeable
to 50%, you would enter 10 in the A- box.

To remove a curve simply blank all boxes."></i>
                                                    </div>
                                                </div>
                                            </li>
                                        {% endfor %}
                                    </ol>
                                </div>
                            </div>
                        {% endfor %}
                    </div>
                </div>
            </div>
        </div>
    </div>



    <script>
        $('.gradeable-li-info .tooltip').on('mouseenter', function(){
            const gradeable = $(this).closest('.gradeable-li');
            const override = gradeable.find('.override');
            const gradeable_id = override.attr('id');
            $(`#override-${gradeable_id}`).html(override.val());
        });

        $("#user_id").autocomplete({
            source: {{ student_full|raw }}
        });
        var studentFullData = {{ student_full|raw }};
        var old_index;
        var new_index;
        var old_parent;
        var new_parent;
        var bucket_lists = $("#buckets_available_list,#buckets_used_list");
        var available_list = $("#buckets_available_list");
        var used_list = $("#buckets_used_list");
        bucket_lists.sortable({
            connectWith: "#buckets_available_list,#buckets_used_list",
            start: function(e,u){
                old_index = u.item.index();
                old_parent = u.item.parent().attr("id");
            },
            update: function(e,u){
                /* TODO: The UI either needs to be visually clear or we need to do some sort of height adjustment
                 * to make sure that one list isn't way longer than the other, otherwise it won't be intuitive where
                 * the user can and can't drop a bucket successfully.
                 */

                new_index = u.item.index();
                new_parent = u.item.parent().attr("id");
                //console.log("Moved " + u.item.text() + " from " + old_parent + "," + old_index.toString() + " to " + new_parent + "," + new_index.toString());

                //Change position of an existing used item
                if (old_parent === new_parent && new_parent === "buckets_used_list"){
                    //console.log("Rearranging!");
                    UpdateVisibilityBuckets();
                }
                else if(old_parent !==  new_parent && this.id === new_parent){
                    //XXX: In case of an update that moves across lists, we make it the new parent's job
                    var percent_input = $(u.item).find(".bucket-percent");

                    //Added a new bucket from available->used
                    if(new_parent === "buckets_used_list"){
                        //console.log("Adding!");
                        percent_input.css("display","inline");
                    }
                    else{ //Removed a bucket from used
                        //console.log("Removing!");
                        percent_input.css("display","none");
                    }
                    UpdateVisibilityBuckets();
                    UpdateUsedPercentage();
                }

            }
        });
        bucket_lists.disableSelection();

        var gradeables_lists = $("ol[id^='gradeables-list']").sortable();
        gradeables_lists.disableSelection();

        $(document).ready(function(){
            UpdateVisibilityBuckets();
        });
    </script>
</div><|MERGE_RESOLUTION|>--- conflicted
+++ resolved
@@ -208,7 +208,6 @@
                             <div id="config-{{ bucket }}" style="margin-top:25px;min-height:100px;display:none;" class="bucket_detail_div">
                                 <div class="input-field">
                                     <h3 style="display:inline">{{ bucket|capitalize }}</h3>:
-<<<<<<< HEAD
                                     <input
                                         type="text"
                                         class="gradeable-custom-item-input"
@@ -232,42 +231,6 @@
                                         items
                                     </div>
                                 </div>
-=======
-                                    <input type="text" aria-label="{{ bucket|capitalize }} config count" value="{{ bucket_counts[bucket] }}" id="config-count-{{ bucket }}" style="display:inline;"> items
-                                    <div style="margin-top:10px">
-                                        <ol style="list-style-type: none;" id="gradeables-list-{{ bucket }}">
-                                            {% for gradeable in gradeables %}
-                                                <li class="gradeable-li pt-1" style="border-top: 1px solid #FFFFFF;">
-                                                    <input type="text"
-                                                           aria-label="{{gradeable["title"]}} max score"
-                                                           class="{{ gradeable["override"] ? "override" : "" }}"
-                                                           placeholder="{{ gradeable["max_score"] }}"
-                                                           value="{{ gradeable["override"] ? gradeable["override_max"] : gradeable["max_score"] }}"
-                                                           id="maxscore-{{ gradeable["id"] }}"
-                                                           data-grade-release-date="{{ gradeable["grade_release_date"] }}"
-                                                           style="margin-right: 10px;"
-                                                           onblur="ClampPoints(this);"
-                                                           onkeyup="DetectMaxOverride(this);">
-                                                    <div class="gradeable-li-right-of-input">
-                                                            <div class="gradeable-li-info">
-                                                            <i class="fas fa-exclamation-triangle fa-rb tooltip">
-                                                                <span class="tooltiptext tooltipbottom">
-                                                                    WARNING: Max Score has been overridden in Rainbow Grades
-                                                                    <br><br>
-                                                                    Actual Max Score: {{ gradeable["max_score"] }}
-                                                                    <br>
-                                                                    Override Max Score: <span id="override-maxscore-{{ gradeable["id"] }}"></span>
-                                                                </span>
-                                                            </i>
-                                                            <i class="fas fa-chart-line fa-gradeable-curve fa-rb" id="gradeable-curve-button-{{ gradeable['id'] }}"></i>
-                                                            {{ gradeable["title"] }}
-                                                            <span style="font-style: italic;font-size: 0.8em;" class="gradeable-id">{{ gradeable["id"] }}</span>
-                                                        </div>
-                                                        <div class="gradeable-li-curve" id="gradeable-curve-div-{{ gradeable['id'] }}">
-                                                            {# Generate input boxes for each per-gradeable curve input #}
-                                                            {% set curve_points = ['A-', 'B-', 'C-', 'D'] %}
->>>>>>> 4d30b0d3
-
                                 <div style="margin-top:10px">
                                     <ol style="list-style-type: none;" id="gradeables-list-{{ bucket }}">
                                         {% for gradeable in gradeables %}
