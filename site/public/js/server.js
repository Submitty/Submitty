--- conflicted
+++ resolved
@@ -1923,12 +1923,8 @@
 function addMarkdownCode(type) {
     const markdown_area = $(this).closest('.markdown-area');
     const markdown_header = markdown_area.find('.markdown-area-header');
-<<<<<<< HEAD
-    // don't allow markdown insertion if we are in preview mode
-=======
 
     // Don't allow markdown insertion if we are in preview mode
->>>>>>> ac9f2d5d
     if (markdown_header.attr('data-mode') === 'preview') {
         return;
     }
@@ -1987,11 +1983,7 @@
     if (!user_offstr) {
         return;
     }
-<<<<<<< HEAD
-    const [h, m] = user_offstr.match(/\d+/g)?.map(n => +n) || [NaN, NaN];
-=======
     const [h, m] = user_offstr.match(/\d+/g)?.map((n) => +n) || [NaN, NaN];
->>>>>>> ac9f2d5d
     if (isNaN(h) || isNaN(m)) {
         return;
     }
