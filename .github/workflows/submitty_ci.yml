name: Submitty CI

on: [pull_request]

env:
  PGPASSWORD: submitty_dbuser
  PHP_USER: submitty_php
  PHP_GROUP: submitty_php
  CGI_USER: submitty_cgi
  SUBMITTY_DATA_DIR: /var/local/submitty
  SUBMITTY_INSTALL_DIR: /usr/local/submitty
  SUBMITTY_REPOSITORY: /usr/local/submitty/GIT_CHECKOUT/Submitty
  POSTGRES_HOST: localhost
  PHP_VER: 7.4
  NODE_VERSION: 16
  PYTHON_VERSION: 3.8

concurrency:
  # Cancel running jobs for previous commits to any branch except for main
  group: ${{ github.workflow }}-${{ github.event_name }}-${{ github.ref == 'refs/heads/actions-concurrency' && github.run_id || github.ref }}
  cancel-in-progress: true 
jobs:
    css-lint:
        runs-on: ubuntu-20.04
        defaults:
            run:
                working-directory: site
        steps:
            - uses: actions/checkout@v2
            - uses: actions/setup-node@v3
              with:
                node-version: ${{ env.NODE_VERSION }}
            - name: Cache Node Modules
              uses: actions/cache@v3
              with:
                  path: ~/.npm
                  key: ${{ runner.os }}-cache-node-modules-${{ hashFiles('**/package-lock.json') }}
                  restore-keys: |
                       ${{ runner.os }}-cache-node-modules-
            - run: npm install
            - name: Run stylelint
              run: npm run css-stylelint


    js-lint:
        runs-on: ubuntu-20.04
        defaults:
            run:
                working-directory: site
        steps:
            - uses: actions/checkout@v2
            - uses: actions/setup-node@v3
              with:
                node-version: ${{ env.NODE_VERSION }}
            - name: Cache Node Modules
              uses: actions/cache@v3
              with:
                  path: ~/.npm
                  key: ${{ runner.os }}-cache-node-modules-${{ hashFiles('**/package-lock.json') }}
                  restore-keys: |
                       ${{ runner.os }}-cache-node-modules-
            - run: npm install
            - name: Run eslint
              run: npm run eslint
            - name: Run npm build (tsc and esbuild)
              run: npm run build


    js-unit:
        runs-on: ubuntu-20.04
        defaults:
            run:
                working-directory: site
        steps:
            - uses: actions/checkout@v2
            - uses: actions/setup-node@v3
              with:
                node-version: ${{ env.NODE_VERSION }}
            - name: Cache Node Modules
              uses: actions/cache@v3
              with:
                  path: ~/.npm
                  key: ${{ runner.os }}-cache-node-modules-${{ hashFiles('**/package-lock.json') }}
                  restore-keys: |
                      ${{ runner.os }}-cache-node-modules-
            - run: npm install
            - run: npm run test
            - name: Upload Coverage
              uses: codecov/codecov-action@v1
              with:
                  files: site/tests/report/jest/clover.xml
                  flags: js


    php-lint:
        runs-on: ubuntu-20.04
        defaults:
            run:
                working-directory: site
        steps:
            - uses: actions/checkout@v2
            - uses: shivammathur/setup-php@2.24.0
              with:
                php-version: ${{ env.PHP_VER }}
            - name: Cache Composer
              id: composer-cache
              run: echo "dir=$(composer config cache-files-dir)" >> $GITHUB_OUTPUT
            - name: Install Composer
              uses: actions/cache@v3
              with:
                  path: ${{ steps.composer-cache.outputs.dir }}
                  key: ${{ runner.os }}-composer-${{ hashFiles('**/composer.lock') }}
                  restore-keys: |
                      ${{ runner.os }}-composer-

            - name: Install dependencies
              run: composer install --prefer-dist --dev
            - name: Check syntax
              run: find -L . -path ./vendor -prune -o -name '*.php' -print0 | xargs -0 -n 1 -P 4 php -l
            - name: Lint PHP code
              run: |
                  php vendor/bin/phpcs --version
                  php vendor/bin/phpcs
            - name: Static analysis
              run: |
                  php vendor/bin/phpstan  --version
                  php vendor/bin/phpstan analyze app public/index.php socket/index.php


    php-unit:
      runs-on: ubuntu-20.04
      defaults:
          run:
              working-directory: site
      steps:
          - uses: actions/checkout@v2
          - uses: shivammathur/setup-php@2.24.0
            with:
              php-version: ${{ env.PHP_VER }}
              extensions: imagick
              coverage: pcov
          - name: Cache Composer
            id: composer-cache
            run: echo "dir=$(composer config cache-files-dir)" >> $GITHUB_OUTPUT
          - name: Install Composer
            uses: actions/cache@v3
            with:
                path: ${{ steps.composer-cache.outputs.dir }}
                key: ${{ runner.os }}-composer-${{ hashFiles('**/composer.lock') }}
                restore-keys: |
                    ${{ runner.os }}-composer-
          - name: Install dependencies
            run: composer install --prefer-dist --dev
          - name: Run php unit tests
            run : php vendor/bin/phpunit
          - name: Upload Coverage
            uses: codecov/codecov-action@v1
            with:
              files: site/tests/report/clover.xml
              flags: php


    python-lint:
      runs-on: ubuntu-20.04
      steps:
        - uses: actions/checkout@v2
        - uses: actions/setup-python@v4
          with:
            python-version: ${{ env.PYTHON_VERSION }}
        - name: Cache Pip
          uses: actions/cache@v3
          with:
            path: ~/.cache/pip
            key: ${{ runner.os }}-${{ github.job }}-pip-${{ github.sha }}
            restore-keys: |
                ${{ runner.os }}-${{ github.job }}-pip-
        - name: Install python libraries
          run : |
            python3 -m pip install --upgrade pip
            python3 -m pip install flake8 flake8-bugbear
        - name: Run python linting
          run : python3 -m flake8


    python-unit:
      runs-on: ubuntu-20.04
      steps:
        - uses: actions/checkout@v2
        - uses: actions/setup-python@v4
          with:
            python-version: ${{ env.PYTHON_VERSION }}
        - name: Cache Pip
          uses: actions/cache@v3
          with:
            path: ~/.cache/pip
            key: ${{ runner.os }}-${{ github.job }}-pip-${{ hashFiles('**/system_requirements.txt') }}
            restore-keys: |
                ${{ runner.os }}-${{ github.job }}-pip-
        - name: Install python libraries
          run : |
            python3 -m pip install -r .setup/pip/system_requirements.txt
            python3 -m pip install coverage # Testing util.

        # Submitty utils install & unit testing, must be put before auto grader
        # testing as auto grader depends on submitty utils to function.
        - name: Run python_submitty_utils python unit tests
          working-directory: python_submitty_utils
          run : |
            pip3 install .
            coverage run -m unittest discover
            coverage xml
        - name: Upload submitty python utils Coverage
          uses: codecov/codecov-action@v1
          with:
            files: python_submitty_utils/coverage.xml
            flags: python_submitty_utils

        # Migrator unit test
        - name: Run migrator python unit tests
          working-directory: migration
          run : |
            coverage run -m unittest discover
            coverage xml
        - name: Upload migrator Coverage
          uses: codecov/codecov-action@v1
          with:
            files: migration/coverage.xml
            flags: migrator

        # Auto grader unit test
        - name: Run autograder python unit tests
          working-directory: autograder
          run : |
            coverage run -m unittest discover
            coverage xml
        - name: Upload autograder Coverage
          uses: codecov/codecov-action@v1
          with:
            files: autograder/coverage.xml
            flags: autograder

        #submitty_daemon_jobs unit tests
        - name: Install bulk upload dependencies
          run: |
            sudo apt-get install -y poppler-utils
            sudo apt-get install -y libzbar0

        - name: Run bulk upload unit tests
          working-directory: sbin/submitty_daemon_jobs
          run : |
            coverage run -m unittest discover tests -t .
            coverage xml -i

        - name: Upload submitty_daemon_jobs Coverage
          uses: codecov/codecov-action@v1
          with:
            files: sbin/submitty_daemon_jobs/coverage.xml
            flags: submitty_daemon_jobs


    shellcheck:
      name: ShellCheck
      runs-on: ubuntu-20.04
      steps:
        - uses: actions/checkout@v2
        - name: install ShellCheck
          run: sudo apt-get install -y shellcheck
        - name: Run ShellCheck
          run: python3 run_shellcheck.py  # Uses the default Python installed with Ubuntu


    e2e:
        needs:
          - js-lint
          - js-unit
          - php-lint
          - php-unit
          - python-lint
          - python-unit
          - css-lint
          - shellcheck
        runs-on: ubuntu-20.04
        services:
          postgres:
            image: postgres
            env:
              POSTGRES_PASSWORD: submitty_dbuser
              POSTGRES_USER: postgres
              TZ: America/New_York
            options: >-
              --health-cmd pg_isready
              --health-interval 10s
              --health-timeout 5s
              --health-retries 5
            ports:
              - 5432:5432

        steps:
<<<<<<< HEAD
=======
          - name: Cancel Previous Runs
            uses: styfle/cancel-workflow-action@0.11.0
            with:
              access_token: ${{ github.token }}
>>>>>>> a806c23d
          - uses: actions/checkout@v2
            with:
              path: SUBMITTY_CPY/
          - name: Copy Repo
            run: |
              # have to copy first, absolute paths not supported by actions/checkout@v2
                sudo mkdir -p ${SUBMITTY_INSTALL_DIR}/GIT_CHECKOUT/Submitty
                sudo cp -R SUBMITTY_CPY/. ${SUBMITTY_INSTALL_DIR}/GIT_CHECKOUT/Submitty
                sudo chmod -R a+rwx  ${SUBMITTY_INSTALL_DIR}
                sudo chmod -R a+rwx /tmp/

          - uses: actions/setup-python@v4
            with:
              python-version: ${{ env.PYTHON_VERSION }}
          - uses: shivammathur/setup-php@2.24.0
            with:
              php-version: ${{ env.PHP_VER }}
              extensions: imagick, ldap

          - name: Set Timezone
            run: |
              sudo timedatectl set-timezone America/New_York

          - name: Cache pip
            uses: actions/cache@v3
            with:
              path: ~/.cache/pip
              key: ${{ runner.os }}-${{ github.job }}-pip-${{ hashFiles('**/system_requirements.txt') }}
              restore-keys: |
                ${{ runner.os }}-${{ github.job }}-pip-

          - name: Install Test-specific python dependencies
            run: |
              # Install for local
              python3 -m pip install --upgrade pip setuptools wheel
              pip3 -V
              pip3 install selenium websocket_client
              # Install globally
              sudo python3 -m pip install --upgrade pip setuptools wheel
              sudo pip3 -V

          - name: Install python dependencies
            run: |
              # Install for local
              pip3 install -r ${SUBMITTY_REPOSITORY}/.setup/pip/system_requirements.txt
              # Install globally
              sudo pip3 install -r ${SUBMITTY_REPOSITORY}/.setup/pip/system_requirements.txt

          - name: Get composer cache dir
            id: composer-cache
            run: |
              cd ${SUBMITTY_INSTALL_DIR}/GIT_CHECKOUT/Submitty/site
              echo "dir=$(composer config cache-files-dir)" >> $GITHUB_OUTPUT
          - name: Install composer Cache
            uses: actions/cache@v3
            with:
              path: ${{ steps.composer-cache.outputs.dir }}
              key: ${{ runner.os }}-php-composer-${{ hashFiles('**/composer.lock') }}
              restore-keys: |
                ${{ runner.os }}-php-composer-

          - name: Install PHP dependencies
            run: |
              cd  ${SUBMITTY_INSTALL_DIR}/GIT_CHECKOUT/Submitty/site
              composer install --prefer-dist

          - name: Install Submitty python utils
            run: |
              cd ${SUBMITTY_REPOSITORY}/python_submitty_utils
              pip3 install .
              pip3 show submitty_utils
              umask 022
              sudo -H pip3 install .
              sudo pip3 show submitty_utils

          - name: Install accessibility checker
            run: |
              wget https://github.com/validator/validator/releases/download/20.3.16/vnu.jar_20.3.16.zip
              unzip vnu.jar_20.3.16.zip
              sudo mv dist/vnu.jar /usr/bin/

          - name: Create Database and default users
            run: |
              PGPASSWORD=${PGPASSWORD} psql -d postgres -h localhost -U postgres -c "CREATE ROLE submitty_dbuser WITH SUPERUSER CREATEDB CREATEROLE LOGIN PASSWORD 'submitty_dbuser'"
              PGPASSWORD=${PGPASSWORD} psql -d postgres -h localhost -U postgres -c "CREATE ROLE submitty_course_dbuser WITH LOGIN PASSWORD 'submitty_course_dbuser'"
              PGPASSWORD=${PGPASSWORD} psql -d postgres -h localhost -U submitty_dbuser -c "CREATE DATABASE submitty"

          - name: Install apt-get packages
            run: |
              sudo apt-get update
              sudo apt-get install libseccomp-dev
              sudo apt-get install libboost-all-dev
              sudo apt-get install apache2
              sudo apt-get install apache2-suexec-custom
              sudo apt-get install libapache2-mod-authnz-external
              sudo apt-get install libapache2-mod-authz-unixgroup
              sudo apt-get install libapache2-mod-wsgi-py3
              sudo apt-get install nginx
              sudo apt-get install php${PHP_VER}-fpm
              sudo apt-get install poppler-utils
              sudo apt-get install valgrind
              sudo apt-get install moreutils

          - name: Install third party dependencies
            run: |
              cd $SUBMITTY_REPOSITORY
              sudo -E env "PATH=$PATH" bash .setup/testing/autograder.sh

          - name: Configure Test suite
            run: |
              cd $SUBMITTY_REPOSITORY
              sudo -E env "PATH=$PATH" bash .setup/testing/setup.sh
              sudo jq '. |= . + {"verified_submitty_admin_user": "submitty-admin"}' /usr/local/submitty/config/submitty_users.json \
                | sudo sponge /usr/local/submitty/config/submitty_users.json
              sudo chown root:submitty_daemonphp /usr/local/submitty/config/submitty_users.json
              sudo chmod 440 /usr/local/submitty/config/submitty_users.json

          - name: Setup ldap
            run: |
              cd $SUBMITTY_REPOSITORY
              sudo -E env "PATH=$PATH" bash .setup/testing/setup_ldap.sh

          - name: Set up sample course
            run:  sudo -E env "PATH=$PATH" python3 /usr/local/submitty/GIT_CHECKOUT/Submitty/.setup/bin/setup_sample_courses.py --no_grading sample

          - name: Set up test suite
            run: |
              cd $SUBMITTY_REPOSITORY
              sudo -E env "PATH=$PATH" bash .setup/testing/setup_test_suite.sh

          - name: Set up apache
            run: |
              cd $SUBMITTY_REPOSITORY
              sudo a2enmod include rewrite actions cgi alias headers suexec authnz_external headers proxy_fcgi proxy_http proxy_wstunnel
              sudo cp .setup/php-fpm/pool.d/submitty.conf /etc/php/$PHP_VER/fpm/php-fpm.conf
              sudo mkdir -p /run/php
              sudo chown www-data:www-data /run/php
              sudo chmod 755 /run/php
              sudo a2dissite 000-default
              sudo rm -rf /etc/apache2/sites-available/*
              sudo rm -rf /etc/apache2/sites-enabled/*
              sudo cp -f .setup/apache/submitty.conf /etc/apache2/sites-available/submitty.conf
              sudo sed -e "s/Require host __your_domain__/Require all granted/g" --in-place /etc/apache2/sites-available/submitty.conf
              sudo cp .setup/apache/www-data /etc/apache2/suexec/www-data
              sudo chmod 0640 /etc/apache2/suexec/www-data
              sudo a2ensite submitty
              sudo bash -c 'echo "export PATH=$PATH" >> /etc/apache2/envvars'
              sudo apache2ctl -t
              sudo service php${PHP_VER}-fpm restart
              sudo service apache2 restart

          - name: Set up nginx
            run: |
              cd $SUBMITTY_REPOSITORY
              sudo mkdir /etc/systemd/system/nginx.service.d
              sudo printf "[Service]\nExecStartPost=/bin/sleep 0.1\n" | sudo tee /etc/systemd/system/nginx.service.d/override.conf
              sudo systemctl daemon-reload
              sudo rm -rf /etc/nginx/sites-available/*
              sudo rm -rf /etc/nginx/sites-enabled/*
              sudo cp -f .setup/nginx/submitty.conf /etc/nginx/sites-available/submitty.conf
              sudo chmod 644 /etc/nginx/sites-available/submitty.conf
              sudo ln -s /etc/nginx/sites-available/submitty.conf /etc/nginx/sites-enabled/submitty.conf
              sudo service nginx restart

          - name: Run git tests
            run: |
              cd $SUBMITTY_REPOSITORY
              SEMESTER=$(python3 -c 'from datetime import datetime; today = datetime.today(); semester = ("s" if today.month < 7 else "f") + str(today.year)[-2:]; print(semester)')
              sudo python3 /usr/local/submitty/bin/generate_repos.py ${SEMESTER} sample open_homework
              bash tests/git_test.sh

          - uses: nanasess/setup-chromedriver@master
          - name: Setup chromedriver
            run: |
              sudo systemctl restart submitty_autograding_worker
              sudo systemctl restart submitty_autograding_shipper
              export DISPLAY=:99
              chromedriver --url-base=/wd/hub &

          - name: Run selenium e2e tests with pam auth
            run: |
              pushd ${SUBMITTY_REPOSITORY}
              echo "Authentication Method => $(sudo jq -r ".authentication_method" /usr/local/submitty/config/database.json)"
              TEST_URL="http://localhost" python3 -m unittest discover -v --start-directory tests
              sudo bash tests/test_site_error_log.sh

          # TODO: Remove this block after upgrading jsPDF
          - name: Cache Node Modules
            uses: actions/cache@v3
            with:
              path: ~/.npm
              key: ${{ runner.os }}-cache-node-modules-dev-${{ hashFiles('**/package-lock.json') }}
              restore-keys: |
                 ${{ runner.os }}-cache-node-modules-dev

          - name: Install node dependencies
            working-directory: ${{env.SUBMITTY_REPOSITORY}}/site
            run: |
              npm install file-saver --save
              npm install --production=false

          - name: Run API tests
            working-directory: ${{env.SUBMITTY_REPOSITORY}}/site
            run: npm run test:api
            env:
              BASE_URL: http://localhost

          - name: Run cypress e2e tests with pam auth
            uses: cypress-io/github-action@v5
            with:
              config: baseUrl=http://localhost
              working-directory: ${{env.SUBMITTY_REPOSITORY}}/site
              browser: chrome
              headless: true
              env: run_area=CI

          - name: Stop autograding services
            run: |
              sudo systemctl stop submitty_autograding_worker
              sudo systemctl stop submitty_autograding_shipper

          - name: Run autograding status test
            uses: cypress-io/github-action@v5
            with:
              config: baseUrl=http://localhost
              spec: cypress/e2e/autograding_status_1.spec.js
              working-directory: ${{env.SUBMITTY_REPOSITORY}}/site
              browser: chrome
              headless: true
              env: autograding_shipper_off=True

          - name: Restart autograding shipper
            run: |
              sudo systemctl restart submitty_autograding_shipper

          - name: Run autograding status test
            uses: cypress-io/github-action@v5
            with:
              config: baseUrl=http://localhost
              spec: cypress/e2e/autograding_status_2.spec.js
              working-directory: ${{env.SUBMITTY_REPOSITORY}}/site
              browser: chrome
              headless: true
              env: autograding_shipper_off=True

          - name: Restart autograding worker
            run: |
              sudo systemctl restart submitty_autograding_worker

          - name: Switch to database auth
            run:  sudo sed -ie "s/Pam/Database/g" ${SUBMITTY_INSTALL_DIR}/config/authentication.json

          - name: Run cypress e2e login tests with database auth
            uses: cypress-io/github-action@v5
            with:
              config: baseUrl=http://localhost
              spec: cypress/e2e/login.spec.js
              working-directory: ${{env.SUBMITTY_REPOSITORY}}/site
              browser: chrome
              headless: true

          - name: Switch to LDAP auth
            run:  sudo sed -ie "s/Database/Ldap/g" ${SUBMITTY_INSTALL_DIR}/config/authentication.json

          - name: Run cypress e2e login tests with LDAP auth
            uses: cypress-io/github-action@v5
            with:
              config: baseUrl=http://localhost
              spec: cypress/e2e/login.spec.js
              working-directory: ${{env.SUBMITTY_REPOSITORY}}/site
              browser: chrome
              headless: true

          - name: Setup SAML
            run: |
              cd $SUBMITTY_REPOSITORY
              sudo -E env "PATH=$PATH" bash .setup/testing/setup_saml.sh

          - name: Switch to SAML auth
            run:  sudo sed -ie "s/Ldap/Saml/g" ${SUBMITTY_INSTALL_DIR}/config/authentication.json

          - name: Run cypress e2e login tests with SAML auth
            uses: cypress-io/github-action@v5
            with:
              config: baseUrl=http://localhost,chromeWebSecurity=false
              spec: cypress/e2e/login.spec.js
              working-directory: ${{env.SUBMITTY_REPOSITORY}}/site
              browser: chrome
              headless: true

          - uses: actions/upload-artifact@v2
            if: failure()
            with:
              name: cypress-screenshots
              path: ${{env.SUBMITTY_REPOSITORY}}/site/cypress/screenshots
          - uses: actions/upload-artifact@v2
            if: failure()
            with:
              name: cypress-videos
              path: ${{env.SUBMITTY_REPOSITORY}}/site/cypress/videos

          - name: Check for site errors
            working-directory: ${{ env.SUBMITTY_REPOSITORY }}
            run: sudo bash tests/test_site_error_log.sh

          - name: Run integration tests
            run: sudo -E env "PATH=$PATH" python3 /usr/local/submitty/test_suite/integrationTests/run.py<|MERGE_RESOLUTION|>--- conflicted
+++ resolved
@@ -296,13 +296,6 @@
               - 5432:5432
 
         steps:
-<<<<<<< HEAD
-=======
-          - name: Cancel Previous Runs
-            uses: styfle/cancel-workflow-action@0.11.0
-            with:
-              access_token: ${{ github.token }}
->>>>>>> a806c23d
           - uses: actions/checkout@v2
             with:
               path: SUBMITTY_CPY/
