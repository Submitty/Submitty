--- conflicted
+++ resolved
@@ -42,17 +42,6 @@
 <br />
 <fieldset>
     <legend>
-<<<<<<< HEAD
-        {% if action == 'new' or action == 'template' %}
-            <!-- Gradeable Type radio buttons (readonly in edit mode) -->
-            What is the <a class="helpicon" target=_blank href="http://submitty.org/instructor/create_edit_gradeable#types-of-gradeables">type of the gradeable</a>?:
-=======
-
-{% if action == 'new' or action == 'template' %}
-    <!-- Gradeable Type radio buttons (readonly in edit mode) -->
-   <a target=_blank href="http://submitty.org/instructor/create_edit_gradeable#types-of-gradeables">What is the type of the gradeable <i style="font-style:normal;" class="helpicon"></i></a>
-   
->>>>>>> a20f39bc
             <span id="required_type" >(Required)</span>
         {% else %}
             Gradeable type: <span id="gradeable-type-string">{{ type_string }}</span>
