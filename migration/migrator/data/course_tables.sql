--- conflicted
+++ resolved
@@ -412,13 +412,13 @@
 				vg.eg_late_days AS late_days_allowed,
 				calculate_submission_days_late(sg.submission_time, vg.eg_submission_due_date) AS submission_days_late,
 				CASE
-					WHEN lde.days_extended IS NULL THEN 0
-					ELSE lde.days_extended
+					WHEN lde.late_day_exceptions IS NULL THEN 0
+					ELSE lde.late_day_exceptions
 				END AS late_day_exceptions
 			FROM valid_gradeables vg
 			LEFT JOIN submitted_gradeables sg
 				ON vg.g_id=sg.g_id
-			LEFT JOIN excused_absence_extensions lde
+			LEFT JOIN late_day_exceptions lde
 				ON lde.user_id=user_id
 				AND vg.g_id=lde.g_id
 		ORDER BY late_day_date, g_id
@@ -840,16 +840,6 @@
 
 
 --
-<<<<<<< HEAD
--- Name: excused_absence_extensions; Type: TABLE; Schema: public; Owner: -
---
-
-CREATE TABLE public.excused_absence_extensions (
-    user_id character varying(255) NOT NULL,
-    g_id character varying(255) NOT NULL,
-    days_extended integer NOT NULL,
-    reason_for_exception character varying(255) DEFAULT ''::character varying
-=======
 -- Name: forum_attachments; Type: TABLE; Schema: public; Owner: -
 --
 
@@ -858,7 +848,6 @@
     file_name character varying NOT NULL,
     version_added integer DEFAULT 1 NOT NULL,
     version_deleted integer DEFAULT 0 NOT NULL
->>>>>>> 5f705570
 );
 
 
@@ -1242,6 +1231,18 @@
     sections_rotating_id integer NOT NULL,
     user_id character varying NOT NULL,
     g_id character varying NOT NULL
+);
+
+
+--
+-- Name: late_day_exceptions; Type: TABLE; Schema: public; Owner: -
+--
+
+CREATE TABLE public.late_day_exceptions (
+    user_id character varying(255) NOT NULL,
+    g_id character varying(255) NOT NULL,
+    late_day_exceptions integer NOT NULL,
+    reason_for_exception character varying(255) DEFAULT ''::character varying
 );
 
 
@@ -2229,10 +2230,10 @@
 
 
 --
--- Name: excused_absence_extensions late_day_exceptions_pkey; Type: CONSTRAINT; Schema: public; Owner: -
---
-
-ALTER TABLE ONLY public.excused_absence_extensions
+-- Name: late_day_exceptions late_day_exceptions_pkey; Type: CONSTRAINT; Schema: public; Owner: -
+--
+
+ALTER TABLE ONLY public.late_day_exceptions
     ADD CONSTRAINT late_day_exceptions_pkey PRIMARY KEY (g_id, user_id);
 
 
@@ -2579,10 +2580,10 @@
 
 
 --
--- Name: excused_absence_extensions late_day_extension_change; Type: TRIGGER; Schema: public; Owner: -
---
-
-CREATE TRIGGER late_day_extension_change AFTER INSERT OR DELETE OR UPDATE ON public.excused_absence_extensions FOR EACH ROW EXECUTE PROCEDURE public.late_day_extension_change();
+-- Name: late_day_exceptions late_day_extension_change; Type: TRIGGER; Schema: public; Owner: -
+--
+
+CREATE TRIGGER late_day_extension_change AFTER INSERT OR DELETE OR UPDATE ON public.late_day_exceptions FOR EACH ROW EXECUTE PROCEDURE public.late_day_extension_change();
 
 
 --
@@ -3065,18 +3066,18 @@
 
 
 --
--- Name: excused_absence_extensions late_day_exceptions_g_id_fkey; Type: FK CONSTRAINT; Schema: public; Owner: -
---
-
-ALTER TABLE ONLY public.excused_absence_extensions
+-- Name: late_day_exceptions late_day_exceptions_g_id_fkey; Type: FK CONSTRAINT; Schema: public; Owner: -
+--
+
+ALTER TABLE ONLY public.late_day_exceptions
     ADD CONSTRAINT late_day_exceptions_g_id_fkey FOREIGN KEY (g_id) REFERENCES public.gradeable(g_id) ON DELETE CASCADE;
 
 
 --
--- Name: excused_absence_extensions late_day_exceptions_user_id_fkey; Type: FK CONSTRAINT; Schema: public; Owner: -
---
-
-ALTER TABLE ONLY public.excused_absence_extensions
+-- Name: late_day_exceptions late_day_exceptions_user_id_fkey; Type: FK CONSTRAINT; Schema: public; Owner: -
+--
+
+ALTER TABLE ONLY public.late_day_exceptions
     ADD CONSTRAINT late_day_exceptions_user_id_fkey FOREIGN KEY (user_id) REFERENCES public.users(user_id) ON UPDATE CASCADE;
 
 
