--- conflicted
+++ resolved
@@ -40,11 +40,8 @@
         "parent_id": post_d.parent_id,
         "show_unresolve": show_unresolve,
         "render_markdown": post_d.render_markdown,
-<<<<<<< HEAD
-        "has_history": post_d.has_history
-=======
+        "has_history": post_d.has_history,
         "thread_previously_merged": post_d.thread_previously_merged
->>>>>>> a03df52d
     } only %}
 
 {% endfor %}
