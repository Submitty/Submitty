<?php

namespace app\views;

use app\models\Gradeable;
use app\models\gradeable\AutoGradedTestcase;
use app\models\gradeable\AutoGradedVersion;
use app\models\gradeable\Component;
use app\models\gradeable\Mark;
use app\models\gradeable\TaGradedGradeable;
use app\models\User;
use app\views\AbstractView;
use app\libraries\FileUtils;
use app\libraries\Utils;
use app\libraries\DateUtils;

class AutoGradingView extends AbstractView {

    /**
     * @param AutoGradedVersion $version_instance
     * @param bool $show_hidden True to show the scores of hidden testcases
     * @param bool $show_hidden_details True to show the details of hidden testcases
     * @return string
     */
    public function showResults(AutoGradedVersion $version_instance, bool $show_hidden = false, bool $show_hidden_details = false) {
        $graded_gradeable = $version_instance->getGradedGradeable();
        $gradeable = $graded_gradeable->getGradeable();
        $autograding_config = $gradeable->getAutogradingConfig();

        $has_badges = false;
        $nonhidden_earned = 0;
        $nonhidden_max = 0;
        $hidden_earned = 0;
        $hidden_max = 0;
        $show_hidden_breakdown = false;
        $any_visible_hidden = false;
        $num_visible_testcases = 0;

        // This variable should be false if autograding results
        // (files/database values) exist, but true if the assignment
        // is in the queue or something went wrong with autograding
        // (it crashed, files were corrupted, etc)
        $incomplete_autograding = !$version_instance->isAutogradingComplete();

        $testcase_array = array_map(function (AutoGradedTestcase $testcase) {
            $testcase_config = $testcase->getTestcase();
            return [
                'name' => $testcase_config->getName(),
                'hidden' => $testcase_config->isHidden(),
                'details' => $testcase_config->getDetails(),
                'has_points' => $testcase_config->getPoints() !== 0,
                'extra_credit' => $testcase_config->isExtraCredit(),
                'view_testcase_message' => $testcase_config->canViewTestcaseMessage(),
                'points_total' => $testcase_config->getPoints(),

                'has_extra_results' => $testcase->hasAutochecks(),
                'points' => $testcase->getPoints(),
                'can_view' => $testcase->canView(),
                'testcase_message' => $testcase->getMessage()
            ];
        }, $version_instance->getTestcases());

        if ($autograding_config->getTotalNonHidden() >= 0) {
            $has_badges = true;

            $nonhidden_earned = $version_instance->getNonHiddenPoints();
            $nonhidden_max = $autograding_config->getTotalNonHiddenNonExtraCredit();
            $hidden_earned = $version_instance->getTotalPoints();
            $hidden_max = $autograding_config->getTotalNonExtraCredit();

            if ($gradeable->isTaGradeReleased()) {
                foreach ($version_instance->getTestcases() as $testcase) {
                    if (!$testcase->canView()) continue;
                    if ($testcase->getTestcase()->isHidden()) {
                        $any_visible_hidden = true;
                        break;
                    }
                }
            }

            $show_hidden_breakdown = $any_visible_hidden && $show_hidden &&
                ($version_instance->getNonHiddenNonExtraCredit() + $version_instance->getHiddenNonExtraCredit() > $autograding_config->getTotalNonHiddenNonExtraCredit());
        }
        // testcases should only be visible if autograding is complete
        if(!$incomplete_autograding) {
            foreach ($version_instance->getTestcases() as $testcase) {

                if ($testcase->canView()) {
                    $num_visible_testcases++;
                }
            }
        }

        return $this->core->getOutput()->renderTwigTemplate("autograding/AutoResults.twig", [
            'gradeable_id' => $gradeable->getId(),
            'submitter_id' => $graded_gradeable->getSubmitter()->getId(),
            "num_visible_testcases" => $num_visible_testcases,
            "incomplete_autograding" => $incomplete_autograding,
            "show_hidden_breakdown" => $show_hidden_breakdown,
            "nonhidden_earned" => $nonhidden_earned,
            "nonhidden_max" => $nonhidden_max,
            "hidden_earned" => $hidden_earned,
            "hidden_max" => $hidden_max,
            "show_hidden" => $show_hidden,
            "show_hidden_details" => $show_hidden_details,
            "has_badges" => $has_badges,
            'testcases' => $testcase_array,
            'is_ta_grade_released' => $gradeable->isTaGradeReleased(),
            'display_version' => $version_instance->getVersion()
        ]);
    }

    /**
     * @param \app\models\gradeable\GradedGradeable $graded_gradeable
     * @param AutoGradedVersion $version version to display
     * @param AutoGradedTestcase $testcase testcase to display
     * @param $popup_css_file
     * @param string $who
     * @param bool $show_hidden
     * @return string
     * @throws \Exception
     */
    public function loadAutoChecks(\app\models\gradeable\GradedGradeable $graded_gradeable, AutoGradedVersion $version, AutoGradedTestcase $testcase, $popup_css_file, $who, $show_hidden = false) {
        if ($testcase->getTestcase()->isHidden() && !$show_hidden) {
            return "";
        }

        $gradeable = $graded_gradeable->getGradeable();
        $checks = [];

        foreach ($testcase->getAutochecks() as $autocheck) {
            $description = $autocheck->getDescription();
            $diff_viewer = $autocheck->getDiffViewer();
            $file_path = $diff_viewer->getActualFilename();
            if (substr($file_path, strlen($file_path) - 4, 4) == ".pdf") {
                $file_name = pathinfo($file_path, PATHINFO_BASENAME);
                $file_path = urlencode($file_path);
                $checks[] = [
                    "pdf" => true,
                    "name" => $file_name,
                    "path" => $file_path
                ];
            } else {
                $check = [
                    "messages" => $autocheck->getMessages(),
                    "description" => $description
                ];
                $actual_title = "";
                if ($diff_viewer->hasDisplayExpected() || $diff_viewer->getActualFilename() != "") {
                    $actual_title = "Student ";
                }
                $actual_title .= $description;

                $actual_image = $diff_viewer->getActualImageFilename();
                $actual_display = $diff_viewer->getDisplayActual();
                if ($actual_image != "") {
                    $check["actual"] = [
                        "type" => "image",
                        "title" => $actual_title,
                        "show_popup" => false,
                        "src" => $this->autoGetImageSrc($actual_image),
                    ];
                } else if ($diff_viewer->hasDisplayActual()) {
                    $check["actual"] = [
                        "type" => "text",
                        "title" => $actual_title,
                        "show_popup" => $this->autoShouldDisplayPopup($actual_display),
                        "src" => $actual_display,
                    ];
                }

                $expected_image = $diff_viewer->getExpectedImageFilename();
                $expected_display = $diff_viewer->getDisplayExpected();
                $expected_title = "Expected {$description}";
                if ($expected_image != "") {
                    $check["expected"] = [
                        "type" => "image",
                        "title" => $expected_title,
                        "show_popup" => false,
                        "src" => $this->autoGetImageSrc($expected_image)
                    ];
                } else if ($diff_viewer->hasDisplayExpected()) {
                    $check["expected"] = [
                        "type" => "text",
                        "title" => $expected_title,
                        "show_popup" => $this->autoShouldDisplayPopup($expected_display),
                        "src" => $expected_display
                    ];
                }

                $difference_image = $diff_viewer->getDifferenceFilename();
                $difference_title = "Difference {$description}";
                if ($difference_image != "") {
                    $check["difference"] = [
                        "type" => "image",
                        "title" => $difference_title,
                        "show_popup" => false,
                        "src" => $this->autoGetImageSrc($difference_image)
                    ];
                }

                $checks[] = $check;
            }

            $diff_viewer->destroyViewer();
        }

        return $this->core->getOutput()->renderTwigTemplate("autograding/AutoChecks.twig", [
            "gradeable_id" => $gradeable->getId(),
            "checks" => $checks,
            "display_version" => $version->getVersion(),
            "index" => $testcase->getTestcase()->getIndex(),
            "who" => $who,
            "popup_css_file" => $popup_css_file,
        ]);
    }

    /**
     * @param string $display
     * @return string
     */
    private function autoShouldDisplayPopup(string $display): string {
        $tmp_array_string = explode("\n", trim(html_entity_decode(strip_tags($display)), "\xC2\xA0\t"));
        $less_than_30 = true;
        $arr_count = count($tmp_array_string);
        for ($x = 0; $x < $arr_count; $x++) {
            if (strlen($tmp_array_string[$x]) > 30) {
                $less_than_30 = false;
                $x = $arr_count;
            }
        }
        if (substr_count($display, 'line_number') < 10 && $less_than_30) {
            return false;
        }

        return true;
    }

    /**
     * @param string $path
     * @return string
     */
    private function autoGetImageSrc(string $path): string {
        // borrowed from file-display.php
        $content_type = FileUtils::getContentType($path);
        if (substr($content_type, 0, 5) === "image") {
            // Read image path, convert to base64 encoding
            $imageData = base64_encode(file_get_contents($path));
            // Format the image SRC:  data:{mime};base64,{data};
            return 'data: ' . mime_content_type($path) . ';charset=utf-8;base64,' . $imageData;
        }
        return ''; // ?
    }

    /**
     * @param Gradeable $gradeable
     * @return string
     */
    public function showTAResults(Gradeable $gradeable) {
        $grading_complete = true;
        $active_same_as_graded = true;
        foreach ($gradeable->getComponents() as $component) {
            if (!$component->getGrader()) {
                $grading_complete = false;
            }
            if ($component->getGradedVersion() !== $gradeable->getActiveVersion() && $component->getGradedVersion() !== -1) {
                $active_same_as_graded = false;
            }
        }
        $grader_names = array();
        //find all names of instructors who graded part(s) of this assignment that are full access grader_names
        if (!$gradeable->getPeerGrading()) {
            foreach ($gradeable->getComponents() as $component) {
                if ($component->getGrader() === NULL) {
                    continue;
                }
                $name = $component->getGrader()->getDisplayedFirstName() . " " . $component->getGrader()->getDisplayedLastName();
                if (!in_array($name, $grader_names) && $component->getGrader()->accessFullGrading()) {
                    $grader_names[] = $name;
                }
            }
        } else {
            $grader_names = "Graded by Peer(s)";
        }
        //get total score and max possible score
        $graded_score = $gradeable->getGradedTAPoints();
        $graded_max = $gradeable->getTotalTAPoints();
        //change title if autograding exists or not
        //display a sum of autograding and instructor points if both exist
        $has_autograding = false;
        foreach ($gradeable->getTestcases() as $testcase) {
            if ($testcase->viewTestcase()) {
                $has_autograding = true;
                break;
            }
        }
        // Todo: this is a lot of math for the view
        //add total points if both autograding and instructor grading exist
        $current = $gradeable->getCurrentVersion() === NULL ? $gradeable->getVersions()[1] : $gradeable->getCurrentVersion();
        $total_score = $current->getNonHiddenTotal() + $current->getHiddenTotal() + $graded_score;
        $total_max = $gradeable->getTotalAutograderNonExtraCreditPoints() + $graded_max;
        $regrade_enabled = $this->core->getConfig()->isRegradeEnabled();
        $regrade_message = $this->core->getConfig()->getRegradeMessage();
        //Clamp full gradeable score to zero
        $total_score = max($total_score, 0);
        $regrade_date=DateUtils::dateTimeToString($gradeable->getRegradeRequestDate());
        $num_decimals = strlen(substr(strrchr((string)$gradeable->getPointPrecision(), "."), 1));
        $allow_regrade= $gradeable->isRegradeOpen();
        $uploaded_files = $gradeable->getSubmittedFiles();
        return $this->core->getOutput()->renderTwigTemplate("autograding/TAResults.twig", [
            "gradeable" => $gradeable,
            "grader_names" => $grader_names,
            "grading_complete" => $grading_complete,
            "has_autograding" => $has_autograding,
            "graded_score" => $graded_score,
            "graded_max" => $graded_max,
            "total_score" => $total_score,
            "total_max" => $total_max,
            "active_same_as_graded" => $active_same_as_graded,
            "allow_regrade" => $allow_regrade,
            "regrade_date" => $regrade_date,
            "regrade_message" => $regrade_message,
            "num_decimals" => $num_decimals,
            "uploaded_files" => $uploaded_files
        ]);
    }

    /**
     * @param TaGradedGradeable $ta_graded_gradeable
     * @param bool $regrade_available
     * @param array $uploaded_files
     * @return string
     */
    public function showTAResultsNew(TaGradedGradeable $ta_graded_gradeable, bool $regrade_available, array $uploaded_files) {
        $gradeable = $ta_graded_gradeable->getGradedGradeable()->getGradeable();
        $active_version = $ta_graded_gradeable->getGradedGradeable()->getAutoGradedGradeable()->getActiveVersion();
        $version_instance = $ta_graded_gradeable->getGradedVersionInstance();
        $grading_complete = true;
        $active_same_as_graded = true;
        foreach ($gradeable->getComponents() as $component) {
            $container = $ta_graded_gradeable->getGradedComponentContainer($component);
            if (!$container->isComplete()) {
                $grading_complete = false;
                continue;
            }

            if ($container->getGradedVersion() !== $active_version) {
                $active_same_as_graded = false;
            }
        }

        // Get the names of all full access or above graders
        $grader_names = array_map(function (User $grader) {
            return $grader->getDisplayedFirstName() . ' ' . $grader->getDisplayedLastName();
        }, $ta_graded_gradeable->getVisibleGraders());

        // Special messages for peer / mentor-only grades
        if ($gradeable->isPeerGrading()) {
            $grader_names = ['Graded by Peer(s)'];
        } else if (count($grader_names) === 0) {
            // Non-peer assignment with only limited access graders
            $grader_names = ['Course Staff'];
        }

        //get total score and max possible score
        $total_score = $graded_score = $ta_graded_gradeable->getTotalScore();
        $total_max = $graded_max = $gradeable->getTaPoints();

        //change title if autograding exists or not
        //display a sum of autograding and instructor points if both exist
        $has_autograding = $gradeable->getAutogradingConfig()->anyVisibleTestcases();

        // Todo: this is a modest amount of math for the view
        // add total points if autograding and ta grading are the same version consistently
        if ($version_instance !== null) {
            $total_score += $version_instance->getTotalPoints();
            $total_max += $gradeable->getAutogradingConfig()->getTotalNonExtraCredit();
        }
        $regrade_message = $this->core->getConfig()->getRegradeMessage();
        //Clamp full gradeable score to zero
        $total_score = max($total_score, 0);
        $total_score = $gradeable->roundPointValue($total_score);

        $late_days_url = $this->core->buildUrl([
            'component' => 'student',
            'page' => 'view_late_table',
            'g_id' => $gradeable->getId()
        ]);
        $regrade_allowed = $gradeable->isRegradeAllowed();
        $regrade_date = $gradeable->getRegradeRequestDate();
        $regrade_date=DateUtils::dateTimeToString($gradeable->getRegradeRequestDate());
        // Get the number of decimal places for floats to display nicely
        $num_decimals = 0;
        $precision_parts = explode('.', strval($gradeable->getPrecision()));
        if (count($precision_parts) > 1) {
            // TODO: this hardcoded value will mean a weird precision value (like 1/3) won't appear ridiculous
            $num_decimals = min(3, count($precision_parts));
        }

        $component_data = array_map(function (Component $component) use ($ta_graded_gradeable) {
            $container = $ta_graded_gradeable->getGradedComponentContainer($component);
            return [
                'title' => $component->getTitle(),
                'extra_credit' => $component->isExtraCredit(),
                'points_possible' => $component->getMaxValue(),
                'student_comment' => $component->getStudentComment(),

                'total_score' => $container->getTotalScore(),
                'custom_mark_score' => $container->getScore(),
                'comment' => $container->getComment(),
                'graders' => array_map(function (User $grader) {
                    return $grader->getDisplayedLastName();
                }, $container->getVisibleGraders()),
                'marks' => array_map(function (Mark $mark) use ($container) {
                    return [
                        'title' => $mark->getTitle(),
                        'points' => $mark->getPoints(),

                        'show_mark' => $mark->isPublish() || $container->hasMark($mark),
                        'earned' => $container->hasMark($mark),
                    ];
                }, $component->getMarks())
            ];
        }, $gradeable->getComponents());
        $uploaded_pdfs = [];
<<<<<<< HEAD
        foreach($uploaded_files['submissions'] as $file){
            if(mime_content_type($file['path']) === "application/pdf"){
=======
        foreach($uploaded_files as $file){
          if(array_key_exists('path',$file) && mime_content_type($file['path']) === "application/pdf"){
>>>>>>> f9771e67
                $uploaded_pdfs[] = $file;
            }
        }
        $annotation_path = FileUtils::joinPaths($this->core->getConfig()->getCoursePath(), 'annotations', $gradeable->getId(), $this->core->getUser()->getId(), $active_version);
        return $this->core->getOutput()->renderTwigTemplate('autograding/TAResultsNew.twig', [
            'been_ta_graded' => $ta_graded_gradeable->isComplete(),
            'ta_graded_version' => $version_instance !== null ? $version_instance->getVersion() : 'INCONSISTENT',
            'any_late_days_used' => $version_instance !== null ? $version_instance->getDaysLate() > 0 : false,
            'overall_comment' => $ta_graded_gradeable->getOverallComment(),
            'is_peer' => $gradeable->isPeerGrading(),
            'components' => $component_data,
            'regrade_date' => $regrade_date,
            'late_days_url' => $late_days_url,
            'grader_names' => $grader_names,
            'grading_complete' => $grading_complete,
            'has_autograding' => $has_autograding,
            'graded_score' => $graded_score,
            'graded_max' => $graded_max,
            'total_score' => $total_score,
            'total_max' => $total_max,
            'active_same_as_graded' => $active_same_as_graded,
            'regrade_available' => $regrade_available,
            'regrade_message' => $regrade_message,
            'num_decimals' => $num_decimals,
            'uploaded_pdfs' => $uploaded_pdfs,
            'gradeable_id' => $gradeable->getId(),
            'has_annotation' => file_exists($annotation_path)
        ]);
    }
}<|MERGE_RESOLUTION|>--- conflicted
+++ resolved
@@ -423,13 +423,8 @@
             ];
         }, $gradeable->getComponents());
         $uploaded_pdfs = [];
-<<<<<<< HEAD
-        foreach($uploaded_files['submissions'] as $file){
-            if(mime_content_type($file['path']) === "application/pdf"){
-=======
         foreach($uploaded_files as $file){
           if(array_key_exists('path',$file) && mime_content_type($file['path']) === "application/pdf"){
->>>>>>> f9771e67
                 $uploaded_pdfs[] = $file;
             }
         }
