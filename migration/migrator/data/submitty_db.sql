--
-- PostgreSQL database dump
--


SET statement_timeout = 0;
SET lock_timeout = 0;
SET idle_in_transaction_session_timeout = 0;
SET client_encoding = 'UTF8';
SET standard_conforming_strings = on;
SET check_function_bodies = false;
SET xmloption = content;
SET client_min_messages = warning;
SET row_security = off;

--
-- Name: dblink; Type: EXTENSION; Schema: -; Owner: -
--

CREATE EXTENSION IF NOT EXISTS dblink WITH SCHEMA public;


--
-- Name: EXTENSION dblink; Type: COMMENT; Schema: -; Owner: -
--

COMMENT ON EXTENSION dblink IS 'connect to other PostgreSQL databases from within a database';


--
-- Name: pgcrypto; Type: EXTENSION; Schema: -; Owner: -
--

CREATE EXTENSION IF NOT EXISTS pgcrypto WITH SCHEMA public;


--
-- Name: EXTENSION pgcrypto; Type: COMMENT; Schema: -; Owner: -
--

COMMENT ON EXTENSION pgcrypto IS 'cryptographic functions';


--
-- Name: generate_api_key(); Type: FUNCTION; Schema: public; Owner: -
--

CREATE FUNCTION public.generate_api_key() RETURNS trigger
    LANGUAGE plpgsql
    AS $$
-- TRIGGER function to generate api_key on INSERT or UPDATE of user_password in
-- table users.
BEGIN
    NEW.api_key := encode(gen_random_bytes(16), 'hex');
    RETURN NEW;
END;
$$;


--
-- Name: saml_mapping_check(); Type: FUNCTION; Schema: public; Owner: -
--

CREATE FUNCTION public.saml_mapping_check() RETURNS trigger
    LANGUAGE plpgsql
    AS $$
        BEGIN
            IF (SELECT count(*) FROM saml_mapped_users WHERE NEW.user_id = user_id) = 2
            THEN
                IF (SELECT count(*) FROM saml_mapped_users WHERE NEW.user_id = user_id AND user_id = saml_id) > 0
                THEN
                    RAISE EXCEPTION 'SAML mapping already exists for this user';
                end if;
                IF NEW.user_id = NEW.saml_id
                THEN
                    RAISE EXCEPTION 'Cannot create SAML mapping for proxy user';
                end if;
            end if;
            RETURN NEW;
        END;
        $$;


--
-- Name: sync_courses_user(); Type: FUNCTION; Schema: public; Owner: -
--

CREATE FUNCTION public.sync_courses_user() RETURNS trigger
    LANGUAGE plpgsql
    AS $$
            DECLARE
                user_row record;
                db_conn varchar;
                query_string text;
            BEGIN
                db_conn := format('dbname=submitty_%s_%s', NEW.semester, NEW.course);

                IF (TG_OP = 'INSERT') THEN
                    -- FULL data sync on INSERT of a new user record.
                    SELECT * INTO user_row FROM users WHERE user_id=NEW.user_id;
                    query_string := 'INSERT INTO users (
                        user_id,
                        user_numeric_id,
                        user_pronouns,
                        display_pronouns,
                        user_givenname,
                        user_preferred_givenname,
                        user_familyname,
                        user_preferred_familyname,
                        user_last_initial_format,
                        user_email,
                        user_email_secondary,
                        user_email_secondary_notify,
                        time_zone,
                        display_image_state,
                        user_updated,
                        instructor_updated,
                        user_group,
                        registration_section,
                        registration_type,
                        manual_registration,
                        display_name_order
                    ) VALUES ('
                        || quote_literal(user_row.user_id) || ', '
                        || quote_nullable(user_row.user_numeric_id) || ', ' 
                        || quote_literal(user_row.user_pronouns) || ', ' 
                        || quote_literal(user_row.display_pronouns) || ', '
                        || quote_literal(user_row.user_givenname) || ', ' 
                        || quote_nullable(user_row.user_preferred_givenname) || ', ' 
                        || quote_literal(user_row.user_familyname) || ', '
                        || quote_nullable(user_row.user_preferred_familyname) || ', ' 
                        || quote_literal(user_row.user_last_initial_format) || ', ' 
                        || quote_literal(user_row.user_email) || ', ' 
                        || quote_literal(user_row.user_email_secondary) || ', ' 
                        || quote_literal(user_row.user_email_secondary_notify) || ', ' 
                        || quote_literal(user_row.time_zone) || ', '
                        || quote_literal(user_row.display_image_state) || ', '
                        || quote_literal(user_row.user_updated) || ', '
                        || quote_literal(user_row.instructor_updated) || ', '
                        || NEW.user_group || ', ' 
                        || quote_nullable(NEW.registration_section) || ', ' 
                        || quote_literal(NEW.registration_type) || ', '
                        || NEW.manual_registration || ', '
                        || quote_literal(user_row.display_name_order)
                    || ')';
                    IF query_string IS NULL THEN
                        RAISE EXCEPTION 'query_string error in trigger function sync_courses_user() when doing INSERT';
                    END IF;
                    PERFORM dblink_exec(db_conn, query_string);
                ELSIF (TG_OP = 'UPDATE') THEN
                    -- User update on registration_section
                    -- CASE clause ensures user's rotating section is set NULL when
                    -- registration is updated to NULL.  (e.g. student has dropped)
                    query_string = 'UPDATE users SET '
                        || 'user_group=' || NEW.user_group || ', '
                        || 'registration_section=' || quote_nullable(NEW.registration_section) || ', '
                        || 'rotating_section=' || CASE WHEN NEW.registration_section IS NULL THEN 'null' ELSE 'rotating_section' END || ', '
                        || 'registration_type=' || quote_literal(NEW.registration_type) || ', '
                        || 'manual_registration=' || NEW.manual_registration
                    || ' WHERE user_id=' || quote_literal(NEW.user_id);
                    IF query_string IS NULL THEN
                        RAISE EXCEPTION 'query_string error in trigger function sync_courses_user() when doing UPDATE';
                    END IF;
                    PERFORM dblink_exec(db_conn, query_string);
                END IF;

                -- All done.
                RETURN NULL;
            END;
            $$;


--
-- Name: sync_delete_registration_section(); Type: FUNCTION; Schema: public; Owner: -
--

CREATE FUNCTION public.sync_delete_registration_section() RETURNS trigger
    LANGUAGE plpgsql
    AS $$
-- BEFORE DELETE trigger function to DELETE registration sections from course DB, as needed.
DECLARE
    registration_row RECORD;
    db_conn VARCHAR;
    query_string TEXT;
BEGIN
    db_conn := format('dbname=submitty_%s_%s', OLD.semester, OLD.course);
    query_string := 'DELETE FROM sections_registration WHERE sections_registration_id = ' || quote_literal(OLD.registration_section_id);
    -- Need to make sure that query_string was set properly as dblink_exec will happily take a null and then do nothing
    IF query_string IS NULL THEN
        RAISE EXCEPTION 'query_string error in trigger function sync_delete_registration_section()';
    END IF;
    PERFORM dblink_exec(db_conn, query_string);

    -- All done.  As this is a BEFORE DELETE trigger, RETURN OLD allows original triggering DELETE query to proceed.
    RETURN OLD;

-- Trying to delete a registration section while users are still enrolled will raise an integrity constraint violation exception.
-- We should catch this exception and stop execution with no rows processed.
-- No rows processed will indicate to the UsersController that deletion had an error and did not occur.
EXCEPTION WHEN integrity_constraint_violation THEN
    RAISE NOTICE 'Users are still enrolled in registration section ''%''', OLD.registration_section_id;
    -- Return NULL so we do not proceed with original triggering DELETE query.
    RETURN NULL;
END;
$$;


--
-- Name: sync_delete_user(); Type: FUNCTION; Schema: public; Owner: -
--

CREATE FUNCTION public.sync_delete_user() RETURNS trigger
    LANGUAGE plpgsql
    AS $$
-- BEFORE DELETE trigger function to DELETE users from course DB.
DECLARE
    db_conn VARCHAR;
    query_string TEXT;
BEGIN
    db_conn := format('dbname=submitty_%s_%s', OLD.semester, OLD.course);
    -- Need to delete anon_id entry from gradeable_anon otherwise foreign key constraint will be violated and execution will fail
    query_string := 'DELETE FROM gradeable_anon WHERE user_id = ' || quote_literal(OLD.user_id) || '; '
                    || 'DELETE FROM users WHERE user_id = ' || quote_literal(OLD.user_id);
    -- Need to make sure that query_string was set properly as dblink_exec will happily take a null and then do nothing
    IF query_string IS NULL THEN
        RAISE EXCEPTION 'query_string error in trigger function sync_delete_user()';
    END IF;
    PERFORM dblink_exec(db_conn, query_string);

    -- All done.  As this is a BEFORE DELETE trigger, RETURN OLD allows original triggering DELETE query to proceed.
    RETURN OLD;

-- Trying to delete a user with existing data (via foreign keys) will raise an integrity constraint violation exception.
-- We should catch this exception and stop execution with no rows processed.
-- No rows processed will indicate that deletion had an error and did not occur.
EXCEPTION WHEN integrity_constraint_violation THEN
    -- Show that an exception occurred, and what was the exception.
    RAISE NOTICE 'User ''%'' still has existing data in course DB ''%''', OLD.user_id, substring(db_conn FROM 8);
    RAISE NOTICE '%', SQLERRM;
    -- Return NULL so we do not proceed with original triggering DELETE query.
    RETURN NULL;
END;
$$;


--
-- Name: sync_delete_user_cleanup(); Type: FUNCTION; Schema: public; Owner: -
--

CREATE FUNCTION public.sync_delete_user_cleanup() RETURNS trigger
    LANGUAGE plpgsql
    AS $$
-- AFTER DELETE trigger function removes user from master.users if they have no
-- existing course enrollment.  (i.e. no entries in courses_users)
DECLARE
    user_courses INTEGER;
BEGIN
    SELECT COUNT(*) INTO user_courses FROM courses_users WHERE user_id = OLD.user_id;
    IF user_courses = 0 THEN
        DELETE FROM users WHERE user_id = OLD.user_id;
    END IF;
    RETURN NULL;

-- The SELECT Count(*) / If check should prevent this exception, but this
-- exception handling is provided 'just in case' so process isn't interrupted.
EXCEPTION WHEN integrity_constraint_violation THEN
    -- Show that an exception occurred, and what was the exception.
    RAISE NOTICE 'Integrity constraint prevented user ''%'' from being deleted from master.users table.', OLD.user_id;
    RAISE NOTICE '%', SQLERRM;
    RETURN NULL;
END;
$$;


--
-- Name: sync_insert_registration_section(); Type: FUNCTION; Schema: public; Owner: -
--

CREATE FUNCTION public.sync_insert_registration_section() RETURNS trigger
    LANGUAGE plpgsql
    AS $$
-- AFTER INSERT trigger function to INSERT registration sections to course DB, as needed.
DECLARE
    registration_row RECORD;
    db_conn VARCHAR;
    query_string TEXT;
BEGIN
    db_conn := format('dbname=submitty_%s_%s', NEW.semester, NEW.course);

    IF (TG_OP = 'INSERT') THEN
        query_string := 'INSERT INTO sections_registration (sections_registration_id, course_section_id) VALUES(' || quote_literal(NEW.registration_section_id) || ',' || quote_literal(NEW.course_section_id) || ')';
        -- Need to make sure that query_string was set properly as dblink_exec will happily take a null and then do nothing
        IF query_string IS NULL THEN
            RAISE EXCEPTION 'query_string error in trigger function sync_insert_registration_section() when doing INSERT';
        END IF;
        PERFORM dblink_exec(db_conn, query_string);

    ELSIF (TG_OP = 'UPDATE') THEN
        query_string := 'UPDATE sections_registration SET course_section_id=' || quote_literal(NEW.course_section_id) || ' WHERE sections_registration_id=' || quote_literal(NEW.registration_section_id);
        -- Need to make sure that query_string was set properly as dblink_exec will happily take a null and then do nothing
        IF query_string IS NULL THEN
            RAISE EXCEPTION 'query_string error in trigger function sync_insert_registration_section() when doing UPDATE';
        END IF;
        PERFORM dblink_exec(db_conn, query_string);
    END IF;

    -- All done.
    RETURN NULL;
END;
$$;


--
-- Name: sync_user(); Type: FUNCTION; Schema: public; Owner: -
--

CREATE FUNCTION public.sync_user() RETURNS trigger
    LANGUAGE plpgsql
    AS $$
        DECLARE
            course_row RECORD;
            db_conn VARCHAR;
            query_string TEXT;
            preferred_name_change_details TEXT;
        BEGIN
            -- Check for changes in users.user_preferred_givenname and users.user_preferred_familyname.
            IF coalesce(OLD.user_preferred_givenname, '') <> coalesce(NEW.user_preferred_givenname, '') THEN
                preferred_name_change_details := format('PREFERRED_GIVENNAME OLD: "%s" NEW: "%s" ', OLD.user_preferred_givenname, NEW.user_preferred_givenname);
            END IF;
            IF coalesce(OLD.user_preferred_familyname, '') <> coalesce(NEW.user_preferred_familyname, '') THEN
                preferred_name_change_details := format('%sPREFERRED_FAMILYNAME OLD: "%s" NEW: "%s"', preferred_name_change_details, OLD.user_preferred_familyname, NEW.user_preferred_familyname);
            END IF;
            -- If any preferred_name data has changed, preferred_name_change_details will not be NULL.
            IF preferred_name_change_details IS NOT NULL THEN
                preferred_name_change_details := format('USER_ID: "%s" %s', NEW.user_id, preferred_name_change_details);
                RAISE LOG USING MESSAGE = 'PREFERRED_NAME DATA UPDATE', DETAIL = preferred_name_change_details;
            END IF;
            -- Propagate UPDATE to course DBs
            FOR course_row IN SELECT semester, course FROM courses_users WHERE user_id=NEW.user_id LOOP
                RAISE NOTICE 'Semester: %, Course: %', course_row.semester, course_row.course;
                db_conn := format('dbname=submitty_%s_%s', course_row.semester, course_row.course);
<<<<<<< HEAD
                query_string := 'UPDATE users SET user_numeric_id=' || quote_nullable(NEW.user_numeric_id) || ', user_pronouns=' || quote_literal(NEW.user_pronouns) || ', user_givenname=' || quote_literal(NEW.user_givenname) || ', user_preferred_givenname=' || quote_nullable(NEW.user_preferred_givenname) || ', user_familyname=' || quote_literal(NEW.user_familyname) || ', user_preferred_familyname=' || quote_nullable(NEW.user_preferred_familyname) || ', user_last_initial_format=' || quote_literal(NEW.user_last_initial_format) || ', user_email=' || quote_literal(NEW.user_email) || ', user_email_secondary=' || quote_literal(NEW.user_email_secondary) || ',user_email_secondary_notify=' || quote_literal(NEW.user_email_secondary_notify) || ', time_zone=' || quote_literal(NEW.time_zone) || ', user_preferred_locale=' || quote_nullable(NEW.user_preferred_locale) || ', display_image_state=' || quote_literal(NEW.display_image_state)  || ', user_updated=' || quote_literal(NEW.user_updated) || ', instructor_updated=' || quote_literal(NEW.instructor_updated) || ' WHERE user_id=' || quote_literal(NEW.user_id);
=======
                query_string := 'UPDATE users SET '
                    || 'user_numeric_id=' || quote_nullable(NEW.user_numeric_id) || ', '
                    || 'user_pronouns=' || quote_literal(NEW.user_pronouns) || ', '
                    || 'display_pronouns=' || quote_literal(NEW.display_pronouns) || ', '
                    || 'user_givenname=' || quote_literal(NEW.user_givenname) || ', '
                    || 'user_preferred_givenname=' || quote_nullable(NEW.user_preferred_givenname) || ', '
                    || 'user_familyname=' || quote_literal(NEW.user_familyname) || ', '
                    || 'user_preferred_familyname=' || quote_nullable(NEW.user_preferred_familyname) || ', '
                    || 'user_last_initial_format=' || quote_literal(NEW.user_last_initial_format) || ', '
                    || 'user_email=' || quote_literal(NEW.user_email) || ', '
                    || 'user_email_secondary=' || quote_literal(NEW.user_email_secondary) || ', '
                    || 'user_email_secondary_notify=' || quote_literal(NEW.user_email_secondary_notify) || ', '
                    || 'time_zone=' || quote_literal(NEW.time_zone) || ', '
                    || 'display_image_state=' || quote_literal(NEW.display_image_state) || ', '
                    || 'display_name_order=' || quote_literal(NEW.display_name_order)  || ', '
                    || 'user_updated=' || quote_literal(NEW.user_updated) || ', '
                    || 'instructor_updated=' || quote_literal(NEW.instructor_updated)
                || ' WHERE user_id=' || quote_literal(NEW.user_id);
>>>>>>> c9f92cc4
                -- Need to make sure that query_string was set properly as dblink_exec will happily take a null and then do nothing
                IF query_string IS NULL THEN
                    RAISE EXCEPTION 'query_string error in trigger function sync_user()';
                END IF;
                PERFORM dblink_exec(db_conn, query_string);
            END LOOP;

            -- All done.
            RETURN NULL;
        END;
        $$;


SET default_tablespace = '';


--
-- Name: courses; Type: TABLE; Schema: public; Owner: -
--

CREATE TABLE public.courses (
    semester character varying(255) NOT NULL,
    course character varying(255) NOT NULL,
    status smallint DEFAULT 1 NOT NULL,
    group_name character varying(255) NOT NULL,
    owner_name character varying(255) NOT NULL,
    CONSTRAINT course_validate CHECK (((course)::text ~ '^[a-zA-Z0-9_-]*$'::text)),
    CONSTRAINT group_validate CHECK (((group_name)::text ~ '^[a-zA-Z0-9_-]*$'::text)),
    CONSTRAINT owner_validate CHECK (((owner_name)::text ~ '^[a-zA-Z0-9_-]*$'::text))
);


--
-- Name: courses_registration_sections; Type: TABLE; Schema: public; Owner: -
--

CREATE TABLE public.courses_registration_sections (
    semester character varying(255) NOT NULL,
    course character varying(255) NOT NULL,
    registration_section_id character varying(255) NOT NULL,
    course_section_id character varying(255) DEFAULT ''::character varying
);


--
-- Name: courses_users; Type: TABLE; Schema: public; Owner: -
--

CREATE TABLE public.courses_users (
    semester character varying(255) NOT NULL,
    course character varying(255) NOT NULL,
    user_id character varying NOT NULL,
    user_group integer NOT NULL,
    registration_section character varying(255),
    registration_type character varying(255) DEFAULT 'graded'::character varying,
    manual_registration boolean DEFAULT false,
    CONSTRAINT check_registration_type CHECK (((registration_type)::text = ANY (ARRAY[('graded'::character varying)::text, ('audit'::character varying)::text, ('withdrawn'::character varying)::text, ('staff'::character varying)::text]))),
    CONSTRAINT users_user_group_check CHECK (((user_group >= 1) AND (user_group <= 4)))
);


--
-- Name: emails; Type: TABLE; Schema: public; Owner: -
--

CREATE TABLE public.emails (
    id bigint NOT NULL,
    user_id character varying NOT NULL,
    subject text NOT NULL,
    body text NOT NULL,
    created timestamp without time zone NOT NULL,
    sent timestamp without time zone,
    error character varying DEFAULT ''::character varying NOT NULL,
    email_address character varying(255) DEFAULT ''::character varying NOT NULL,
    semester character varying,
    course character varying
);


--
-- Name: emails_id_seq; Type: SEQUENCE; Schema: public; Owner: -
--

CREATE SEQUENCE public.emails_id_seq
    AS integer
    START WITH 1
    INCREMENT BY 1
    NO MINVALUE
    NO MAXVALUE
    CACHE 1;


--
-- Name: emails_id_seq; Type: SEQUENCE OWNED BY; Schema: public; Owner: -
--

ALTER SEQUENCE public.emails_id_seq OWNED BY public.emails.id;


--
-- Name: mapped_courses; Type: TABLE; Schema: public; Owner: -
--

CREATE TABLE public.mapped_courses (
    semester character varying(255) NOT NULL,
    course character varying(255) NOT NULL,
    registration_section character varying(255) NOT NULL,
    mapped_course character varying(255) NOT NULL,
    mapped_section character varying(255) NOT NULL
);


--
-- Name: migrations_master; Type: TABLE; Schema: public; Owner: -
--

CREATE TABLE public.migrations_master (
    id character varying(100) NOT NULL,
    commit_time timestamp without time zone DEFAULT CURRENT_TIMESTAMP NOT NULL,
    status numeric(1,0) DEFAULT 0 NOT NULL
);


--
-- Name: migrations_system; Type: TABLE; Schema: public; Owner: -
--

CREATE TABLE public.migrations_system (
    id character varying(100) NOT NULL,
    commit_time timestamp without time zone DEFAULT CURRENT_TIMESTAMP NOT NULL,
    status numeric(1,0) DEFAULT 0 NOT NULL
);


--
-- Name: saml_mapped_users; Type: TABLE; Schema: public; Owner: -
--

CREATE TABLE public.saml_mapped_users (
    id integer NOT NULL,
    saml_id character varying(255) NOT NULL,
    user_id character varying(255) NOT NULL,
    active boolean DEFAULT true NOT NULL
);


--
-- Name: saml_mapped_users_id_seq; Type: SEQUENCE; Schema: public; Owner: -
--

CREATE SEQUENCE public.saml_mapped_users_id_seq
    AS integer
    START WITH 1
    INCREMENT BY 1
    NO MINVALUE
    NO MAXVALUE
    CACHE 1;


--
-- Name: saml_mapped_users_id_seq; Type: SEQUENCE OWNED BY; Schema: public; Owner: -
--

ALTER SEQUENCE public.saml_mapped_users_id_seq OWNED BY public.saml_mapped_users.id;


--
-- Name: sessions; Type: TABLE; Schema: public; Owner: -
--

CREATE TABLE public.sessions (
    session_id character varying(255) NOT NULL,
    user_id character varying(255) NOT NULL,
    csrf_token character varying(255) NOT NULL,
    session_expires timestamp(0) with time zone NOT NULL,
    session_created timestamp(0) with time zone DEFAULT NULL::timestamp with time zone,
    browser_name character varying(50) DEFAULT 'Unknown'::character varying,
    browser_version character varying(15) DEFAULT ''::character varying,
    platform character varying(50) DEFAULT 'Unknown'::character varying
);


--
-- Name: terms; Type: TABLE; Schema: public; Owner: -
--

CREATE TABLE public.terms (
    term_id character varying(255) NOT NULL,
    name character varying(255) NOT NULL,
    start_date date NOT NULL,
    end_date date NOT NULL,
    CONSTRAINT term_id_validate CHECK (((term_id)::text ~ '^[a-zA-Z0-9_-]*$'::text)),
    CONSTRAINT terms_check CHECK ((end_date > start_date))
);


--
-- Name: users; Type: TABLE; Schema: public; Owner: -
--

CREATE TABLE public.users (
    user_id character varying NOT NULL,
    user_numeric_id character varying,
    user_password character varying,
    user_givenname character varying NOT NULL,
    user_preferred_givenname character varying,
    user_familyname character varying NOT NULL,
    user_preferred_familyname character varying,
    user_access_level integer DEFAULT 3 NOT NULL,
    user_email character varying NOT NULL,
    user_updated boolean DEFAULT false NOT NULL,
    instructor_updated boolean DEFAULT false NOT NULL,
    last_updated timestamp(6) with time zone,
    api_key character varying(255) DEFAULT encode(public.gen_random_bytes(16), 'hex'::text) NOT NULL,
    time_zone character varying DEFAULT 'NOT_SET/NOT_SET'::character varying NOT NULL,
    display_image_state character varying DEFAULT 'system'::character varying NOT NULL,
    user_email_secondary character varying(255) DEFAULT ''::character varying NOT NULL,
    user_email_secondary_notify boolean DEFAULT false,
    user_pronouns character varying(255) DEFAULT ''::character varying,
    user_last_initial_format integer DEFAULT 0 NOT NULL,
<<<<<<< HEAD
    user_preferred_locale character varying,
=======
    enforce_single_session boolean DEFAULT false,
    display_name_order character varying(255) DEFAULT 'GIVEN_F'::character varying NOT NULL,
    display_pronouns boolean DEFAULT false,
>>>>>>> c9f92cc4
    CONSTRAINT users_user_access_level_check CHECK (((user_access_level >= 1) AND (user_access_level <= 3))),
    CONSTRAINT users_user_last_initial_format_check CHECK (((user_last_initial_format >= 0) AND (user_last_initial_format <= 3)))
);


--
-- Name: vcs_auth_tokens; Type: TABLE; Schema: public; Owner: -
--

CREATE TABLE public.vcs_auth_tokens (
    id integer NOT NULL,
    user_id character varying NOT NULL,
    token character varying NOT NULL,
    name character varying NOT NULL,
    expiration timestamp(0) with time zone
);


--
-- Name: vcs_auth_tokens_id_seq; Type: SEQUENCE; Schema: public; Owner: -
--

CREATE SEQUENCE public.vcs_auth_tokens_id_seq
    AS integer
    START WITH 1
    INCREMENT BY 1
    NO MINVALUE
    NO MAXVALUE
    CACHE 1;


--
-- Name: vcs_auth_tokens_id_seq; Type: SEQUENCE OWNED BY; Schema: public; Owner: -
--

ALTER SEQUENCE public.vcs_auth_tokens_id_seq OWNED BY public.vcs_auth_tokens.id;


--
-- Name: emails id; Type: DEFAULT; Schema: public; Owner: -
--

ALTER TABLE ONLY public.emails ALTER COLUMN id SET DEFAULT nextval('public.emails_id_seq'::regclass);


--
-- Name: saml_mapped_users id; Type: DEFAULT; Schema: public; Owner: -
--

ALTER TABLE ONLY public.saml_mapped_users ALTER COLUMN id SET DEFAULT nextval('public.saml_mapped_users_id_seq'::regclass);


--
-- Name: vcs_auth_tokens id; Type: DEFAULT; Schema: public; Owner: -
--

ALTER TABLE ONLY public.vcs_auth_tokens ALTER COLUMN id SET DEFAULT nextval('public.vcs_auth_tokens_id_seq'::regclass);


--
-- Name: courses courses_pkey; Type: CONSTRAINT; Schema: public; Owner: -
--

ALTER TABLE ONLY public.courses
    ADD CONSTRAINT courses_pkey PRIMARY KEY (semester, course);


--
-- Name: courses_registration_sections courses_registration_sections_pkey; Type: CONSTRAINT; Schema: public; Owner: -
--

ALTER TABLE ONLY public.courses_registration_sections
    ADD CONSTRAINT courses_registration_sections_pkey PRIMARY KEY (semester, course, registration_section_id);


--
-- Name: courses_users courses_users_pkey; Type: CONSTRAINT; Schema: public; Owner: -
--

ALTER TABLE ONLY public.courses_users
    ADD CONSTRAINT courses_users_pkey PRIMARY KEY (semester, course, user_id);


--
-- Name: emails emails_pkey; Type: CONSTRAINT; Schema: public; Owner: -
--

ALTER TABLE ONLY public.emails
    ADD CONSTRAINT emails_pkey PRIMARY KEY (id);


--
-- Name: mapped_courses mapped_courses_pkey; Type: CONSTRAINT; Schema: public; Owner: -
--

ALTER TABLE ONLY public.mapped_courses
    ADD CONSTRAINT mapped_courses_pkey PRIMARY KEY (semester, course, registration_section);


--
-- Name: migrations_master migrations_master_pkey; Type: CONSTRAINT; Schema: public; Owner: -
--

ALTER TABLE ONLY public.migrations_master
    ADD CONSTRAINT migrations_master_pkey PRIMARY KEY (id);


--
-- Name: migrations_system migrations_system_pkey; Type: CONSTRAINT; Schema: public; Owner: -
--

ALTER TABLE ONLY public.migrations_system
    ADD CONSTRAINT migrations_system_pkey PRIMARY KEY (id);


--
-- Name: saml_mapped_users saml_mapped_users_pkey; Type: CONSTRAINT; Schema: public; Owner: -
--

ALTER TABLE ONLY public.saml_mapped_users
    ADD CONSTRAINT saml_mapped_users_pkey PRIMARY KEY (id);


--
-- Name: saml_mapped_users saml_mapped_users_saml_id_user_id_key; Type: CONSTRAINT; Schema: public; Owner: -
--

ALTER TABLE ONLY public.saml_mapped_users
    ADD CONSTRAINT saml_mapped_users_saml_id_user_id_key UNIQUE (saml_id, user_id);


--
-- Name: sessions sessions_pkey; Type: CONSTRAINT; Schema: public; Owner: -
--

ALTER TABLE ONLY public.sessions
    ADD CONSTRAINT sessions_pkey PRIMARY KEY (session_id);


--
-- Name: terms terms_pkey; Type: CONSTRAINT; Schema: public; Owner: -
--

ALTER TABLE ONLY public.terms
    ADD CONSTRAINT terms_pkey PRIMARY KEY (term_id);


--
-- Name: users users_api_key_key; Type: CONSTRAINT; Schema: public; Owner: -
--

ALTER TABLE ONLY public.users
    ADD CONSTRAINT users_api_key_key UNIQUE (api_key);


--
-- Name: users users_pkey; Type: CONSTRAINT; Schema: public; Owner: -
--

ALTER TABLE ONLY public.users
    ADD CONSTRAINT users_pkey PRIMARY KEY (user_id);


--
-- Name: vcs_auth_tokens vcs_auth_tokens_pkey; Type: CONSTRAINT; Schema: public; Owner: -
--

ALTER TABLE ONLY public.vcs_auth_tokens
    ADD CONSTRAINT vcs_auth_tokens_pkey PRIMARY KEY (id);


--
-- Name: courses_users after_delete_sync_delete_user_cleanup; Type: TRIGGER; Schema: public; Owner: -
--

CREATE TRIGGER after_delete_sync_delete_user_cleanup AFTER DELETE ON public.courses_users FOR EACH ROW EXECUTE PROCEDURE public.sync_delete_user_cleanup();


--
-- Name: courses_users before_delete_sync_delete_user; Type: TRIGGER; Schema: public; Owner: -
--

CREATE TRIGGER before_delete_sync_delete_user BEFORE DELETE ON public.courses_users FOR EACH ROW EXECUTE PROCEDURE public.sync_delete_user();


--
-- Name: courses_registration_sections delete_sync_registration_id; Type: TRIGGER; Schema: public; Owner: -
--

CREATE TRIGGER delete_sync_registration_id BEFORE DELETE ON public.courses_registration_sections FOR EACH ROW EXECUTE PROCEDURE public.sync_delete_registration_section();


--
-- Name: users generate_api_key; Type: TRIGGER; Schema: public; Owner: -
--

CREATE TRIGGER generate_api_key BEFORE INSERT OR UPDATE OF user_password ON public.users FOR EACH ROW EXECUTE PROCEDURE public.generate_api_key();


--
-- Name: courses_registration_sections insert_sync_registration_id; Type: TRIGGER; Schema: public; Owner: -
--

CREATE TRIGGER insert_sync_registration_id AFTER INSERT OR UPDATE ON public.courses_registration_sections FOR EACH ROW EXECUTE PROCEDURE public.sync_insert_registration_section();


--
-- Name: saml_mapped_users saml_mapping_check_trigger; Type: TRIGGER; Schema: public; Owner: -
--

CREATE TRIGGER saml_mapping_check_trigger AFTER INSERT ON public.saml_mapped_users FOR EACH ROW EXECUTE PROCEDURE public.saml_mapping_check();


--
-- Name: courses_users user_sync_courses_users; Type: TRIGGER; Schema: public; Owner: -
--

CREATE TRIGGER user_sync_courses_users AFTER INSERT OR UPDATE ON public.courses_users FOR EACH ROW EXECUTE PROCEDURE public.sync_courses_user();


--
-- Name: users user_sync_users; Type: TRIGGER; Schema: public; Owner: -
--

CREATE TRIGGER user_sync_users AFTER UPDATE ON public.users FOR EACH ROW EXECUTE PROCEDURE public.sync_user();


--
-- Name: courses courses_fkey; Type: FK CONSTRAINT; Schema: public; Owner: -
--

ALTER TABLE ONLY public.courses
    ADD CONSTRAINT courses_fkey FOREIGN KEY (semester) REFERENCES public.terms(term_id) ON UPDATE CASCADE;


--
-- Name: courses_registration_sections courses_registration_sections_fkey; Type: FK CONSTRAINT; Schema: public; Owner: -
--

ALTER TABLE ONLY public.courses_registration_sections
    ADD CONSTRAINT courses_registration_sections_fkey FOREIGN KEY (semester, course) REFERENCES public.courses(semester, course) ON UPDATE CASCADE;


--
-- Name: courses_users courses_users_course_fkey; Type: FK CONSTRAINT; Schema: public; Owner: -
--

ALTER TABLE ONLY public.courses_users
    ADD CONSTRAINT courses_users_course_fkey FOREIGN KEY (semester, course) REFERENCES public.courses(semester, course) ON UPDATE CASCADE;


--
-- Name: courses_users courses_users_user_fkey; Type: FK CONSTRAINT; Schema: public; Owner: -
--

ALTER TABLE ONLY public.courses_users
    ADD CONSTRAINT courses_users_user_fkey FOREIGN KEY (user_id) REFERENCES public.users(user_id) ON UPDATE CASCADE;


--
-- Name: emails emails_user_id_fk; Type: FK CONSTRAINT; Schema: public; Owner: -
--

ALTER TABLE ONLY public.emails
    ADD CONSTRAINT emails_user_id_fk FOREIGN KEY (user_id) REFERENCES public.users(user_id) ON UPDATE CASCADE ON DELETE CASCADE;


--
-- Name: saml_mapped_users fk_user_id; Type: FK CONSTRAINT; Schema: public; Owner: -
--

ALTER TABLE ONLY public.saml_mapped_users
    ADD CONSTRAINT fk_user_id FOREIGN KEY (user_id) REFERENCES public.users(user_id);


--
-- Name: mapped_courses mapped_courses_fkey; Type: FK CONSTRAINT; Schema: public; Owner: -
--

ALTER TABLE ONLY public.mapped_courses
    ADD CONSTRAINT mapped_courses_fkey FOREIGN KEY (semester, mapped_course) REFERENCES public.courses(semester, course) ON UPDATE CASCADE;


--
-- Name: sessions sessions_fkey; Type: FK CONSTRAINT; Schema: public; Owner: -
--

ALTER TABLE ONLY public.sessions
    ADD CONSTRAINT sessions_fkey FOREIGN KEY (user_id) REFERENCES public.users(user_id) ON UPDATE CASCADE ON DELETE CASCADE;


--
-- Name: vcs_auth_tokens user_fk; Type: FK CONSTRAINT; Schema: public; Owner: -
--

ALTER TABLE ONLY public.vcs_auth_tokens
    ADD CONSTRAINT user_fk FOREIGN KEY (user_id) REFERENCES public.users(user_id);


--
-- PostgreSQL database dump complete
--
<|MERGE_RESOLUTION|>--- conflicted
+++ resolved
@@ -339,9 +339,6 @@
             FOR course_row IN SELECT semester, course FROM courses_users WHERE user_id=NEW.user_id LOOP
                 RAISE NOTICE 'Semester: %, Course: %', course_row.semester, course_row.course;
                 db_conn := format('dbname=submitty_%s_%s', course_row.semester, course_row.course);
-<<<<<<< HEAD
-                query_string := 'UPDATE users SET user_numeric_id=' || quote_nullable(NEW.user_numeric_id) || ', user_pronouns=' || quote_literal(NEW.user_pronouns) || ', user_givenname=' || quote_literal(NEW.user_givenname) || ', user_preferred_givenname=' || quote_nullable(NEW.user_preferred_givenname) || ', user_familyname=' || quote_literal(NEW.user_familyname) || ', user_preferred_familyname=' || quote_nullable(NEW.user_preferred_familyname) || ', user_last_initial_format=' || quote_literal(NEW.user_last_initial_format) || ', user_email=' || quote_literal(NEW.user_email) || ', user_email_secondary=' || quote_literal(NEW.user_email_secondary) || ',user_email_secondary_notify=' || quote_literal(NEW.user_email_secondary_notify) || ', time_zone=' || quote_literal(NEW.time_zone) || ', user_preferred_locale=' || quote_nullable(NEW.user_preferred_locale) || ', display_image_state=' || quote_literal(NEW.display_image_state)  || ', user_updated=' || quote_literal(NEW.user_updated) || ', instructor_updated=' || quote_literal(NEW.instructor_updated) || ' WHERE user_id=' || quote_literal(NEW.user_id);
-=======
                 query_string := 'UPDATE users SET '
                     || 'user_numeric_id=' || quote_nullable(NEW.user_numeric_id) || ', '
                     || 'user_pronouns=' || quote_literal(NEW.user_pronouns) || ', '
@@ -355,12 +352,12 @@
                     || 'user_email_secondary=' || quote_literal(NEW.user_email_secondary) || ', '
                     || 'user_email_secondary_notify=' || quote_literal(NEW.user_email_secondary_notify) || ', '
                     || 'time_zone=' || quote_literal(NEW.time_zone) || ', '
+                    || 'user_preferred_locale=' || quote_nullable(NEW.user_preferred_locale) || ', '
                     || 'display_image_state=' || quote_literal(NEW.display_image_state) || ', '
                     || 'display_name_order=' || quote_literal(NEW.display_name_order)  || ', '
                     || 'user_updated=' || quote_literal(NEW.user_updated) || ', '
                     || 'instructor_updated=' || quote_literal(NEW.instructor_updated)
                 || ' WHERE user_id=' || quote_literal(NEW.user_id);
->>>>>>> c9f92cc4
                 -- Need to make sure that query_string was set properly as dblink_exec will happily take a null and then do nothing
                 IF query_string IS NULL THEN
                     RAISE EXCEPTION 'query_string error in trigger function sync_user()';
@@ -581,13 +578,10 @@
     user_email_secondary_notify boolean DEFAULT false,
     user_pronouns character varying(255) DEFAULT ''::character varying,
     user_last_initial_format integer DEFAULT 0 NOT NULL,
-<<<<<<< HEAD
     user_preferred_locale character varying,
-=======
     enforce_single_session boolean DEFAULT false,
     display_name_order character varying(255) DEFAULT 'GIVEN_F'::character varying NOT NULL,
     display_pronouns boolean DEFAULT false,
->>>>>>> c9f92cc4
     CONSTRAINT users_user_access_level_check CHECK (((user_access_level >= 1) AND (user_access_level <= 3))),
     CONSTRAINT users_user_last_initial_format_check CHECK (((user_last_initial_format >= 0) AND (user_last_initial_format <= 3)))
 );
