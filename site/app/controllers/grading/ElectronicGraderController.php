<?php

namespace app\controllers\grading;

use app\controllers\AbstractController;
use app\libraries\DiffViewer;
use app\models\gradeable\Component;
use app\models\gradeable\GradedComponent;
use app\models\gradeable\Mark;
use app\models\gradeable\TaGradedGradeable;
use app\models\GradeableAutocheck;
use app\models\Team;
use app\models\User;
use \app\libraries\GradeableType;
use app\models\Gradeable;
use app\models\GradeableComponent;
use app\models\GradeableComponentMark;
use app\libraries\FileUtils;
use app\views\AutoGradingView;
use app\controllers\GradingController;


class ElectronicGraderController extends GradingController {
    public function run() {
        switch ($_REQUEST['action']) {
            case 'details':
                $this->showDetails();
                break;
            case 'submit_team_form':
                $this->adminTeamSubmit();
                break;
            case 'export_teams':
                $this->exportTeams();
                break;
            case 'import_teams':
                $this->importTeams();
                break;    
            case 'grade':
                $this->showGrading();
                break;
            case 'save_one_component':
                $this->ajaxSaveSingleComponent();
                break;
            case 'save_graded_component':
                $this->ajaxSaveGradedComponent();
                break;
            case 'save_mark':
                $this->ajaxSaveMark();
                break;
            case 'save_mark_order':
                $this->ajaxSaveMarkOrder();
                break;
            case 'save_general_comment':
                $this->saveGeneralComment();
                break;
            case 'get_mark_data':
                $this->ajaxGetGradedComponent();
                break;
            case 'get_gradeable_comment':
                $this->getGradeableComment();
                break;
            case 'get_marked_users':
                $this->getUsersThatGotTheMark();
                break;
            case 'add_one_new_mark':
                $this->addOneMark();
                break;
            case 'delete_one_mark':
                $this->deleteOneMark();
                break;
            case 'load_student_file':
                $this->ajaxGetStudentOutput();
                break;
            case 'verify_grader':
                $this->verifyGrader();
                break;
            case 'verify_all':
                $this->verifyGrader(true);
                break;
            case 'remove_empty':
                $this->ajaxRemoveEmpty();
                break;
            case 'pdf_annotation_fullpage':
                $this->showPDFAnnotationFullPage();
                break;
            case 'pdf_annotation_embedded':
                $this->showEmbeddedPDFAnnotation();
                break;
            case 'save_pdf_annotation':
                $this->savePDFAnnotation();
                break;
            default:
                $this->showStatus();
                break;
        }
    }

<<<<<<< HEAD
    /**
     * Checks that a given diff viewer option is valid using DiffViewer::isValidSpecialCharsOption
     * @param string $option
     * @return bool
     */
    private function validateDiffViewerOption(string $option) {
        if (!DiffViewer::isValidSpecialCharsOption($option)) {
            $this->core->getOutput()->renderJsonFail('Invalid diff viewer option parameter');
            return false;
=======
    public function savePDFAnnotation(){
        //Save the annotation layer to a folder.
        $annotation_layer = $_POST['annotation_layer'];
        $annotation_info = $_POST['GENERAL_INFORMATION'];
        $grader_id = $this->core->getUser()->getId();
        $course_path = $this->core->getConfig()->getCoursePath();
        $active_version = $this->core->getQueries()->getGradeable($annotation_info['gradeable_id'], $annotation_info['user_id'])->getActiveVersion();
        $annotation_gradeable_path = FileUtils::joinPaths($course_path, 'annotations', $annotation_info['gradeable_id']);
        if(!FileUtils::createDir($annotation_gradeable_path) && !is_dir($annotation_gradeable_path)){
            $this->core->addErrorMessage("Creating annotation gradeable folder failed");
            return false;
        }
        $annotation_user_path = FileUtils::joinPaths($annotation_gradeable_path, $annotation_info['user_id']);
        if(!FileUtils::createDir($annotation_user_path) && !is_dir($annotation_user_path)){
            $this->core->addErrorMessage("Creating annotation user folder failed");
            return false;
        }
        $annotation_version_path = FileUtils::joinPaths($annotation_user_path, $active_version);
        if(!FileUtils::createDir($annotation_version_path) && !is_dir($annotation_version_path)){
            $this->core->addErrorMessage("Creating annotation version folder failed");
            return false;
        }
        $new_file_name = preg_replace('/\\.[^.\\s]{3,4}$/', '', $annotation_info['file_name']) . "_" .$grader_id .'.json';
        file_put_contents(FileUtils::joinPaths($annotation_version_path, $new_file_name), $annotation_layer);
        return true;
    }

    public function showEmbeddedPDFAnnotation(){
        //This is the embedded pdf annotator that we built.
        $gradeable_id = $_POST['gradeable_id'] ?? NULL;
        $user_id = $_POST['user_id'] ?? NULL;
        $filename = $_POST['filename'] ?? NULL;
        $active_version = $this->core->getQueries()->getGradeable($gradeable_id, $user_id)->getActiveVersion();
        $annotation_file_name = preg_replace('/\\.[^.\\s]{3,4}$/', '', $filename). '_' .$this->core->getUser()->getId().'.json';
        $annotation_path = FileUtils::joinPaths($this->core->getConfig()->getCoursePath(), 'annotations', $gradeable_id, $user_id, $active_version, $annotation_file_name);
        $annotation_jsons = [];
        if(is_file($annotation_path)) {
            $dir_iter = new \DirectoryIterator(dirname($annotation_path . '/'));
            foreach ($dir_iter as $fileinfo) {
                if (!$fileinfo->isDot()) {
                    $grader_id = preg_replace('/\\.[^.\\s]{3,4}$/', '', $fileinfo->getFilename());
                    $grader_id = explode('_', $grader_id)[1];
                    $annotation_jsons[$grader_id] = file_get_contents($fileinfo->getPathname());
                }
            }
        }
        $this->core->getOutput()->useFooter(false);
        $this->core->getOutput()->useHeader(false);
        //TODO: Add a new view
        return $this->core->getOutput()->renderTwigOutput('grading/electronic/PDFAnnotationEmbedded.twig', [
            'gradeable_id' => $gradeable_id,
            'grader_id' => $this->core->getUser()->getId(),
            'user_id' => $user_id,
            'filename' => $filename,
            'annotation_jsons' => json_encode($annotation_jsons, 128)
        ]);
    }

    public function showPDFAnnotationFullPage(){
        //This shows the pdf-annotate.js library's default pdf annotator. It might be useful in the future to have
        //a full-sized annotator, so keeping this in for now.
        $this->core->getOutput()->useFooter(false);
        $this->core->getOutput()->useHeader(false);
        $this->core->getOutput()->renderOutput(array('grading', 'PDFAnnotation'), 'showAnnotationPage');
    }
      
    private function fetchGradeable($gradeable_id, $who_id) {
        // TODO: this is bad, but its the only way to do it until the new model
        $users = [$who_id];
        $team = $this->core->getQueries()->getTeamById($who_id);
        if ($team !== null) {
            $users = array_merge($team->getMembers(), $users);
        }
        $gradeables = $this->core->getQueries()->getGradeables($gradeable_id, $users);
        $gradeable = null;
        foreach ($gradeables as $g) {
            // Either this is the user requsted (non-team case) or its the gradeable instance for me or access grading
            if ($g->getUser() === $who_id || $g->getUser()->getId() === $this->core->getUser()->getId() || $this->core->getUser()->accessGrading()) {
                $gradeable = $g;
                break;
            }
>>>>>>> 6810b90f
        }
        return true;
    }

    /**
     * Checks that a given diff viewer type is valid using DiffViewer::isValidType
     * @param string $type
     * @return bool
     */
    private function validateDiffViewerType(string $type) {
        if (!DiffViewer::isValidType($type)) {
            $this->core->getOutput()->renderJsonFail('Invalid diff viewer type parameter');
            return false;
        }
        return true;
    }

    /**
     * Method for getting whitespace information for the diff viewer
     */
    public function ajaxRemoveEmpty() {
        $gradeable_id = $_REQUEST['gradeable_id'] ?? '';
        $submitter_id = $_REQUEST['who_id'] ?? '';
        $index = $_REQUEST['index'] ?? '';
        $option = $_REQUEST['option'] ?? 'original';
        $version = $_REQUEST['version'] ?? '';
        $type = $_REQUEST['which'] ?? 'actual';
        $autocheck_cnt = $_REQUEST['autocheck_cnt'] ?? '0';

        //There are three options: original (Don't show empty space), escape (with escape codes), and unicode (with characters)
        if (!$this->validateDiffViewerOption($option)) {
            return;
        }

        // Type can be either 'actual' or 'expected'
        if (!$this->validateDiffViewerType($type)) {
            return;
        }

        // Get the gradeable
        $gradeable = $this->tryGetGradeable($gradeable_id);
        if ($gradeable === false) {
            return;
        }

        // Get the graded gradeable
        $graded_gradeable = $this->tryGetGradedGradeable($gradeable, $submitter_id);
        if ($graded_gradeable === false) {
            return;
        }

        // get the requested version
        $version_instance = $this->tryGetVersion($graded_gradeable->getAutoGradedGradeable(), $version);
        if ($version_instance === false) {
            return;
        }

        // Get the requested testcase
        $testcase = $this->tryGetTestcase($version_instance, $index);
        if ($testcase === false) {
            return;
        }

        // Get the requested autocheck
        $autocheck = $this->tryGetAutocheck($testcase, $autocheck_cnt);
        if ($autocheck === false) {
            return;
        }

        try {
            $results = $this->removeEmpty($autocheck, $option, $type);
            $this->core->getOutput()->renderJsonSuccess($results);
        } catch (\Exception $e) {
            $this->core->getOutput()->renderJsonError($e->getMessage());
        }
    }

    private function removeEmpty(GradeableAutocheck $autocheck, string $option, string $type) {
        $diff_viewer = $autocheck->getDiffViewer();

        //There are currently two views, the view of student's code and the expected view.
        if ($type === DiffViewer::ACTUAL) {
            $html = $diff_viewer->getDisplayActual($option);
        } else {
            $html = $diff_viewer->getDisplayExpected($option);
        }
        $white_spaces = $diff_viewer->getWhiteSpaces();
        return ['html' => $html, 'whitespaces' => $white_spaces];
    }

    private function verifyGrader($verifyAll = false){
        //check that I am able to verify.
        if ($verifyAll) {
            if (!$this->core->getAccess()->canI("grading.electronic.verify_all")) {
                $this->core->addErrorMessage("You do not have the proper privileges to verify this grade.");
                return;
            }
        } else {
            if (!$this->core->getAccess()->canI("grading.electronic.verify_grader")) {
                $this->core->addErrorMessage("You do not have the proper privileges to verify this grade.");
                return;
            }
        }

        $gradeable_id = $_POST['gradeable_id'];
        $component_id = $_POST['component_id'];
        $user_id = $this->core->getQueries()->getUserFromAnon($_POST['anon_id'])[$_POST['anon_id']];
        $gradeable = $this->core->getQueries()->getGradeable($gradeable_id, $user_id);
        //stores whether or not we verified at least one gradeable. Should never be false at the end of an execution.
        $verified = false;
        //Search across all components for components to verify
        foreach ($gradeable->getComponents() as $component) {
            //If this component hasn't been graded, we can't verify it.
            if(!$component->getGrader()) {
                continue;
            }
            //If we are either verifying all components or this is the component we were asked to verify,
            //verify the component.
            if($verifyAll || $component->getId() == $component_id){
                //Only verify the component if we weren't already the grader.
                if($component->getGrader()->getId() !== $this->core->getUser()->getId()){
                    $component->setGrader($this->core->getUser());
                    $component->saveGradeableComponentData($gradeable->getGdId());
                    $verified = true;
                }
                //If we aren't verifying all, we have verified the only component we need to.
                if(!$verifyAll && $component->getId() == $component_id) {
                    break;
                }
            }
        }

        if($verified){
            return;
        }else{
            $this->core->addErrorMessage("Gradeable component does not exist or was previously verified by you.");
        }
    }
    /**
     * Shows statistics for the grading status of a given electronic submission. This is shown to all full access
     * graders. Limited access graders will only see statistics for the sections they are assigned to.
     */
    public function showStatus() {
        $gradeable_id = $_REQUEST['gradeable_id'];
        $gradeable = $this->core->getQueries()->getGradeable($gradeable_id);

        if (!$this->core->getAccess()->canI("grading.electronic.status", ["gradeable" => $gradeable])) {
            $this->core->addErrorMessage("You do not have permission to grade {$gradeable->getName()}");
            $this->core->redirect($this->core->getConfig()->getSiteUrl());
        }

        $gradeableUrl = $this->core->buildUrl(array('component' => 'grading', 'page' => 'electronic', 'gradeable_id' => $gradeable_id));
        $this->core->getOutput()->addBreadcrumb("{$gradeable->getName()} Grading", $gradeableUrl);
        $peer = false;
        if ($gradeable->getPeerGrading() && ($this->core->getUser()->getGroup() == User::GROUP_STUDENT)) {
            $peer = true;
        }

        /*
         * we need number of students per section
         */

        $no_team_users = array();
        $graded_components = array();
        $graders = array();
        $average_scores = array();
        $sections = array();
        $total_users = array();
        $component_averages = array();
        $autograded_average = null;
        $overall_average = null;
        $num_submitted = array();
        $num_unsubmitted = 0 ;
        $total_indvidual_students = 0;
        $viewed_grade = 0;
        $regrade_requests = $this->core->getQueries()->getNumberRegradeRequests($gradeable_id);
        if ($peer) {
            $peer_grade_set = $gradeable->getPeerGradeSet();
            $total_users = $this->core->getQueries()->getTotalUserCountByGradingSections($sections, 'registration_section');
            $num_components = $gradeable->getNumPeerComponents();
            $graded_components = $this->core->getQueries()->getGradedPeerComponentsByRegistrationSection($gradeable_id, $sections);
            $my_grading = $this->core->getQueries()->getNumGradedPeerComponents($gradeable->getId(), $this->core->getUser()->getId());
            $component_averages = array();
            $autograded_average = null;
            $overall_average = null;
            $section_key='registration_section';
        }
        else if ($gradeable->isGradeByRegistration()) {
            if(!$this->core->getAccess()->canI("grading.electronic.status.full")) {
                $sections = $this->core->getUser()->getGradingRegistrationSections();
            }
            else {
                $sections = $this->core->getQueries()->getRegistrationSections();
                foreach ($sections as $i => $section) {
                    $sections[$i] = $section['sections_registration_id'];
                }
            }
            $section_key='registration_section';
            if (count($sections) > 0) {
                $graders = $this->core->getQueries()->getGradersForRegistrationSections($sections);
            }
            $num_components = $gradeable->getNumTAComponents();
        }
        //grading by rotating section
        else {
            if(!$this->core->getAccess()->canI("grading.electronic.status.full")) {
                $sections = $this->core->getQueries()->getRotatingSectionsForGradeableAndUser($gradeable_id, $this->core->getUser()->getId());
            }
            else {
                $sections = $this->core->getQueries()->getRotatingSections();
                foreach ($sections as $i => $section) {
                    $sections[$i] = $section['sections_rotating_id'];
                }
            }
            $section_key='rotating_section';
            if (count($sections) > 0) {
                $graders = $this->core->getQueries()->getGradersForRotatingSections($gradeable_id, $sections);
            }
        }
        //Check if this is a team project or a single-user project
        if($gradeable->isTeamAssignment()){
            $num_submitted = $this->core->getQueries()->getSubmittedTeamCountByGradingSections($gradeable_id, $sections, 'registration_section');
        }
        else{
            $num_submitted = $this->core->getQueries()->getTotalSubmittedUserCountByGradingSections($gradeable_id, $sections, $section_key);
        }
        if (count($sections) > 0) {
            if ($gradeable->isTeamAssignment()) {
                $total_users = $this->core->getQueries()->getTotalTeamCountByGradingSections($gradeable_id, $sections, $section_key);
                $no_team_users = $this->core->getQueries()->getUsersWithoutTeamByGradingSections($gradeable_id, $sections, $section_key);
                $team_users = $this->core->getQueries()->getUsersWithTeamByGradingSections($gradeable_id, $sections, $section_key);
            }
            else {
                $total_users = $this->core->getQueries()->getTotalUserCountByGradingSections($sections, $section_key);
                $no_team_users = array();
                $team_users = array();
            }
            $graded_components = $this->core->getQueries()->getGradedComponentsCountByGradingSections($gradeable_id, $sections, $section_key, $gradeable->isTeamAssignment());
            $component_averages = $this->core->getQueries()->getAverageComponentScores($gradeable_id, $section_key, $gradeable->isTeamAssignment());
            $autograded_average = $this->core->getQueries()->getAverageAutogradedScores($gradeable_id, $section_key, $gradeable->isTeamAssignment());
            $overall_average = $this->core->getQueries()->getAverageForGradeable($gradeable_id, $section_key, $gradeable->isTeamAssignment());
            $num_components = $gradeable->getNumTAComponents();
            $viewed_grade = $this->core->getQueries()->getNumUsersWhoViewedGrade($gradeable_id);
        }
        $sections = array();
        //Either # of teams or # of students (for non-team assignments). Either case
        // this is the max # of submitted copies for this gradeable.
        $total_submissions = 0;
        if (count($total_users) > 0) {
            foreach ($total_users as $key => $value) {
                if ($key == 'NULL') continue;
                $total_submissions += $value;
            }
            if ($peer) {
                $sections['stu_grad'] = array(
                    'total_components' => $num_components * $peer_grade_set,
                    'graded_components' => $my_grading,
                    'graders' => array()
                );
                $sections['all'] = array(
                    'total_components' => 0,
                    'graded_components' => 0,
                    'graders' => array()
                );
                foreach($total_users as $key => $value) {
                    if($key == 'NULL') continue;
                    $sections['all']['total_components'] += $value *$num_components*$peer_grade_set;
                    $sections['all']['graded_components'] += isset($graded_components[$key]) ? $graded_components[$key] : 0;
                }
                $sections['all']['total_components'] -= $peer_grade_set*$num_components;
                $sections['all']['graded_components'] -= $my_grading;
            }
            else {
                foreach ($total_users as $key => $value) {                           
                    if(array_key_exists($key, $num_submitted)){
                        $sections[$key] = array(
                            'total_components' => $num_submitted[$key] * $num_components,
                            'graded_components' => 0,
                            'graders' => array()
                        );
                    } else{
                        $sections[$key] = array(
                            'total_components' => 0,
                            'graded_components' => 0,
                            'graders' => array()
                        );
                    }
                    if ($gradeable->isTeamAssignment()) {
                        $sections[$key]['no_team'] = $no_team_users[$key];
                        $sections[$key]['team'] = $team_users[$key];
                    }
                    if (isset($graded_components[$key])) {
                        // Clamp to total components if unsubmitted assigment is graded for whatever reason
                        $sections[$key]['graded_components'] = min(intval($graded_components[$key]), $sections[$key]['total_components']);
                    }
                    if (isset($graders[$key])) {
                        $sections[$key]['graders'] = $graders[$key];

                        if ($key !== "NULL") {
                            $valid_graders = array();
                            foreach ($graders[$key] as $valid_grader) {
                                /* @var User $valid_grader */
                                if ($this->core->getAccess()->canUser($valid_grader, "grading.electronic.grade", ["gradeable" => $gradeable])) {
                                    $valid_graders[] = $valid_grader->getDisplayedFirstName();
                                }
                            }
                            $sections[$key]["valid_graders"] = $valid_graders;
                        }
                    }
                }
            }
        }
        $registered_but_not_rotating = count($this->core->getQueries()->getRegisteredUsersWithNoRotatingSection());
        $rotating_but_not_registered = count($this->core->getQueries()->getUnregisteredStudentsWithRotatingSection());

        $show_warnings = $this->core->getAccess()->canI("grading.electronic.status.warnings");

        $this->core->getOutput()->renderOutput(array('grading', 'ElectronicGrader'), 'statusPage', $gradeable, $sections, $component_averages, $autograded_average, $overall_average, $total_submissions, $registered_but_not_rotating, $rotating_but_not_registered, $viewed_grade, $section_key, $regrade_requests, $show_warnings);
    }
    public function showDetails() {
        $gradeable_id = $_REQUEST['gradeable_id'];
        $gradeable = $this->core->getQueries()->getGradeable($gradeable_id);

        $gradeableUrl = $this->core->buildUrl(array('component' => 'grading', 'page' => 'electronic', 'gradeable_id' => $gradeable_id));
        $this->core->getOutput()->addBreadcrumb("{$gradeable->getName()} Grading", $gradeableUrl);

        $this->core->getOutput()->addBreadcrumb('Student Index');

        if ($gradeable === null) {
            $this->core->getOutput()->renderOutput('Error', 'noGradeable', $gradeable_id);
            return;
        }
        $peer = ($gradeable->getPeerGrading() && $this->core->getUser()->getGroup() == User::GROUP_STUDENT);
        if (!$this->core->getAccess()->canI("grading.electronic.details", ["gradeable" => $gradeable])) {
            $this->core->addErrorMessage("You do not have permission to grade {$gradeable->getName()}");
            $this->core->redirect($this->core->getConfig()->getSiteUrl());
        }

        //Checks to see if the Grader has access to all users in the course,
        //Will only show the sections that they are graders for if not TA or Instructor
        $can_show_all = $this->core->getAccess()->canI("grading.electronic.details.show_all");
        $show_all = isset($_GET['view']) && $_GET['view'] === "all" && $can_show_all;

        $students = array();
        //If we are peer grading, load in all students to be graded by this peer.
        if ($peer) {
            $student_ids = $this->core->getQueries()->getPeerAssignment($gradeable->getId(), $this->core->getUser()->getId());
            $graders = array();
            $section_key = "registration_section";
        }
        else if ($gradeable->isGradeByRegistration()) {
            $section_key = "registration_section";
            $sections = $this->core->getUser()->getGradingRegistrationSections();
            if (!$show_all) {
                $students = $this->core->getQueries()->getUsersByRegistrationSections($sections);
            }
            $graders = $this->core->getQueries()->getGradersForRegistrationSections($sections);
        }
        else {
            $section_key = "rotating_section";
            $sections = $this->core->getQueries()->getRotatingSectionsForGradeableAndUser($gradeable_id,
                $this->core->getUser()->getId());
            if (!$show_all) {
                $students = $this->core->getQueries()->getUsersByRotatingSections($sections);
            }
            $graders = $this->core->getQueries()->getGradersForRotatingSections($gradeable->getId(), $sections);
        }
        if ($show_all) {
            $students = $this->core->getQueries()->getAllUsers($section_key);
        }
        if(!$peer) {
            $student_ids = array_map(function(User $student) { return $student->getId(); }, $students);
        }

        $show_empty_teams = $this->core->getAccess()->canI("grading.electronic.details.show_empty_teams");
        $empty_teams = array();
        if ($gradeable->isTeamAssignment()) {
            // Only give getGradeables one User ID per team
            $all_teams = $this->core->getQueries()->getTeamsByGradeableId($gradeable_id);
            foreach($all_teams as $team) {
                $student_ids = array_diff($student_ids, $team->getMembers());
                $team_section = $gradeable->isGradeByRegistration() ? $team->getRegistrationSection() : $team->getRotatingSection();
                if ($team->getSize() > 0 && (in_array($team_section, $sections) || $show_all)) {
                    $student_ids[] = $team->getLeaderId();
                }
                if ($team->getSize() === 0 && $show_empty_teams) {
                    $empty_teams[] = $team;
                }
            }
        }

        $rows = $this->core->getQueries()->getGradeables($gradeable_id, $student_ids, $section_key);
        if ($gradeable->isTeamAssignment()) {
            // Rearrange gradeables arrray into form (sec 1 teams, sec 1 individuals, sec 2 teams, sec 2 individuals, etc...)
            $sections = array();
            $individual_rows = array();
            $team_rows = array();
            foreach($rows as $row) {
                if ($gradeable->isGradeByRegistration()) {
                    $section = $row->getTeam() === null ? strval($row->getUser()->getRegistrationSection()) : strval($row->getTeam()->getRegistrationSection());
                }
                else {
                    $section = $row->getTeam() === null ? strval($row->getUser()->getRotatingSection()) : strval($row->getTeam()->getRotatingSection());
                }

                if ($section != null && !in_array($section, $sections)) {
                    $sections[] = $section;
                }

                if ($row->getTeam() === null) {
                    if (!isset($individual_rows[$section])) {
                        $individual_rows[$section] = array();
                    }
                    $individual_rows[$section][] = $row;
                }
                else {
                    if (!isset($team_rows[$section])) {
                        $team_rows[$section] = array();
                    }
                    $team_rows[$section][] = $row;
                }
            }

            asort($sections);
            $rows = array();
            foreach($sections as $section) {
                if (isset($team_rows[$section])) {
                    $rows = array_merge($rows, $team_rows[$section]);
                }
                if (isset($individual_rows[$section])) {
                    $rows = array_merge($rows, $individual_rows[$section]);
                }
            }
            // Put null section at end of array
            if (isset($team_rows[""])) {
                $rows = array_merge($rows, $team_rows[""]);
            }
            if (isset($individual_rows[""])) {
                $rows = array_merge($rows, $individual_rows[""]);
            }
        }

        if ($peer) {
            $grading_count = $gradeable->getPeerGradeSet();
        } else if ($gradeable->isGradeByRegistration()) {
            $grading_count = count($this->core->getUser()->getGradingRegistrationSections());
        } else {
            $grading_count = count($this->core->getQueries()->getRotatingSectionsForGradeableAndUser($gradeable->getId(), $this->core->getUser()->getId()));
        }

        $show_all_sections_button = $can_show_all;
        $show_edit_teams = $this->core->getAccess()->canI("grading.electronic.show_edit_teams") && $gradeable->isTeamAssignment();
        $show_import_teams_button = $show_edit_teams && (count($all_teams) > count($empty_teams));
        $show_export_teams_button = $show_edit_teams && (count($all_teams) == count($empty_teams));

        $this->core->getOutput()->renderOutput(array('grading', 'ElectronicGrader'), 'detailsPage', $gradeable, $rows, $graders, $empty_teams, $show_all_sections_button, $show_import_teams_button, $show_export_teams_button, $show_edit_teams);

        if ($show_edit_teams) {
            $all_reg_sections = $this->core->getQueries()->getRegistrationSections();
            $key = 'sections_registration_id';
            foreach ($all_reg_sections as $i => $section) {
                $all_reg_sections[$i] = $section[$key];
            }

            $all_rot_sections = $this->core->getQueries()->getRotatingSections();
            $key = 'sections_rotating_id';
            
            foreach ($all_rot_sections as $i => $section) {
                $all_rot_sections[$i] = $section[$key];
            }
            $this->core->getOutput()->renderOutput(array('grading', 'ElectronicGrader'), 'adminTeamForm', $gradeable, $all_reg_sections, $all_rot_sections);
            $this->core->getOutput()->renderOutput(array('grading', 'ElectronicGrader'), 'importTeamForm', $gradeable);
        }
    }

    public function importTeams() {
        $gradeable_id = (isset($_REQUEST['gradeable_id'])) ? $_REQUEST['gradeable_id'] : null;
        $gradeable = $this->core->getQueries()->getGradeable($gradeable_id);

        $return_url = $this->core->buildUrl(array('component'=>'grading', 'page'=>'electronic', 'action'=>'details','gradeable_id'=>$gradeable_id));

        if ($gradeable == null) {
            $this->core->addErrorMessage("Failed to load gradeable: {$gradeable_id}");
            $this->core->redirect($return_url);
        }

        if (!$this->core->getAccess()->canI("grading.electronic.import_teams", ["gradeable" => $gradeable])) {
            $this->core->addErrorMessage("You do not have permission to do that.");
            $this->core->redirect($this->core->getConfig()->getSiteUrl());
        }

        if (!$gradeable->isTeamAssignment()) {
            $this->core->addErrorMessage("{$gradeable->getName()} is not a team assignment");
            $this->core->redirect($return_url);
        }

        if ($_FILES['upload_team']['name'] == "") {
            $this->core->addErrorMessage("No input file specified");
            $this->core->redirect($return_url);
        }

        $csv_file = $_FILES['upload_team']['tmp_name'];
        register_shutdown_function(
            function() use ($csv_file) {
                unlink($csv_file);
            }
        );
        ini_set("auto_detect_line_endings", true);

        $contents = file($csv_file, FILE_IGNORE_NEW_LINES | FILE_SKIP_EMPTY_LINES);
        if ($contents === false) {
            $this->core->addErrorMessage("File was not properly uploaded. Contact your sysadmin.");
            $this->core->redirect($return_url);
        }

        $row_num=1;
        $error_message="";
        $new_teams_members = array();
        foreach($contents as $content) {
            $vals = str_getcsv($content);
            $vals = array_map('trim', $vals);
            if(count($vals) != 6) {
                $error_message .= "ERROR on row {$row_num}, csv row do not follow specified format<br>";
                continue;
            }
            if($row_num == 1) {
                $row_num += 1;
                continue;
            }
            $team_id = $vals[3];
            $user_id = $vals[2];
            
            if ($this->core->getQueries()->getUserById($user_id) === null) {
                $error_message .= "ERROR on row {$row_num}, user_id doesn't exists<br>";
                continue;    
            }
            if(!array_key_exists($team_id, $new_teams_members)) {
                $new_teams_members[$team_id] = array();
            }
            array_push($new_teams_members[$team_id], $user_id);
        }

        if($error_message != "") {
            $this->core->addErrorMessage($error_message);
            $this->core->redirect($return_url);
        }

        $gradeable_path = FileUtils::joinPaths($this->core->getConfig()->getCoursePath(), "submissions", $gradeable_id);
        if (!FileUtils::createDir($gradeable_path)) {
            $this->core->addErrorMessage("Failed to make folder for this assignment");
            $this->core->redirect($return_url);
        }    

        foreach($new_teams_members as $team_id => $members) {
            $leader_id = $members[0];
            ElectronicGraderController::CreateTeamWithLeaderAndUsers($this->core, $gradeable, $leader_id, $members);
        }

        $this->core->addSuccessMessage("All Teams are imported to the gradeable");
        $this->core->redirect($return_url);
    }

    public function exportTeams() {
        $gradeable_id = $_REQUEST['gradeable_id'];
        $gradeable = $this->core->getQueries()->getGradeable($gradeable_id);

        if (!$this->core->getAccess()->canI("grading.electronic.export_teams", ["gradeable" => $gradeable])) {
            $this->core->addErrorMessage("You do not have permission to do that.");
            $this->core->redirect($this->core->getConfig()->getSiteUrl());
        }

        $all_teams = $this->core->getQueries()->getTeamsByGradeableId($gradeable_id);
        $nl = "\n";
        $csvdata="First Name,Last Name,User ID,Team ID,Team Registration Section,Team Rotating Section".$nl;
        foreach ($all_teams as $team) {
            if( $team->getSize() != 0) {
                foreach(($team->getMembers()) as $member_id) {
                    $user = $this->core->getQueries()->getUserById($member_id);
                    $csvdata .= $user->getDisplayedFirstName().",".$user->getLastName().",".$member_id.",".$team->getId().",".$team->getRegistrationSection().",".$team->getRotatingSection().$nl;
                }
            }    
        }
        $filename = "";
        $filename = $this->core->getConfig()->getCourse()."_".$gradeable_id."_teams.csv";
        $this->core->getOutput()->renderFile($csvdata, $filename);
        return $csvdata;
    }    

    public function adminTeamSubmit() {
        if (!$this->core->getAccess()->canI("grading.electronic.submit_team_form")) {
            $this->core->addErrorMessage("You do not have permission to do that.");
            $this->core->redirect($this->core->getConfig()->getSiteUrl());
        }

        $gradeable_id = $_REQUEST['gradeable_id'];
        $gradeable = $this->core->getQueries()->getGradeable($gradeable_id);

        $return_url = $this->core->buildUrl(array('component'=>'grading', 'page'=>'electronic', 'action'=>'details','gradeable_id'=>$gradeable_id));
        if (isset($_POST['view'])) $return_url .= "&view={$_POST['view']}";

        if (!$gradeable->isTeamAssignment()) {
            $this->core->addErrorMessage("{$gradeable->getName()} is not a team assignment");
            $this->core->redirect($return_url);
        }

        $num_users = intval($_POST['num_users']);
        $user_ids = array();
        for ($i = 0; $i < $num_users; $i++) {
            $id = trim(htmlentities($_POST["user_id_{$i}"]));
            if (($id !== "") && !in_array($id, $user_ids)) {
                if ($this->core->getQueries()->getUserById($id) === null) {
                    $this->core->addErrorMessage("ERROR: {$id} is not a valid User ID");
                    $this->core->redirect($return_url);
                }
                $user_ids[] = $id;
                continue;
            }
            if(in_array($id, $user_ids)) {
                $this->core->addErrorMessage("ERROR: {$id} is already on this team");
                $this->core->redirect($return_url);
            }
        }
        $new_team = $_POST['new_team'] === 'true' ? true : false;

        if ($new_team) {
            $leader = $_POST['new_team_user_id'];
            ElectronicGraderController::CreateTeamWithLeaderAndUsers($this->core, $gradeable, $leader, $user_ids);
        }
        else {
            $team_id = $_POST['edit_team_team_id'];
            $team = $this->core->getQueries()->getTeamById($team_id);
            if ($team === null) {
                $this->core->addErrorMessage("ERROR: {$team_id} is not a valid Team ID");
                $this->core->redirect($return_url);
            }
            $team_members = $team->getMembers();
            $add_user_ids = array();
            foreach($user_ids as $id) {
                if (!in_array($id, $team_members)) {
                    if ($this->core->getQueries()->getTeamByGradeableAndUser($gradeable_id, $id) !== null) {
                        $this->core->addErrorMessage("ERROR: {$id} is already on a team");
                        $this->core->redirect($return_url);
                    }
                    $add_user_ids[] = $id;
                }
            }
            $remove_user_ids = array();
            foreach($team_members as $id) {
                if (!in_array($id, $user_ids)) {
                    $remove_user_ids[] = $id;
                }
            }

            $reg_section = $_POST['reg_section'] === "NULL" ? null : $_POST['reg_section'];
            $rot_section = $_POST['rot_section'] === "NULL" ? null : intval($_POST['rot_section']);
            $this->core->getQueries()->updateTeamRegistrationSection($team_id, $reg_section);
            $this->core->getQueries()->updateTeamRotatingSection($team_id, $rot_section);
            foreach($add_user_ids as $id) {
                $this->core->getQueries()->declineAllTeamInvitations($gradeable_id, $id);
                $this->core->getQueries()->acceptTeamInvitation($team_id, $id);
            }
            foreach($remove_user_ids as $id) {
                $this->core->getQueries()->leaveTeam($team_id, $id);
            }
            $this->core->addSuccessMessage("Updated Team {$team_id}");

            $current_time = (new \DateTime('now', $this->core->getConfig()->getTimezone()))->format("Y-m-d H:i:sO")." ".$this->core->getConfig()->getTimezone()->getName();
            $settings_file = FileUtils::joinPaths($this->core->getConfig()->getCoursePath(), "submissions", $gradeable_id, $team_id, "user_assignment_settings.json");
            $json = FileUtils::readJsonFile($settings_file);
            if ($json === false) {
                $this->core->addErrorMessage("Failed to open settings file");
                $this->core->redirect($return_url);
            }
            foreach($add_user_ids as $id) {
                $json["team_history"][] = array("action" => "admin_add_user", "time" => $current_time,
                                                    "admin_user" => $this->core->getUser()->getId(), "added_user" => $id);
            }
            foreach($remove_user_ids as $id) {
                $json["team_history"][] = array("action" => "admin_remove_user", "time" => $current_time,
                                                    "admin_user" => $this->core->getUser()->getId(), "removed_user" => $id);
            }
            if (!@file_put_contents($settings_file, FileUtils::encodeJson($json))) {
                $this->core->addErrorMessage("Failed to write to team history to settings file");
            }
        }   
        
        $this->core->redirect($return_url);
    }

    static public function createTeamWithLeaderAndUsers($core, $gradeable, $leader, $user_ids){
        $team_leader_id = null;
        $gradeable_id = $gradeable->getId();
        foreach($user_ids as $id) {
            if($id === "undefined" || $id === "")
            {
                continue;
            }
            if ($core->getQueries()->getTeamByGradeableAndUser($gradeable_id, $id) !== null) {
                $core->addErrorMessage("ERROR: {$id} is already on a team");
                return;
            }
            if ($id === $leader) {
                $team_leader_id = $id;
            }
        }
        if ($team_leader_id === null) {
            $core->addErrorMessage("ERROR: {$team_leader_id} must be on the team");
            return;
        }

        $registration_section = $core->getQueries()->getUserById($team_leader_id)->getRegistrationSection();
        $rotating_section = $core->getQueries()->getUserById($team_leader_id)->getRotatingSection();

        //overwrite sections if they are available in the post
        if(isset($_POST['section']) && $_POST['section'] !== "NULL"){
            if ($gradeable->isGradeByRegistration()) {
                $registration_section = $_POST['section'] === "NULL" ? null : $_POST['section'];
            }
            else {
                $rotating_section = $_POST['section'] === "NULL" ? null : intval($_POST['section']);
            }
        }

        $team_id = $core->getQueries()->createTeam($gradeable_id, $team_leader_id, $registration_section, $rotating_section);
        foreach($user_ids as $id) {
            if($id === "undefined" or $id === ""){
                continue;
            }
            $core->getQueries()->declineAllTeamInvitations($gradeable_id, $id);
            if ($id !== $team_leader_id) $core->getQueries()->acceptTeamInvitation($team_id, $id);
        }
        $core->addSuccessMessage("Created New Team {$team_id}");

        $gradeable_path = FileUtils::joinPaths($core->getConfig()->getCoursePath(), "submissions", $gradeable_id);
        if (!FileUtils::createDir($gradeable_path)) {
            $core->addErrorMessage("Failed to make folder for this assignment");
            return;
        }

        $user_path = FileUtils::joinPaths($gradeable_path, $team_id);
        if (!FileUtils::createDir($user_path)) {
            $core->addErrorMessage("Failed to make folder for this assignment for the team");
            return;
        }

        $current_time = (new \DateTime('now', $core->getConfig()->getTimezone()))->format("Y-m-d H:i:sO")." ".$core->getConfig()->getTimezone()->getName();
        $settings_file = FileUtils::joinPaths($user_path, "user_assignment_settings.json");
        $json = array("team_history" => array(array("action" => "admin_create", "time" => $current_time,
                                                    "admin_user" => $core->getUser()->getId(), "first_user" => $team_leader_id)));
        foreach($user_ids as $id) {
            if ($id !== $team_leader_id) {
                $json["team_history"][] = array("action" => "admin_add_user", "time" => $current_time,
                                                "admin_user" => $core->getUser()->getId(), "added_user" => $id);
            }
        }
        if (!@file_put_contents($settings_file, FileUtils::encodeJson($json))) {
            $core->addErrorMessage("Failed to write to team history to settings file");
        }
    }

    public function showGrading() {
        $gradeable_id = $_REQUEST['gradeable_id'];
        $gradeable = $this->core->getQueries()->getGradeable($gradeable_id);
        $peer = false;
        if($gradeable->getPeerGrading() && $this->core->getUser()->getGroup() == User::GROUP_STUDENT) {
            $peer = true;
        }

        $gradeableUrl = $this->core->buildUrl(array('component' => 'grading', 'page' => 'electronic', 'gradeable_id' => $gradeable_id));
        $this->core->getOutput()->addBreadcrumb("{$gradeable->getName()} Grading", $gradeableUrl);
        $indexUrl = $this->core->buildUrl(array('component' => 'grading', 'page' => 'electronic', 'action' => 'details', 'gradeable_id' => $gradeable_id));
        $this->core->getOutput()->addBreadcrumb('Student Index', $indexUrl);

        $graded = 0;
        $total = 0;
        $team = $gradeable->isTeamAssignment();
        if($peer) {
            $section_key = 'registration_section';
            $user_ids_to_grade = $this->core->getQueries()->getPeerAssignment($gradeable->getId(), $this->core->getUser()->getId());
            $total = $gradeable->getPeerGradeSet();
            $graded = $this->core->getQueries()->getNumGradedPeerComponents($gradeable->getId(), $this->core->getUser()->getId()) / $gradeable->getNumPeerComponents();
        }
        else if ($gradeable->isGradeByRegistration()) {
            $section_key = "registration_section";
            $sections = $this->core->getUser()->getGradingRegistrationSections();
            if ($this->core->getAccess()->canI("grading.electronic.grade.if_no_sections_exist") && $sections == null) {
                $sections = $this->core->getQueries()->getRegistrationSections();
                for ($i = 0; $i < count($sections); $i++) {
                    $sections[$i] = $sections[$i]['sections_registration_id'];
                }
            }
            if ($team) {
                $teams_to_grade = $this->core->getQueries()->getTeamsByGradeableId($gradeable_id);
                //order teams first by registration section, then by leader id.
                usort($teams_to_grade, function(Team $a, Team $b) {
                    if($a->getRegistrationSection() == $b->getRegistrationSection())
                        return $a->getLeaderId() < $b->getLeaderId() ? -1 : 1;
                    return $a->getRegistrationSection() < $b->getRegistrationSection() ? -1 : 1;
                });

            }
            else {
                $users_to_grade = $this->core->getQueries()->getUsersByRegistrationSections($sections,$orderBy="registration_section,user_id;");
            }
            if($team){
                $graded = array_sum($this->core->getQueries()->getGradedComponentsCountByGradingSections($gradeable_id, $sections, 'registration_section',$team));
                $total = array_sum($this->core->getQueries()->getTotalTeamCountByGradingSections($gradeable_id, $sections, 'registration_section'));
                $total_submitted=array_sum($this->core->getQueries()->getSubmittedTeamCountByGradingSections($gradeable_id, $sections, 'registration_section'));
            }
            else {
                $graded = array_sum($this->core->getQueries()->getGradedComponentsCountByGradingSections($gradeable_id, $sections, 'registration_section', $team));
                $total = array_sum($this->core->getQueries()->getTotalUserCountByGradingSections($sections, 'registration_section'));
                $total_submitted=array_sum($this->core->getQueries()->getTotalSubmittedUserCountByGradingSections($gradeable_id, $sections, 'registration_section'));
            }
        }
        else {
            $section_key = "rotating_section";
            $sections = $this->core->getQueries()->getRotatingSectionsForGradeableAndUser($gradeable_id, $this->core->getUser()->getId());
            if ($this->core->getAccess()->canI("grading.electronic.grade.if_no_sections_exist") && $sections == null) {
                $sections = $this->core->getQueries()->getRotatingSections();
                for ($i = 0; $i < count($sections); $i++) {
                    $sections[$i] = $sections[$i]['sections_rotating_id'];
                }
            }
            if ($team) {
                $teams_to_grade = $this->core->getQueries()->getTeamsByGradeableId($gradeable_id);
                //order teams first by rotating section, then by leader id.
                usort($teams_to_grade, function($a, $b) {
                    if($a->getRotatingSection() == $b->getRotatingSection())
                        return $a->getMembers()[0] < $b->getMembers()[0] ? -1 : 1;
                    return $a->getRotatingSection() < $b->getRotatingSection() ? -1 : 1;
                });
                //$total = array_sum($this->core->getQueries()->getTotalTeamCountByGradingSections($gradeable_id, $sections, 'rotating_section'));
                $total = array_sum($this->core->getQueries()->getTotalTeamCountByGradingSections($gradeable_id, $sections, 'rotating_section'));
                $total_submitted=array_sum($this->core->getQueries()->getSubmittedTeamCountByGradingSections($gradeable_id, $sections, 'rotating_section'));
            }
            else {
                $users_to_grade = $this->core->getQueries()->getUsersByRotatingSections($sections,$orderBy="rotating_section,user_id;");
                $total = array_sum($this->core->getQueries()->getTotalUserCountByGradingSections($sections, 'rotating_section'));
                $total_submitted=array_sum($this->core->getQueries()->getTotalSubmittedUserCountByGradingSections($gradeable->getId(), $sections, 'rotating_section'));
            }
            $graded = array_sum($this->core->getQueries()->getGradedComponentsCountByGradingSections($gradeable_id, $sections, 'rotating_section', $team));
        }
        //multiplies users and the number of components a gradeable has together
        if($team) {
            $total_submitted = $total_submitted * count($gradeable->getComponents());
        }
        else {
            $total_submitted = $total_submitted * count($gradeable->getComponents());
        }
        if($total_submitted == 0) {
            $progress = 100;
        }
        else {
            $progress = round(($graded / $total_submitted) * 100, 1);
        }
        if(!$peer && !$team) {
            $user_ids_to_grade = array_map(function(User $user) { return $user->getId(); }, $users_to_grade);
        }
        if(!$peer && $team) {
            /* @var Team[] $teams_assoc */
            $teams_assoc = [];

            foreach ($teams_to_grade as $team_id) {
                $teams_assoc[$team_id->getId()] = $team_id;
                $user_ids_to_grade[] = $team_id->getId();
            }
        }
        
        //$gradeables_to_grade = $this->core->getQueries()->getGradeables($gradeable_id, $user_ids_to_grade, $section_key);

        $who_id = isset($_REQUEST['who_id']) ? $_REQUEST['who_id'] : "";
        //$who_id = isset($who_id[$_REQUEST['who_id']]) ? $who_id[$_REQUEST['who_id']] : "";

        $prev_id = "";
        $next_id = "";
        $break_next = false;
        if($who_id === ""){
            $this->core->redirect($this->core->buildUrl(array('component'=>'grading', 'page'=>'electronic', 'action'=>'details', 
                'gradeable_id' => $gradeable_id)));
        }
        
        $index = array_search($who_id, $user_ids_to_grade);
        $not_in_my_section = false;
        //If the student isn't in our list of students to grade.
        if($index === false){
            //If we are a full access grader, let us access the student anyway (but don't set next and previous)
            $prev_id = "";
            $next_id = "";
            $not_in_my_section = true;
        }
        else {
            //If the student is in our list of students to grade, set next and previous index appropriately
            if ($index > 0) {
                $prev_id = $user_ids_to_grade[$index - 1];
            }
            if ($index < count($user_ids_to_grade) - 1) {
                $next_id = $user_ids_to_grade[$index + 1];
            }
        }

        if ($team) {
            if ($teams_assoc[$who_id] === NULL) {
                $gradeable = NULL;
            } else {
                $gradeable = $this->core->getQueries()->getGradeable($gradeable_id, $teams_assoc[$who_id]->getLeaderId());
            }
        } else {
            $gradeable = $this->core->getQueries()->getGradeable($gradeable_id, $who_id);
        }

        if (!$this->core->getAccess()->canI("grading.electronic.grade", ["gradeable" => $gradeable])) {
            $this->core->addErrorMessage("ERROR: You do not have access to grade the requested student.");
            $this->core->redirect($this->core->buildUrl(array('component'=>'grading', 'page'=>'electronic', 'gradeable_id' => $gradeable_id)));
        }

        $gradeable->loadResultDetails();

        $can_verify = false;
        //check if verify all button should be shown or not
        foreach ($gradeable->getComponents() as $component) {
            if (!$component->getGrader()) {
                continue;
            }
            if ($component->getGrader()->getId() !== $this->core->getUser()->getId()) {
                $can_verify = true;
                break;
            }
        }
        $can_verify = $can_verify && $this->core->getAccess()->canI("grading.electronic.verify_grader");

        $this->core->getOutput()->addInternalCss('ta-grading.css');
        $show_hidden = $this->core->getAccess()->canI("autograding.show_hidden_cases", ["gradeable" => $gradeable]);
        $this->core->getOutput()->renderOutput(array('grading', 'ElectronicGrader'), 'hwGradingPage', $gradeable, $progress, $prev_id, $next_id, $not_in_my_section, $show_hidden, $can_verify);
        $this->core->getOutput()->renderOutput(array('grading', 'ElectronicGrader'), 'popupStudents');
        $this->core->getOutput()->renderOutput(array('grading', 'ElectronicGrader'), 'popupNewMark');
        $this->core->getOutput()->renderOutput(array('grading', 'ElectronicGrader'), 'popupSettings');
    }

    /**
     * Route for saving the marks the submitter received for a component
     */
    public function ajaxSaveGradedComponent() {
        $gradeable_id = $_POST['gradeable_id'] ?? '';
        $anon_id = $_POST['anon_id'] ?? '';
        $component_id = $_POST['component_id'] ?? '';
        $custom_message = $_POST['custom_message'] ?? null;
        $custom_points = $_POST['custom_points'] ?? null;
        $component_version = $_POST['active_version'] ?? null;

        // Optional marks parameter
        $marks = $_POST['mark_ids'] ?? [];

        // Validate required parameters
        if ($custom_message === null) {
            $this->core->getOutput()->renderJsonFail('Missing custom_message parameter');
            return;
        }
        if ($custom_points === null) {
            $this->core->getOutput()->renderJsonFail('Missing custom_points parameter');
            return;
        }
        if (!is_numeric($custom_points)) {
            $this->core->getOutput()->renderJsonFail('Invalid custom_points parameter');
            return;
        }
        if ($component_version === null) {
            $this->core->getOutput()->renderJsonFail('Missing active_version parameter');
            return;
        }
        if (!ctype_digit($component_version)) {
            $this->core->getOutput()->renderJsonFail('Invalid active_version parameter');
            return;
        }

        // Convert the mark ids to integers
        $numeric_mark_ids = [];
        foreach ($marks as $mark) {
            if(!ctype_digit($mark)) {
                $this->core->getOutput()->renderJsonFail('One of provided mark ids was invalid');
                return;
            }
            $numeric_mark_ids[] = intval($mark);
        }
        $marks = $numeric_mark_ids;

        // Parse the strings into ints/floats
        $component_version = intval($component_version);
        $custom_points = floatval($custom_points);

        // Optional Parameters
        $overwrite = ($_POST['overwrite'] ?? true) === true;

        $grader = $this->core->getUser();

        // Get the gradeable
        $gradeable = $this->tryGetGradeable($gradeable_id);
        if ($gradeable === false) {
            return;
        }

        // get the component
        $component = $this->tryGetComponent($gradeable, $component_id);
        if ($component === false) {
            return;
        }

        // Get user id from the anon id
        $user_id = $this->tryGetUserIdFromAnonId($anon_id);
        if ($user_id === false) {
            return;
        }

        // Get the graded gradeable
        $graded_gradeable = $this->tryGetGradedGradeable($gradeable, $user_id);
        if ($graded_gradeable === false) {
            return;
        }

        // checks if user has permission
        if (!$this->core->getAccess()->canI("grading.electronic.save_graded_component", ["gradeable" => $graded_gradeable, "component" => $component])) {
            $this->core->getOutput()->renderJsonFail('Insufficient permissions to save component/marks');
            return;
        }

        // Get / create the TA grade
        $ta_graded_gradeable = $graded_gradeable->getOrCreateTaGradedGradeable();

        // Get / create the graded component
        $graded_component = $ta_graded_gradeable->getOrCreateGradedComponent($component, $grader, true);

        try {
            // Once we've parsed the inputs and checked permissions, perform the operation
            $results = $this->saveGradedComponent($ta_graded_gradeable, $graded_component, $grader, $custom_points,
                $custom_message, $marks, $component_version, $overwrite);
            $this->core->getOutput()->renderJsonSuccess($results);
        } catch (\InvalidArgumentException $e) {
            $this->core->getOutput()->renderJsonFail($e->getMessage());
        } catch (\Exception $e) {
            $this->core->getOutput()->renderJsonError($e->getMessage());
        }
    }

    public function saveGradedComponent(TaGradedGradeable $ta_graded_gradeable, GradedComponent $graded_component, User $grader, float $custom_points, string $custom_message, array $mark_ids, int $component_version, bool $overwrite) {
        // Only update the grader if we're set to overwrite it
        if ($overwrite) {
            $graded_component->setGrader($grader);
        }
        $version_updated = $graded_component->getGradedVersion() !== $component_version;
        if ($version_updated) {
            $graded_component->setGradedVersion($component_version);
        }
        $graded_component->setComment($custom_message);
        $graded_component->setScore($custom_points);
        $graded_component->setGradeTime(new \DateTime('now', $this->core->getConfig()->getTimezone()));

        // Set the marks the submitter received
        $graded_component->setMarkIds($mark_ids);

        // Check if this graded component should be deleted
        if (count($graded_component->getMarkIds()) === 0
            && $graded_component->getScore() === 0.0
            && $graded_component->getComment() === '') {
            $ta_graded_gradeable->deleteGradedComponent($graded_component->getComponent(), $graded_component->getGrader());
            $graded_component = null;
        }

        // TODO: is this desirable
        // Reset the user viewed date since we updated the grade
        $ta_graded_gradeable->resetUserViewedDate();

        // Finally, save the changes to the database
        $this->core->getQueries()->saveTaGradedGradeable($ta_graded_gradeable);

        // Response 'data'
        return [
            'component_reset' => $graded_component === null,
            'version_updated' => $version_updated
        ];
    }

    /**
     * Route for saving a mark's title/point value
     */
    public function ajaxSaveMark() {
        // Required parameters
        $gradeable_id = $_POST['gradeable_id'] ?? '';
        $component_id = $_POST['component_id'] ?? '';
        $mark_id = $_POST['mark_id'] ?? '';
        $points = $_POST['points'] ?? '';
        $title = $_POST['note'] ?? null;

        // Validate required parameters
        if ($title === null) {
            $this->core->getOutput()->renderJsonFail('Missing title parameter');
            return;
        }
        if ($points === null) {
            $this->core->getOutput()->renderJsonFail('Missing points parameter');
            return;
        }
        if (!is_numeric($points)) {
            $this->core->getOutput()->renderJsonFail('Invalid points parameter');
            return;
        }

        $points = floatval($points);

        // Get the gradeable
        $gradeable = $this->tryGetGradeable($gradeable_id);
        if ($gradeable === false) {
            return;
        }

        // get the component
        $component = $this->tryGetComponent($gradeable, $component_id);
        if ($component === false) {
            return;
        }

        // get the mark
        $mark = $this->tryGetMark($component, $mark_id);
        if ($mark === false) {
            return;
        }

        // checks if user has permission
        if (!$this->core->getAccess()->canI("rubric.electronic.save_mark", ["gradeable" => $gradeable])) {
            $this->core->getOutput()->renderJsonFail('Insufficient permissions to save marks');
            return;
        }

        try {
            // Once we've parsed the inputs and checked permissions, perform the operation
            $this->saveMark($mark, $points, $title);
            $this->core->getOutput()->renderJsonSuccess();
        } catch (\InvalidArgumentException $e) {
            $this->core->getOutput()->renderJsonFail($e->getMessage());
        } catch (\Exception $e) {
            $this->core->getOutput()->renderJsonError($e->getMessage());
        }
    }

    public function saveMark(Mark $mark, float $points, string $title) {
        if($mark->getPoints() !== $points) {
            $mark->setPoints($points);
        }
        if($mark->getTitle() !== $title) {
            $mark->setTitle($title);
        }
        $this->core->getQueries()->updateGradeable($mark->getComponent()->getGradeable());
    }

    public function ajaxSaveMarkOrder() {
        // Required parameters
        $gradeable_id = $_POST['gradeable_id'] ?? '';
        $component_id = $_POST['component_id'] ?? '';
        $order = json_decode($_POST['order'] ?? '[]', true);

        // Validate required parameters
        if (count($order) === 0) {
            $this->core->getOutput()->renderJsonFail('Missing order parameter');
            return;
        }

        // Get the gradeable
        $gradeable = $this->tryGetGradeable($gradeable_id);
        if ($gradeable === false) {
            return;
        }

        // get the component
        $component = $this->tryGetComponent($gradeable, $component_id);
        if ($component === false) {
            return;
        }

        // checks if user has permission
        if (!$this->core->getAccess()->canI("rubric.electronic.save_mark", ["gradeable" => $gradeable])) {
            $this->core->getOutput()->renderJsonFail('Insufficient permissions to save marks');
            return;
        }

        try {
            // Once we've parsed the inputs and checked permissions, perform the operation
            $this->saveMarkOrder($component, $order);
            $this->core->getOutput()->renderJsonSuccess();
        } catch (\InvalidArgumentException $e) {
            $this->core->getOutput()->renderJsonFail($e->getMessage());
        } catch (\Exception $e) {
            $this->core->getOutput()->renderJsonError($e->getMessage());
        }
    }

    public function saveMarkOrder(Component $component, array $orders) {
        foreach ($component->getMarks() as $mark) {
            if (!isset($orders[$mark->getId()])) {
                throw new \InvalidArgumentException('Missing mark id in order array');
            }
            $order = $orders[$mark->getId()];
            if (!is_int($order) || $order < 0) {
                throw new \InvalidArgumentException('All order values must be non-negative integers');
            }
            $mark->setOrder(intval($order));
        }
        $this->core->getQueries()->saveComponent($component);
    }

    /**
     * @deprecated
     */
    public function ajaxSaveSingleComponent() {

        // Required parameters
        $gradeable_id = $_POST['gradeable_id'] ?? '';
        $anon_id = $_POST['anon_id'] ?? '';
        $component_id = $_POST['gradeable_component_id'] ?? '';
        $custom_message = $_POST['custom_message'] ?? null;
        $custom_points = $_POST['custom_points'] ?? null;
        $component_version = $_POST['active_version'] ?? null;

        // Validate required parameters
        if ($custom_message === null) {
            $this->core->getOutput()->renderJsonFail('Missing custom_message parameter');
            return;
        }
        if ($custom_points === null) {
            $this->core->getOutput()->renderJsonFail('Missing custom_points parameter');
            return;
        }
        if (!is_numeric($custom_points)) {
            $this->core->getOutput()->renderJsonFail('Invalid custom_points parameter');
            return;
        }
        if ($component_version === null) {
            $this->core->getOutput()->renderJsonFail('Missing active_version parameter');
            return;
        }
        if (!ctype_digit($component_version)) {
            $this->core->getOutput()->renderJsonFail('Invalid active_version parameter');
            return;
        }

        // Parse the strings into ints/floats
        $component_version = intval($component_version);
        $custom_points = floatval($custom_points);

        // Optional Parameters
        $marks = $_POST['marks'] ?? [];
        $overwrite = ($_POST['overwrite'] ?? true) === true;

        $grader = $this->core->getUser();

        // Get the gradeable
        $gradeable = $this->tryGetGradeable($gradeable_id);
        if ($gradeable === false) {
            return;
        }

        // get the component
        $component = $this->tryGetComponent($gradeable, $component_id);
        if ($component === false) {
            return;
        }

        // Get user id from the anon id
        $user_id = $this->tryGetUserIdFromAnonId($anon_id);
        if ($user_id === false) {
            return;
        }

        // Get the graded gradeable
        $graded_gradeable = $this->tryGetGradedGradeable($gradeable, $user_id);
        if ($graded_gradeable === false) {
            return;
        }

        // checks if user has permission
        if (!$this->core->getAccess()->canI("grading.electronic.save_one_component", ["gradeable" => $graded_gradeable, "component" => $component])) {
            $this->core->getOutput()->renderJsonFail('Insufficient permissions to save component/marks');
            return;
        }

        // Get / create the TA grade
        $ta_graded_gradeable = $graded_gradeable->getOrCreateTaGradedGradeable();

        // Get / create the graded component
        $graded_component = $ta_graded_gradeable->getOrCreateGradedComponent($component, $grader, true);

        try {
            // Once we've parsed the inputs and checked permissions, perform the operation
            $results = $this->saveSingleComponent($component, $ta_graded_gradeable, $graded_component,
                $grader, $custom_message, $custom_points, $component_version, $marks, $overwrite);
            $this->core->getOutput()->renderJsonSuccess($results);
        } catch (\InvalidArgumentException $e) {
            $this->core->getOutput()->renderJsonFail($e->getMessage());
        } catch (\Exception $e) {
            $this->core->getOutput()->renderJsonError($e->getMessage());
        }
    }

    /**
     * @deprecated
     */
    public function saveSingleComponent(Component $component, TaGradedGradeable $ta_graded_gradeable, GradedComponent $graded_component, User $grader, $custom_message, $custom_points, $component_version, $marks, $overwrite) {
        //
        // Update the graded component
        //

        // Only update the grader if we're set to overwrite it
        if ($overwrite) {
            $graded_component->setGrader($grader);
        }
        $version_updated = $graded_component->getGradedVersion() !== $component_version;
        if ($version_updated) {
            $graded_component->setGradedVersion($component_version);
        }
        $graded_component->setComment($custom_message);
        $graded_component->setScore($custom_points);
        $graded_component->setGradeTime(new \DateTime('now', $this->core->getConfig()->getTimezone()));

        //
        // Update the mark information
        //

        $earned_mark_ids = [];
        $all_marks = [];
        foreach ($marks as $index => $post_mark) {
            // TODO: remove type parsing once/if this route starts accepting json
            $id = intval($post_mark['id']);
            $points = $post_mark['points'];
            $note = $post_mark['note'];
            $order = $post_mark['order'];
            $selected = $post_mark['selected'] === 'true';

            $all_marks[] = $mark = $component->getMark($id);
            if ($selected) {
                $earned_mark_ids[] = $mark->getId();
            }

            if ($mark->getPoints() !== $points) {
                $mark->setPoints($points);
            }
            if ($mark->getTitle() !== $note) {
                $mark->setTitle($note);
            }
            if ($mark->getOrder() !== $order) {
                $mark->setOrder($order);
            }
        }

        // Set marks to new mark list (if any deleted)
        $component->setMarks($all_marks);

        // Set the marks the submitter received
        $graded_component->setMarkIds($earned_mark_ids);

        // Check if this graded component should be deleted
        if (count($graded_component->getMarkIds()) === 0
            && $graded_component->getScore() === 0
            && $graded_component->getComment() === '') {
            $ta_graded_gradeable->deleteGradedComponent($component, $grader);
            $graded_component = null;
        }

        // Reset the user viewed date since we updated the grade
        $ta_graded_gradeable->resetUserViewedDate();

        // Check if any mark was changed
        $any_mark_modified = in_array(true, array_map(function (Mark $mark) {
            return $mark->isModified();
        }, $component->getMarks()));

        // Finally, save the changes to the database
        $this->core->getQueries()->saveTaGradedGradeable($ta_graded_gradeable);
        $this->core->getQueries()->saveComponent($component);

        // Response 'data'
        return [
            'any_mark_modified' => $any_mark_modified,
            'component_reset' => $graded_component === null,
            'version_updated' => $version_updated
        ];
    }
    

    public function ajaxGetStudentOutput() {
        $gradeable_id = $_REQUEST['gradeable_id'] ?? '';
        $submitter_id = $_REQUEST['who_id'] ?? '';
        $version = $_REQUEST['version'] ?? '';
        $index = $_REQUEST['index'] ?? '';

        // Get the gradeable
        $gradeable = $this->tryGetGradeable($gradeable_id);
        if ($gradeable === false) {
            return;
        }

        // Get the graded gradeable
        $graded_gradeable = $this->tryGetGradedGradeable($gradeable, $submitter_id);
        if ($graded_gradeable === false) {
            return;
        }

        // get the requested version
        $version_instance = $this->tryGetVersion($graded_gradeable->getAutoGradedGradeable(), $version);
        if ($version_instance === false) {
            return;
        }

        // Get the requested testcase
        $testcase = $this->tryGetTestcase($version_instance, $index);
        if ($testcase === false) {
            return;
        }

        // Check access
        if (!$this->core->getAccess()->canI("autograding.load_checks", ["gradeable" => $graded_gradeable])) {
            // TODO: streamline permission error strings
            $this->core->getOutput()->renderJsonFail('You have insufficient permissions to access this command');
        }

        try {
            //display hidden testcases only if the user can view the entirety of this gradeable.
            $can_view_hidden = $this->core->getAccess()->canI("autograding.show_hidden_cases", ["gradeable" => $graded_gradeable]);
            $popup_css = "{$this->core->getConfig()->getBaseUrl()}css/diff-viewer.css";
            $this->core->getOutput()->renderJsonSuccess(
                $this->core->getOutput()->renderTemplate('AutoGrading', 'loadAutoChecks',
                    $graded_gradeable, $version_instance, $testcase, $popup_css, $submitter_id, $can_view_hidden)
            );
        } catch (\Exception $e) {
            $this->core->getOutput()->renderJsonError($e->getMessage());
        }
    }

    public function addOneMark() {
        $gradeable_id = $_POST['gradeable_id'];
        $user_id = $this->core->getQueries()->getUserFromAnon($_POST['anon_id'])[$_POST['anon_id']];
        $gradeable = $this->core->getQueries()->getGradeable($gradeable_id, $user_id);

        if (!$this->core->getAccess()->canI("grading.electronic.add_one_new_mark", ["gradeable" => $gradeable])) {
            $response = array('status' => 'failure');
            $this->core->getOutput()->renderJson($response);
            return;
        }

        $note = $_POST['note'];
        $points = $_POST['points'];
        foreach ($gradeable->getComponents() as $component) {
            if(is_array($component)) {
                if($component[0]->getId() != $_POST['gradeable_component_id']) {
                    continue;
                }
            } else if ($component->getId() != $_POST['gradeable_component_id']) {
                continue;
            }
            $order_counter = $this->core->getQueries()->getGreatestGradeableComponentMarkOrder($component);
            $order_counter++;
            $mark = new GradeableComponentMark($this->core);
            $mark->setGcId($component->getId());
            $mark->setPoints($points);
            $mark->setNote($note);
            $mark->setOrder($order_counter);
            $id = $mark->create();

            $marks=$component->getMarks();
            array_push($marks, $mark);
            $component->setMarks($marks);

            $response = ["id" => $id];
            $this->core->getOutput()->renderJson($response);
            return;
        }
        $this->core->getOutput()->renderJson(["status" => "failure"]);
        return;
    }
    public function deleteOneMark() {
        $gradeable_id = $_POST['gradeable_id'];
        $user_id = $this->core->getQueries()->getUserFromAnon($_POST['anon_id'])[$_POST['anon_id']];
        $gradeable = $this->core->getQueries()->getGradeable($gradeable_id, $user_id);

        if (!$this->core->getAccess()->canI("grading.electronic.delete_one_mark", ["gradeable" => $gradeable])) {
            $response = array('status' => 'failure');
            $this->core->getOutput()->renderJson($response);
            return;
        }

        $gcm_id = $_POST['gradeable_component_mark_id'];
        foreach ($gradeable->getComponents() as $component) {
            if ($component->getId() != $_POST['gradeable_component_id']) {
                continue;
            } else {
                foreach ($component->getMarks() as $mark) {
                    if ($mark->getId() == $gcm_id) {
                        $this->core->getQueries()->deleteGradeableComponentMark($mark);
                        $this->core->getOutput()->renderJson(["status" => "success"]);
                        return;
                    }
                }
            }
        }
        $this->core->getOutput()->renderJson(["status" => "failure"]);
        return;
    }
    public function saveGeneralComment() {
        $gradeable_id = $_POST['gradeable_id'] ?? '';
        $anon_id = $_POST['anon_id'] ?? '';
        $comment = $_POST['gradeable_comment'] ?? '';

        // Get the gradeable
        $gradeable = $this->tryGetGradeable($gradeable_id);
        if ($gradeable === false) {
            return;
        }

        // Get user id from the anon id
        $user_id = $this->tryGetUserIdFromAnonId($anon_id);
        if ($user_id === false) {
            return;
        }

        // Get the graded gradeable
        $graded_gradeable = $this->tryGetGradedGradeable($gradeable, $user_id);
        if ($graded_gradeable === false) {
            return;
        }

        // Check access
        if (!$this->core->getAccess()->canI("grading.electronic.save_general_comment", ["gradeable" => $graded_gradeable])) {
            $this->core->getOutput()->renderJsonFail('Insufficient permissions to save component general comment');
            return;
        }

        // Get the Ta graded gradeable
        $ta_graded_gradeable = $graded_gradeable->getOrCreateTaGradedGradeable();

        // Set the comment
        $ta_graded_gradeable->setOverallComment($comment);

        // New info, so reset the user viewed date
        $ta_graded_gradeable->resetUserViewedDate();

        // Finally, save the graded gradeable
        $this->core->getQueries()->saveTaGradedGradeable($ta_graded_gradeable);

        $this->core->getOutput()->renderJsonSuccess();
    }

    protected function ajaxGetGradedComponent() {
        $gradeable_id = $_GET['gradeable_id'] ?? '';
        $anon_id = $_GET['anon_id'] ?? '';
        $component_id = $_GET['component_id'] ?? '';

        $grader = $this->core->getUser();

        // Get the gradeable
        $gradeable = $this->tryGetGradeable($gradeable_id);
        if ($gradeable === false) {
            return;
        }

        // get the component
        $component = $this->tryGetComponent($gradeable, $component_id);
        if ($component === false) {
            return;
        }

        // Get user id from the anon id
        $user_id = $this->tryGetUserIdFromAnonId($anon_id);
        if ($user_id === false) {
            return;
        }

        // Get the graded gradeable
        $graded_gradeable = $this->tryGetGradedGradeable($gradeable, $user_id);
        if ($graded_gradeable === false) {
            return;
        }

        // checks if user has permission
        if (!$this->core->getAccess()->canI("grading.electronic.get_mark_data", ["gradeable" => $graded_gradeable, "component" => $component])) {
            $this->core->getOutput()->renderJsonFail('Insufficient permissions to get component data');
            return;
        }

        // Get / create the TA grade
        $ta_graded_gradeable = $graded_gradeable->getOrCreateTaGradedGradeable();

        // Get / create the graded component
        $graded_component = $ta_graded_gradeable->getOrCreateGradedComponent($component, $grader, true);

        try {
            // Once we've parsed the inputs and checked permissions, perform the operation
            $details = $this->getGradedComponent($graded_component);
            $this->core->getOutput()->renderJsonSuccess($details);
        } catch (\InvalidArgumentException $e) {
            $this->core->getOutput()->renderJsonFail($e->getMessage());
        } catch (\Exception $e) {
            $this->core->getOutput()->renderJsonError($e->getMessage());
        }
    }

    protected function getGradedComponent(GradedComponent $graded_component) {
        $component_data = [];
        $mark_data = [];
        foreach ($graded_component->getComponent()->getMarks() as $mark) {
            $data = $mark->toArray();
            $data['has_mark'] = $graded_component->hasMark($mark);
            $mark_data[] = $data;
        }
        $component_data['marks'] = $mark_data;
        $component_data['score'] = $graded_component->getScore();
        $component_data['comment'] = $graded_component->getComment();
        return $component_data;
    }

    public function getGradeableComment() {
        $gradeable_id = $_POST['gradeable_id'];
        $user_id = $this->core->getQueries()->getUserFromAnon($_POST['anon_id'])[$_POST['anon_id']];
        $gradeable = $this->core->getQueries()->getGradeable($gradeable_id, $user_id);

        if (!$this->core->getAccess()->canI("grading.electronic.get_gradeable_comment", ["gradeable" => $gradeable])) {
            $response = array('status' => 'failure');
            $this->core->getOutput()->renderJson($response);
            return $response;
        }

        $response = array('status' => 'success', 'data' => $gradeable->getOverallComment());
        $this->core->getOutput()->renderJson($response);
        return $response;
    }

    public function getUsersThatGotTheMark() {
        $gradeable_id = $_POST['gradeable_id'];
        $gradeable = $this->core->getQueries()->getGradeable($gradeable_id);
        $gcm_id = $_POST['gradeable_component_mark_id'];
        if (!$this->core->getAccess()->canI("grading.electronic.get_marked_users", ["gradeable" => $gradeable])) {
            $response = array('status' => 'failure');
            $this->core->getOutput()->renderJson($response);
            return $response;
        }

        $return_data = [];
        $name_info = [];
        foreach ($gradeable->getComponents() as $component) {
            if ($component->getId() != $_POST['gradeable_component_id']) {
                continue;
            } else {
                foreach ($component->getMarks() as $mark) {
                    if ($mark->getId() == $gcm_id) {
                        $return_data = $this->core->getQueries()->getUsersWhoGotMark($component->getId(), $mark, $gradeable->isTeamAssignment());
                        $name_info['question_name'] = $component->getTitle();
                        $name_info['mark_note'] = $mark->getNote();
                    }
                }
            }
        }

        $sections = array();
        $this->getStats($gradeable, $sections);

        $response = array('status' => 'success', 'data' => $return_data, 'sections' => $sections, 'name_info' => $name_info);
        $this->core->getOutput()->renderJson($response);
        return $response;
    }

    private function getStats($gradeable, &$sections, $graders=array(), $total_users=array(), $no_team_users=array(), $graded_components=array()) {
        $gradeable_id = $gradeable->getId();
        if ($gradeable->isGradeByRegistration()) {
            if(!$this->core->getAccess()->canI("grading.electronic.get_marked_users.full_stats")){
                $sections = $this->core->getUser()->getGradingRegistrationSections();
            }
            else {
                $sections = $this->core->getQueries()->getRegistrationSections();
                foreach ($sections as $i => $section) {
                    $sections[$i] = $section['sections_registration_id'];
                }
            }
            $section_key='registration_section';
            if (count($sections) > 0) {
                $graders = $this->core->getQueries()->getGradersForRegistrationSections($sections);
            }
        }
        else {
            if(!$this->core->getAccess()->canI("grading.electronic.get_marked_users.full_stats")){
                $sections = $this->core->getQueries()->getRotatingSectionsForGradeableAndUser($gradeable_id, $this->core->getUser()->getId());
            }
            else {
                $sections = $this->core->getQueries()->getRotatingSections();
                foreach ($sections as $i => $section) {
                    $sections[$i] = $section['sections_rotating_id'];
                }
            }
            $section_key='rotating_section';
            if (count($sections) > 0) {
                $graders = $this->core->getQueries()->getGradersForRotatingSections($gradeable_id, $sections);
            }
        }

        if (count($sections) > 0) {
            if ($gradeable->isTeamAssignment()) {
                $total_users = $this->core->getQueries()->getTotalTeamCountByGradingSections($gradeable_id, $sections, $section_key);
                $no_team_users = $this->core->getQueries()->getUsersWithoutTeamByGradingSections($gradeable_id, $sections, $section_key);
                $graded_components = $this->core->getQueries()->getGradedComponentsCountByTeamGradingSections($gradeable_id, $sections, $section_key, true);
            }
            else {
                $total_users = $this->core->getQueries()->getTotalUserCountByGradingSections($sections, $section_key);
                $no_team_users = array();
                $graded_components = $this->core->getQueries()->getGradedComponentsCountByGradingSections($gradeable_id, $sections, $section_key, false);
            }
        }

        $num_components = $this->core->getQueries()->getTotalComponentCount($gradeable_id);
        $sections = array();
        if (count($total_users) > 0) {
            foreach ($total_users as $key => $value) {
                $sections[$key] = array(
                    'total_components' => $value * $num_components,
                    'graded_components' => 0,
                    'graders' => array()
                );
                if ($gradeable->isTeamAssignment()) {
                    $sections[$key]['no_team'] = $no_team_users[$key];
                }
                if (isset($graded_components[$key])) {
                    $sections[$key]['graded_components'] = intval($graded_components[$key]);
                }
                if (isset($graders[$key])) {
                    $sections[$key]['graders'] = $graders[$key];
                }
            }
        }
    }
}


<|MERGE_RESOLUTION|>--- conflicted
+++ resolved
@@ -95,7 +95,6 @@
         }
     }
 
-<<<<<<< HEAD
     /**
      * Checks that a given diff viewer option is valid using DiffViewer::isValidSpecialCharsOption
      * @param string $option
@@ -105,7 +104,10 @@
         if (!DiffViewer::isValidSpecialCharsOption($option)) {
             $this->core->getOutput()->renderJsonFail('Invalid diff viewer option parameter');
             return false;
-=======
+        }
+        return true;
+    }
+    
     public function savePDFAnnotation(){
         //Save the annotation layer to a folder.
         $annotation_layer = $_POST['annotation_layer'];
@@ -187,10 +189,6 @@
                 $gradeable = $g;
                 break;
             }
->>>>>>> 6810b90f
-        }
-        return true;
-    }
 
     /**
      * Checks that a given diff viewer type is valid using DiffViewer::isValidType
