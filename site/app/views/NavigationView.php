<?php
namespace app\views;
use app\models\Button;
use \app\libraries\GradeableType;
use app\models\User;
use app\models\gradeable\AutoGradedGradeable;
use app\models\gradeable\Gradeable;
use app\models\gradeable\GradedGradeable;
use app\models\gradeable\TaGradedGradeable;
use app\models\gradeable\GradeableList;
use app\libraries\FileUtils;

class NavigationView extends AbstractView {

    const gradeableSections = [
        GradeableList::FUTURE => [
            //What title is displayed to the user for each category
            "title" => "FUTURE",
            //Shown italicized after the title
            "subtitle" => "visible only to Instructors",
            //Element id of the header row (used primarily by e2e tests)
            "section_id" => "future",
            //What bootstrap button the student button will be. Information about bootstrap buttons can be found here:
            //https://www.w3schools.com/bootstrap/bootstrap_buttons.asp
            "button_type_submission" => "btn-default",
            //What bootstrap button the instructor/TA button will be
            "button_type_grading" => "btn-default",
            //The general text of the button under the category
            //It is general since the text could change depending if the user submitted something or not and other factors.
            "prefix" => "ALPHA SUBMIT"
        ],
        GradeableList::BETA => [
            "title" => "BETA",
            "subtitle" => "open for testing by TAs",
            "section_id" => "beta",
            "button_type_submission" => "btn-default",
            "button_type_grading" => "btn-default",
            "prefix" => "BETA SUBMIT"
        ],
        GradeableList::OPEN => [
            "title" => "OPEN",
            "subtitle" => "",
            "section_id" => "open",
            "button_type_submission" => "btn-primary",
            "button_type_grading" => "btn-default",
            "prefix" => "SUBMIT"
        ],
        GradeableList::CLOSED => [
            "title" => "PAST DUE",
            "subtitle" => "",
            "section_id" => "closed",
            "button_type_submission" => "btn-danger",
            "button_type_grading" => "btn-default",
            "prefix" => "LATE SUBMIT"
        ],
        GradeableList::GRADING => [
            "title" => "CLOSED",
            "subtitle" => "being graded by TA/Instructor",
            "section_id" => "items_being_graded",
            "button_type_submission" => "btn-default",
            "button_type_grading" => "btn-primary",
            "prefix" => "VIEW SUBMISSION"
        ],
        GradeableList::GRADED => [
            "title" => "GRADES AVAILABLE",
            "subtitle" => "",
            "section_id" => "graded",
            "button_type_submission" => 'btn-default',
            "button_type_grading" => 'btn-default',
            "prefix" => "VIEW GRADE"
        ]
    ];

    const DATE_FORMAT = "m/d/Y @ h:i A";

    public function showGradeables($sections_to_list, $graded_gradeables, array $submit_everyone, $gradeable_ids_and_titles, $teams_viewed_times, $gradables_teams) {
        // ======================================================================================
        // DISPLAY CUSTOM BANNER (previously used to display room seating assignments)
        // note: placement of this information this may eventually be re-designed
        // note: in the future this could be extended to take other options, but right now it's
        //       for displaying a link to provided materials
        // ======================================================================================
        $display_custom_message = $this->core->getConfig()->displayCustomMessage();
        $message_file_details = null;
        //Course settings have enabled displaying custom (banner) message
        if($display_custom_message) {
            $message_file_path = FileUtils::joinPaths($this->core->getConfig()->getCoursePath(), "reports", "summary_html", $this->core->getUser()->getId() . ".json");
            $display_custom_message = is_file($message_file_path);
            //If statement seems redundant, but will help in case we ever decouple the is_file check from $display_custom_message
            if ($display_custom_message && is_file($message_file_path)) {
                $message_json = json_decode(file_get_contents($message_file_path));
                if(property_exists($message_json, 'special_message')){
                    $message_file_details = $message_json->special_message;

                    //If any fields are missing, treat this as though we just didn't have a message for this user.
                    if(!property_exists($message_file_details,'title') || !property_exists($message_file_details,'description') || !property_exists($message_file_details,'filename') ){
                        $display_custom_message = false;
                        $messsage_file_details = null;
                    }
                }
            }
        }


        // ======================================================================================
        // DISPLAY ROOM SEATING (used to display room seating assignments)
        // ======================================================================================
<<<<<<< HEAD
        $seating_only_for_instructor = $this->core->getConfig()->isSeatingOnlyForInstructor();
=======
	    $seating_only_for_instructor = $this->core->getConfig()->isSeatingOnlyForInstructor();
>>>>>>> e518a904
        if ($seating_only_for_instructor && !$this->core->getUser()->accessAdmin()) {
            $display_room_seating = false;
        }
        else {
            $display_room_seating = $this->core->getConfig()->displayRoomSeating();
        }
        $user_seating_details = null;
        $gradeable_title = null;
        $seating_config = null;
        // If the instructor has selected a gradeable for room seating
        if($display_room_seating) {
            $this->core->getOutput()->addRoomTemplatesTwigPath();
            // use the room seating gradeable id to find the title to display.
            $gradeable_id = $this->core->getConfig()->getRoomSeatingGradeableId();
            foreach($gradeable_ids_and_titles as $gradeable_id_and_title) {
                if($gradeable_id_and_title['g_id'] === $gradeable_id) {
                    $gradeable_title = $gradeable_id_and_title['g_title'];
                    break;
                }
            }

            $seating_user_path = FileUtils::joinPaths($this->core->getConfig()->getCoursePath(), 'reports', 'seating', $gradeable_id, $this->core->getUser()->getId() . ".json");
            // if the instructor has generated a report for the student for this gradeable
            if(is_file($seating_user_path)) {
                $user_seating_details = json_decode(file_get_contents($seating_user_path));

                // if the user seating details have both a building and a room property
                if(property_exists($user_seating_details, 'building') && property_exists($user_seating_details, 'room')) {
                    $seating_config_path = FileUtils::joinPaths($this->core->getConfig()->getCoursePath(), 'uploads', 'seating',
                        $gradeable_id, $user_seating_details->building, $user_seating_details->room . '.json');
                    // if the report the instructor generated corresponds to a valid room config and a valid room template
                    if (is_file($seating_config_path) && is_file(FileUtils::joinPaths(dirname(dirname(__DIR__)), 'room_templates', $user_seating_details->building, $user_seating_details->room . '.twig'))) {
                        $seating_config = file_get_contents($seating_config_path);
                    }
                }
            }
            else {
                // mimic the result format of json_decode when there is no file to decode
                // and make each field the default value
                $user_seating_details = new \stdClass();
                $user_seating_details->building =
                $user_seating_details->zone     =
                $user_seating_details->row      =
                $user_seating_details->seat     = "SEE INSTRUCTOR";
            }
        }

        // ======================================================================================
        // INDEX OF ALL GRADEABLES
        // ======================================================================================

        $render_sections = [];
        $max_buttons = 0;
        foreach ($sections_to_list as $list_section => $gradeable_list) {
            /** @var Gradeable[] $gradeable_list */

            $render_gradeables = [];
            foreach ($gradeable_list as $gradeable_id => $gradeable) {
                /** @var Gradeable $gradeable */

                $graded_gradeable = $graded_gradeables[$gradeable->getId()] ?? null;
                $team_viewed_time = $teams_viewed_times[$gradeable->getId()];
                $gradeable_teams = $gradables_teams[$gradeable->getId()];
                $buttons = $this->getButtons($gradeable, $graded_gradeable, $list_section, $submit_everyone[$gradeable->getId()], $team_viewed_time, $gradeable_teams);
                $render_gradeables[] = [
                    "id" => $gradeable->getId(),
                    "name" => $gradeable->getTitle(),
                    "url" => $gradeable->getInstructionsUrl(),
                    "edit_buttons" => $this->getAllEditButtons($gradeable),
                    "delete_buttons" => $this->getAllDeleteButtons($gradeable),
                    "buttons" => $buttons,
                    "has_build_error" => $gradeable->anyBuildErrors()
                ];

                if (count($buttons) > $max_buttons) {
                    $max_buttons = count($buttons);
                }
            }

            //Copy
            $render_section = self::gradeableSections[$list_section];
            $render_section["gradeables"] = $render_gradeables;

            $render_sections[] = $render_section;
        }

        $this->core->getOutput()->addInternalCss("navigation.css");

        return $this->core->getOutput()->renderTwigTemplate("Navigation.twig", [
            "course_name" => $this->core->getConfig()->getCourseName(),
            "course_id" => $this->core->getConfig()->getCourse(),
            "sections" => $render_sections,
            "max_buttons" => $max_buttons,
            "message_file_details" => $message_file_details,
            "display_custom_message" => $display_custom_message,
            "user_seating_details" => $user_seating_details,
            "display_room_seating" => $display_room_seating,
            "seating_only_for_instructor" => $this->core->getConfig()->isSeatingOnlyForInstructor(),
            "gradeable_title" => $gradeable_title,
            "seating_config" => $seating_config
        ]);
    }

    /**
     * Get the list of buttons to display to the user for a Gradeable
     * @param Gradeable $gradeable
     * @param GradedGradeable|null $graded_gradeable The graded gradeble instance, or null if no data yet
     * @param int $list_section
     * @param bool $submit_everyone If the user can submit for another user
     * @return array
     */
    private function getButtons(Gradeable $gradeable, $graded_gradeable, int $list_section, bool $submit_everyone, $team_viewed_time, $gradable_teams): array {
        $buttons = [];
        $buttons[] = $this->hasTeamButton($gradeable) ? $this->getTeamButton($gradeable, $graded_gradeable, $gradable_teams) : null;
        $buttons[] = $this->hasSubmitButton($gradeable) ? $this->getSubmitButton($gradeable, $graded_gradeable, $list_section, $submit_everyone, $team_viewed_time) : null;

        if ($this->hasGradeButton($gradeable)) {
            $buttons[] = $this->getGradeButton($gradeable, $list_section);
        }

        //Admin buttons
        if ($this->core->getUser()->accessAdmin()) {
            $buttons[] = $this->hasQuickLinkButton() ? $this->getQuickLinkButton($gradeable, $list_section) : null;
        }

        return $buttons;
    }

    /**
     * Get a list with the edit buttons (if applicable) to display to the user for a Gradeable
     * @param Gradeable $gradeable
     * @return array
     */
    private function getAllEditButtons(Gradeable $gradeable): array {
        $buttons = [];

        //Admin buttons
        if ($this->core->getUser()->accessAdmin()) {
            $buttons[] = $this->hasEditButton() ? $this->getEditButton($gradeable) : null;
        }

        return $buttons;
    }

    /**
     * Get a list with the edit buttons (if applicable) to display to the user for a Gradeable
     * @param Gradeable $gradeable
     * @return array
     */
    private function getAllDeleteButtons(Gradeable $gradeable): array {
        $buttons = [];

        //Admin buttons
        if ($this->core->getUser()->accessAdmin()) {
            $buttons[] = $gradeable->canDelete() ? $this->getDeleteButton($gradeable) : null;
        }

        return $buttons;
    }

    //Tests for if we have the various buttons

    /**
     * @param Gradeable $gradeable
     * @return bool
     */
    private function hasTeamButton(Gradeable $gradeable): bool {
        return $gradeable->isTeamAssignment();
    }

    /**
     * @param Gradeable $gradeable
     * @return bool
     */
    private function hasSubmitButton(Gradeable $gradeable): bool {
        return $gradeable->getType() === GradeableType::ELECTRONIC_FILE;
    }

    /**
     * @param Gradeable $gradeable
     * @return bool
     */
    private function hasGradeButton(Gradeable $gradeable): bool {
        // full access graders & instructors are allowed to view submissions of assignments with no manual grading
        $im_allowed_to_view_submissions = $this->core->getUser()->accessGrading() && !$gradeable->isTaGrading() && $this->core->getUser()->accessFullGrading();

        // limited access graders and full access graders can preview/view the grading interface only if they are allowed by the min grading group
        $im_a_grader = $this->core->getUser()->accessGrading() && $this->core->getUser()->getGroup() <= $gradeable->getMinGradingGroup();

        // students can only view the submissions & grading interface if its a peer grading assignment
        $im_a_peer_grader = $this->core->getUser()->getGroup() === User::GROUP_STUDENT && $gradeable->isPeerGrading();

        // TODO: look through this logic and put into new access system
        return $im_a_peer_grader || $im_a_grader || $im_allowed_to_view_submissions;
    }

    /**
     * @return bool
     */
    private function hasEditButton(): bool {
        return $this->core->getUser()->accessAdmin();
    }


    /**
     * @return bool
     */
    private function hasQuickLinkButton(): bool {
        return $this->core->getUser()->accessAdmin();
    }

    /**
     * @param Gradeable $gradeable
     * @param GradedGradeable|null $graded_gradeable
     * @return Button|null
     */
    private function getTeamButton(Gradeable $gradeable, $graded_gradeable, $gradeable_teams) {
        // Team management button, only visible on team assignments
        $date = $this->core->getDateTimeNow();
        $past_lock_date = $date < $gradeable->getTeamLockDate();

        if ($past_lock_date) {
            $team_display_date = "(teams lock {$gradeable->getTeamLockDate()->format(self::DATE_FORMAT)})";
        } else {
            $team_display_date = '';
        }

        if ($graded_gradeable === null || $graded_gradeable->getSubmitter()->getTeam() === null) {
            if ($past_lock_date) {
                $team_button_type = 'btn-primary';
            } else {
                $team_button_type = 'btn-danger';
            }
            $team_button_text = 'CREATE TEAM';
            foreach ($gradeable_teams as $t) {
                if ($t->sentInvite($this->core->getUser()->getId())) {
                    $team_button_text = 'CREATE/JOIN TEAM';
                    break;
                }
            }
        } else {
            if ($past_lock_date) {
                $team_button_type = 'btn-primary';
                $team_button_text = 'MANAGE TEAM';
            } else {
                $team_button_type = 'btn-default';
                $team_button_text = 'VIEW TEAM';
            }
        }

        $button = new Button($this->core, [
            "title" => $team_button_text,
            "subtitle" => $team_display_date,
            "href" => $this->core->buildCourseUrl(['gradeable', $gradeable->getId(), 'team']),
            "class" => "btn {$team_button_type} btn-nav",
            "name" => "team-btn"
        ]);

        return $button;
    }

    /**
     * @param Gradeable $gradeable
     * @param GradedGradeable|null $graded_gradeable
     * @param int $list_section
     * @param bool $submit_everyone If the user can submit for another user
     * @return Button|null
     */
    private function getSubmitButton(Gradeable $gradeable, $graded_gradeable, int $list_section, bool $submit_everyone, $team_viewed_time) {
        $class = self::gradeableSections[$list_section]["button_type_submission"];
        $title = self::gradeableSections[$list_section]["prefix"];
        $display_date = ($list_section == GradeableList::FUTURE || $list_section == GradeableList::BETA) ?
            "(opens " . $gradeable->getSubmissionOpenDate()->format(self::DATE_FORMAT) . ")" :
            "(due " . $gradeable->getSubmissionDueDate()->format(self::DATE_FORMAT) . ")";
        $points_percent = NAN;

        $href = $this->core->buildCourseUrl(['gradeable', $gradeable->getId()]);
        $progress = null;
        $disabled = false;

        //Button types that override any other buttons
        if (!$gradeable->hasAutogradingConfig()) {
            $button = new Button($this->core, [
                "title" => "Need to run BUILD_{$this->core->getConfig()->getCourse()}.sh",
                "disabled" => true,
                "class" => "btn btn-default btn-nav"
            ]);

            return $button;
        }

        if($graded_gradeable !== null) {
            /** @var TaGradedGradeable $ta_graded_gradeable */
            $ta_graded_gradeable = $graded_gradeable->getTaGradedGradeable();
            /** @var AutoGradedGradeable $auto_graded_gradeable */
            $auto_graded_gradeable = $graded_gradeable->getAutoGradedGradeable();

            //calculate the point percentage
            if($auto_graded_gradeable !== null) {
                $points_percent = $auto_graded_gradeable->getNonHiddenPercent(true);
            }


            //If the button is autograded and has been submitted once, give a progress bar.
            if (!is_nan($points_percent) &&  $graded_gradeable->getAutoGradedGradeable()->isAutoGradingComplete() &&
                ($list_section == GradeableList::CLOSED || $list_section == GradeableList::OPEN)) {
                $progress = $points_percent * 100;
            }

            // Not submitted or cancelled, after submission deadline
            if (!$graded_gradeable->getAutoGradedGradeable()->isAutoGradingComplete() &&
                ($list_section == GradeableList::GRADED || $list_section == GradeableList::GRADING)) {
                //You forgot to submit
                $class = "btn-danger";
            }

            // TA grading enabled, the gradeable is fully graded, and the user hasn't viewed it
            $grade_ready_for_view = $gradeable->isTaGrading() && $graded_gradeable->isTaGradingComplete() &&
                $list_section === GradeableList::GRADED;
            if ($gradeable->isTeamAssignment()) {
                if ($grade_ready_for_view && $team_viewed_time === null) {
                    $class = "btn-success";
                }
            }
            else {
                if ($grade_ready_for_view && $ta_graded_gradeable->getUserViewedDate() === null) {
                    //Graded and you haven't seen it yet
                    $class = "btn-success";
                }
            }

            // Submitted, currently after grade released date
            if ($graded_gradeable->getAutoGradedGradeable()->isAutoGradingComplete() &&
                $list_section == GradeableList::GRADED) {
                if ($gradeable->isTaGrading()) {
                    if (!$graded_gradeable->isTaGradingComplete()) {
                        // Incomplete TA grading
                        $class = "btn-default";
                    }
                } else {
                    // No TA grading
                    $class = "btn-default";
                }
            }

            // Due date passed with at least 50 percent points in autograding or gradable with no autograding points
            if ($graded_gradeable->getAutoGradedGradeable()->isAutoGradingComplete() &&
                (
                    !$gradeable->getAutogradingConfig()->anyPoints() ||
                    $gradeable->getAutogradingConfig()->getTotalNonHiddenNonExtraCredit() != 0 && $points_percent >= 0.5
                ) &&
                $list_section == GradeableList::CLOSED) {
                $class = "btn-default";
            }

            if ($graded_gradeable->getAutoGradedGradeable()->isAutoGradingComplete() &&
                ($list_section == GradeableList::GRADED || $list_section == GradeableList::GRADING)) {
                $display_date = "";
            }
            if (!$gradeable->hasDueDate()) {
                $display_date = "";
            }
            if (!$gradeable->isStudentSubmit() && $this->core->getUser()->accessFullGrading()) {
                // Student isn't submitting
                $title = "BULK UPLOAD";
                $class = "btn-primary";
                $display_date = "";
            } else if ($gradeable->isStudentSubmit() && !$gradeable->hasDueDate() && $list_section != GradeableList::OPEN) {
                $title = "SUBMIT";
                $class = "btn-default";
            } else if ($graded_gradeable->getAutoGradedGradeable()->isAutoGradingComplete() && $list_section == GradeableList::OPEN) {
                //if the user submitted something on time
                $title = "RESUBMIT";
            } else if ($graded_gradeable->getAutoGradedGradeable()->isAutoGradingComplete() && $list_section == GradeableList::CLOSED) {
                //if the user submitted something past time
                if ($gradeable->isLateSubmissionAllowed()) {
                    $title = "LATE RESUBMIT";
                } else {
                    $title = "VIEW SUBMISSION";
                    $class = 'btn-default';
                    $display_date = "";
                }
            } else if (!$graded_gradeable->getAutoGradedGradeable()->hasSubmission() && !$gradeable->isLateSubmissionAllowed() && $list_section == GradeableList::CLOSED) {
                $title = "NO SUBMISSION";
                $class = "btn-danger";
                $display_date = "";
            } else if (!$graded_gradeable->getAutoGradedGradeable()->isAutoGradingComplete() && ($list_section == GradeableList::GRADED || $list_section == GradeableList::GRADING)) {
                //to change the text to overdue submission if nothing was submitted on time
                if ($gradeable->isStudentSubmit()) {
                    $title = "OVERDUE SUBMISSION";
                } else {
                    $title = "NO SUBMISSION";
                    $display_date = "";
                }
            } else if ($gradeable->isTaGrading() && !$graded_gradeable->isTaGradingComplete() && $list_section == GradeableList::GRADED) {
                //when there is no TA grade and due date passed
                $title = "TA GRADE NOT AVAILABLE";
            }
        } else {
            // This means either the user isn't on a team
            if ($gradeable->isTeamAssignment()) {
                // team assignment, no team
                if (!$submit_everyone) {
                    $title = "MUST BE ON A TEAM TO SUBMIT";
                    $disabled = true;
                }
                if ($list_section > GradeableList::OPEN) {
                    $class = "btn-danger";
                    if ($submit_everyone) {
                        // team assignment, no team
                        $title = "OVERDUE SUBMISSION";
                        $disabled = false;
                    }
                }
            }
        }

        $button = new Button($this->core, [
            "title" => $title,
            "subtitle" => $display_date,
            "href" => $href,
            "progress" => $progress,
            "disabled" => $disabled,
            "class" => "btn {$class} btn-nav btn-nav-submit",
            "name" => "submit-btn"
        ]);

        return $button;
    }

    /**
     * @param Gradeable $gradeable
     * @param int $list_section
     * @return Button|null
     */
    private function getGradeButton(Gradeable $gradeable, int $list_section) {
        //Location, location never changes
        if($this->core->getUser()->accessAdmin()){
            $view="all";
        }
        else{
            $view=null;
        }
        if ($gradeable->getType() === GradeableType::ELECTRONIC_FILE) {
            $href = $this->core->buildCourseUrl(['gradeable', $gradeable->getId(), 'grading', 'status']);
        } else if ($gradeable->getType() === GradeableType::CHECKPOINTS || $gradeable->getType() === GradeableType::NUMERIC_TEXT) {
            $href = $this->core->buildCourseUrl(['gradeable', $gradeable->getId(), 'grading']) . '?view=' . $view;
        }
        else {
            //Unknown type of gradeable
            $href = "";
        }

        //Default values
        $class = self::gradeableSections[$list_section]["button_type_grading"];
        $date_text = null;
        $progress = null;

        //Button types that override any other buttons
        if ($gradeable->getType() === GradeableType::ELECTRONIC_FILE) {
            if (!$gradeable->hasAutogradingConfig()) {
                $button = new Button($this->core, [
                    "title" => "Need to run BUILD_{$this->core->getConfig()->getCourse()}.sh",
                    "disabled" => true,
                    "class" => "btn btn-default btn-nav"
                ]);

                return $button;
            }

            if ($gradeable->anyActiveRegradeRequests()) {
                //Open grade inquiries
                $button = new Button($this->core, [
                    "title" => "REGRADE",
                    "class" => "btn btn-danger btn-nav btn-nav-grade",
                    "href" => $href
                ]);

                return $button;
            }
        }

        if ($list_section === GradeableList::GRADING || $list_section === GradeableList::GRADED) {
            $date = $this->core->getDateTimeNow();
            $grades_due = $gradeable->getGradeDueDate();
            $grades_released = $gradeable->getGradeReleasedDate();
            if ($list_section === GradeableList::GRADING && $date < $grades_due ) {
                $title = 'GRADE';
                $date_text = '(grades due ' . $gradeable->getGradeDueDate()->format(self::DATE_FORMAT) . ')';
            } else if($list_section === GradeableList::GRADING && $date < $grades_released){
                $title = 'GRADE';
                $date_text = '(grades will be released ' . $grades_released->format(self::DATE_FORMAT) . ')';
            }
            else {
                $title = 'REGRADE';
            }

            if ($gradeable->getType() === GradeableType::ELECTRONIC_FILE) {
                if ($gradeable->isTaGrading()) {
                    $TA_percent = $gradeable->getGradingProgress($this->core->getUser());

                    if ($TA_percent === 1) {
                        //If they're done, change the text to REGRADE
                        $class = 'btn-default';
                        $title = 'REGRADE';
                    } else {
                        if (!is_nan($TA_percent) && $list_section === GradeableList::GRADED) {
                            //You forgot somebody
                            $class = 'btn-danger';
                            $title = 'GRADE';
                        } else if(!is_nan($TA_percent) && $list_section === GradeableList::GRADING && $grades_due < $date && $date < $grades_released){
                            $class = 'btn-danger';
                            $title = 'GRADE';
                        }
                    }

                    //Give the TAs a progress bar too
                    if (!is_nan($TA_percent)) {
                        $progress = $TA_percent * 100;
                    }
                } else {
                    $title = "VIEW SUBMISSIONS";
                }
            } else {
                //Labs & Tests don't have exciting buttons
                $class = 'btn-default';
            }
        } else {
            if ($gradeable->getType() === GradeableType::ELECTRONIC_FILE && !$gradeable->isTaGrading()) {
                $title = "VIEW SUBMISSIONS";
                $date_text = "(no manual grading)";
            } else {
                //Before grading has opened, only thing we can do is preview
                $title = 'PREVIEW GRADING';
                $date_text = '(grading starts ' . $gradeable->getGradeStartDate()->format(self::DATE_FORMAT) . ")";
            }
        }

        $button = new Button($this->core, [
            "title" => $title,
            "subtitle" => $date_text,
            "href" => $href,
            "progress" => $progress,
            "class" => "btn btn-nav btn-nav-grade {$class}",
            "name" => "grade-btn"
        ]);

        return $button;
    }

    /**
     * @param Gradeable $gradeable
     * @return Button|null
     */
    private function getEditButton(Gradeable $gradeable) {
        $button = new Button($this->core, [
            "title" => "Edit Gradeable Configuration",
            "href" => $this->core->buildCourseUrl(['gradeable', $gradeable->getId(), 'update']),
            "class" => "fas fa-pencil-alt black-btn",
            "title_on_hover" => true,
            "aria_label" => "edit gradeable {$gradeable->getTitle()}"
        ]);
        return $button;
    }

        /**
     * @param Gradeable $gradeable
     * @return Button|null
     */
    private function getDeleteButton(Gradeable $gradeable) {
        $button = new Button($this->core, [
            "title" => "Delete Gradeable",
            "href" => "javascript:newDeleteGradeableForm('" .
                $this->core->buildCourseUrl(['gradeable', $gradeable->getId(), 'delete'])
                . "', '{$gradeable->getTitle()}');",
            "class" => "fas fa-trash fa-fw black-btn",
            "title_on_hover" => true,
            "aria_label" => "Delete {$gradeable->getTitle()}"
        ]);
        return $button;
    }

    /**
     * @param Gradeable $gradeable
     * @param int $list_section
     * @return Button|null
     */
    private function getQuickLinkButton(Gradeable $gradeable, int $list_section) {
        $button = null;
        if ($list_section === GradeableList::GRADING) {
            $button = new Button($this->core, [
                "subtitle" => "RELEASE GRADES NOW",
                "href" => $this->core->buildCourseUrl(['gradeable', $gradeable->getId(), 'quick_link']) . '?'
                    . http_build_query(['action' => 'release_grades_now']),
                "class" => "btn btn-primary btn-nav btn-nav-open",
                "name" => "quick-link-btn"
            ]);
        } else if ($list_section === GradeableList::FUTURE) {
            $button = new Button($this->core, [
                "subtitle" => "OPEN TO TAS NOW",
                "href" => $this->core->buildCourseUrl(['gradeable', $gradeable->getId(), 'quick_link']) . '?'
                    . http_build_query(['action' => 'open_ta_now']),
                "class" => "btn btn-primary btn-nav btn-nav-open",
                "name" => "quick-link-btn"
            ]);
        } else if ($list_section === GradeableList::BETA) {
            if ($gradeable->getType() == GradeableType::ELECTRONIC_FILE) {
                $button = new Button($this->core, [
                    "subtitle" => "OPEN NOW",
                    "href" => $this->core->buildCourseUrl(['gradeable', $gradeable->getId(), 'quick_link']) . '?'
                        . http_build_query(['action' => 'open_students_now']),
                    "class" => "btn btn-primary btn-nav btn-nav-open",
                    "name" => "quick-link-btn"
                ]);
            } else {
                $button = new Button($this->core, [
                    "subtitle" => "OPEN TO GRADING NOW",
                    "href" => $this->core->buildCourseUrl(['gradeable', $gradeable->getId(), 'quick_link']) . '?'
                        . http_build_query(['action' => 'open_grading_now']),
                    "class" => "btn btn-primary btn-nav btn-nav-open",
                    "name" => "quick-link-btn"
                ]);
            }
        } else if ($list_section === GradeableList::CLOSED) {
            $button = new Button($this->core, [
                "subtitle" => "OPEN TO GRADING NOW",
                "href" => $this->core->buildCourseUrl(['gradeable', $gradeable->getId(), 'quick_link']) . '?'
                    . http_build_query(['action' => 'open_grading_now']),
                "class" => "btn btn-primary btn-nav btn-nav-open",
                "name" => "quick-link-btn"
            ]);
        } else if ($list_section === GradeableList::OPEN) {
            $url = $this->core->buildCourseUrl(['gradeable', $gradeable->getId(), 'quick_link']) . '?'
                . http_build_query(['action' => 'close_submissions']);

            $button = new Button($this->core, [
                "subtitle" => "CLOSE SUBMISSIONS NOW",
                "onclick" => "displayCloseSubmissionsWarning(\"".$url."\",\"".$gradeable->getTitle()."\");",
                "class" => "btn btn-default btn-nav btn-nav-open",
                "name" => "quick-link-btn"
            ]);
        }

        if ($button !== null) {
            return $button;
        }

        return null;
    }

    public function deleteGradeableForm() {
        return $this->core->getOutput()->renderTwigTemplate(
            "navigation/DeleteGradeableForm.twig",
            ['csrf_token' => $this->core->getCsrfToken()]
        );
    }

    public function closeSubmissionsWarning() {
        return $this->core->getOutput()->renderTwigTemplate("navigation/CloseSubmissionsWarning.twig");
    }
}<|MERGE_RESOLUTION|>--- conflicted
+++ resolved
@@ -105,11 +105,7 @@
         // ======================================================================================
         // DISPLAY ROOM SEATING (used to display room seating assignments)
         // ======================================================================================
-<<<<<<< HEAD
         $seating_only_for_instructor = $this->core->getConfig()->isSeatingOnlyForInstructor();
-=======
-	    $seating_only_for_instructor = $this->core->getConfig()->isSeatingOnlyForInstructor();
->>>>>>> e518a904
         if ($seating_only_for_instructor && !$this->core->getUser()->accessAdmin()) {
             $display_room_seating = false;
         }
