<?php

namespace app\views\forum;

use app\libraries\DateUtils;
use app\views\AbstractView;
use app\libraries\FileUtils;
use app\libraries\ForumUtils;
use app\models\User;

class ForumThreadView extends AbstractView {
    private function getSavedForumCategories($current_course, $categories) {
        $category_ids_array = array_column($categories, 'category_id');
        $cookieSelectedCategories = [];
        if (!empty($_COOKIE[$current_course . '_forum_categories'])) {
            foreach (explode('|', $_COOKIE[$current_course . '_forum_categories']) as $selectedId) {
                if (in_array((int) $selectedId, $category_ids_array)) {
                    $cookieSelectedCategories[] = $selectedId;
                }
            }
        }
        return $cookieSelectedCategories;
    }

    private function getSavedThreadStatuses() {
        $cookieSelectedThreadStatus = [];
        if (!empty($_COOKIE['forum_thread_status'])) {
            foreach (explode('|', $_COOKIE['forum_thread_status']) as $selectedStatus) {
                if (in_array((int) $selectedStatus, [-1,0,1])) {
                    $cookieSelectedThreadStatus[] = $selectedStatus;
                }
            }
        }
        return $cookieSelectedThreadStatus;
    }

    private function getUnreadThreadStatus() {
        $cookieSelectedUnread = false;
        if (!empty($_COOKIE['unread_select_value'])) {
            $cookieSelectedUnread = $_COOKIE['unread_select_value'];
        }
        return $cookieSelectedUnread;
    }

    public function searchResult($threads) {

        $this->core->getOutput()->addBreadcrumb("Discussion Forum", $this->core->buildCourseUrl(['forum']), null, $use_as_heading = true);
        $this->core->getOutput()->addBreadcrumb("Search");

        $buttons = [
            [
                "required_rank" => 4,
                "display_text" => 'Create Thread',
                "style" => 'position:absolute;top:3px;right:0px',
                "link" => [true, $this->core->buildCourseUrl(['forum', 'threads', 'new'])],
                "optional_class" => '',
                "title" => 'Create Thread',
                "onclick" => [false]
            ],
            [
                "required_rank" => 4,
                "display_text" => 'Back to Threads',
                "style" => 'position:relative;float:right;top:3px;margin-right:102px;',
                "link" => [true, $this->core->buildCourseUrl(['forum'])],
                "optional_class" => '',
                "title" => 'Back to threads',
                "onclick" => [false]
            ]
        ];

        $threadArray = [];
        $fromIdtoTitle = [];
        foreach ($threads as $thread) {
            if (!array_key_exists($thread["thread_id"], $threadArray)) {
                $threadArray[$thread["thread_id"]] = [];
                $fromIdtoTitle[$thread["thread_id"]] = $thread["thread_title"];
            }
            $threadArray[$thread["thread_id"]][] = $thread;
        }
        $count = 1;

        $thread_list = [];

        $is_instructor_full_access = [];

        $posts_in_threads = $this->core->getQueries()->getPostsInThreads(array_keys($threadArray));
        $author_user_ids = array_map(function ($post) {
            return $post["author_user_id"];
        }, $posts_in_threads);
        $author_user_groups = $this->core->getQueries()->getAuthorUserGroups($author_user_ids);

        foreach ($author_user_groups as $author) {
            $is_instructor_full_access[$author["user_id"]] = $author["user_group"] <= User::GROUP_FULL_ACCESS_GRADER;
        }

        foreach ($threadArray as $thread_id => $data) {
            $thread_title = $fromIdtoTitle[$thread_id];
            $thread_link = $this->core->buildCourseUrl(['forum', 'threads', $thread_id]);

            $thread_posts = [];
            foreach ($data as $post) {
                $author = $post['author'];
                $user_info = $this->core->getQueries()->getDisplayUserInfoFromUserId($post["p_author"]);
                $given_name = trim($user_info["given_name"]);
                $family_name = trim($user_info["family_name"]);
                $visible_username = $given_name . " " . substr($family_name, 0, 1) . ".";
                $pronouns = trim($user_info["pronouns"]);
                $display_pronouns = $user_info["display_pronouns"];

                if ($is_instructor_full_access[$post["p_author"]]) {
                    $visible_username = $given_name . " " . $family_name;
                }

                if ($post["anonymous"]) {
                    $visible_username = 'Anonymous';
                }

                //convert legacy htmlentities being saved in db
                $post_content = html_entity_decode($post["post_content"], ENT_QUOTES | ENT_HTML5, 'UTF-8');
                $pre_post = preg_replace('#(<a href=[\'"])(.*?)([\'"].*>)(.*?)(</a>)#', '[url=$2]$4[/url]', $post_content);

                if (!empty($pre_post)) {
                    $post_content = $pre_post;
                }

                $post_link = $this->core->buildCourseUrl(['forum', 'threads', $thread_id]) . "#" . $post['p_id'];

                $posted_on = DateUtils::convertTimeStamp($this->core->getUser(), $post['timestamp_post'], $this->core->getConfig()->getDateTimeFormat()->getFormat('forum'));

                $thread_posts[] = [
                    "post_link" => $post_link,
                    "count" => $count,
                    "post_content" => $post_content,
                    "visible_username" => $visible_username,
                    "posted_on" => $posted_on
                ];

                $count++;
            }
            $thread_list[] = [
                "thread_title" => $thread_title,
                "thread_link" => $thread_link,
                "posts" => $thread_posts
            ];
        }

        return $this->core->getOutput()->renderTwigTemplate("forum/searchResults.twig", [
            "buttons" => $buttons,
            "count_threads" => count($threads),
            "threads" => $thread_list,
            "search_url" => $this->core->buildCourseUrl(['forum', 'search'])
        ]);
    }

    /** Shows Forums thread splash page, including all posts
     * for a specific thread, in addition to head of the threads
     * that have been created after applying filter and to be
     * displayed in the left panel.
     */

    public function showForumThreads($user, $posts, $unviewed_posts, $threadsHead, $show_deleted, $show_merged_thread, $display_option, $max_thread, $initialPageNumber, $thread_resolve_state, $post_content_limit, $ajax = false, $thread_announced = true) {
        $threadExists = $this->core->getQueries()->threadExists();
        $filteredThreadExists = (count($threadsHead) > 0);
        $currentThread = -1;
        $currentCategoriesIds = [];
        $show_deleted_thread_title = null;
        $currentCourse = $this->core->getConfig()->getCourse();
        $threadFiltering = $threadExists && !$filteredThreadExists && !(empty($_COOKIE[$currentCourse . '_forum_categories']) && empty($_COOKIE['forum_thread_status']) && !empty($_COOKIE['unread_select_value']) && $_COOKIE['unread_select_value'] === 'false');

        if (!$ajax) {
            $this->core->getOutput()->addBreadcrumb("Discussion Forum", $this->core->buildCourseUrl(['forum']), null, $use_as_heading = true);

            //Body Style is necessary to make sure that the forum is still readable...
            $this->core->getOutput()->addVendorCss('codemirror/codemirror.css');
            $this->core->getOutput()->addVendorCss('codemirror/theme/eclipse.css');
            $this->core->getOutput()->addInternalCss('forum.css');
            $this->core->getOutput()->addInternalCss('highlightjs/atom-one-light.css');
            $this->core->getOutput()->addInternalCss('highlightjs/atom-one-dark.css');
            $this->core->getOutput()->addVendorJs('codemirror/codemirror.js');
            $this->core->getOutput()->addVendorJs('codemirror/mode/clike/clike.js');
            $this->core->getOutput()->addVendorJs('codemirror/mode/python/python.js');
            $this->core->getOutput()->addVendorJs('codemirror/mode/shell/shell.js');
            $this->core->getOutput()->addVendorJs(FileUtils::joinPaths('highlight.js', 'highlight.min.js'));
            $this->core->getOutput()->addInternalJs('markdown-code-highlight.js');
            $this->core->getOutput()->addInternalJs('drag-and-drop.js');
            $this->core->getOutput()->addInternalJs('autosave-utils.js');
            $this->core->getOutput()->addInternalJs('websocket.js');
            $this->core->getOutput()->addInternalJs('forum.js');
            $this->core->getOutput()->addVendorJs('jquery.are-you-sure/jquery.are-you-sure.js');
            $this->core->getOutput()->addVendorJs('bootstrap/js/bootstrap.bundle.min.js');
        }

        if ($filteredThreadExists || $threadFiltering) {
            $currentThread = isset($_GET["thread_id"]) && is_numeric($_GET["thread_id"]) && (int) $_GET["thread_id"] < $max_thread && (int) $_GET["thread_id"] > 0 ? (int) $_GET["thread_id"] : $posts[0]["thread_id"];
            $currentCategoriesIds = $this->core->getQueries()->getCategoriesIdForThread($currentThread);
        }

        $currentThreadArr = array_filter($threadsHead, function ($ar) use ($currentThread) {
            return ($ar['id'] == $currentThread);
        });

        $categories = $this->core->getQueries()->getCategories();

        $cookieSelectedCategories = $this->getSavedForumCategories($currentCourse, $categories);
        $cookieSelectedThreadStatus = $this->getSavedThreadStatuses();
        $cookieSelectedUnread = $this->getUnreadThreadStatus();

        $filterFormData = [
            "categories" => $categories,
            "current_thread" => $currentThread,
            "current_category_ids" => $currentCategoriesIds,
            "current_course" => $currentCourse,
            "cookie_selected_categories" => $cookieSelectedCategories,
            "cookie_selected_thread_status" => $cookieSelectedThreadStatus,
            "cookie_selected_unread_value" => $cookieSelectedUnread,
            "display_option" => $display_option,
            "thread_exists" => $threadExists
        ];

        $next_page = 0;
        $prev_page = 0;
        $arrowup_visibility = 0;
        $displayThreadContent = "";
        $generatePostContent = "";

        if ($threadExists) {
            $next_page = $initialPageNumber + 1;
            $prev_page = ($initialPageNumber == 1) ? 0 : ($initialPageNumber - 1);
            $arrowup_visibility = ($initialPageNumber == 1) ? "display:none;" : "";
            $activeThreadAnnouncement = false;
            $activeThreadTitle = "";
            $activeThread = [];
            $displayThreadContent = $this->displayThreadList($threadsHead, false, $activeThreadAnnouncement, $activeThreadTitle, $activeThread, $currentThread, $currentCategoriesIds, false);

            if (count($activeThread) == 0) {
                $activeThread = $this->core->getQueries()->getThread($currentThread);
            }

            $currentThreadArrValues = array_values($currentThreadArr);
            $currentThreadFavorite = !empty($currentThreadArrValues) ? $currentThreadArrValues[0]['favorite'] : false;
            $generatePostContent = $this->generatePostList($currentThread, $posts, $unviewed_posts, $currentCourse, true, $threadExists, $display_option, $categories, $cookieSelectedCategories, $cookieSelectedThreadStatus, $cookieSelectedUnread, $currentCategoriesIds, $currentThreadFavorite, false, $thread_announced);
        }

        if (!empty($activeThread['id'])) {
            $this->core->getQueries()->visitThread($user, $activeThread['id']);
        }

        $return = "";

        $markdown_enabled = 0;
        if (isset($_COOKIE['markdown_enabled'])) {
            $markdown_enabled = $_COOKIE['markdown_enabled'];
        }

        $button_params = $this->getAllForumButtons($threadExists, $currentThread, $display_option, $show_deleted, $show_merged_thread);

        if (!$ajax) {
            // Add breadcrumb for the current thread
            $currentThreadArrValues = array_values($currentThreadArr);
            if ($currentThreadArrValues) {
                $max_length = 25;
                $fullTitle = $currentThreadArrValues[0]["title"];
                $title = strlen($fullTitle) > $max_length ? substr($fullTitle, 0, $max_length - 3) . "..." : $fullTitle;
                $this->core->getOutput()->addBreadcrumb("(" . $currentThreadArrValues[0]["id"] . ") " . $title, $this->core->buildCourseUrl(['forum', 'threads', 9]), null, $use_as_heading = true);
            }

            $return = $this->core->getOutput()->renderTwigTemplate("forum/ShowForumThreads.twig", [
                "categories" => $categories,
                "filterFormData" => $filterFormData,
                "button_params" => $button_params,
                "thread_exists" => $threadExists,
                "next_page" => $next_page,
                "prev_page" => $prev_page,
                "arrowup_visibility" => $arrowup_visibility,
                "display_thread_content" => $displayThreadContent,
                "display_thread_count" => empty($displayThreadContent) ? 0 : count($displayThreadContent["thread_content"]),
                "currentThread" => $currentThread,
                "currentCourse" => $currentCourse,
                "accessGrading" => $this->core->getUser()->accessGrading(),
                "manage_categories_url" => $this->core->buildCourseUrl(['forum', 'categories']),
                "generate_post_content" => $generatePostContent,
                "thread_resolve_state" => $thread_resolve_state,
                "show_unresolve" => false,
                "display_option" => $display_option,
                "render_markdown" => $markdown_enabled,
                "csrf_token" => $this->core->getCsrfToken(),
                "edit_url" => $this->core->buildCourseUrl(['forum', 'posts', 'modify']) . '?' . http_build_query(['modify_type' => '1']),
                "search_url" => $this->core->buildCourseUrl(['forum', 'search']),
                "merge_url" => $this->core->buildCourseUrl(['forum', 'threads', 'merge']),
                "split_url" => $this->core->buildCourseUrl(['forum', 'posts', 'split']),
                "post_content_limit" => $post_content_limit
            ]);
        }
        else {
            $return = $this->core->getOutput()->renderTwigTemplate("forum/GeneratePostList.twig", [
                "userGroup" => $generatePostContent["userGroup"],
                "activeThread" => $generatePostContent["activeThread"],
                "activeThreadAnnouncement" => $generatePostContent["activeThreadAnnouncement"],
                "expiring" => $generatePostContent["expiring"],
                "isCurrentFavorite" => $generatePostContent["isCurrentFavorite"],
                "display_option" => $generatePostContent["display_option"],
                "post_data" => $generatePostContent["post_data"],
                "isThreadLocked" => $generatePostContent["isThreadLocked"],
                "accessFullGrading" => $generatePostContent["accessFullGrading"],
                "includeReply" => $generatePostContent["includeReply"],
                "thread_id" => $generatePostContent["thread_id"],
                "first_post_id" => $generatePostContent["first_post_id"],
                "form_action_link" => $generatePostContent["form_action_link"],
                "thread_resolve_state" => $thread_resolve_state,
                "show_unresolve" => false,
                "merge_thread_content" => $generatePostContent["merge_thread_content"],
                "csrf_token" => $generatePostContent["csrf_token"],
                "activeThreadTitle" => $generatePostContent["activeThreadTitle"],
                "post_box_id" => $generatePostContent["post_box_id"],
                "merge_url" => $this->core->buildCourseUrl(['forum', 'threads', 'merge']),
                "split_url" => $this->core->buildCourseUrl(['forum', 'posts', 'split']),
                "post_content_limit" => $post_content_limit,
                "render_markdown" => $markdown_enabled
            ]);

            $return = $this->core->getOutput()->renderJsonSuccess(["html" => json_encode($return)]);
        }

        return $return;
    }

    // Returns the set of buttons with the corresponding attributes
    public function getAllForumButtons($thread_exists, $thread_id, $display_option, $show_deleted, $show_merged_thread) {
        $show_deleted_class = "";
        $show_deleted_action = "";
        $show_deleted_thread_title = "";

        $currentCourse = $this->core->getConfig()->getCourse();

        $default_button = [
            [
                "required_rank" => 4,
                "display_text" => 'Create Thread',
                "style" => 'position:absolute;top:3px;right:0px',
                "link" => [true, $this->core->buildCourseUrl(['forum', 'threads', 'new'])],
                "optional_class" => '',
                "title" => 'Create Thread',
                "onclick" => [false]
            ]
        ];
        $button_params = [
            "current_thread" => $thread_id,
            "forum_bar_buttons_right" => $default_button,
            "forum_bar_buttons_left" => [],
            "show_threads" => true,
            "thread_exists" => true,
            "show_more" => true
        ];
        if ($this->core->getUser()->accessGrading()) {
            if ($show_deleted) {
                $show_deleted_class = "active";
                $show_deleted_action = "alterShowDeletedStatus(0);";
                $show_deleted_thread_title = "Hide Deleted Threads";
            }
            else {
                $show_deleted_class = "";
                $show_deleted_action = "alterShowDeletedStatus(1);";
                $show_deleted_thread_title = "Show Deleted Threads";
            }
        }

        if ($show_merged_thread) {
            $show_merged_thread_class = "active";
            $show_merged_thread_action = "alterShowMergeThreadStatus(0,'" . $currentCourse . "');";
            $show_merged_thread_title = "Hide Merged Threads";
        }
        else {
            $show_merged_thread_class = "";
            $show_merged_thread_action = "alterShowMergeThreadStatus(1,'" . $currentCourse . "');";
            $show_merged_thread_title = "Show Merged Threads";
        }

        if (!$thread_exists) {
            $button_params["show_threads"] = false;
            $button_params["thread_exists"] = false;
            $button_params["show_more"] =  $this->core->getUser()->accessGrading();
        }
        else {
            $more_data = [
                [
                    "filter_option" => $display_option
                ],
                [
                    "display_text" => $show_merged_thread_title,
                    "id" => 'merge_thread',
                    "optional_class" => [!empty($show_merged_thread_class), $show_merged_thread_class],
                    "title" => $show_merged_thread_title . " on Forum",
                    "onclick" => [true, $show_merged_thread_action],
                    "link" => '#',
                    "required_rank" => 4
                ],
                [
                    "display_text" => $show_deleted_thread_title,
                    "optional_class" => [!empty($show_deleted_class), $show_deleted_class],
                    "id" => 'delete',
                    "title" => $show_deleted_thread_title . " on Forum",
                    "link" => '#',
                    "onclick" => [true, $show_deleted_action],
                    "required_rank" => 3
                ],
                [
                    "display_text" => 'Stats',
                    "id" => 'forum_stats',
                    "optional_class" => [false, ''],
                    "title" => 'Forum Statistics',
                    "onclick" => [false, ''],
                    "link" => $this->core->buildCourseUrl(['forum', 'stats']),
                    "required_rank" => 2
                ]
            ];
            $other_buttons = [
                [
                    "required_rank" => 4,
                    "display_text" => 'Filter (<span id="num_filtered">0</span>)',
                    "style" => 'display:inline-block;',
                    "link" => [false],
                    "optional_class" => '',
                    "title" => 'Filter Threads based on Categories',
                    "onclick" => [true, "forumFilterBar()"]
                ]
            ];

            $button_params["more_data"] = $more_data;
            $button_params["forum_bar_buttons_left"] = $other_buttons;
        }
        return $button_params;
    }


    public function generatePostList($currentThread, $posts, $unviewed_posts, $currentCourse, $includeReply = false, $threadExists = false, $display_option = 'time', $categories = [], $cookieSelectedCategories = [], $cookieSelectedThreadStatus = [], $cookieSelectedUnread = [], $currentCategoriesIds = [], $isCurrentFavorite = false, $render = true, $thread_announced = false) {

        $activeThread = $this->core->getQueries()->getThread($currentThread);

        $activeThreadTitle = "({$activeThread['id']}) " . $activeThread['title'];
        $activeThreadAnnouncement = $activeThread['pinned_expiration'] > date("Y-m-d H:i:s");
        $expiring = $activeThread['pinned_expiration'] <= date("Y-m-d H:i:s", strtotime("+7 day"));

        $thread_id = $activeThread['id'];
        if ($thread_id == -1) {
            $thread_id = array_values($posts)[0]["thread_id"];
        }
        $first_post = $this->core->getQueries()->getFirstPostForThread($thread_id);
        $first_post_id = $first_post["id"];

        $first = true;

        $post_data = [];

        $csrf_token = $this->core->getCsrfToken();

        $totalAttachments = 0;
        $GLOBALS['totalAttachments'] = 0;

        $author_user_groups_map = [];

        $author_user_ids = array_map(function ($post) {
            return $post["author_user_id"];
        }, $posts);

        $author_user_groups = $this->core->getQueries()->getAuthorUserGroups($author_user_ids);
        $authors_display_info = $this->core->getQueries()->getDisplayUserInfoFromUserIds($author_user_ids);

        foreach ($author_user_groups as $author) {
            $author_user_groups_map[$author["user_id"]] = $author["user_group"];
        }

        $posts_with_history = $this->core->getQueries()->getPostsWithHistory(array_column($posts, "id"));
        $merged_threads = $this->core->getQueries()->getMergedThreadIds(array_column($posts, "id"));

        if ($display_option == "tree") {
            $order_array = [];
            $reply_level_array = [];
            foreach ($posts as $post) {
                if ($thread_id == -1) {
                    $thread_id = $post["thread_id"];
                }
                if ($first) {
                    $first = false;
                    $first_post_id = $post["id"];
                }
                if ($post["parent_id"] > $first_post_id) {
                    $place = array_search($post["parent_id"], $order_array);
                    $tmp_array = [$post["id"]];
                    $parent_reply_level = $reply_level_array[$place];
                    while ($place !== false && $place + 1 < count($reply_level_array) && $reply_level_array[$place + 1] > $parent_reply_level) {
                        $place++;
                    }
                    array_splice($order_array, $place + 1, 0, $tmp_array);
                    array_splice($reply_level_array, $place + 1, 0, $parent_reply_level + 1);
                }
                else {
                    array_push($order_array, $post["id"]);
                    array_push($reply_level_array, 1);
                }
            }
            $i = 0;
            $first = true;

            foreach ($order_array as $ordered_post) {
                foreach ($posts as $post) {
                    if ($post["id"] == $ordered_post) {
                        if ($post["parent_id"] == $first_post_id) {
                            $reply_level = 1;
                        }
                        else {
                            $reply_level = $reply_level_array[$i];
                        }

                        $post["author_user_group"] = $author_user_groups_map[$post["author_user_id"]];

                        $post_data[] = $this->createPost(
                            $activeThread,
                            $post,
                            $unviewed_posts,
                            $first,
                            $reply_level,
                            $display_option,
                            $includeReply,
                            $authors_display_info[$post['author_user_id']],
                            in_array($post["id"], $posts_with_history, true),
                            in_array($post["id"], $merged_threads, true),
                            false,
                            $thread_announced,
                            $isCurrentFavorite,
                        );

                        break;
                    }
                }
                if ($first) {
                    $first = false;
                }
                $i++;
            }
        }
        else {
            foreach ($posts as $post) {
                $post["author_user_group"] = $author_user_groups_map[$post["author_user_id"]];

                $post_data[] = $this->createPost(
                    $activeThread,
                    $post,
                    $unviewed_posts,
                    $first,
                    1,
                    $display_option,
                    $includeReply,
                    $authors_display_info[$post['author_user_id']],
                    in_array($post["id"], $posts_with_history, true),
                    in_array($post["id"], $merged_threads, true),
                    false,
                    $thread_announced,
                    $isCurrentFavorite,
                );

                if ($first) {
                    $first = false;
                }
            }
        }

        $isThreadLocked = $this->core->getQueries()->isThreadLocked($thread_id);
        $accessFullGrading = $this->core->getUser()->accessFullGrading();

        $post_box_id = 0;

        $form_action_link = $this->core->buildCourseUrl(['forum', 'posts', 'new']);

        if (($isThreadLocked != 1 || $accessFullGrading ) && $includeReply) {
            $GLOBALS['post_box_id'] = $post_box_id = isset($GLOBALS['post_box_id']) ? $GLOBALS['post_box_id'] + 1 : 1;
        }

        $merge_thread_content = [];

        if ($this->core->getUser()->getGroup() <= 3) {
            $this->core->getOutput()->addVendorCss(FileUtils::joinPaths('chosen-js', 'chosen.min.css'));
            $this->core->getOutput()->addVendorJs(FileUtils::joinPaths('chosen-js', 'chosen.jquery.min.js'));
            $this->core->getOutput()->addVendorCss(FileUtils::joinPaths('flatpickr', 'flatpickr.min.css'));
            $this->core->getOutput()->addVendorJs(FileUtils::joinPaths('flatpickr', 'flatpickr.min.js'));
            $this->core->getOutput()->addVendorJs(FileUtils::joinPaths('flatpickr', 'plugins', 'shortcutButtons', 'shortcut-buttons-flatpickr.min.js'));
            $this->core->getOutput()->addVendorCss(FileUtils::joinPaths('flatpickr', 'plugins', 'shortcutButtons', 'themes', 'light.min.css'));
            $this->core->getOutput()->addInternalJs('autosave-utils.js');
            $this->core->getOutput()->addInternalJs('forum.js');
            $this->core->getOutput()->addInternalCss('forum.css');
            $current_thread_date = $first_post["timestamp"];
            $merge_thread_list = $this->core->getQueries()->getThreadsBefore($current_thread_date, 1);
            $merge_thread_first_posts = $this->core->getQueries()->getFirstPostForThreads(array_column($merge_thread_list, "id"));
            // Get first post of each thread. To be used later
            // to obtain the content of the post to be displayed
            // in the modal.
            foreach ($merge_thread_list as $key => $temp_thread) {
                $merge_thread_list[$key]['first_post_id'] = $merge_thread_first_posts[$temp_thread['id']]['id'];
            }

            $merge_thread_content = [
                "current_thread_date" => $current_thread_date,
                "current_thread" => $currentThread,
                "possibleMerges" => $merge_thread_list
            ];
        }

        $return = "";

        if ($render) {
            $return = $this->core->getOutput()->renderTwigTemplate("forum/GeneratePostList.twig", [
                "userGroup" => $this->core->getUser()->getGroup(),
                "activeThread" => $activeThread,
                "activeThreadAnnouncement" => $activeThreadAnnouncement,
                "expiring" => $expiring,
                "isCurrentFavorite" => $isCurrentFavorite,
                "display_option" => $display_option,
                "post_data" => $post_data,
                "isThreadLocked" => $isThreadLocked,
                "accessFullGrading" => $accessFullGrading,
                "includeReply" => $includeReply,
                "thread_id" => $thread_id,
                "first_post_id" => $first_post_id,
                "form_action_link" => $form_action_link,
                "merge_thread_content" => $merge_thread_content,
                "csrf_token" => $csrf_token,
                "activeThreadTitle" => $activeThreadTitle,
                "post_box_id" => $post_box_id,
                "total_attachments" => $GLOBALS['totalAttachments'],
                "merge_url" => $this->core->buildCourseUrl(['forum', 'threads', 'merge']),
                "split_url" => $this->core->buildCourseUrl(['forum', 'posts', 'split'])
            ]);
        }
        else {
            $return = [
                "userGroup" => $this->core->getUser()->getGroup(),
                "activeThread" => $activeThread,
                "activeThreadAnnouncement" => $activeThreadAnnouncement,
                "expiring" => $expiring,
                "isCurrentFavorite" => $isCurrentFavorite,
                "display_option" => $display_option,
                "post_data" => $post_data,
                "isThreadLocked" => $isThreadLocked,
                "accessFullGrading" => $accessFullGrading,
                "includeReply" => $includeReply,
                "thread_id" => $thread_id,
                "first_post_id" => $first_post_id,
                "form_action_link" => $form_action_link,
                "merge_thread_content" => $merge_thread_content,
                "csrf_token" => $csrf_token,
                "activeThreadTitle" => $activeThreadTitle,
                "post_box_id" => $post_box_id,
                "total_attachments" => $GLOBALS['totalAttachments']
            ];
        }

        return $return;
    }

    public function showAlteredDisplayList($threads, $filtering, $thread_id, $categories_ids, $ajax = false) {
        $tempArray = [];
        $threadAnnouncement = false;
        $activeThreadTitle = "";
        $thread = "";
        if ($ajax) {
            for ($i = 0; $i < count($threads); $i++) {
                if ($threads[$i]["id"] == $thread_id) {
                    $thread = $threads[$i];
                    break;
                }
            }
            $threads = [$thread];
        }
        return $this->displayThreadList($threads, $filtering, $threadAnnouncement, $activeThreadTitle, $tempArray, $thread_id, $categories_ids, true);
    }

    public function contentMarkdownToPlain($str) {
        $str = preg_replace("/\[[^)]+\]/", "", $str);
        $str = preg_replace('/\(([^)]+)\)/s', '$1', $str);
        $str = str_replace("```", "", $str);
        return $str;
    }

    public function showFullThreadsPage($threads, $category_ids, $show_deleted, $show_merged_threads, $page_number) {
        $activeThreadAnnouncements = [];
        $activeThreadTitle = "";
        $activeThread = [];
        $GLOBALS['totalAttachments'] = 0;
        $thread_content =  $this->displayThreadList($threads, false, $activeThreadAnnouncements, $activeThreadTitle, $activeThread, null, $category_ids, false, true);
        $categories = $this->core->getQueries()->getCategories();
        $current_course = $this->core->getConfig()->getCourse();
        $cookieSelectedCategories = $this->getSavedForumCategories($current_course, $categories);
        $cookieSelectedThreadStatus = $this->getSavedThreadStatuses();
        $cookieSelectedUnread = $this->getUnreadThreadStatus();
        $next_page = 0;
        $prev_page = 0;
        // getting the forum page buttons
        $thread_id = -1;
        $thread_exists = $this->core->getQueries()->threadExists();
        $button_params = $this->getAllForumButtons($thread_exists, $thread_id, null, $show_deleted, $show_merged_threads);

        // add css and js files
        $this->core->getOutput()->addInternalCss("forum.css");
        $this->core->getOutput()->addInternalJs("forum.js");
        $this->core->getOutput()->addVendorJs('bootstrap/js/bootstrap.bundle.min.js');
        $this->core->getOutput()->addInternalJs('autosave-utils.js');
        $this->core->getOutput()->addVendorJs('flatpickr/flatpickr.js');
        $this->core->getOutput()->addInternalJs('websocket.js');
        $this->core->getOutput()->addVendorJs(FileUtils::joinPaths('flatpickr', 'plugins', 'shortcutButtons', 'shortcut-buttons-flatpickr.min.js'));
        $this->core->getOutput()->addVendorJs('jquery.are-you-sure/jquery.are-you-sure.js');
        $this->core->getOutput()->addVendorCss('flatpickr/flatpickr.min.css');
        $this->core->getOutput()->addVendorCss(FileUtils::joinPaths('flatpickr', 'plugins', 'shortcutButtons', 'themes', 'light.min.css'));

        if ($thread_exists) {
            $next_page = $page_number + 1;
            $prev_page = $page_number - 1;
        }

        $filterFormData = [
            "categories" => $categories,
            "current_thread" => $thread_id,
            "current_category_ids" => [],
            "current_course" => $current_course,
            "cookie_selected_categories" => $cookieSelectedCategories,
            "cookie_selected_thread_status" => $cookieSelectedThreadStatus,
            "cookie_selected_unread_value" => $cookieSelectedUnread,
            "thread_exists" => $thread_exists
        ];


        return $this->core->getOutput()->renderTwigTemplate("forum/showFullThreadsPage.twig", [
            "thread_content" => $thread_content["thread_content"],
            "button_params" => $button_params,
            "filterFormData" => $filterFormData,
            "next_page" => $next_page,
            "prev_page" => $prev_page,
            "display_thread_count" => empty($thread_content) ? 0 : count($thread_content["thread_content"]),
            "csrf_token" => $this->core->getCsrfToken(),
            "search_url" => $this->core->buildCourseUrl(['forum', 'search']),
            "merge_url" => $this->core->buildCourseUrl(['forum', 'threads', 'merge']),
            "edit_url" => $this->core->buildCourseUrl(['forum']),
            "current_user" => $this->core->getUser()->getId(),
            "user_group" => $this->core->getUser()->getGroup(),
            "thread_exists" => $thread_exists,
            "manage_categories_url" => $this->core->buildCourseUrl(['forum', 'categories'])
        ]);
    }

    public function sizeTitle($titleDisplay, $title, $titleLength, $length = 40) {
        $titleDisplay = substr($titleDisplay, 0, ($titleLength < $length) ? $titleLength : strrpos(substr($titleDisplay, 0, $length), " "));

        if ($titleLength > $length) {
            //Fix ... appearing
            if (empty($titleDisplay)) {
                $titleDisplay .= substr($title, 0, $length - 10);
            }
            $titleDisplay .= "...";
        }
        return $titleDisplay;
    }

    public function sizeContent($sizeOfContent, $first_post_content, $length = 80) {
        $contentDisplay = substr($first_post_content, 0, ($sizeOfContent < $length) ? $sizeOfContent : strrpos(substr($first_post_content, 0, $length), " "));
        if ($sizeOfContent > $length) {
            $contentDisplay .= "...";
        }
        return $contentDisplay;
    }

    public function displayThreadList($threads, $filtering, &$activeThreadAnnouncement, &$activeThreadTitle, &$activeThread, $thread_id_p, $current_categories_ids, $render, $is_full_page = false) {
        $used_active = false; //used for the first one if there is not thread_id set
        $current_user = $this->core->getUser()->getId();

        $activeThreadAnnouncement = false;
        $activeThreadTitle = "";
        $activeThread = [];

        $thread_content = [];

        $is_instructor_full_access = [];
        $author_user_ids = array_map(function ($thread) {
            return $thread["created_by"];
        }, $threads);
        $author_user_groups = $this->core->getQueries()->getAuthorUserGroups($author_user_ids);

        foreach ($author_user_groups as $author) {
            $is_instructor_full_access[$author["user_id"]] = $author["user_group"] <= User::GROUP_FULL_ACCESS_GRADER;
        }
<<<<<<< HEAD
        $thread_ids = array_column($threads, 'id');
        $first_posts = $this->core->getQueries()->getFirstPostForThreads($thread_ids);
        $viewed_threads = $this->core->getQueries()->getViewedThreads($current_user, $thread_ids);
        $authors = $this->core->getQueries()->getUsersById($author_user_ids);
        $authors_info = $this->core->getQueries()->getDisplayUserInfoFromUserIds($author_user_ids);
=======
        $first_posts = $this->core->getQueries()->getFirstPostForThreads(array_column($threads, "id"));
>>>>>>> 9548a840

        foreach ($threads as $thread) {
            // Checks if thread ID is empty. If so, skip this threads.
            if (empty($thread["id"])) {
                continue;
            }
            $first_post = $first_posts[$thread['id']] ?? null;
            if (is_null($first_post)) {
                // Thread without any posts(eg. Merged Thread)
                $first_post = ['content' => "", 'render_markdown' => 0];
                $date = null;
            }
            else {
                $date = DateUtils::convertTimeStamp($this->core->getUser(), $first_post['timestamp'], $this->core->getConfig()->getDateTimeFormat()->getFormat('forum'));
            }
            if ($thread['merged_thread_id'] != -1) {
                // For the merged threads
                $thread['status'] = 0;
            }

            $class = $is_full_page ? "thread_box thread-box-full" : "thread_box";
            // $current_categories_ids should be subset of $thread["categories_ids"]
            $issubset = (count(array_intersect($current_categories_ids, $thread["categories_ids"])) == count($current_categories_ids));
            if (((isset($_REQUEST["thread_id"]) && $_REQUEST["thread_id"] == $thread["id"]) || $thread_id_p == $thread["id"] || $thread_id_p == -1) && !$used_active && $issubset) {
                $class .= " active";
                $used_active = true;
                $activeThreadTitle = "({$thread['id']}) " . $thread["title"];
                $activeThread = $thread;
                if ($thread["pinned_expiration"] > date("Y-m-d H:i:s")) {
                    $activeThreadAnnouncement = true;
                }
                if ($thread_id_p == -1) {
                    $thread_id_p = $thread["id"];
                }
            }
            $isNewThread = !in_array($thread['id'], $viewed_threads, true);
            if ($isNewThread) {
                $class .= " new_thread";
            }
            if ($thread["deleted"]) {
                if ($isNewThread) {
                    $class .= " deleted-unviewed";
                }
                $class .= " deleted";
            }

            if ($authors[$thread['created_by']]->accessGrading()) {
                $class .= " important";
            }

            //fix legacy code
            $titleDisplay = $thread['title'];

            //replace tags from displaying in sidebar
            $first_post_content = str_replace("`", "", strip_tags($first_post["content"]));
            $first_post_content = str_replace("#", "", $first_post_content);
            $temp_first_post_content = preg_replace('#\[(.*?)\]\((.*?)\)#', '$2', $first_post_content);

            if (!empty($temp_first_post_content)) {
                $first_post_content = $temp_first_post_content;
            }

            if ($first_post['render_markdown'] == 1) {
                $first_post_content = $this->contentMarkdownToPlain($first_post_content);
            }

            $sizeOfContent = strlen($first_post_content);
            $titleLength = strlen($thread['title']);

            if ($is_full_page) {
                $titleDisplay = $this->sizeTitle($titleDisplay, $thread['title'], $titleLength, 140);
                $contentDisplay = $this->sizeContent($sizeOfContent, $first_post_content, 500);
            }
            else {
                $titleDisplay = $this->sizeTitle($titleDisplay, $thread['title'], $titleLength);
                $contentDisplay = $this->sizeContent($sizeOfContent, $first_post_content);
            }

            $titleDisplay = "({$thread['id']}) " . $titleDisplay;

            $link = $this->core->buildCourseUrl(['forum', 'threads', $thread['id']]);

            $favorite = isset($thread['favorite']) && $thread['favorite'];

            $fa_icon = "fa-question";
            $fa_class = "thread-unresolved";
            $tooltip = "Thread Unresolved";

            if (!isset($thread['status'])) {
                $thread['status'] = 0;
            }
            if ($thread['status'] != 0) {
                if ($thread['status'] == 1) {
                    $fa_icon = "fa-check";
                    $fa_class = "thread-resolved";
                    $tooltip = "Thread Resolved";
                }
            }

            $categories_content = [];
            foreach ($thread["categories_desc"] as $category_desc) {
                $categories_content[] = [$category_desc];
            }
            for ($i = 0; $i < count($thread["categories_color"]); $i += 1) {
                $categories_content[$i][] = $thread["categories_color"][$i];
            }

            $date_content = ["not_null" => !is_null($date)];

            if (!is_null($date)) {
                $date_content["formatted"] = $date;
            }

            $thread_info = [
                'thread_id' => $thread['id'],
                "title" => $titleDisplay,
                "content" => $contentDisplay,
                "categories" => $categories_content,
                "link" => $link,
                "class" => $class,
                "pinned" => $thread["pinned_expiration"] > date("Y-m-d H:i:s"),
                "expiring" => $thread["pinned_expiration"] <= date("Y-m-d H:i:s", strtotime("+7 day")),
                "favorite" => $favorite,
                "merged_thread_id" => $thread['merged_thread_id'],
                "status" => $thread["status"],
                "fa_icon" => $fa_icon,
                "fa_class" => $fa_class,
                "tooltip" => $tooltip,
                "is_locked" => isset($thread['lock_thread_date']) && $thread['lock_thread_date'] < date("Y-m-d H:i:S"),
                "date" => $date_content,
                "current_user_posted" => $thread["current_user_posted"]
            ];

            if ($is_full_page) {
                $user_info = $authors_info[$first_post["author_user_id"]];
                $email = trim($user_info["user_email"]);
                $given_name = trim($user_info["given_name"]);
                $family_name = trim($user_info["family_name"]);
                $visible_username = $given_name . " " . substr($family_name, 0, 1) . ".";
                $pronouns = trim($user_info["pronouns"]);
                $display_pronouns = $user_info["display_pronouns"];

                if ($is_instructor_full_access[$first_post["author_user_id"]]) {
                    $visible_username = $given_name . " " . $family_name;
                }

                $author_info = [
                    "user_id" => $first_post['author_user_id'],
                    "name" => $first_post['anonymous'] ? "Anonymous" : $visible_username,
                    "email" => $email,
                    "full_name" => $given_name . " " . $family_name . " (" . $first_post['author_user_id'] . ")",
                    "pronouns" => $pronouns,
                    "display_pronouns" => $display_pronouns
                ];
                $thread_info = array_merge($thread_info, [
                    "post_id" => $first_post["id"],
                    "is_thread_locked" => isset($thread['lock_thread_date']) && $thread['lock_thread_date'] < date("Y-m-d H:i:S"),
                    "thread_resolve_state" => $thread['status'],
                    "show_unresolve" => false,
                    "is_anon" => $first_post["anonymous"],
                    "render_markdown" => $first_post["render_markdown"],
                    "author_info" => $author_info,
                    "deleted" => $first_post['deleted']
                ]);
            }

            $thread_content[] = $thread_info;
        }

        $return = "";

        if ($render) {
            $return = $this->core->getOutput()->renderTwigTemplate("forum/displayThreadList.twig", [
                "thread_content" => $thread_content,
            ]);
        }
        else {
            $return = [
                "thread_content" => $thread_content,
            ];
        }

        return $return;
    }

    public function filter_post_content($original_post_content) {
        $post_content = html_entity_decode($original_post_content, ENT_QUOTES | ENT_HTML5, 'UTF-8');
        $pre_post = preg_replace('#(<a href=[\'"])(.*?)([\'"].*>)(.*?)(</a>)#', '[url=$2]$4[/url]', $post_content);

        if (!empty($pre_post)) {
            $post_content = $pre_post;
        }

        preg_match_all('#\&lbrack;url&equals;(.*?)&rsqb;(.*?)(&lbrack;&sol;url&rsqb;)#', $post_content, $result);
        $accepted_schemes = ["https", "http"];
        $pos = 0;
        if (count($result) > 0) {
            foreach ($result[1] as $url) {
                $decoded_url = filter_var(trim(strip_tags(html_entity_decode($url, ENT_QUOTES | ENT_HTML5, 'UTF-8'))), FILTER_SANITIZE_URL);
                $parsed_url = parse_url($decoded_url, PHP_URL_SCHEME);
                if (filter_var($decoded_url, FILTER_VALIDATE_URL) !== false && in_array($parsed_url, $accepted_schemes, true)) {
                    $pre_post = preg_replace('#\&lbrack;url&equals;(.*?)&rsqb;(.*?)(&lbrack;&sol;url&rsqb;)#', '<a href="' . htmlspecialchars($decoded_url, ENT_QUOTES) . '" target="_blank" rel="noopener nofollow">' . $result[2][$pos] . '</a>', $post_content, 1);
                }
                else {
                    $pre_post = preg_replace('#\&lbrack;url&equals;(.*?)&rsqb;(.*?)(&lbrack;&sol;url&rsqb;)#', htmlentities(htmlspecialchars($decoded_url), ENT_QUOTES | ENT_HTML5, 'UTF-8'), $post_content, 1);
                }
                if (!empty($pre_post)) {
                    $post_content = $pre_post;
                }

                $pos++;
            }
        }
        //This code is for legacy posts that had an extra \r per newline
        if (strpos($original_post_content, "\r") !== false) {
            $post_content = str_replace("\r", "", $post_content);
        }

        //end link handling

        //handle converting code segments
        $post_content = preg_replace('/&lbrack;code&rsqb;(.*?)&lbrack;&sol;code&rsqb;/', '<textarea class="code">$1</textarea>', $post_content);

        return $post_content;
    }

    /**
     * @param array{
     *      id: int,
     *      title: string,
     *      created_by: string,
     *      pinned: bool,
     *      deleted: bool,
     *      merged_thread_id: int,
     *      merged_post_id: int,
     *      is_visible: bool,
     *      status: int,
     *      lock_thread_date?: string,
     *      pinned_expiration: string,
     *      announced: string
     * } $thread
     * @param array{
     *      id: int,
     *      thread_id: int,
     *      parent_id: int,
     *      author_user_id: string,
     *      author_user_group?: string,
     *      content: string,
     *      timestamp: string,
     *      edit_timestamp?: string,
     *      anonymous: bool,
     *      deleted: bool,
     *      has_attachment: bool,
     *      render_markdown: bool
     * } $post
     * @param array{
     *      given_name: string,
     *      family_name: string,
     *      user_email: string,
     *      pronouns: string,
     *      display_pronouns: bool,
     *      is_staff: bool
     * } $author_info
     */
    public function createPost(array $thread, array $post, $unviewed_posts, $first, $reply_level, $display_option, $includeReply, array $author_info, bool $has_history, bool $is_merged_thread, bool $render = false, bool $thread_announced = false, bool $isCurrentFavorite = false) {

        $current_user = $this->core->getUser()->getId();
        $thread_id = $thread["id"];
        $post_id = $post["id"];
        $parent_id = $post["parent_id"];

        $thread_dir = FileUtils::joinPaths(FileUtils::joinPaths($this->core->getConfig()->getCoursePath(), "forum_attachments"), $thread_id);

        // Get formatted time stamps
        $date = DateUtils::convertTimeStamp($this->core->getUser(), $post['timestamp'], $this->core->getConfig()->getDateTimeFormat()->getFormat('forum'));

        if (isset($post["edit_timestamp"])) {
            $edit_date = DateUtils::convertTimeStamp($this->core->getUser(), $post["edit_timestamp"], $this->core->getConfig()->getDateTimeFormat()->getFormat('forum'));
        }
        else {
            $edit_date = null;
        }

        $author_email = trim($author_info['user_email']);
        $given_name = trim($author_info["given_name"]);
        $family_name = trim($author_info["family_name"]);
        $visible_username = $given_name . " " . substr($family_name, 0, 1) . ".";
        $pronouns = trim($author_info["pronouns"]);
        $display_pronouns = $author_info["display_pronouns"];
        $thread_resolve_state = $thread['status'];

        if ($display_option != 'tree') {
            $reply_level = 1;
        }

        if (isset($post["author_user_group"]) && $post["author_user_group"] <= User::GROUP_FULL_ACCESS_GRADER) {
            $visible_username = $given_name . " " . $family_name;
        }

        if ($post["anonymous"]) {
            $visible_username = "Anonymous";
        }
        $classes = ["post_box"];
        if ($first && $display_option != 'alpha') {
            $classes[] = "first_post";
        }
        $isNewPost = false;
        if (in_array($post_id, $unviewed_posts, true)) {
            if ($current_user != $post["author_user_id"]) {
                $classes[] = "new_post";
                $isNewPost = true;
            }
        }
        else {
            $classes[] = "viewed_post";
        }
        if ($author_info['is_staff']) {
            $classes[] = "important";
        }
        if ($post["deleted"]) {
            $classes[] = "deleted";
            if ($isNewPost) {
                $classes[] = "deleted-unviewed";
            }
            $deleted = true;
        }
        else {
            $deleted = false;
        }

        $offset = min(($reply_level - 1) * 30, 180);

        $post_content = $post['content'];
        $markdown = $post["render_markdown"];

        $isThreadLocked = isset($thread['lock_thread_date']) && $thread['lock_thread_date'] < date("Y-m-d H:i:S");
        $userAccessFullGrading = $this->core->getUser()->accessFullGrading();
        $userGroup = $this->core->getUser()->getGroup();

        $post_user_info = [];

        $merged_thread = $is_merged_thread && $userAccessFullGrading;
        if ($userAccessFullGrading) {
            $info_name = $given_name . " " . $family_name . " (" . $post['author_user_id'] . ")";
            $visible_user_json = json_encode($visible_username);
            $pronouns = trim($author_info["pronouns"]);
            $display_pronouns = $author_info["display_pronouns"];
            $info_name = json_encode($info_name);
            $jscriptAnonFix = $post['anonymous'] ? 'true' : 'false';
            $jscriptAnonFix = json_encode($jscriptAnonFix);

            $post_user_info = [
                "info_name" => $info_name,
                "visible_user_json" => $visible_user_json,
                "jscriptAnonFix" => $jscriptAnonFix,
                "pronouns" => $pronouns,
                "display_pronouns" => $display_pronouns
            ];
        }

        $post_button = [];

        if ($userGroup <= 3 || $post['author_user_id'] === $current_user) {
            if ($isThreadLocked && !$userAccessFullGrading) {
            }
            else {
                if ($deleted && $this->core->getUser()->getGroup() <= 3) {
                    $ud_toggle_status = "false";
                    $ud_button_title = "Undelete post";
                    $ud_button_icon = "fa-undo";
                }
                else {
                    $ud_toggle_status = "true";
                    $ud_button_title = "Remove post";
                    $ud_button_icon = "fa-trash";
                }

                $post_button["delete"] = [
                    "ud_toggle_status" => $ud_toggle_status,
                    "csrf_token" => $this->core->getCsrfToken(),
                    "ud_button_title" => $ud_button_title,
                    "ud_button_icon" => $ud_button_icon
                ];

                $shouldEditThread = null;

                if ($first) {
                    $shouldEditThread = "true";
                    $edit_button_title = "Edit thread and post";
                }
                else {
                    $shouldEditThread = "false";
                    $edit_button_title = "Edit post";
                }

                $post_button["edit"] = [
                    "shouldEditThread" => $shouldEditThread,
                    "edit_button_title" => $edit_button_title,
                    "csrf_token" => $this->core->getCsrfToken()
                ];
            }
        }

        if ($this->core->getUser()->getGroup() == 4) {
            $info_name = $given_name . " " . $family_name . " (" . $post['author_user_id'] . ")";
            $visible_user_json = json_encode($visible_username);
            $pronouns = trim($author_info["pronouns"]);
            $display_pronouns = $author_info["display_pronouns"];
            $info_name = json_encode($info_name);
            $jscriptAnonFix = $post['anonymous'] ? 'true' : 'false';
            $jscriptAnonFix = json_encode($jscriptAnonFix);

            $post_user_info = [
                "info_name" => $info_name,
                "visible_user_json" => $visible_user_json,
                "jscriptAnonFix" => $jscriptAnonFix,
                "pronouns" => $pronouns,
                "display_pronouns" => $display_pronouns
            ];
        }

        $post_attachment = ForumUtils::getForumAttachments(
            $post_id,
            $thread_id,
            $this->core->getQueries()->getForumAttachments([$post_id])[$post_id][0],
            $this->core->getConfig()->getCoursePath(),
            $this->core->buildCourseUrl(['display_file'])
        );

        $post_box_id = 1;
        if (!$isThreadLocked || $this->core->getUser()->accessFullGrading()) {
            $GLOBALS['post_box_id'] = $post_box_id = isset($GLOBALS['post_box_id']) ? $GLOBALS['post_box_id'] + 1 : 1;
        }

        $created_post = [
            "classes" => $classes,
            "post_id" => $post_id,
            "reply_level" => $reply_level,
            "offset" => $offset,
            "first" => $first,
            "post_content" => $post_content,
            "post" => $post,
            "display_option" => $display_option,
            "isThreadLocked" => $isThreadLocked,
            "userAccessFullGrading" => $userAccessFullGrading,
            "userGroup" => $userGroup,
            "includeReply" => $includeReply,
            "thread_resolve_state" => $thread_resolve_state,
            "show_unresolve" => false,
            "current_user" => $current_user,
            "author_email" => $author_email,
            "post_user_info" => $post_user_info,
            "post_date" => $date,
            "edit_date" => $edit_date,
            "post_buttons" => $post_button,
            "visible_username" => $visible_username,
            "post_attachment" => $post_attachment,
            "form_post_url" => $this->core->buildCourseUrl(['forum', 'posts', 'new']),
            "post_box_id" => $post_box_id,
            "thread_id" => $thread_id,
            "parent_id" => $parent_id,
            "render_markdown" => $markdown,
            "has_history" => $has_history,
            "thread_previously_merged" => $merged_thread,
            "thread_announced" => $thread_announced
        ];

        if ($render) {
            if ($first) {
                $thread_title = $thread['title'];
                $activeThreadTitle = "({$thread_id}) " . $thread_title;

                $created_post['activeThreadTitle'] = $activeThreadTitle;
                $activeThreadAnnouncement = $thread['pinned_expiration'] > date("Y-m-d H:i:s");
                $created_post['activeThreadAnnouncement'] = $activeThreadAnnouncement;
                $created_post['activeThread'] = $thread;
            }
            $created_post['isCurrentFavorite'] = $isCurrentFavorite;
            $created_post['csrf_token'] = $this->core->getCsrfToken();
            return $this->core->getOutput()->renderTwigTemplate("forum/CreatePost.twig", $created_post);
        }
        else {
            return $created_post;
        }
    }

    public function createThread($category_colors) {
        $this->core->getOutput()->addBreadcrumb("Discussion Forum", $this->core->buildCourseUrl(['forum']), null, $use_as_heading = true);
        $this->core->getOutput()->addBreadcrumb("Create Thread", $this->core->buildCourseUrl(['forum', 'threads', 'new']));

        $this->core->getOutput()->addInternalJs('drag-and-drop.js');
        $this->core->getOutput()->addVendorJs('flatpickr/flatpickr.js');
        $this->core->getOutput()->addVendorJs(FileUtils::joinPaths('flatpickr', 'plugins', 'shortcutButtons', 'shortcut-buttons-flatpickr.min.js'));
        $this->core->getOutput()->addVendorJs('jquery.are-you-sure/jquery.are-you-sure.js');
        $this->core->getOutput()->addVendorCss('flatpickr/flatpickr.min.css');
        $this->core->getOutput()->addVendorCss(FileUtils::joinPaths('flatpickr', 'plugins', 'shortcutButtons', 'themes', 'light.min.css'));

        $this->core->getOutput()->addInternalJs('autosave-utils.js');
        $this->core->getOutput()->addInternalJs('websocket.js');
        $this->core->getOutput()->addInternalJs('forum.js');
        $this->core->getOutput()->addInternalCss('forum.css');

        $categories = "";

        $category_colors;

        $categories = $this->core->getQueries()->getCategories();
        $create_thread_message = $this->core->getConfig()->getForumCreateThreadMessage();

        $buttons = [
            [
                "required_rank" => 4,
                "display_text" => 'Back to Threads',
                "style" => 'position:relative;top:3px;float:right;',
                "link" => [true, $this->core->buildCourseUrl(['forum'])],
                "optional_class" => '',
                "title" => 'Back to threads',
                "onclick" => [false]
            ]
        ];

        $thread_exists = $this->core->getQueries()->threadExists();
        $manage_categories_url = $this->core->buildCourseUrl(['forum', 'categories']);
        $expiration = $this->core->getDateTimeNow();

        return $this->core->getOutput()->renderTwigTemplate("forum/createThread.twig", [
            "categories" => $categories,
            "category_colors" => $category_colors,
            "buttons" => $buttons,
            "thread_exists" => $thread_exists,
            "create_thread_message" => $create_thread_message,
            "form_action" => $this->core->buildCourseUrl(['forum', 'threads', 'new']),
            "manage_categories_url" => $manage_categories_url,
            "csrf_token" => $this->core->getCsrfToken(),
            "email_enabled" => $this->core->getConfig()->isEmailEnabled(),
            "search_url" => $this->core->buildCourseUrl(['forum', 'search']),
            "expiration_placeholder" => $expiration->add(new \DateInterval('P7D'))->format('Y-m-d'),
            "render_markdown" => isset($_COOKIE['markdown_enabled']) ? $_COOKIE['markdown_enabled'] : 0
        ]);
    }

    public function showCategories($category_colors) {
        $this->core->getOutput()->addBreadcrumb("Discussion Forum", $this->core->buildCourseUrl(['forum']), null, $use_as_heading = true);
        $this->core->getOutput()->addBreadcrumb("Manage Categories", $this->core->buildCourseUrl(['forum', 'categories']));

        $this->core->getOutput()->addInternalJs('drag-and-drop.js');
        $this->core->getOutput()->addInternalJs('autosave-utils.js');
        $this->core->getOutput()->addInternalJs('forum.js');
        $this->core->getOutput()->addVendorJs('flatpickr/flatpickr.js');
        $this->core->getOutput()->addVendorJs('jquery.are-you-sure/jquery.are-you-sure.js');

        $this->core->getOutput()->addVendorCss('flatpickr/flatpickr.min.css');
        $this->core->getOutput()->addInternalCss('forum.css');

        $categories = "";
        $category_colors;

        if ($this->core->getUser()->accessGrading()) {
            $categories = $this->core->getQueries()->getCategories();
        }

        $buttons = [
            [
                "required_rank" => 4,
                "display_text" => 'Back to Threads',
                "style" => 'position:relative;float:right;top:3px;',
                "link" => [true, $this->core->buildCourseUrl(['forum'])],
                "optional_class" => '',
                "title" => 'Back to threads',
                "onclick" => [false]
            ]
        ];
        $thread_exists = $this->core->getQueries()->threadExists();

        $forumBarData = [
            "forum_bar_buttons_right" => $buttons,
            "forum_bar_buttons_left" => [],
            "show_threads" => false,
            "thread_exists" => $thread_exists
        ];

        return $this->core->getOutput()->renderTwigTemplate("forum/ShowCategories.twig", [
            "categories" => $categories,
            "category_colors" => $category_colors,
            "forumBarData" => $forumBarData,
            "csrf_token" => $this->core->getCsrfToken(),
            "search_url" => $this->core->buildCourseUrl(['forum', 'search'])
        ]);
    }

    public function statPage($users) {
        if (!$this->core->getUser()->accessFullGrading()) {
            $this->core->redirect($this->core->buildCourseUrl(['forum', 'threads']));
            return;
        }
        $this->core->getOutput()->addInternalJs('stat-page.js');
        $this->core->getOutput()->addBreadcrumb("Discussion Forum", $this->core->buildCourseUrl(['forum']), null, $use_as_heading = true);
        $this->core->getOutput()->addBreadcrumb("Statistics", $this->core->buildCourseUrl(['forum', 'stats']));

        $this->core->getOutput()->addInternalJs('autosave-utils.js');
        $this->core->getOutput()->addInternalJs('forum.js');
        $this->core->getOutput()->addInternalCss('forum.css');

        $buttons = [
            [
                "required_rank" => 4,
                "display_text" => 'Back to Threads',
                "style" => 'position:relative;float:right;top:3px;',
                "link" => [true, $this->core->buildCourseUrl(['forum'])],
                "optional_class" => '',
                "title" => 'Back to threads',
                "onclick" => [false]
            ]
        ];

        $thread_exists = $this->core->getQueries()->threadExists();

        $forumBarData = [
            "forum_bar_buttons_right" => $buttons,
            "forum_bar_buttons_left" => [],
            "show_threads" => false,
            "thread_exists" => $thread_exists
        ];

        $userData = [];

        foreach ($users as $user => $details) {
            $given_name = $details["given_name"];
            $family_name = $details["family_name"];
            $post_count = count($details["posts"]);
            $posts = json_encode($details["posts"]);
            $ids = json_encode($details["id"]);
            $timestamps = json_encode($details["timestamps"]);
            $thread_ids = json_encode($details["thread_id"]);
            $thread_titles = json_encode($details["thread_title"]);
            $num_deleted = ($details["num_deleted_posts"]);

            $userData[] = [
                "family_name" => $family_name,
                "given_name" => $given_name,
                "post_count" => $post_count,
                "details_total_threads" => $details["total_threads"],
                "num_deleted" => $num_deleted,
                "posts" => $posts,
                "ids" => $ids,
                "timestamps" => $timestamps,
                "thread_ids" => $thread_ids,
                "thread_titles" => $thread_titles
            ];
        }

        return $this->core->getOutput()->renderTwigTemplate("forum/StatPage.twig", [
            "forumBarData" => $forumBarData,
            "userData" => $userData,
            "search_url" => $this->core->buildCourseUrl(['forum', 'search']),
            "csrf_token" => $this->core->getCsrfToken()
        ]);
    }
}<|MERGE_RESOLUTION|>--- conflicted
+++ resolved
@@ -785,15 +785,12 @@
         foreach ($author_user_groups as $author) {
             $is_instructor_full_access[$author["user_id"]] = $author["user_group"] <= User::GROUP_FULL_ACCESS_GRADER;
         }
-<<<<<<< HEAD
+
         $thread_ids = array_column($threads, 'id');
         $first_posts = $this->core->getQueries()->getFirstPostForThreads($thread_ids);
         $viewed_threads = $this->core->getQueries()->getViewedThreads($current_user, $thread_ids);
         $authors = $this->core->getQueries()->getUsersById($author_user_ids);
         $authors_info = $this->core->getQueries()->getDisplayUserInfoFromUserIds($author_user_ids);
-=======
-        $first_posts = $this->core->getQueries()->getFirstPostForThreads(array_column($threads, "id"));
->>>>>>> 9548a840
 
         foreach ($threads as $thread) {
             // Checks if thread ID is empty. If so, skip this threads.
