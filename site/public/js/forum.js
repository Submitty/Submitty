--- conflicted
+++ resolved
@@ -994,55 +994,6 @@
     }
 }
 
-<<<<<<< HEAD
-/*This function makes sure that only posts with children will have the collapse function*/
-function addCollapsable(){
-    var posts = $(".post_box").toArray();
-    for(var i = 1; i < posts.length; i++){
-        if(parseInt($(posts[i]).next().next().attr("reply-level")) > parseInt($(posts[i]).attr("reply-level"))){
-            $(posts[i]).find(".expand")[0].innerHTML = "Hide Replies";
-        } else {
-            var button = $(posts[i]).find(".expand")[0];
-            $(button).hide();
-        }
-    }
-}
-
-function hidePosts(text, id) {
-    var currentLevel = parseInt($(text).parent().parent().attr("reply-level")); //The double parent is here because the button is in a span, which is a child of the main post.
-    var selector = $(text).parent().parent().next().next();
-    var counter = 0;
-    var parent_status = "Hide Replies";``
-    if (text.innerHTML != "Hide Replies") {
-        text.innerHTML = "Hide Replies";
-        while (selector.attr("reply-level") > currentLevel) {
-            $(selector).show();
-            if($(selector).find(".expand")[0].innerHTML != "Hide Replies"){
-                var nextLvl = parseInt($(selector).next().next().attr("reply-level"));
-                while(nextLvl > (currentLevel+1)){
-                    selector = $(selector).next().next();
-                    nextLvl = $(selector).next().next().attr("reply-level");
-                }
-            }
-            selector = $(selector).next().next();
-        }
-
-    } else {
-        while (selector.attr("reply-level") > currentLevel) {
-            $(selector).hide();
-            selector = $(selector).next().next();
-            counter++;
-        }
-        if(counter != 0){
-            text.innerHTML = "Show " + ((counter > 1) ? (counter + " Replies") : "Reply");
-        } else {
-            text.innerHTML = "Hide Replies";
-        }
-    }
-}
-
-=======
->>>>>>> 9199f470
 function deletePostToggle(isDeletion, thread_id, post_id, author, time, csrf_token){
     if(!checkAreYouSureForm()) return;
     var type = (isDeletion ? '0' : '2');
