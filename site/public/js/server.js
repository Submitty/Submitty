var csrfToken = undefined;

window.addEventListener("load", function() {
  for (const elem in document.body.dataset) {
    window[elem] = document.body.dataset[elem];
  }
});

window.addEventListener("resize", checkSidebarCollapse);


////////////Begin: Removed redundant link in breadcrumbs////////////////////////
//See this pr for why we might want to remove this code at some point
//https://github.com/Submitty/Submitty/pull/5071
window.addEventListener("resize", function(){
  adjustBreadcrumbLinks();
});

var mobileHomeLink = null;
var desktopHomeLink = null;
document.addEventListener("DOMContentLoaded", function() {
  loadInBreadcrumbLinks();
  adjustBreadcrumbLinks();
});

function loadInBreadcrumbLinks(){
  mobileHomeLink = $("#home-button").attr('href');
  desktopHomeLink = $("#desktop_home_link").attr('href');
}

function adjustBreadcrumbLinks(){
  if($(document).width() > 528){
    $("#home-button").attr('href', "");
    $("#desktop_home_link").attr('href', desktopHomeLink);
  }else{
    $("#home-button").attr('href', mobileHomeLink);
    $("#desktop_home_link").attr('href', "");
  }
}
////////////End: Removed redundant link in breadcrumbs//////////////////////////



/**
 * Acts in a similar fashion to Core->buildUrl() function within the PHP code
 *
 * @param {object} parts - Object representing URL parts to append to the URL
 * @returns {string} - Built up URL to use
 */
function buildUrl(parts = []) {
    return document.body.dataset.baseUrl + parts.join('/');
}

/**
 * Acts in a similar fashion to Core->buildCourseUrl() function within the PHP code
 * Course information is prepended to the URL constructed.
 *
 * @param {object} parts - Object representing URL parts to append to the URL
 * @returns {string} - Built up URL to use
 */
function buildCourseUrl(parts = []) {
    return document.body.dataset.courseUrl + '/' + parts.join('/');
}

function changeDiffView(div_name, gradeable_id, who_id, version, index, autocheck_cnt, helper_id){
    var actual_div_name = "#" + div_name + "_0";
    var expected_div_name = "#" + div_name + "_1";
    var actual_div = $(actual_div_name).children()[0];
    var expected_div = $(expected_div_name).children()[0];
    var list_white_spaces = {};
    $('#'+helper_id).empty();
    if($("#show_char_"+index+"_"+autocheck_cnt).text() == "Visualize whitespace characters"){
        $("#show_char_"+index+"_"+autocheck_cnt).removeClass('btn-default');
        $("#show_char_"+index+"_"+autocheck_cnt).addClass('btn-primary');
        $("#show_char_"+index+"_"+autocheck_cnt).html("Display whitespace/non-printing characters as escape sequences");
        list_white_spaces['newline'] = '&#9166;';
        var option = 'unicode'
    }
    else if($("#show_char_"+index+"_"+autocheck_cnt).text() == "Display whitespace/non-printing characters as escape sequences") {
        $("#show_char_"+index+"_"+autocheck_cnt).html("Original View");
        list_white_spaces['newline'] = '\\n';
        var option = 'escape'
    }
    else {
        $("#show_char_"+index+"_"+autocheck_cnt).removeClass('btn-primary');
        $("#show_char_"+index+"_"+autocheck_cnt).addClass('btn-default');
        $("#show_char_"+index+"_"+autocheck_cnt).html("Visualize whitespace characters");
        var option = 'original'
    }
    //Insert actual and expected one at a time
    var url = buildCourseUrl(['gradeable', gradeable_id, 'grading', 'student_output', 'remove']) +
        `?who_id=${who_id}&version=${version}&index=${index}&autocheck_cnt=${autocheck_cnt}&option=${option}&which=expected`;

    let assertSuccess = function(data) {
        if (data.status === 'fail') {
            alert("Error loading diff: " + data.message);
            return false;
        }
        else if (data.status === 'error') {
            alert("Internal server error: " + data.message);
            return false;
        }
        return true;
    }

    $.getJSON({
        url: url,
        success: function (response) {
            if(!assertSuccess(response)) {
                return;
            }
            for (property in response.data.whitespaces) {
                list_white_spaces[property] = response.data.whitespaces[property];
            }
            $(expected_div).empty();
            $(expected_div).html(response.data.html);
            url = buildCourseUrl(['gradeable', gradeable_id, 'grading', 'student_output', 'remove']) +
                `?who_id=${who_id}&version=${version}&index=${index}&autocheck_cnt=${autocheck_cnt}&option=${option}&which=actual`;
            $.getJSON({
                url: url,
                success: function (response) {
                    if(!assertSuccess(response)) {
                        return;
                    }
                    for (property in response.data.whitespaces) {
                        list_white_spaces[property] = response.data.whitespaces[property];
                    }
                    for (property in list_white_spaces) {
                        $('#' + helper_id).append('<span style=\"outline:1px blue solid;\">' + list_white_spaces[property] + "</span> = " + property + " ");
                    }
                    $(actual_div).empty();
                    $(actual_div).html(response.data.html);
                },
                error: function (e) {
                    alert("Could not load diff, please refresh the page and try again.");
                }
            });
        },
        error: function (e) {
            alert("Could not load diff, please refresh the page and try again.");
        }
    });

}

function loadTestcaseOutput(div_name, gradeable_id, who_id, index, version = ''){
    let orig_div_name = div_name;
    div_name = "#" + div_name;

    let loadingTools = $("#tc_" + index).find(".loading-tools");

    if($(div_name).is(":visible")){
        $("#show_char_"+index).toggle();
        $(div_name).empty();
        toggleDiv(orig_div_name);

        loadingTools.find("span").hide();
        loadingTools.find(".loading-tools-show").show();
    }
    else{
        $("#show_char_"+index).toggle();
        var url = buildCourseUrl(['gradeable', gradeable_id, 'grading', 'student_output']) + `?who_id=${who_id}&index=${index}&version=${version}`;

        loadingTools.find("span").hide();
        loadingTools.find(".loading-tools-in-progress").show();
        $.getJSON({
            url: url,
            success: function(response) {
                if (response.status !== 'success') {
                    alert('Error getting file diff: ' + response.message);
                    return;
                }
                $(div_name).empty();
                $(div_name).html(response.data);
                toggleDiv(orig_div_name);

                loadingTools.find("span").hide();
                loadingTools.find(".loading-tools-hide").show();
                enableKeyToClick();
            },
            error: function(e) {
                alert("Could not load diff, please refresh the page and try again.");
                console.log(e);
                displayAjaxError(e);
            }
        })
    }
}

function newDeleteGradeableForm(form_action, gradeable_name) {
    $('.popup-form').css('display', 'none');
    var form = $("#delete-gradeable-form");
    $('[id="delete-gradeable-message"]', form).html('');
    $('[id="delete-gradeable-message"]', form).append('<b>'+gradeable_name+'</b>');
    $('[name="delete-confirmation"]', form).attr('action', form_action);
    form.css("display", "block");
    captureTabInModal("delete-gradeable-form");
}

function displayCloseSubmissionsWarning(form_action,gradeable_name) {
    $('.popup-form').css('display', 'none');
    var form = $("#close-submissions-form");
    $('[id="close-submissions-message"]', form).html('');
    $('[id="close-submissions-message"]', form).append('<b>'+gradeable_name+'</b>');
    $('[name="close-submissions-confirmation"]', form).attr('action', form_action);
    form.css("display", "block");
    captureTabInModal("close-submissions-form");
    form.find('.form-body').scrollTop(0);
}

function newDeleteCourseMaterialForm(path, file_name) {
    let url = buildCourseUrl(["course_materials", "delete"]) + "?path=" + path;
    var current_y_offset = window.pageYOffset;
    document.cookie = 'jumpToScrollPostion='+current_y_offset;

    $('[id^=div_viewer_]').each(function() {
        var number = this.id.replace('div_viewer_', '').trim();

        var elem = $('#div_viewer_' + number);
        if (elem.hasClass('open')) {
            document.cookie = "cm_" +number+ "=1;";
        }
        else {
            document.cookie = "cm_" +number+ "=0;";
        }
    });

    $('.popup-form').css('display', 'none');
    var form = $("#delete-course-material-form");
    $('.delete-course-material-message', form).html('');
    $('.delete-course-material-message', form).append('<b>'+file_name+'</b>');
    $('[name="delete-confirmation"]', form).attr('action', url);
    form.css("display", "block");
    captureTabInModal("delete-course-material-form");
    form.find('.form-body').scrollTop(0);
}

function newUploadImagesForm() {
    $('.popup-form').css('display', 'none');
    var form = $("#upload-images-form");
    form.css("display", "block");
    captureTabInModal("upload-images-form");
    form.find('.form-body').scrollTop(0);
    $('[name="upload"]', form).val(null);
}

function newUploadCourseMaterialsForm() {

    createArray(1);

    var fileList = document.getElementsByClassName("file-viewer-data");

    var files = [];
    for(var i=0;i<fileList.length;i++){
        var file = fileList[i];
        files.push(file.getAttribute('data-file_url'));
        readPrevious(file.getAttribute('data-file_url'), 1);
    }

    $('.popup-form').css('display', 'none');
    var form = $("#upload-course-materials-form");

    $('[name="existing-file-list"]', form).html('');
    $('[name="existing-file-list"]', form).append('<b>'+JSON.stringify(files)+'</b>');

    form.css("display", "block");
    captureTabInModal("upload-course-materials-form");
    form.find('.form-body').scrollTop(0);
    $('[name="upload"]', form).val(null);

}

function newEditCourseMaterialsForm(path, this_file_section, this_hide_from_students, release_time) {

    let form = $("#edit-course-materials-form");

    let element = document.getElementById("edit-picker");

    element._flatpickr.setDate(release_time);

    if(this_hide_from_students == "on"){
        $("#hide-materials-checkbox-edit", form).prop('checked',true);
    }

    else{
        $("#hide-materials-checkbox-edit", form).prop('checked',false);
    }

    $('#show-some-section-selection-edit :checkbox:enabled').prop('checked', false);

    if(this_file_section != null){
        for(let index = 0; index < this_file_section.length; ++index){
            $("#section-edit-" + this_file_section[index], form).prop('checked',true);
        }
        $("#all-sections-showing-no", form).prop('checked',false);
        $("#all-sections-showing-yes", form).prop('checked',true);
        $("#show-some-section-selection-edit", form).show();
    }
    else{
        $("#show-some-section-selection-edit", form).hide();
        $("#all-sections-showing-yes", form).prop('checked',false);
        $("#all-sections-showing-no", form).prop('checked',true);
    }
    $("#material-edit-form", form).attr('data-directory', path);
    form.css("display", "block");
    captureTabInModal("edit-course-materials-form");
}

var lastActiveElement = null;
function captureTabInModal(formName, resetFocus=true){
    if(resetFocus){
        lastActiveElement = document.activeElement;
    }

    var form = $("#".concat(formName));
    form.off('keydown');//Remove any old redirects

    /*get all the elements to tab through*/
    var inputs = form.find(':focusable').filter(':visible');
    var firstInput = inputs.first();
    var lastInput = inputs.last();

    /*set focus on first element*/
    if(resetFocus){
      firstInput.focus();
    }

    /*redirect last tab to first element*/
    form.on('keydown', function (e) {
        if ((e.which === 9 && !e.shiftKey && $(lastInput).is(':focus'))) {
            firstInput.focus();
            e.preventDefault();
        }
        else if ((e.which === 9 && e.shiftKey && $(firstInput).is(':focus'))) {
            lastInput.focus();
            e.preventDefault();
        }
    });

    //Watch for the modal to be hidden
    let observer = new MutationObserver(function(){
        if(form[0].style.display === 'none'){
            releaseTabFromModal(formName);
        }
    });
    observer.observe(form[0], { attributes: true, childList: true });
}

function releaseTabFromModal(formName){
    var form = $("#".concat(formName));
    form.off('keydown');
    lastActiveElement.focus();
}

function setFolderRelease(changeActionVariable,releaseDates,id,inDir){

    $('.popup-form').css('display', 'none');

    var form = $("#set-folder-release-form");
    form.css("display", "block");

    captureTabInModal("set-folder-release-form");

    form.find('.form-body').scrollTop(0);
    $('[id="release_title"]',form).attr('data-path',changeActionVariable);
    $('[name="release_date"]', form).val(releaseDates);
    $('[name="release_date"]',form).attr('data-fp',changeActionVariable);

    inDir = JSON.stringify(inDir);
    $('[name="submit"]',form).attr('data-iden',id);
    $('[name="submit"]',form).attr('data-inDir',inDir);

}

function deletePlagiarismResultAndConfigForm(form_action, gradeable_title) {
    $('.popup-form').css('display', 'none');
    var form = $("#delete-plagiarism-result-and-config-form");
    $('[name="gradeable_title"]', form).html('');
    $('[name="gradeable_title"]', form).append(gradeable_title);
    $('[name="delete"]', form).attr('action', form_action);
    form.css("display", "block");
    form.find('.form-body').scrollTop(0);
    captureTabInModal("delete-plagiarism-result-and-config-form");
}

function addMorePriorTermGradeable(prior_term_gradeables) {
    var form = $("#save-configuration-form");
    var prior_term_gradeables_number = $('[name="prior_term_gradeables_number"]', form).val();
    var to_append = '<br /><select name="prev_sem_'+ prior_term_gradeables_number +'"><option value="">None</option>';
    $.each(prior_term_gradeables, function(sem,courses_gradeables){
        to_append += '<option value="'+ sem +'">'+ sem +'</option>';
    });
    to_append += '</select><select name="prev_course_'+ prior_term_gradeables_number +'"><option value="">None</option></select><select name="prev_gradeable_'+ prior_term_gradeables_number +'"><option value="">None</option></select>';
    $('[name="prev_gradeable_div"]', form).append(to_append);
    $('[name="prior_term_gradeables_number"]', form).val(parseInt(prior_term_gradeables_number)+1);
    $("select", form).change(function(){
        var select_element_name = $(this).attr("name");
        PlagiarismConfigurationFormOptionChanged(prior_term_gradeables, select_element_name);
    });
}

function configureNewGradeableForPlagiarismFormOptionChanged(prior_term_gradeables, select_element_name) {
    var form = $("#save-configuration-form");
    if(select_element_name == "language") {

        //
        // Following code is used to set default window size for different languages
        // that will appear in 'configureNewGradeableForPlagiarismForm'
        // to change the default values, just change the val attribute for the language.
        //

        if ($('[name="language"]', form).val() == "python") {
            $('[name="sequence_length"]', form).val('1');
        }
        else if ($('[name="language"]', form).val() == "cpp") {
            $('[name="sequence_length"]', form).val('2');
        }
        else if ($('[name="language"]', form).val() == "java") {
            $('[name="sequence_length"]', form).val('3');
        }
        else if ($('[name="language"]', form).val() == "plaintext") {
            $('[name="sequence_length"]', form).val('4');
        }
        else if ($('[name="language"]', form).val() == "mips") {
            $('[name="sequence_length"]', form).val('5');
        }
    }
    else if(select_element_name.substring(0, 9) == "prev_sem_") {
        var i = select_element_name.substring(9);
        var selected_sem = $('[name="prev_sem_'+ i +'"]', form).val();
        $('[name="prev_gradeable_'+ i +'"]', form).find('option').remove().end().append('<option value="">None</option>').val('');
        $('[name="prev_course_'+ i +'"]', form).find('option').remove().end().append('<option value="">None</option>').val('');
        if(selected_sem != '') {
            var append_options = '';
            $.each(prior_term_gradeables, function(sem,courses_gradeables){
                if(selected_sem == sem) {
                    $.each(courses_gradeables, function(course,gradeables){
                        append_options += '<option value="'+ course +'">'+ course +'</option>';
                    });
                }
            });
            $('[name="prev_course_'+ i +'"]', form).find('option').remove().end().append('<option value="">None</option>'+ append_options).val('');
        }
    }
    else if(select_element_name.substring(0, 12) == "prev_course_") {
        var i = select_element_name.substring(12);
        var selected_sem = $('[name="prev_sem_'+ i +'"]', form).val();
        var selected_course = $('[name="prev_course_'+ i +'"]', form).val();
        $('[name="prev_gradeable_'+ i +'"]', form).find('option').remove().end().append('<option value="">None</option>').val('');
        if(selected_course != '') {
            var append_options = '';
            $.each(prior_term_gradeables, function(sem,courses_gradeables){
                if(selected_sem == sem) {
                    $.each(courses_gradeables, function(course,gradeables){
                        if(selected_course == course) {
                            $.each(gradeables, function (index, gradeable) {
                                append_options += '<option value="'+ gradeable +'">'+ gradeable +'</option>';
                            });
                        }
                    });
                }
            });
            $('[name="prev_gradeable_'+ i +'"]', form).find('option').remove().end().append('<option value="">None</option>'+ append_options).val('');
        }
    }
}

function copyToClipboard(code) {
    var download_info = JSON.parse($('#download_info_json_id').val());
    var required_emails = [];

    $('#download-form input:checkbox').each(function() {
        if ($(this).is(':checked')) {
            var thisVal = $(this).val();

            if (thisVal === 'instructor') {
                for (var i = 0; i < download_info.length; ++i) {
                    if (download_info[i].group === 'Instructor') {
                        required_emails.push(download_info[i].email);
                    }
                }
            }
            else if (thisVal === 'full_access_grader') {
                for (var i = 0; i < download_info.length; ++i) {
                    if (download_info[i].group === 'Full Access Grader (Grad TA)') {
                        required_emails.push(download_info[i].email);
                    }
                }
            }
            else if (thisVal === 'limited_access_grader') {
                for (var i = 0; i < download_info.length; ++i) {
                    if (download_info[i].group === "Limited Access Grader (Mentor)") {
                        required_emails.push(download_info[i].email);
                    }
                }
            }
            else {
                for (var i = 0; i < download_info.length; ++i) {
                    if (code === 'user') {
                        if (download_info[i].reg_section === thisVal) {
                            required_emails.push(download_info[i].email);
                        }
                    }
                    else if (code === 'grader') {
                        if (download_info[i].reg_section === 'All') {
                            required_emails.push(download_info[i].email);
                        }

                        if ($.inArray(thisVal, download_info[i].reg_section.split(',')) !== -1) {
                            required_emails.push(download_info[i].email);
                        }
                    }
                }
            }
        }
    });

    required_emails = $.unique(required_emails);
    var temp_element = $("<textarea></textarea>").text(required_emails.join(','));
    $(document.body).append(temp_element);
    temp_element.select();
    document.execCommand('copy');
    temp_element.remove();
    setTimeout(function() {
        $('#copybuttonid').prop('value', 'Copied');
    }, 0);
    setTimeout(function() {
        $('#copybuttonid').prop('value', 'Copy Emails to Clipboard');
    }, 1000);
}

function downloadCSV(code) {
    var download_info = JSON.parse($('#download_info_json_id').val());
    var csv_data = 'First Name,Last Name,User ID,Email,UTC Offset,Time Zone,Registration Section,Rotation Section,Group\n';
    var required_user_id = [];

    $('#download-form input:checkbox').each(function() {
        if ($(this).is(':checked')) {
            var thisVal = $(this).val();

            if (thisVal === 'instructor') {
                for (var i = 0; i < download_info.length; ++i) {
                    if ((download_info[i].group === 'Instructor') && ($.inArray(download_info[i].user_id,required_user_id) === -1)) {
                        csv_data += [download_info[i].first_name, download_info[i].last_name, download_info[i].user_id, download_info[i].email, download_info[i].utc_offset, download_info[i].time_zone, '"'+download_info[i].reg_section+'"', download_info[i].rot_section, download_info[i].group].join(',') + '\n';
                        required_user_id.push(download_info[i].user_id);
                    }
                }
            }
            else if (thisVal === 'full_access_grader') {
                for (var i = 0; i < download_info.length; ++i) {
                    if ((download_info[i].group === 'Full Access Grader (Grad TA)') && ($.inArray(download_info[i].user_id,required_user_id) === -1)) {
                        csv_data += [download_info[i].first_name, download_info[i].last_name, download_info[i].user_id, download_info[i].email, download_info[i].utc_offset, download_info[i].time_zone, '"'+download_info[i].reg_section+'"', download_info[i].rot_section, download_info[i].group].join(',') + '\n';
                        required_user_id.push(download_info[i].user_id);
                    }
                }
            }
            else if (thisVal === 'limited_access_grader') {
                for (var i = 0; i < download_info.length; ++i) {
                    if ((download_info[i].group === 'Limited Access Grader (Mentor)') && ($.inArray(download_info[i].user_id,required_user_id) === -1)) {
                        csv_data += [download_info[i].first_name, download_info[i].last_name, download_info[i].user_id, download_info[i].email, download_info[i].utc_offset, download_info[i].time_zone, '"'+download_info[i].reg_section+'"', download_info[i].rot_section, download_info[i].group].join(',') + '\n';
                        required_user_id.push(download_info[i].user_id);
                    }
                }
            }
            else {
                for (var i = 0; i < download_info.length; ++i) {
                    if (code === 'user') {
                        if ((download_info[i].reg_section === thisVal) && ($.inArray(download_info[i].user_id,required_user_id) === -1)) {
                            csv_data += [download_info[i].first_name, download_info[i].last_name, download_info[i].user_id, download_info[i].email, download_info[i].utc_offset, download_info[i].time_zone, '"'+download_info[i].reg_section+'"', download_info[i].rot_section, download_info[i].group].join(',') + '\n';
                            required_user_id.push(download_info[i].user_id);
                        }
                    }
                    else if (code === 'grader') {
                        if ((download_info[i].reg_section === 'All') && ($.inArray(download_info[i].user_id,required_user_id) === -1)) {
                            csv_data += [download_info[i].first_name, download_info[i].last_name, download_info[i].user_id, download_info[i].email, download_info[i].utc_offset, download_info[i].time_zone, '"'+download_info[i].reg_section+'"', download_info[i].rot_section, download_info[i].group].join(',') + '\n';
                            required_user_id.push(download_info[i].user_id);
                        }
                        if (($.inArray(thisVal, download_info[i].reg_section.split(',')) !== -1) && ($.inArray(download_info[i].user_id, required_user_id) === -1)) {
                            csv_data += [download_info[i].first_name, download_info[i].last_name, download_info[i].user_id, download_info[i].email, download_info[i].utc_offset, download_info[i].time_zone, '"'+download_info[i].reg_section+'"', download_info[i].rot_section, download_info[i].group].join(',') + '\n';
                            required_user_id.push(download_info[i].user_id);
                        }
                    }
                }
            }
        }
    });

    // Setup default name for the CSV file
    let course = $('#download_info_json_id').data('course');
    let semester = $('#download_info_json_id').data('semester');
    let csv_name = [semester, course, 'users', 'data'].join('_') + '.csv'

    var temp_element = $('<a id="downloadlink"></a>');
    var address = "data:text/csv;charset=utf-8," + encodeURIComponent(csv_data);
    temp_element.attr('href', address);
    temp_element.attr('download', csv_name);
    temp_element.css('display', 'none');
    $(document.body).append(temp_element);
    $('#downloadlink')[0].click();
    $('#downloadlink').remove();
}

function adminTeamForm(new_team, who_id, reg_section, rot_section, user_assignment_setting_json, members, pending_members, max_members) {
    $('.popup-form').css('display', 'none');
    var form = $("#admin-team-form");
    form.css("display", "block");
    captureTabInModal("admin-team-form");

    form.find('.form-body').scrollTop(0);
    $("#admin-team-form-submit").prop('disabled',false);
    $('[name="new_team"]', form).val(new_team);
    $('[name="reg_section"] option[value="' + reg_section + '"]', form).prop('selected', true);
    $('[name="rot_section"] option[value="' + rot_section + '"]', form).prop('selected', true);
    if(new_team) {
        $('[name="num_users"]', form).val(3);
    }
    else if (!new_team) {
        $('[name="num_users"]', form).val(members.length+pending_members.length+2);
    }

    var title_div = $("#admin-team-title");
    title_div.empty();
    var members_div = $("#admin-team-members");
    members_div.empty();
    var team_history_title_div = $("#admin-team-history-title");
    team_history_title_div.empty();
    var team_history_div_left = $("#admin-team-history-left");
    team_history_div_left.empty();
    var team_history_div_right = $("#admin-team-history-right");
    team_history_div_right.empty();
    members_div.append('Team Member IDs:<br />');
    var student_full = JSON.parse($('#student_full_id').val());
    if (new_team) {
        $('[name="new_team_user_id"]', form).val(who_id);
        $('[name="edit_team_team_id"]', form).val("");

        title_div.append('Create New Team: ' + who_id);
        members_div.append('<input class="readonly" type="text" name="user_id_0" readonly="readonly" value="' + who_id + '" />');
        for (var i = 1; i < 3; i++) {
            members_div.append('<input type="text" name="user_id_' + i + '" /><br />');
            $('[name="user_id_'+i+'"]', form).autocomplete({
                source: student_full
            });
            $('[name="user_id_'+i+'"]').autocomplete( "option", "appendTo", form );
        }
        members_div.find('[name="reg_section"]').val(reg_section);
        members_div.find('[name="rot_section"]').val(rot_section);
    }
    else {
        $('[name="new_team_user_id"]', form).val("");
        $('[name="edit_team_team_id"]', form).val(who_id);

        title_div.append('Edit Team: ' + who_id);
        for (var i = 0; i < members.length; i++) {
            members_div.append('<input class="readonly" type="text" name="user_id_' + i + '" readonly="readonly" value="' + members[i] + '" /> \
                <input id="remove_member_'+i+'" class = "btn btn-danger" value="Remove" onclick="removeTeamMemberInput('+i+');" \
                style="cursor:pointer; width:80px; padding-top:3px; padding-bottom:3px;" aria-hidden="true"></input><br />');
        }
        for (var i = members.length; i < members.length+pending_members.length; i++) {
            members_div.append('<input class="readonly" type="text" style= "font-style: italic; color:grey;" name="pending_user_id_' + i + '" readonly="readonly" value="Pending: ' + pending_members[i-members.length] + '" />\
                <input id="approve_member_'+i+'" class = "btn btn-success" type="submit" value="Accept" onclick="approveTeamMemberInput(this,'+i+');" \
                style="cursor:pointer; width:80px; padding-top:3px; padding-bottom:3px;" aria-hidden="true"></input><br />');
        }
        for (var i = members.length+pending_members.length; i < (members.length+pending_members.length+2); i++) {
            members_div.append('<input type="text" name="user_id_' + i + '" /><br />');
            $('[name="user_id_'+i+'"]', form).autocomplete({
                source: student_full
            });
            $('[name="user_id_'+i+'"]').autocomplete( "option", "appendTo", form );
        }

        if (user_assignment_setting_json != false) {
            var team_history_len=user_assignment_setting_json.team_history.length;
            team_history_title_div.append('Team History: ');
            team_history_div_left.append('<input class="readonly" type="text" style="width:100%;" name="team_formation_date_left" readonly="readonly" value="Team formed on: " /><br />');
            team_history_div_right.append('<input class="readonly" type="text" style="width:100%;" name="team_formation_date_right" readonly="readonly" value="' +user_assignment_setting_json.team_history[0].time+ '" /><br />');
            team_history_div_left.append('<input class="readonly" type="text" style="width:100%;" name="last_edit_left" readonly="readonly" value="Last edited on: " /><br />');
            team_history_div_right.append('<input class="readonly" type="text" style="width:100%;" name="last_edit_date_right" readonly="readonly" value="' +user_assignment_setting_json.team_history[team_history_len-1].time+ '" /><br />');
            for (var j = 0; j <=team_history_len-1; j++) {
                if(user_assignment_setting_json.team_history[j].action == "admin_create"){
                    for (var i = 0; i < members.length; i++) {
                        if(user_assignment_setting_json.team_history[j].first_user == members[i] || user_assignment_setting_json.team_history[j].added_user == members[i]){
                            team_history_div_left.append('<input class="readonly" type="text" style="width:100%;" name="user_id_' +i+ '_left" readonly="readonly" value="'+members[i]+ ' added on: " /><br />');
                            team_history_div_right.append('<input class="readonly" type="text" style="width:100%;" name="user_id_' +i+ '_right" readonly="readonly" value="' +user_assignment_setting_json.team_history[j].time+ '" /><br />');
                        }
                    }
                }
                if(user_assignment_setting_json.team_history[j].action == "admin_add_user"){
                    for (var i = 0; i < members.length; i++) {
                        if(user_assignment_setting_json.team_history[j].added_user == members[i]){
                            team_history_div_left.append('<input class="readonly" type="text" style="width:100%;" name="user_id_' +i+ '_left" readonly="readonly" value="'+members[i]+ ' added on: " /><br />');
                            team_history_div_right.append('<input class="readonly" type="text" style="width:100%;" name="user_id_' +i+ '_right" readonly="readonly" value="' +user_assignment_setting_json.team_history[j].time+ '" /><br />');
                        }
                    }
                }
                if(user_assignment_setting_json.team_history[j].action == "admin_remove_user"){
                    team_history_div_left.append('<input class="readonly" type="text" style="width:100%;"  readonly="readonly" value="'+user_assignment_setting_json.team_history[j].removed_user+ ' removed on: " /><br />');
                    team_history_div_right.append('<input class="readonly" type="text" style="width:100%;"  readonly="readonly" value="' +user_assignment_setting_json.team_history[j].time+ '" /><br />');
                }
            }
        }
    }

    $(":text",form).change(function() {
        var found = false;
        for (var i = 0; i < student_full.length; i++) {
            if (student_full[i]['value'] == $(this).val()) {
                found = true;
                break;
            }
        }
        if (found || $(this).val() == '') {
            $(this)[0].setCustomValidity('');
        }
        else {
            $(this)[0].setCustomValidity("Invalid user_id");
        }

        var invalid_entry = false;
        $(":text",form).each( function() {
            if (!this.checkValidity())  {
                invalid_entry = true;
            }
        });
        if (invalid_entry) {
            $("#admin-team-form-submit").prop('disabled',true);
        }
        else {
            $("#admin-team-form-submit").prop('disabled',false);
        }
    });
    var param = (new_team ? 3 : members.length+2);
    members_div.append('<span style="cursor: pointer;" onclick="addTeamMemberInput(this, '+param+');" aria-label="Add More Users"><i class="fas fa-plus-square"></i> \
        Add More Users</span>');
}

function removeTeamMemberInput(i) {
    var form = $("#admin-team-form");
    $('[name="user_id_'+i+'"]', form).removeClass('readonly').prop('readonly', false).val("");
    $("#remove_member_"+i).remove();
    var student_full = JSON.parse($('#student_full_id').val());
    $('[name="user_id_'+i+'"]', form).autocomplete({
        source: student_full
    });
}

function approveTeamMemberInput(old, i) {
    var form = $("#admin-team-form");
    $("#approve_member_"+i).remove();
    $('[name="pending_user_id_'+i+'"]', form).attr("name", "user_id_"+i);
    $('[name="user_id_'+i+'"]', form).attr("style", "font-style: normal;");
    var student_full = JSON.parse($('#student_full_id').val());
    $('[name="user_id_'+i+'"]', form).autocomplete({
        source: student_full
    });
}

function addTeamMemberInput(old, i) {
    old.remove()
    var form = $("#admin-team-form");
    $('[name="num_users"]', form).val( parseInt($('[name="num_users"]', form).val()) + 1);
    var members_div = $("#admin-team-members");
    members_div.append('<input type="text" name="user_id_' + i + '" /><br /> \
        <span style="cursor: pointer;" onclick="addTeamMemberInput(this, '+ (i+1) +');" aria-label="Add More Users"><i class="fas fa-plus-square"></i> \
        Add More Users</span>');
    var student_full = JSON.parse($('#student_full_id').val());
    $('[name="user_id_'+i+'"]', form).autocomplete({
        source: student_full
    });
}

function addCategory(old, i) {
    old.remove()
    var form = $("#admin-team-form");
    $('[name="num_users"]', form).val( parseInt($('[name="num_users"]', form).val()) + 1);
    var members_div = $("#admin-team-members");
    members_div.append('<input type="text" name="user_id_' + i + '" /><br /> \
        <span style="cursor: pointer;" onclick="addTeamMemberInput(this, '+ (i+1) +');" aria-label="Add More Users"><i class="fas fa-plus-square"></i> \
        Add More Users</span>');
    var student_full = JSON.parse($('#student_full_id').val());
    $('[name="user_id_'+i+'"]', form).autocomplete({
        source: student_full
    });
}

function importTeamForm() {
    $('.popup-form').css('display', 'none');
    var form = $("#import-team-form");
    form.css("display", "block");
    captureTabInModal("import-team-form");
    form.find('.form-body').scrollTop(0);
    $('[name="upload_team"]', form).val(null);
}


function randomizeRotatingGroupsButton() {
    $('.popup-form').css('display', 'none');
    var form = $("#randomize-button-warning");
    form.css("display", "block");
    captureTabInModal("randomize-button-warning");
    form.find('.form-body').scrollTop(0);
}


/**
 * Toggles the page details box of the page, showing or not showing various information
 * such as number of queries run, length of time for script execution, and other details
 * useful for developers, but shouldn't be shown to normal users
 */
function togglePageDetails() {
    var element = document.getElementById('page-info');
    if (element.style.display === 'block') {
        element.style.display = 'none';
    }
    else {
        element.style.display = 'block';
        // Hide the box if you click outside of it
        document.body.addEventListener('mouseup', function pageInfo(event) {
            if (!element.contains(event.target)) {
                element.style.display = 'none';
                document.body.removeEventListener('mouseup', pageInfo, false);
            }
        });
    }
}

/**
 * Opens a new tab on https://validator.w3.org with the contents of the current html page
 */
function validateHtml() {
  //Code copied from https://validator.w3.org/nu/about.html under "Check serialized DOM of current page" secton
  function c(a, b) {
    const c = document.createElement("textarea");
    c.name = a;
    c.value = b;
    d.appendChild(c)
  }
  const e = ((a) => {
      for (var b = "", a = a.firstChild; a;) {
        switch (a.nodeType) {
          case Node.ELEMENT_NODE:
            b += a.outerHTML;
            break;
          case Node.TEXT_NODE:
            b += a.nodeValue;
            break;
          case Node.CDATA_SECTION_NODE:
            b += "<![CDATA[" + a.nodeValue + "]]\>";
            break;
          case Node.COMMENT_NODE:
            b += "<\!--" + a.nodeValue + "--\>";
            break;
          case Node.DOCUMENT_TYPE_NODE:
            b += "<!DOCTYPE " + a.name + ">\n"
        }
        a = a.nextSibling
      }
      return b
  })(document);
  const d = document.createElement("form");
  d.method = "POST";
  d.action = "https://validator.w3.org/nu/";
  d.enctype = "multipart/form-data";
  d.target = "_blank";
  d.acceptCharset = "utf-8";
  c("showsource", "yes");
  c("content", e);
  document.body.appendChild(d);
  d.submit();
  d.outerHTML = "";
}

/**
 * Remove an alert message from display. This works for successes, warnings, or errors to the
 * user
 * @param elem
 */
function removeMessagePopup(elem) {
    $('#' + elem).fadeOut('slow', function() {
        $('#' + elem).remove();
    });
}

function gradeableChange(url, sel){
    url = url + sel.value;
    window.location.href = url;
}
function versionChange(url, sel){
    url = url + sel.value;
    window.location.href = url;
}

function checkVersionChange(days_late, late_days_allowed){
    if(days_late > late_days_allowed){
        var message = "The max late days allowed for this assignment is " + late_days_allowed + " days. ";
        message += "You are not supposed to change your active version after this time unless you have permission from the instructor. Are you sure you want to continue?";
        return confirm(message);
    }
    return true;
}

function checkTaVersionChange(){
    var message = "You are overriding the student's chosen submission. Are you sure you want to continue?";
    return confirm(message);
}

function checkVersionsUsed(gradeable, versions_used, versions_allowed) {
    versions_used = parseInt(versions_used);
    versions_allowed = parseInt(versions_allowed);
    if (versions_used >= versions_allowed) {
        return confirm("Are you sure you want to upload for " + gradeable + "? You have already used up all of your free submissions (" + versions_used + " / " + versions_allowed + "). Uploading may result in loss of points.");
    }
    return true;
}

function toggleDiv(id) {
    $("#" + id).toggle();
    return true;
}


function checkRefreshPage(url) {
    setTimeout(function() {
        check_server(url)
    }, 1000);
}

function check_server(url) {
    $.get(url,
        function(data) {
            if (data.indexOf("REFRESH_ME") > -1) {
                location.reload(true);
            }
        else {
                checkRefreshPage(url);
            }
        }
    );
}

function checkRefreshLichenMainPage(url, semester, course) {
    // refresh time for lichen main page
    var refresh_time = 5000;
    setTimeout(function() {
        check_lichen_jobs(url, semester, course);
    }, refresh_time);
}

function check_lichen_jobs(url, semester, course) {
    $.get(url,
        function(data) {
            var last_data = localStorage.getItem("last_data");
            if (data === "REFRESH_ME") {
                last_data= "REFRESH_ME";
                localStorage.setItem("last_data", last_data);
                window.location.href = buildCourseUrl(['plagiarism']);
            }
            else if(data === "NO_REFRESH" && last_data === "REFRESH_ME"){
                last_data= "NO_REFRESH";
                localStorage.setItem("last_data", last_data);
                window.location.href = buildCourseUrl(['plagiarism']);
            }
            else {
                checkRefreshLichenMainPage(url, semester, course);
            }
        }
    );
}

function downloadFile(path, dir) {
    window.location = buildCourseUrl(['download']) + `?dir=${dir}&path=${path}`;
}

function downloadStudentAnnotations(url, path, dir) {
    window.open(url, "_blank", "toolbar=no, scrollbars=yes, resizable=yes, width=700, height=600");
    //window.location = buildCourseUrl(['download']) + `?dir=${dir}&path=${path}`;
}

function downloadSubmissionZip(grade_id, user_id, version, origin = null, is_anon = false) {
    window.location = buildCourseUrl(['gradeable', grade_id, 'download_zip']) + `?dir=submissions&user_id=${user_id}&version=${version}&origin=${origin}&is_anon=${is_anon}`;
    return false;
}

function downloadCourseMaterialZip(dir_name, path) {
    window.location = buildCourseUrl(['course_materials', 'download_zip']) + '?dir_name=' + dir_name + '&path=' + path;
}

function checkColorActivated() {
    var pos = 0;
    var seq = "&&((%'%'BA\r";
    $(document.body).keyup(function colorEvent(e) {
        pos = seq.charCodeAt(pos) === e.keyCode ? pos + 1 : 0;
        if (pos === seq.length) {
            setInterval(function() { $("*").addClass("rainbow"); }, 100);
            $(document.body).off('keyup', colorEvent);
        }
    });
}
$(checkColorActivated);

function changeColor(div, hexColor){
    div.style.color = hexColor;
}

function openDiv(id) {
    var elem = $('#' + id);
    if (elem.hasClass('open')) {
        elem.hide();
        elem.removeClass('open');
        $('#' + id + '-span').removeClass('fa-folder-open').addClass('fa-folder');
    }
    else {
        elem.show();
        elem.addClass('open');
        $('#' + id + '-span').removeClass('fa-folder').addClass('fa-folder-open');
    }
    return false;
}

function openDivForCourseMaterials(num) {
    var elem = $('#div_viewer_' + num);
    if (elem.hasClass('open')) {
        elem.hide();
        elem.removeClass('open');
        $($($(elem.parent().children()[0]).children()[0]).children()[0]).removeClass('fa-folder-open').addClass('fa-folder');
        return 'closed';
    }
    else {
        elem.show();
        elem.addClass('open');
        $($($(elem.parent().children()[0]).children()[0]).children()[0]).removeClass('fa-folder').addClass('fa-folder-open');
        return 'open';
    }
    return false;
}

function hideEmptyCourseMaterialFolders() {
  // fetch all the folders and remove those one which have no `file` within.
  $('.folder-container').each(function() {
    $(this).find('.file-container').length === 0 ? $(this).remove() : null;
  });
}

function closeDivForCourseMaterials(num) {
    var elem = $('#div_viewer_' + num);
    elem.hide();
    elem.removeClass('open');
    $($($(elem.parent().children()[0]).children()[0]).children()[0]).removeClass('fa-folder-open').addClass('fa-folder');
    return 'closed';


}
function openAllDivForCourseMaterials() {
    var elem = $("[id ^= 'div_viewer_']");
    if (elem.hasClass('open')) {
        elem.hide();
        elem.removeClass('open');
        $($($(elem.parent().children()[0]).children()[0]).children()[0]).removeClass('fa-folder-open').addClass('fa-folder');
        return 'closed';
    }
    else {
        elem.show();
        elem.addClass('open');
        $($($(elem.parent().children()[0]).children()[0]).children()[0]).removeClass('fa-folder').addClass('fa-folder-open');
        return 'open';
    }
    return false;
}

function openUrl(url) {
    window.open(url, "_blank", "toolbar=no, scrollbars=yes, resizable=yes, width=700, height=600");
    return false;
}

function changeName(element, user, visible_username, anon){
    var new_element = element.getElementsByTagName("strong")[0];
    anon = (anon == 'true');
    icon = element.getElementsByClassName("fas fa-eye")[0];
    if(icon == undefined){
        icon = element.getElementsByClassName("fas fa-eye-slash")[0];
        if(anon) {
            new_element.style.color = "black";
            new_element.style.fontStyle = "normal";
        }
        new_element.innerHTML = visible_username;
        icon.className = "fas fa-eye";
        icon.title = "Show full user information";
    }
    else {
        if(anon) {
            new_element.style.color = "grey";
            new_element.style.fontStyle = "italic";
        }
        new_element.innerHTML = user;
        icon.className = "fas fa-eye-slash";
        icon.title = "Hide full user information";
    }
}

function openFrame(url, id, filename) {
    var iframe = $('#file_viewer_' + id);
    if (!iframe.hasClass('open')) {
        var iframeId = "file_viewer_" + id + "_iframe";
        // handle pdf
        if(filename.substring(filename.length - 3) === "pdf") {
            iframe.html("<iframe id='" + iframeId + "' src='" + url + "' width='750px' height='1200px' style='border: 0'></iframe>");
        }
        else {
            iframe.html("<iframe id='" + iframeId + "' onload='resizeFrame(\"" + iframeId + "\");' src='" + url + "' width='750px' style='border: 0'></iframe>");
        }
        iframe.addClass('open');
    }

    if (!iframe.hasClass('shown')) {
        iframe.show();
        iframe.addClass('shown');
        $($($(iframe.parent().children()[0]).children()[0]).children()[0]).removeClass('fa-plus-circle').addClass('fa-minus-circle');
    }
    else {
        iframe.hide();
        iframe.removeClass('shown');
        $($($(iframe.parent().children()[0]).children()[0]).children()[0]).removeClass('fa-minus-circle').addClass('fa-plus-circle');
    }
    return false;
}

function resizeFrame(id) {
    var height = parseInt($("iframe#" + id).contents().find("body").css('height').slice(0,-2));
    if (height > 500) {
        document.getElementById(id).height= "500px";
    }
    else {
        document.getElementById(id).height = (height+18) + "px";
    }
}

function batchImportJSON(url, csrf_token){
    $.ajax(url, {
        type: "POST",
        data: {
            csrf_token: csrf_token
        }
    })
    .done(function(response) {
        window.alert(response);
        location.reload(true);
    })
    .fail(function() {
        window.alert("[AJAX ERROR] Refresh page");
    });
}

function submitAJAX(url, data, callbackSuccess, callbackFailure) {
    $.ajax(url, {
        type: "POST",
        data: data
    })
    .done(function(response) {
        try{
            response = JSON.parse(response);
            if (response['status'] === 'success') {
                callbackSuccess(response);
            }
            else {
                console.log(response['message']);
                callbackFailure();
                if (response['status'] === 'error') {
                    window.alert("[SAVE ERROR] Refresh Page");
                }
            }
        }
        catch (e) {
            console.log(response);
            callbackFailure();
            window.alert("[SAVE ERROR] Refresh Page");
        }
    })
    .fail(function() {
        window.alert("[SAVE ERROR] Refresh Page");
    });
}

$(function() {
    if (window.location.hash !== "") {
        if ($(window.location.hash).offset().top > 0) {
            var minus = 60;
            $("html, body").animate({scrollTop: ($(window.location.hash).offset().top - minus)}, 800);
        }
    }

    for (const elem of document.getElementsByClassName('alert-success')) {
        setTimeout(() => {
            $(elem).fadeOut();
        }, 5000);
    }
});

function getFileExtension(filename){
    return (filename.substring(filename.lastIndexOf(".")+1)).toLowerCase();
}

function openPopUp(css, title, count, testcase_num, side) {
    var element_id = "container_" + count + "_" + testcase_num + "_" + side;
    var elem_html = "<link rel=\"stylesheet\" type=\"text/css\" href=\"" + css + "\" />";
    elem_html += title + document.getElementById(element_id).innerHTML;
    my_window = window.open("", "_blank", "status=1,width=750,height=500");
    my_window.document.write(elem_html);
    my_window.document.close();
    my_window.focus();
}

let messages = 0;

function displayErrorMessage(message){
    displayMessage(message, 'error');
}

function displaySuccessMessage(message) {
    displayMessage(message, 'success');
}

/**
 * Display a toast message after an action.
 *
 * The styling here should match what's used in GlobalHeader.twig to define the messages coming from PHP
 *
 * @param {string} message
 * @param {string} type
 */
function displayMessage(message, type) {
    const id = `${type}-js-${messages}`;
    message = `<div id="${id}" class="inner-message alert alert-${type}"><span><i class="fas fa-${type === 'error' ? 'times' : 'check'}-circle"></i>${message.replace(/(?:\r\n|\r|\n)/g, '<br />')}</span><a class="fas fa-times" onClick="removeMessagePopup('${type}-js-${messages}');"></a></div>`;
    $('#messages').append(message);
    $('#messages').fadeIn('slow');
    if (type === 'success') {
        setTimeout(() => {
            $(`#${id}`).fadeOut();
        }, 5000);
    }
    messages++;
}

/**
 * Enables the use of TAB key to indent within a textarea control.
 *
 * VPAT requires that keyboard navigation through all controls is always available.
 * Since TAB is being redefined to indent code/text, ESC will be defined, in place
 * of TAB, to proceed to the next control element.  SHIFT+TAB  shall be preserved
 * with its default behavior of returning to the previous control element.
 *
 * @param string jQuerySelector
 */
function enableTabsInTextArea(jQuerySelector) {
    var t = $(jQuerySelector);
    t.on('input', function() {
        $(this).outerHeight(38).outerHeight(this.scrollHeight);
    });
    t.trigger('input');
    t.keydown(function(t) {
        if (t.which == 27) {  //ESC was pressed, proceed to next control element.
            // Next control element may not be a sibling, so .next().focus() is not guaranteed
            // to work.  There is also no guarantee that controls are properly wrapped within
            // a <form>.  Therefore, retrieve a master list of all visible controls and switch
            // focus to the next control in the list.
            var controls = $(":tabbable").filter(":visible");
            controls.eq(controls.index(this) + 1).focus();
            return false;
        }
        else if (!t.shiftKey && t.keyCode == 9) { //TAB was pressed without SHIFT, text indent
            var text = this.value;
            var beforeCurse = this.selectionStart;
            var afterCurse = this.selectionEnd;
            this.value = text.substring(0, beforeCurse) + '\t' + text.substring(afterCurse);
            this.selectionStart = this.selectionEnd = beforeCurse+1;
            return false;
        }
        // No need to test for SHIFT+TAB as it is not being redefined.
    });
}

function updateGradeOverride(data) {
    var fd = new FormData($('#gradeOverrideForm').get(0));
    var url = buildCourseUrl(['grade_override', $('#g_id').val(), 'update']);
    $.ajax({
        url: url,
        type: "POST",
        data: fd,
        processData: false,
        cache: false,
        contentType: false,
        success: function(data) {
            try {
                var json = JSON.parse(data);
            } catch(err){
                var message ='<div class="inner-message alert alert-error" style="position: fixed;top: 40px;left: 50%;width: 40%;margin-left: -20%;" id="theid"><a class="fas fa-times message-close" onClick="removeMessagePopup(\'theid\');"></a><i class="fas fa-times-circle"></i>Error parsing data. Please try again.</div>';
                $('#messages').append(message);
                return;
            }
            if(json['status'] === 'fail'){
                var message ='<div class="inner-message alert alert-error" style="position: fixed;top: 40px;left: 50%;width: 40%;margin-left: -20%;" id="theid"><a class="fas fa-times message-close" onClick="removeMessagePopup(\'theid\');"></a><i class="fas fa-times-circle"></i>' + json['message'] + '</div>';
                $('#messages').append(message);
                return;
            }
            refreshOnResponseOverriddenGrades(json);
            $('#user_id').val(this.defaultValue);
            $('#marks').val(this.defaultValue);
            $('#comment').val(this.defaultValue);
            var message ='<div class="inner-message alert alert-success" style="position: fixed;top: 40px;left: 50%;width: 40%;margin-left: -20%;" id="theid"><a class="fas fa-times message-close" onClick="removeMessagePopup(\'theid\');"></a><i class="fas fa-check-circle"></i>Updated overridden Grades for ' + json['data']['gradeable_id'] + '.</div>';
            $('#messages').append(message);
        },
        error: function() {
            window.alert("Something went wrong. Please try again.");
        }
    })
    return false;
}

function loadOverriddenGrades(g_id) {
    var url = buildCourseUrl(['grade_override', g_id]);
    $.ajax({
        url: url,
        success: function(data) {
            try {
                var json = JSON.parse(data);
            } catch(err){
                var message ='<div class="inner-message alert alert-error" style="position: fixed;top: 40px;left: 50%;width: 40%;margin-left: -20%;" id="theid"><a class="fas fa-times message-close" onClick="removeMessagePopup(\'theid\');"></a><i class="fas fa-times-circle"></i>Error parsing data. Please try again.</div>';
                $('#messages').append(message);
                return;
            }
            if(json['status'] === 'fail'){
                var message ='<div class="inner-message alert alert-error" style="position: fixed;top: 40px;left: 50%;width: 40%;margin-left: -20%;" id="theid"><a class="fas fa-times message-close" onClick="removeMessagePopup(\'theid\');"></a><i class="fas fa-times-circle"></i>' + json['message'] + '</div>';
                $('#messages').append(message);
                return;
            }
            refreshOnResponseOverriddenGrades(json);
        },
        error: function() {
            window.alert("Something went wrong. Please try again.");
        }
    });
}

function refreshOnResponseOverriddenGrades(json) {
    const form = $("#load-overridden-grades");
    $('#grade-override-table tr:gt(0)').remove();
    let title = 'Overridden Grades for ' + json['data']['gradeable_id'];
    $('#title').text(title);
    if(json['data']['users'].length === 0){
      $("#load-overridden-grades").addClass('d-none');
      $("#empty-table").removeClass('d-none');
      $('#empty-table').text('There are no overridden grades for this homework');
    }
    else {
        json['data']['users'].forEach(function(elem){
            let delete_button = "<a onclick=\"deleteOverriddenGrades('" + elem['user_id'] + "', '" + json['data']['gradeable_id'] + "');\"><i class='fas fa-trash'></i></a>"
            let bits = ['<tr><td class="align-left">' + elem['user_id'], elem['user_firstname'], elem['user_lastname'], elem['marks'], elem['comment'], delete_button + '</td></tr>'];
            $('#grade-override-table').append(bits.join('</td><td class="align-left">'));
        });
      $("#load-overridden-grades").removeClass('d-none');
      $("#empty-table").addClass('d-none');
    }
}

function deleteOverriddenGrades(user_id, g_id) {
    var url = buildCourseUrl(['grade_override', g_id, 'delete']);
    var confirm = window.confirm("Are you sure you would like to delete this entry?");
    if (confirm) {
        $.ajax({
            url: url,
            type: "POST",
            data: {
                csrf_token: csrfToken,
                user_id: user_id
            },
            success: function(data) {
                var json = JSON.parse(data);
                if(json['status'] === 'fail'){
                    var message ='<div class="inner-message alert alert-error" style="position: fixed;top: 40px;left: 50%;width: 40%;margin-left: -20%;" id="theid"><a class="fas fa-times message-close" onClick="removeMessagePopup(\'theid\');"></a><i class="fas fa-times-circle"></i>' + json['message'] + '</div>';
                    $('#messages').append(message);
                    return;
                }
                var message ='<div class="inner-message alert alert-success" style="position: fixed;top: 40px;left: 50%;width: 40%;margin-left: -20%;" id="theid"><a class="fas fa-times message-close" onClick="removeMessagePopup(\'theid\');"></a><i class="fas fa-check-circle"></i>Overridden Grades deleted .</div>';
                $('#messages').append(message);
                refreshOnResponseOverriddenGrades(json);
            },
            error: function() {
                window.alert("Something went wrong. Please try again.");
            }
        })
    }
    return false;
}

function toggleRegradeRequests(){
    var element = document.getElementById("regradeBoxSection");
    if (element.style.display === 'block') {
        element.style.display = 'none';
    }
    else {
        element.style.display = 'block';
    }

}
/**
  * Taken from: https://stackoverflow.com/questions/1787322/htmlspecialchars-equivalent-in-javascript
  */
function escapeSpecialChars(text) {
  var map = {
    '&': '&amp;',
    '<': '&lt;',
    '>': '&gt;',
    '"': '&quot;',
    "'": '&#039;'
  };

  return text.replace(/[&<>"']/g, function(m) { return map[m]; });
}

function escapeHTML(str) {
    return str.replace(/&/g,'&amp;').replace(/</g,'&lt;').replace(/>/g,'&gt;');
}

function setChildNewDateTime(path, changeDate,handleData) {
    //change the date and time of the subfiles in the folder with the time chosen for the whole
    //folder (passed in)
    var success;
    success = false;
    success  = changeFolderNewDateTime(path,changeDate,function (output) {
        if(output){
            success =true;
            if(handleData){
                handleData(success);
            }
        }
    });
}

function changeFolderNewDateTime(filenames, newdatatime,handleData) {
    // send to server to handle folder date/time change
    let url = buildCourseUrl(['course_materials', 'modify_timestamp']) + '?filenames=' + encodeURIComponent(filenames[0]) + '&newdatatime=' + newdatatime;
    var tbr = false;
    $.ajax({
        type: "POST",
        url: url,
        data: {'fn':filenames,csrf_token: csrfToken},
        success: function(data) {
            var jsondata = JSON.parse(data);
            if (jsondata.status === 'fail') {
                alert("ERROR: Invalid date.");
                return false;
            }

            tbr=true;
            if(handleData){
                handleData(data);
            }
            return true;
        },
        error: function(e) {
            alert("Encounter saving the NewDateTime.");
            return false;
        }
    })
}

// edited slightly from https://stackoverflow.com/a/40658647
// returns a boolean value indicating whether or not the element is entirely in the viewport
// i.e. returns false iff there is some part of the element outside the viewport
$.fn.isInViewport = function() {                                        // jQuery method: use as $(selector).isInViewPort()
    var elementTop = $(this).offset().top;                              // get top offset of element
    var elementBottom = elementTop + $(this).outerHeight();             // add height to top to get bottom

    var viewportTop = $(window).scrollTop();                            // get top of window
    var viewportBottom = viewportTop + $(window).height();              // add height to get bottom

    return elementTop > viewportTop && elementBottom < viewportBottom;
};

function checkSidebarCollapse() {
    var size = $(document.body).width();
    if (size < 1150) {
        document.cookie = "collapse_sidebar=true;";
        $("aside").toggleClass("collapsed", true);
    }
    else{
        document.cookie = "collapse_sidebar=false;";
        $("aside").toggleClass("collapsed", false);
    }
}

function updateTheme(){
  let choice = $("#theme_change_select option:selected").val();
  if(choice === "system_black"){
    localStorage.removeItem("theme");
    localStorage.setItem("black_mode", "black");
  }else if(choice === "light"){
    localStorage.setItem("theme", "light");
  }else if(choice === "dark"){
    localStorage.setItem("theme", "dark");
    localStorage.setItem("black_mode", "dark");
  }else if(choice === "dark_black"){
    localStorage.setItem("theme", "dark");
    localStorage.setItem("black_mode", "black");
  }else{ //choice === "system"
    localStorage.removeItem("black_mode");
    localStorage.removeItem("theme");
  }
  detectColorScheme();
}
$(document).ready(function() {
  if(localStorage.getItem("theme")){
      if(localStorage.getItem("theme") === "dark"){
        if(localStorage.getItem("black_mode") === "black"){
          $("#theme_change_select").val("dark_black");
        }else{
          $("#theme_change_select").val("dark");
        }
      }else{
        $("#theme_change_select").val("light");
      }
  }else{
    if(localStorage.getItem("black_mode") === "black"){
      $("#theme_change_select").val("system_black");
    }else{
      $("#theme_change_select").val("system");
    }
  }
});

//Called from the DOM collapse button, toggle collapsed and save to localStorage
function toggleSidebar() {
    var sidebar = $("aside");
    var shown = sidebar.hasClass("collapsed");

    document.cookie = "collapse_sidebar=" + (!shown).toString() + ";";
    sidebar.toggleClass("collapsed", !shown);
}

$(document).ready(function() {
    //Collapsed sidebar tooltips with content depending on state of sidebar
    $('[data-toggle="tooltip"]').tooltip({
        position: { my: "right+0 bottom+0" },
        content: function () {
            if($("aside").hasClass("collapsed")) {
                if ($(this).attr("title") === "Collapse Sidebar") {
                    return "Expand Sidebar";
                }
                return $(this).attr("title")
            }
            else {
                return ""
            }
        }
    });

    //If they make their screen too small, collapse the sidebar to allow more horizontal space
    $(document.body).resize(function() {
        checkSidebarCollapse();
    });
});

function checkBulkProgress(gradeable_id){
    var url = buildCourseUrl(['gradeable', gradeable_id, 'bulk', 'progress']);
    $.ajax({
        url: url,
        data: null,
        type: "GET",
        success: function(data) {
            data = JSON.parse(data)['data'];
            var result = {};
            updateBulkProgress(data['job_data'], data['count']);
        },
        error: function(e) {
            console.log("Failed to check job queue");
        }
    })
}
// Credit to https://stackoverflow.com/a/24676492/2972004
//      Solution to autoexpand the height of a textarea
function auto_grow(element) {
    element.style.height = "5px";
    element.style.height = (element.scrollHeight + 5)+"px";
}

/**
 * Sets the 'noscroll' textareas to have the correct height
 */
function resizeNoScrollTextareas() {
    // Make sure textareas resize correctly
    $('textarea.noscroll').each(function() {
        auto_grow(this);
    })
}

$(document).ready(function() {
  enableKeyToClick();
});

function enableKeyToClick(){
  var key_to_click = document.getElementsByClassName("key_to_click");
  for (var i = 0; i < key_to_click.length; i++) {
    key_to_click[i].addEventListener('keydown', function(event) {
      if (event.keyCode === 13) {//ENTER key
        event.preventDefault();
        event.stopPropagation();
        $(event.target).click();
      }
    });
    key_to_click[i].addEventListener('keyup', function(event) {
      if (event.keyCode === 32) { //SPACE key
        event.preventDefault();
        event.stopPropagation();
        $(event.target).click();
      }
    });
  }
}

<<<<<<< HEAD
function flagUserImage(user_id) {
    const confirmed = confirm(`You are flagging ${user_id}'s image as inappropriate.  Are you sure you wish to proceed?`);

    if (confirmed) {
        const input = document.createElement('input');
        input.setAttribute('name', 'user_id');
        input.setAttribute('value', user_id);

        const token = document.createElement('input');
        token.setAttribute('name', 'csrf_token');
        token.setAttribute('value', csrfToken);
=======
/**
 * Function for instructor to flag/unflag a user's preferred photo as inappropriate.
 *
 * @param user_id The user_id of the user who's preferred photo should be flagged
 * @param flag A boolean indicating whether to flag or unflag the image.
 *             True to flag
 *             False to unflag
 */
function flagUserImage(user_id, flag) {
    let message;

    if (flag) {
        message = `You are flagging ${user_id}'s image as inappropriate.  Are you sure you wish to proceed?`;
    }
    else {
        message = `You are unflagging ${user_id}'s image.  Are you sure you wish to proceed?`;
    }

    const confirmed = confirm(message);

    if (confirmed) {
        const input_elem = document.createElement('input');
        input_elem.setAttribute('name', 'user_id');
        input_elem.setAttribute('value', user_id);

        const token_elem = document.createElement('input');
        token_elem.setAttribute('name', 'csrf_token');
        token_elem.setAttribute('value', csrfToken);

        const flag_elem = document.createElement('input');
        flag_elem.setAttribute('name', 'flag');
        flag_elem.setAttribute('value', flag);
>>>>>>> c34dd66e

        const form = document.createElement('form');
        form.setAttribute('method', 'post');
        form.setAttribute('action', buildCourseUrl(['flag_user_image']));
<<<<<<< HEAD
        form.appendChild(input);
        form.appendChild(token);
=======
        form.appendChild(input_elem);
        form.appendChild(token_elem);
        form.appendChild(flag_elem);
>>>>>>> c34dd66e

        document.body.appendChild(form);
        form.submit();
    }
}<|MERGE_RESOLUTION|>--- conflicted
+++ resolved
@@ -1616,19 +1616,6 @@
   }
 }
 
-<<<<<<< HEAD
-function flagUserImage(user_id) {
-    const confirmed = confirm(`You are flagging ${user_id}'s image as inappropriate.  Are you sure you wish to proceed?`);
-
-    if (confirmed) {
-        const input = document.createElement('input');
-        input.setAttribute('name', 'user_id');
-        input.setAttribute('value', user_id);
-
-        const token = document.createElement('input');
-        token.setAttribute('name', 'csrf_token');
-        token.setAttribute('value', csrfToken);
-=======
 /**
  * Function for instructor to flag/unflag a user's preferred photo as inappropriate.
  *
@@ -1661,19 +1648,13 @@
         const flag_elem = document.createElement('input');
         flag_elem.setAttribute('name', 'flag');
         flag_elem.setAttribute('value', flag);
->>>>>>> c34dd66e
 
         const form = document.createElement('form');
         form.setAttribute('method', 'post');
         form.setAttribute('action', buildCourseUrl(['flag_user_image']));
-<<<<<<< HEAD
-        form.appendChild(input);
-        form.appendChild(token);
-=======
         form.appendChild(input_elem);
         form.appendChild(token_elem);
         form.appendChild(flag_elem);
->>>>>>> c34dd66e
 
         document.body.appendChild(form);
         form.submit();
