--- conflicted
+++ resolved
@@ -684,39 +684,6 @@
     // pass in the target node, as well as the observer options
     observer.observe(target, config);
 });
-<<<<<<< HEAD
-
-function saveChanges() {
-    $('#save_status').text('Change detected Saving ...');
-    const url = buildCourseUrl(['reports', 'rainbow_grades_customization_save']);
-    const formData = new FormData();
-    formData.append('csrf_token', csrfToken);
-    formData.append('json_string', buildJSON());
-
-    $.ajax({
-        url: url,
-        type: 'POST',
-        data: formData,
-        dataType: 'json',
-        processData: false,
-        contentType: false,
-        success: function (response) {
-            if (response['status'] === 'success') {
-                $('#save_status').text('All changes saved');
-            }
-            else {
-                // lets keep the alert, because users may not notice it even if it fails
-                alert(`An error occurred: ${response.data}`);
-            }
-        },
-        error: function (jqXHR, textStatus, errorThrown) {
-            console.error(`Error status: ${textStatus}`);
-            console.error(`Error thrown: ${errorThrown}`);
-            console.error(`Server response: ${jqXHR.status} ${jqXHR.statusText}`);
-        },
-    });
-}
-=======
 
 function saveChanges() {
     $('#save_status').text('Change detected Saving ...');
@@ -765,13 +732,6 @@
         },
     });
 }
-
-$(document).ready(() => {
-    $("input[name='customization']").change(() => {
-        $('#save_status').text('Switched customization, need to rebuild');
-    });
-});
->>>>>>> 633693f1
 
 $(document).ready(() => {
     $("input[name='customization']").change(() => {
