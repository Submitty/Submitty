{% import _self as self %}

{% if showNewInterface %}
<div id="submission_browser" class="rubric_panel">
    <div >
{% else %}
<div id="submission_browser" class="draggable rubric_panel">
    <div class="draggable_content">
{% endif %}
        <div id="directory_view">
            <span class="grading_label">Submissions and Results Browser</span>
            <button class="btn btn-default expand-button" data-linked-type="submissions" data-clicked-state="wasntClicked" id="toggleSubmissionButton">Open/Close Submissions</button>

            {# check if there are vcs files, if yes display the toggle button, else don't display it #}
            {% if has_vcs_files %}
                <button class="btn btn-default expand-button" data-linked-type="checkout" data-clicked-state="wasntClicked"  id="togglCheckoutButton">Open/Close Checkout</button>
            {% endif %}

            <button class="btn btn-default expand-button" data-linked-type="results" data-clicked-state="wasntClicked"  id="toggleResultButton">Open/Close Results</button>

            <script>
                $(document).ready(function(){
                    //note the commented out code here along with the code where files are displayed that is commented out
                    //is intended to allow open and close to change dynamically on click
                    //the problem is currently if you click the submissions folder then the text won't change b/c it's being double clicked effectively.
                    $(".expand-button").on('click', function(){
                        openAll( 'openable-element-', $(this).data('linked-type'))
                    })

                    var currentCodeStyle = localStorage.getItem('theme');
                    var currentCodeStyleRadio = (currentCodeStyle == null || currentCodeStyle == "light") ? "style_light" : "style_dark";
                    $('#' + currentCodeStyleRadio).parent().addClass('active');
                    $('#' + currentCodeStyleRadio).prop('checked', true);
                });
            </script>
            {% if not student_grader %}
                <button class="btn btn-default key_to_click" tabindex="0" onclick="downloadSubmissionZip('{{  gradeable_id }}','{{ anon_submitter_id }}', {{ active_version }}, true)">Download Zip File</button>
            {% endif %}

            <span style="padding-right: 10px"> <input aria-label="Auto open" type="checkbox" id="autoscroll_id" onclick="updateCookies();" class="key_to_click" tabindex="0"> <label for="autoscroll_id">Auto open</label> </span>
            <br />
            {# Files #}
            <div class="inner-container" id="file-container">
                {{ self.display_files(self, submissions, "s", 0, "submissions") }}
                {% if has_vcs_files %} {# if there are checkout files, then display folder, otherwise don't #}
                    {{ self.display_files(self, checkout, "c", 0, "checkout") }}
                {% endif %}
                {% if not student_grader %}
                    {{ self.display_files(self, results, "r", 0, "results") }}
                    {{ self.display_files(self, results_public, "rp", 0, "results_public") }}
                {% endif %}
            </div>
            {# /Files #}
            <script>
                // $(document).ready(function(){
                //     $(".openAllDiv").on('click', function(){
                //         if($(this).attr('id') == 'results' || $(this).attr('id') == 'submissions' || $(this).attr('id') =='checkout'){
                //             var elem = $('[data-linked-type="' + $(this).attr('id') + '"]');
                //             if(elem.data('clicked-state') == "wasntClicked"){
                //                 updateValue(elem, "Open", "Close");
                //             }
                //         }
                //     });
                // });
            </script>
        </div>
        <div id="file_view" style="display: none; position: absolute; float: right; right: -100%; width:100%; height: 100%">
            <strong id="save_status" style="position: sticky; top: 27px; margin: 10px; float:right; z-index: 30; display: none">No changes</strong>
            <span class="grading_label" style="padding-bottom: 0px">Submissions and Results Browser ></span>
            <span class="grading_label" style="padding-top: 5px; margin-left: -15px" id="grading_file_name"></span>
            <a onclick='collapseFile()' aria-label="Collapse File" class="key_to_click" tabindex="0"><i class="fas fa-reply" style="font-size:24px" title="Back"></i></a>
            {% include "grading/electronic/PDFAnnotationBar.twig" %}
            <div id="file_content" style="overflow: auto; height:90%;position: absolute;width: 100%;"></div>
        </div>
    </div>
</div>

{# todo: Move to ta-grading.js #}
<script>
    function openFrame(html_file, url_file, num) {
        var iframe = $('#file_viewer_' + num);
        if (!iframe.hasClass('open') || iframe.hasClass('full_panel')) {
            var iframeId = "file_viewer_" + num + "_iframe";
            var directory = "";
            if (url_file.includes("submissions")) {
                directory = "submissions";
<<<<<<< HEAD
                url_file = getNonAnonPath(url_file, "{{anon_submitter_id}}");
=======
                url_file = getNonAnonPath(url_file, "{{anon_submitter_id}}", {{user_ids|json_encode|raw}});
>>>>>>> 1d30ae4e
            }
            else if (url_file.includes("results_public")) {
                directory = "results_public";
            }
            else if (url_file.includes("results")) {
                directory = "results";
            }
            else if (url_file.includes("checkout")) {
                directory = "checkout";
            }
            // handle pdf
            if (url_file.substring(url_file.length - 3) === "pdf") {
                expandFile(html_file, url_file).then(function(){
                    loadPDFToolbar();
                });
            }
            else {
                iframe.html("<iframe id='" + iframeId + "' onload='resizeFrame(\"" + iframeId + "\");' src='{{ display_file_url }}?dir=" + encodeURIComponent(directory) + "&file=" + encodeURIComponent(html_file) + "&path=" + encodeURIComponent(url_file) + "&ta_grading=true' width='95%' style='border: 0'></iframe>");
                if(iframe.hasClass("full_panel")){
                    $('#'+iframeId).attr("height", "1200px");
                }
                iframe.addClass('open');
            }
        }
        if (!iframe.hasClass("full_panel") && url_file.substring(url_file.length - 3) !== "pdf") {
            if (!iframe.hasClass('shown')) {
                iframe.show();
                iframe.addClass('shown');
                $($($(iframe.parent().children()[0]).children()[0]).children()[0]).removeClass('fa-plus-circle').addClass('fa-minus-circle');
            }
            else {
                iframe.hide();
                iframe.removeClass('shown');
                $($($(iframe.parent().children()[0]).children()[0]).children()[0]).removeClass('fa-minus-circle').addClass('fa-plus-circle');
            }
        }
        return false;
    }

    function openFile(html_file, url_file) {
        var directory = "";
        if (url_file.includes("submissions")) {
            directory = "submissions";
<<<<<<< HEAD
            url_file = getNonAnonPath(url_file, "{{anon_submitter_id}}");
=======
            url_file = getNonAnonPath(url_file, "{{anon_submitter_id}}", {{user_ids|json_encode|raw}});
>>>>>>> 1d30ae4e
        }
        else if (url_file.includes("results_public")) {
            directory = "results_public";
        }
        else if (url_file.includes("results")) {
            directory = "results";
        }
        else if (url_file.includes("checkout")) {
            directory = "checkout";
        }
        else if (url_file.includes("split_pdf")) {
            directory = "split_pdf";
        }
        window.open("{{ display_file_url }}?dir=" + encodeURIComponent(directory) + "&file=" + encodeURIComponent(html_file) + "&path=" + encodeURIComponent(url_file) + "&ta_grading=true","_blank","toolbar=no,scrollbars=yes,resizable=yes, width=700, height=600");
        return false;
    }
    //TODO: Name better
    function expandFile(name, path, page_num = 0) {
        // debugger;
        if($('#viewer').length != 0){
            $('#viewer').remove();
        }

        let promise = loadFile(name, path, page_num);
        $('#file_view').show();
        $("#grading_file_name").html(name);
        let precision = $("#submission_browser").width()-$("#directory_view").width();
        let offset = $("#submission_browser").width()-precision;
        $("#directory_view").animate({'left': '+=' + -offset + 'px'}, 200);
        $("#directory_view").hide();
        $("#file_view").animate({'left': '+=' + -offset + 'px'}, 200).promise();
        return promise;
    }

    function loadFile(name, path, page_num = 0) {
        let extension = name.split('.').pop();
        if (extension == "pdf") {
            $('#pdf_annotation_bar').show();
            $('#save_status').show();
            return $.ajax({
                type: 'POST',
                url: buildCourseUrl(['gradeable', '{{ gradeable_id }}', 'grading', 'pdf']),
                data: {
                    'user_id': '{{ anon_submitter_id }}',
                    'filename': name,
                    'file_path': path,
                    'page_num': page_num,
                    'is_anon': true,
                    'csrf_token': csrfToken
                },
                success: function(data){
                    $('#file_content').append(data);
                }
            });
        }
        else {
            $('#save_status').hide();
            $('#file_content').append("<div id=\"file_viewer_full_panel\" class=\"full_panel\" data-file_name=\"\" data-file_url=\"\"></div>");
            $("#file_viewer_full_panel").empty();
            $("#file_viewer_full_panel").attr("data-file_name", "");
            $("#file_viewer_full_panel").attr("data-file_url", "");
            $("#file_viewer_full_panel").attr("data-file_name", name);
            $("#file_viewer_full_panel").attr("data-file_url", path);
            openFrame(name, path, "full_panel");
            $("#file_viewer_full_panel_iframe").height("100%");
        }
    }

    function collapseFile(){
        //Removing these two to reset the full panel viewer.
        $("#file_viewer_full_panel").remove();
        $("#content-wrapper").remove();
        if($("#pdf_annotation_bar").is(":visible")){
            $("#pdf_annotation_bar").hide();
        }
        $("#directory_view").show();
        var offset1 = $("#directory_view").css('left');
        var offset2 = $("#directory_view").width();
        $("#directory_view").animate({'left': '-=' + offset1}, 200);
        $("#file_view").animate({'left': '+=' + offset2 + 'px'}, 200, function(){
            $('#file_view').css('left', "");
            $('#file_view').hide();
        });
    }

</script>

{% macro display_files(self, files, id, indent, title) %}
    {# Files on top #}
    {% for dir, path in files|filter((path,dir) => path is not iterable) %}
        {{ self.display_file(self, dir, path, id ~ "f" ~ loop.index, indent, title) }}
    {% endfor %}

    {# Directories underneath #}
    {% for dir, path in files|filter((path,dir) => path is iterable) %}
        {{ self.display_dir(self, dir, path, id ~ "d" ~ loop.index, indent, title) }}
    {% endfor %}
{% endmacro %}

{% macro display_file(self, dir, path, id, indent, title) %}
    <div>
        <div class="file-viewer">
            <a class='openAllFile{{ title }} openable-element-{{ title }} key_to_click' file-url="{{ path }}" onclick='openFrame("{{ dir }}", "{{ path }}", "{{ id }}", true); updateCookies();'>
                <span class="fas fa-plus-circle" style='vertical-align:text-bottom;'></span>
                {{ dir }}</a> &nbsp;
            <a onclick='openFile("{{ dir }}", "{{ path }}")' aria-label="Pop up the file in a new window" class="key_to_click" tabindex="0"><i class="fas fa-window-restore" title="Pop up the file in a new window"></i></a>
            <a onclick='expandFile("{{ dir }}", "{{ path }}")' aria-label="Show file in full panel" class="key_to_click" tabindex="0"><i class="fas fa-share" title="Show file in full panel"></i></a>
            <a onclick='downloadFile("{{ path }}", "{{ title }}")' aria-label="Download the file" class="key_to_click" tabindex="0"><i class="fas fa-download" title="Download the file"></i></a>
        </div>
        <div id="file_viewer_{{ id }}" style="margin-left:{{ indent * -15 }}px" data-file_name="{{ dir }}" data-file_url="{{ path }}"></div>
    </div>
{% endmacro %}

{% macro display_dir(self, dir, contents, id, indent, title) %}
    <div>
        <div class="div-viewer">
            <a class='openAllDiv openAllDiv{{ title }} openable-element-{{ title }} key_to_click' id='{{ dir }}' onclick='openDiv("{{ id }}"); updateCookies();'>
                <span class="fas fa-folder open-all-folder" style='vertical-align:text-top;'></span>
                {{ dir }}
            </a>
        </div>
        <br/>
        <div id='div_viewer_{{ id }}' style='margin-left:15px; display: none' data-file_name="{{ dir }}">

            {# Recurse #}
            {{ self.display_files(self, contents, id, indent + 1, title) }}

        </div>
    </div>
{% endmacro %}<|MERGE_RESOLUTION|>--- conflicted
+++ resolved
@@ -84,11 +84,7 @@
             var directory = "";
             if (url_file.includes("submissions")) {
                 directory = "submissions";
-<<<<<<< HEAD
-                url_file = getNonAnonPath(url_file, "{{anon_submitter_id}}");
-=======
                 url_file = getNonAnonPath(url_file, "{{anon_submitter_id}}", {{user_ids|json_encode|raw}});
->>>>>>> 1d30ae4e
             }
             else if (url_file.includes("results_public")) {
                 directory = "results_public";
@@ -132,11 +128,7 @@
         var directory = "";
         if (url_file.includes("submissions")) {
             directory = "submissions";
-<<<<<<< HEAD
-            url_file = getNonAnonPath(url_file, "{{anon_submitter_id}}");
-=======
             url_file = getNonAnonPath(url_file, "{{anon_submitter_id}}", {{user_ids|json_encode|raw}});
->>>>>>> 1d30ae4e
         }
         else if (url_file.includes("results_public")) {
             directory = "results_public";
