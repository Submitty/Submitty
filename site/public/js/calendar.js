--- conflicted
+++ resolved
@@ -36,6 +36,87 @@
     }
     return [month, year, day, "month"];
 }
+
+/**
+ * Gets the previous two weeks of a given month
+ * @param month : int the current month (1 as January and 12 as December)
+ * @param year : int the current year
+ * @param day : int the current day
+ * @returns {number[]} : array<int> {previous_month, year_of_previous_month}
+ */
+function prevTwoWeeks(month, year, day) {
+    day = day - 14;
+    if (day <= 0) {
+        month = month - 1;
+        if (month <= 0) {
+            month = 12 + month;
+            year = year - 1;
+        }
+        day = 31 + day;
+    }
+    return [month, year, day, "two_week"];
+}
+
+/**
+ * Gets the next two weeks of a given month
+ * @param month : int the current month (1 as January and 12 as December)
+ * @param year : int the current year
+ * @param day : int the current day
+ * @returns {number[]} : array<int> {next_month, year_of_next_month}
+ */
+function nextTwoWeeks(month, year, day) {
+    day = day + 14;
+    if (day > 31) {
+        month = month + 1;
+        if (month > 12) {
+            month = month - 12;
+            year = year + 1;
+        }
+        day = day - 31;
+    }
+    return [month, year, day, "two_week"];
+}
+
+/**
+ * Gets the previous week of a given month
+ * @param month : int the current month (1 as January and 12 as December)
+ * @param year : int the current year
+ * @param day : int the current day
+ * @returns {number[]} : array<int> {previous_month, year_of_previous_month}
+ */
+ function prevWeek(month, year, day) {
+    day = day - 7;
+    if (day <= 0) {
+        month = month - 1;
+        if (month <= 0) {
+            month = 12 + month;
+            year = year - 1;
+        }
+        day = 31 + day;
+    }
+    return [month, year, day, "one_week"];
+}
+
+/** 
+ * Gets the next week of a given week
+ * @param month : int the current month (1 as January and 12 as December)
+ * @param year : int the current year
+ * @param day : int the current day
+ * @returns {number[]} : array<int> {next_month, year_of_next_month}
+ */
+function nextWeek(month, year, day) {
+    day = day + 7;
+    if (day > 31) {
+        month = month + 1;
+        if (month > 12) {
+            month = month - 12;
+            year = year + 1;
+        }
+        day = day - 31;
+    }
+    return [month, year, day, "one_week"];
+}
+
 
 /**
  * Gets the previous two weeks of a given month
@@ -423,31 +504,10 @@
  */
 function generateCalendarOfMonth(view_year, view_month, view_day) {
     const startWeekday = new Date(view_year, view_month - 1, 1).getDay();
-<<<<<<< HEAD
-    // Header area: two buttons to move, and month
-    let content = generateCalendarHeader(
-        `<th colspan="3">
-                <div class="cal-switch" id="prev-month-switch">
-                    <a class="cal-btn cal-prev-btn" onclick="loadCalendar.apply(this, prevMonth(${view_month}, ${view_year}, ${view_day}))"><i class="fas fa-angle-left"></i></a>
-                </div>            
-            </th>
-            <th colspan="1">
-                <div class="cal-title">
-                    <h2 class="cal-month-title" >${monthNames[view_month]}</h2>
-                    <h3 class="cal-year-title" >${view_year}</h3>
-                </div>
-            </th>
-            <th colspan="3">
-                <div class="cal-switch" id="next-month-switch">
-                    <a class="cal-btn cal-next-btn" onclick="loadCalendar.apply(this, nextMonth(${view_month}, ${view_year}, ${view_day}))"><i class="fas fa-angle-right"></i></a>
-                </div>            
-            </th>`);
-=======
     const title = buildSwitchingHeader(view_year, view_month);
     const table = generateCalendarHeader(title);
     const tableBody = document.createElement('tbody');
     let curRow = document.createElement('tr');
->>>>>>> 98a0ea59
 
     // Show days at the end of last month that belongs to the first week of current month
     if (startWeekday !== 0) {
@@ -647,14 +707,16 @@
 }
 
 /**
- * Creates a calendar of the entire semester.
+ * This function creates a table that shows the calendar for two weeks.
  *
  * @param start the start date of the semester in the format of YYYY-mm-dd
  * @param end the end date of the semester in the format of YYYY-mm-dd
  * @param semester_name the name of the semester
  * @returns {HTMLElement} the HTML Element containing the calendar
  */
-function generateFullCalendar(start, end, semester_name) {
+function generateCalendarOfMonthTwoWeek(view_year, view_month, view_day) {
+    const startWeekday = new Date(view_year, view_month - 1, 1).getDay();
+    const currentDay = new Date(view_year, view_month - 1, view_day).getDay();
     // Header area: two buttons to move, and month
     const table = generateCalendarHeader(buildSemesterHeader(semester_name));
     const tableBody = document.createElement('tbody');
@@ -711,27 +773,10 @@
  * @param month_ : int month that the calendar will show (1 as January and 12 as December)
  * @param year_ : int year that the calendar will show
  */
-<<<<<<< HEAD
-function loadCalendar(month_, year_, day_, type) {
-    if (type === 'month') {
-        $('#full-calendar').html(generateCalendarOfMonth(year_, month_));
-    }
-    else if (type === 'two_week') {
-        $('#full-calendar').html(generateCalendarOfMonthTwoWeek(year_, month_, day_));
-    }
-    else if (type === 'one_week') {
-        $('#full-calendar').html(generateCalendarOfMonthWeek(year_, month_, day_));
-    }
-    $('.calendar-item-edit-button').on('click', function () {
-        const dataset = this.dataset;
-        editCalendarItemForm(dataset.type, window.atob(dataset.text), dataset.id, dataset.date);
-    });
-=======
 function loadCalendar(month_, year_) {
     const calendar = document.getElementById('full-calendar');
     calendar.innerHTML = '';
     calendar.appendChild(generateCalendarOfMonth(year_, month_));
->>>>>>> 98a0ea59
 }
 
 /**
