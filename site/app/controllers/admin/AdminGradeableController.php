<?php

namespace app\controllers\admin;

use app\controllers\AbstractController;
use app\exceptions\ValidationException;
use app\libraries\DateUtils;
use app\libraries\Utils;
use app\libraries\GradeableType;
use app\models\gradeable\Gradeable;
use app\models\gradeable\Component;
use app\models\gradeable\GradeableUtils;
use app\models\gradeable\Mark;
use app\libraries\FileUtils;
use app\libraries\response\DownloadResponse;
use app\libraries\response\JsonResponse;
use app\libraries\routers\AccessControl;
use Symfony\Component\Routing\Annotation\Route;
use app\models\gradeable\Redaction;

/**
 * Class AdminGradeableController
 * @package app\controllers\admin
 * @AccessControl(role="INSTRUCTOR")
 */
class AdminGradeableController extends AbstractController {
    #[Route("/courses/{_semester}/{_course}/gradeable/{gradeable_id}/update", methods: ["GET"])]
    public function editGradeableRequest($gradeable_id, $nav_tab = 0) {
        try {
            $gradeable = $this->core->getQueries()->getGradeableConfig($gradeable_id);
            $this->editPage($gradeable, $this->core->getConfig()->getTerm(), $this->core->getConfig()->getCourse(), intval($nav_tab));
        }
        catch (\InvalidArgumentException $e) {
            // If the gradeable can't be found, redirect to new page
            $this->newPage();
        }
    }

    const syllabus_buckets = [
        'homework', 'assignment', 'problem-set',
        'quiz', 'test', 'exam',
        'exercise', 'lecture-exercise', 'reading', 'lab', 'recitation', 'worksheet',
        'project',
        'participation', 'note',
        'none (for practice only)'];

    const gradeable_type_strings = [
        'checkpoint' => 'Checkpoints (simple data entry: full/half/no credit)',
        'numeric' => 'Numeric/Text (simple data entry: integer or floating point and/or short text strings)',
        'electronic_hw' => 'Students will submit one or more files by direct upload to the Submitty website',
        'electronic_hw_vcs' => 'Students will submit by committing files to a version control system (VCS) repository',
        'electronic_bulk' => 'TA/Instructor will (bulk) upload scanned .pdf for online manual grading'
    ];

    /**
     * Creates a gradeable based on uploaded JSON data
     */
    #[Route("/api/{_semester}/{_course}/upload", methods: ["POST"])]
    #[Route("/courses/{_semester}/{_course}/upload", methods: ["POST"])]
    public function uploadGradeable(): JsonResponse {
        $values = [
            'title' => '',
            'instructions_url' => '',
            'id' => '',
            'type' => '',
            'bulk_upload' => false,
            'vcs' => false,
            'ta_grading' => false,
            'grade_inquiry_allowed' => false,
            'grade_inquiry_per_component_allowed' => false,
            'discussion_based' => false,
            'discussion_thread_id' => '',
            'team_assignment' => false,
            'team_size_max' => 3,
            'eg_inherit_teams_from' => '',
            'gradeable_teams_read' => false,
            'vcs_radio_buttons' => 'submitty-hosted',
            'external_repo' => '',
            'using_subdirectory' => false,
            'vcs_subdirectory' => '',
            'syllabus_bucket' => 'homework',
            'autograding_config_path' => ''
        ];

        if (!isset($_POST['id']) || !isset($_POST['title']) || !isset($_POST['type'])) {
            return JsonResponse::getErrorResponse('JSON requires id, title, and type. See documentation for information');
        }

        $values['id'] = $_POST['id'];
        $values['title'] = $_POST['title'];
        $values['type'] = $_POST['type'];
        $values['autograding_config_path'] = $_POST['autograding_config_path'] ?? FileUtils::joinPaths($this->core->getConfig()->getSubmittyInstallPath(), 'more_autograding_examples/upload_only/config');
        if ($_POST['type'] === 'Electronic File') {
            if (array_key_exists('vcs', $_POST)) {
                if (!array_key_exists('repository_type', $_POST['vcs'])) {
                    return JsonResponse::getErrorResponse('VCS gradeables require a repository_type value. See documentation for information.');
                }
                if (!in_array($_POST['vcs']['repository_type'], ['submitty-hosted', 'submitty-hosted-url', 'public-github', 'private-github', 'self-hosted'], true)) {
                    return JsonResponse::getErrorResponse('VCS gradeables requires a valid vcs_radio_buttons value. See documentation for information.');
                }
                if (!array_key_exists('vcs_path', $_POST['vcs'])) {
                    return JsonResponse::getErrorResponse('VCS gradeables require a vcs_path. See documentation for information.');
                }
                elseif ($_POST['vcs']['repository_type'] === 'self-hosted') {
                    $values['external_repo'] = $_POST['vcs']['vcs_path'];
                }
                if (isset($_POST['vcs']['vcs_subdirectory'])) {
                    $values['using_subdirectory'] = true;
                    $values['vcs_subdirectory'] = $_POST['vcs']['vcs_subdirectory'];
                }
                $values['vcs'] = true;
                $values['vcs_radio_buttons'] = $_POST['vcs']['repository_type'];
                $values['vcs_path'] = $_POST['vcs']['vcs_path'];
            }
            $values['bulk_upload'] = Utils::getBooleanValue($_POST['bulk_upload'] ?? false);
        }

        if (array_key_exists('team_gradeable', $_POST)) {
            if (!array_key_exists('team_size_max', $_POST['team_gradeable'])) {
                return JsonResponse::getErrorResponse('Team gradeables require a team_size_max value. See documentation for information.');
            }
            $values['eg_inherit_teams_from'] = $_POST['team_gradeable']['inherit_from'] ?? '';
            $values['team_assignment'] = true;
            $values['team_size_max'] = $_POST['team_gradeable']['team_size_max'];
        }
        if (array_key_exists('discussion_thread_id', $_POST)) {
            $values['discussion_based'] = Utils::getBooleanValue($_POST['discussion_based'] ?? false);
            $values['discussion_thread_id'] = $_POST['discussion_thread_id'];
        }
        if (array_key_exists('ta_grading', $_POST)) {
            $values['ta_grading'] = Utils::getBooleanValue($_POST['ta_grading']);
            if (array_key_exists('grade_inquiries', $_POST)) {
                $values['grade_inquiry_allowed'] = Utils::getBooleanValue($_POST['grade_inquiries'] ?? false);
                $values['grade_inquiry_per_component_allowed'] = Utils::getBooleanValue($_POST['grade_inquiries_per_component'] ?? false);
            }
        }

        if (array_key_exists('dates', $_POST)) {
            $dates = $_POST['dates'];
            $values['ta_view_start_date'] = $dates['ta_view_start_date'] ?? null;
            $values['grade_start_date'] = $dates['grade_start_date'] ?? null;
            $values['grade_due_date'] = $dates['grade_due_date'] ?? null;
            $values['grade_released_date'] = $dates['grade_released_date'] ?? null;
            $values['team_lock_date'] = $dates['team_lock_date'] ?? null;
            $values['submission_open_date'] = $dates['submission_open_date'] ?? null;
            $values['submission_due_date'] = $dates['submission_due_date'] ?? null;
            $values['grade_inquiry_start_date'] = $dates['grade_inquiry_start_date'] ?? null;
            $values['grade_inquiry_due_date'] = $dates['grade_inquiry_due_date'] ?? null;

            $values['has_due_date'] = $dates['has_due_date'] ?? true;
            $values['has_release_date'] = $dates['has_released_date'] ?? true;
            $values['late_submission_allowed'] = $dates['late_submission_allowed'] ?? true;
            $values['late_days'] = $dates['late_days'] ?? 0;
        }
        $values['syllabus_bucket'] = $_POST['syllabus_bucket'] ?? 'homework';
        try {
            $build_result = $this->createGradeable($_POST['id'], $values);
            // Finally, redirect to the edit page
            if ($build_result !== null) {
                return JsonResponse::getErrorResponse($build_result);
            }
            $rubric_components = [];
            if (isset($_POST['rubric'])) {
                $gradeable = $this->tryGetGradeable($values['id']);
                // Delete the default blank component
                $gradeable->deleteComponent($gradeable->getComponents()[0]);
                foreach ($_POST['rubric'] as $rubric_component) {
                    $component_values = [
                        'title',
                        'ta_comment',
                        'student_comment',
                        'text',
                        'peer_component',
                        'page',
                    ];
                    if (count(array_diff($component_values, array_keys($rubric_component))) !== 0) {
                        $this->deleteGradeable($values['id']);
                        return JsonResponse::getErrorResponse('Rubric component does not have all of the parameters');
                    }
                    try {
                        $rubric_components[] = $gradeable->importComponent($rubric_component);
                    }
                    catch (\OutOfBoundsException $exception) {
                        // Delete gradeable as to not leave the gradeable in a 'broken' state, and users can fix the JSON file and create a
                        // fully functioning gradeable in one go instead of debugging a non-complete gradeable
                        $this->deleteGradeable($values['id']);
                        return JsonResponse::getErrorResponse('Rubric component has extra parameters: ' . $exception->getMessage());
                    }
                    catch (\Exception $exception) {
                        $this->deleteGradeable($values['id']);
                        return JsonResponse::getErrorResponse('An error has occurred: ' . $exception->getMessage());
                    }
                }
                // Save to the database
                $this->core->getQueries()->updateGradeable($gradeable);
            }
            return JsonResponse::getSuccessResponse($values['id']);
        }
        catch (ValidationException | \Exception $e) {
            return JsonResponse::getErrorResponse('An error has occurred: ' . $e->getMessage());
        }
    }

    #[Route("/api/{_semester}/{_course}/{gradeable_id}/download", methods: ["GET"])]
    public function apiDownloadJson(string $gradeable_id): JsonResponse {
        try {
            $gradeable = $this->core->getQueries()->getGradeableConfig($gradeable_id);
        }
        catch (\InvalidArgumentException $exception) {
            return JsonResponse::getErrorResponse($exception->getMessage());
        }
        catch (\Exception $exception) {
            return JsonResponse::getErrorResponse($exception->getMessage());
        }
        return JsonResponse::getSuccessResponse($this->getGradeableJson($gradeable));
    }

    #[Route("/courses/{_semester}/{_course}/{gradeable_id}/download", methods: ["GET"])]
    public function webDownloadJson(string $gradeable_id): DownloadResponse {
        $gradeable = $this->core->getQueries()->getGradeableConfig($gradeable_id);
        return DownloadResponse::getDownloadResponse(
            json_encode($this->getGradeableJson($gradeable), JSON_PRETTY_PRINT),
            $gradeable->getId() . '.json'
        );
    }

    /**
     * Returns a JSON array to recreate the gradeable using
     * the 'uploadGradeable' function.
     * @param Gradeable $gradeable
     * @return array{
     *     title: string|mixed,
     *     type: string|mixed,
     *     id: string|mixed,
     *     instructions_url: string|mixed,
     *     syllabus_bucket: string|mixed,
     *     autograding_config_path: string|mixed,
     *     bulk_upload: boolean,
     *     team_gradeable?: array{
     *         team_size_max: int,
     *         inherit_from: string|mixed,
     *     },
     *     ta_grading?: boolean,
     *     grade_inquiries?: boolean,
     *     grade_inquiries_per_component?: boolean,
     *     discussion_based?: boolean,
     *     discussion_thread_id?: boolean,
     *     vcs?: array{
     *         repository_type?: string|mixed,
     *         vcs_path?: string|mixed,
     *         vcs_subdirectory?: string|mixed,
     *     },
     *     dates: array{
     *        ta_view_start_date: string|mixed,
     *        grade_start_date: string|mixed,
     *        grade_due_date: string|mixed,
     *        grade_released_date: string|mixed,
     *        team_lock_date: string|mixed,
     *        submission_open_date: string|mixed,
     *        submission_due_date: string|mixed,
     *        grade_inquiry_start_date: string|mixed,
     *        grade_inquiry_due_date: string|mixed,
     *        has_due_date: boolean,
     *        has_release_date: boolean,
     *        late_submission_allowed: boolean,
     *        late_days: integer,
     *     }
     * }
     */
    public function getGradeableJson(Gradeable $gradeable): array {
        $return_json = [
            'title' => $gradeable->getTitle(),
            'type' => GradeableType::typeToString($gradeable->getType()),
            'id' => $gradeable->getId(),
            'instructions_url' => $gradeable->getInstructionsUrl(),
            'syllabus_bucket' => $gradeable->getSyllabusBucket(),
            'autograding_config_path' => $gradeable->getAutogradingConfigPath()
        ];
        if ($gradeable->getType() === GradeableType::ELECTRONIC_FILE) {
            $return_json['bulk_upload'] = $gradeable->isBulkUpload();
            if ($gradeable->isTeamAssignment()) {
                $team_properties = [
                    'team_size_max' => $gradeable->getTeamSizeMax(),
                    'inherit_from' => ''
                ];
                $return_json['team_gradeable'] = $team_properties;
            }
            if ($gradeable->isTaGrading()) {
                $return_json['ta_grading'] = true;
                if ($gradeable->isGradeInquiryAllowed()) {
                    $return_json['grade_inquiries'] = true;
                    if ($gradeable->isGradeInquiryPerComponentAllowed()) {
                        $return_json['grade_inquiries_per_component'] = true;
                    }
                }
            }
            if ($gradeable->isDiscussionBased()) {
                $return_json['discussion_based'] = true;
                $return_json['discussion_thread_id'] = $gradeable->getDiscussionThreadId();
            }
            if ($gradeable->isVcs()) {
                $vcs_values = [];
                switch ($gradeable->getVcsHostType()) {
                    case 0:
                        $vcs_values['repository_type'] = 'submitty-hosted';
                        break;
                    case 1:
                        $vcs_values['repository_type'] = 'submitty-hosted-url';
                        $vcs_values['vcs_path'] = $gradeable->getVcsPartialPath();
                        break;
                    case 2:
                        $vcs_values['repository_type'] = 'public-github';
                        break;
                    case 3:
                        $vcs_values['repository_type'] = 'private-github';
                        break;
                    case 4:
                        $vcs_values['repository_type'] = 'self-hosted';
                        $vcs_values['vcs_path'] = $gradeable->getVcsPartialPath();
                        break;
                    default:
                        $vcs_values['repository_type'] = 'invalid-type';
                        break;
                }
                if ($gradeable->isUsingSubdirectory()) {
                    $vcs_values['subdirectory'] = $gradeable->getVcsSubdirectory();
                }
                $return_json['vcs'] = $vcs_values;
            }

            $dates = [];
            $dates['ta_view_start_date'] = $gradeable->getTaViewStartDate()->format('Y-m-d H:i:s');
            $dates['grade_start_date'] = $gradeable->getGradeStartDate()->format('Y-m-d H:i:s');
            $dates['grade_due_date'] = $gradeable->getGradeDueDate()->format('Y-m-d H:i:s');
            $dates['grade_released_date'] = $gradeable->getGradeReleasedDate()->format('Y-m-d H:i:s');
            $dates['team_lock_date'] = $gradeable->getTeamLockDate()->format('Y-m-d H:i:s');
            $dates['submission_open_date'] = $gradeable->getSubmissionOpenDate()->format('Y-m-d H:i:s');
            $dates['submission_due_date'] = $gradeable->getSubmissionDueDate()->format('Y-m-d H:i:s');
            $dates['grade_inquiry_start_date'] = $gradeable->getGradeInquiryStartDate()->format('Y-m-d H:i:s');
            $dates['grade_inquiry_due_date'] = $gradeable->getGradeInquiryDueDate()->format('Y-m-d H:i:s');

            $dates['has_due_date'] = $gradeable->hasDueDate();
            $dates['has_release_date'] = $gradeable->hasReleaseDate();
            $dates['late_submission_allowed'] = $gradeable->isLateSubmissionAllowed();
            $dates['late_days'] = $gradeable->getLateDays();
            $return_json['dates'] = $dates;
            $return_json['rubric'] = $gradeable->exportComponents();
        }
        return $return_json;
    }

    /**
     * Displays the 'new' page, populating the first-page properties with the
     *  provided gradeable's data
     * @param string|null $template_id
     */
    #[Route("/courses/{_semester}/{_course}/gradeable", methods: ["GET"])]
    public function newPage($template_id = null) {
        $this->core->getOutput()->addBreadcrumb("New Gradeable");

        $gradeable = $template_id ? $this->core->getQueries()->getGradeableConfig($template_id) : null;

        $template_list = $this->core->getQueries()->getAllGradeablesIdsAndTitles();
        $submit_url = $this->core->buildCourseUrl(['gradeable']);
        $vcs_base_url = $this->core->getConfig()->getVcsBaseUrl();
        $this->core->getOutput()->addVendorJs(FileUtils::joinPaths('flatpickr', 'flatpickr.min.js'));
        $this->core->getOutput()->addVendorJs(FileUtils::joinPaths('flatpickr', 'plugins', 'shortcutButtons', 'shortcut-buttons-flatpickr.min.js'));
        $this->core->getOutput()->addVendorCss(FileUtils::joinPaths('flatpickr', 'flatpickr.min.css'));
        $this->core->getOutput()->addVendorCss(FileUtils::joinPaths('flatpickr', 'plugins', 'shortcutButtons', 'themes', 'light.min.css'));
        $this->core->getOutput()->addSelect2WidgetCSSAndJs();
        $this->core->getOutput()->addInternalCss('admin-gradeable.css');
        $this->core->getOutput()->addInternalJs('directory.js');
        $this->core->getOutput()->addInternalJs('gradeable.js');
        $this->core->getOutput()->renderTwigOutput('admin/admin_gradeable/AdminGradeableBase.twig', [
            'submit_url' => $submit_url,
            'gradeable' => $gradeable,
            'vcs_subdirectory' => '',
            'using_subdirectory' => false,
            'action' => $gradeable !== null ? 'template' : 'new',
            'template_list' => $template_list,
            'syllabus_buckets' => self::syllabus_buckets,
            'vcs_base_url' => $vcs_base_url,
            'vcs_partial_path' => '',
            'forum_enabled' => $this->core->getConfig()->isForumEnabled(),
            'gradeable_type_strings' => self::gradeable_type_strings,
            'csrf_token' => $this->core->getCsrfToken(),
            'notifications_sent' => 0,
            'notifications_pending' => 0
        ]);
    }

    //view the page with pulled data from the gradeable to be edited
    private function editPage(Gradeable $gradeable, $semester, $course, $nav_tab = 0) {
        $this->core->getOutput()->addBreadcrumb('Edit Gradeable');
        // Serialize the components for numeric/checkpoint rubrics
        $gradeable_components_enc = array_map(function (Component $c) {
            return $c->toArray();
        }, $gradeable->getComponents());

        $num_checkpoints = 0;
        $num_text = 0;
        foreach ($gradeable->getComponents() as $component) {
            if ($component->isText()) {
                $num_text++;
            }
            else {
                $num_checkpoints++;
            }
        }

        // Construct history array, first indexed by user type, then by gradeable id
        $gradeable_section_history = [];
        $graders_from_usertypes = $this->core->getQueries()->getGradersByUserType();
        foreach ($graders_from_usertypes as $usertype) {
            foreach ($usertype as $grader) {
                $gradeable_section_history[$grader[0]] = [];
            }
        }

        // Construct a list of rotating gradeables
        $rotating_gradeables = [];
        foreach ($this->core->getQueries()->getGradeablesRotatingGraderHistory($gradeable->getId()) as $row) {
            $gradeable_section_history[$row['user_id']][$row['g_id']] = $row['sections_rotating_id'];

            // Use the keys to remove duplicates
            $rotating_gradeables[$row['g_id']] = 1;
        }
        $rotating_gradeables = array_keys($rotating_gradeables);

        // The current gradeable will always load its grader history,
        // but if it is grade by registration it should not be in $rotating_gradeables array
        if ($gradeable->getGraderAssignmentMethod() == Gradeable::REGISTRATION_SECTION) {
            $current_g_id_key = array_search($gradeable->getId(), $rotating_gradeables);
            unset($rotating_gradeables[$current_g_id_key]);
            $rotating_gradeables = array_values($rotating_gradeables);
        }

        // Get some global configuration data
        $num_rotating_sections = $this->core->getQueries()->getNumberRotatingSections();
        $default_late_days = $this->core->getConfig()->getDefaultHwLateDays();
        $vcs_base_url = $this->core->getConfig()->getVcsBaseUrl();

        // These are hard coded default config options.
        $default_config_paths = $gradeable->getDefaultConfigPaths();

        // Configs uploaded to the 'Upload Gradeable Config' page
        $uploaded_configs_dir = FileUtils::joinPaths($this->core->getConfig()->getCoursePath(), 'config_upload');
        $all_uploaded_configs = FileUtils::getAllFiles($uploaded_configs_dir);
        $all_uploaded_config_paths = [];
        foreach ($all_uploaded_configs as $file) {
            $all_uploaded_config_paths[] = [ 'UPLOADED: ' . substr($file['path'], strlen($uploaded_configs_dir) + 1) , $file['path'] ];
        }
        // Configs stored in a private repository (specified in course config)
        $config_repo_string = $this->core->getConfig()->getPrivateRepository();
        $all_repository_config_paths = [];
        $repository_error_messages = [];
        $repo_id_number = 1;
        foreach (explode(',', $config_repo_string) as $config_repo_name) {
            $config_repo_name = str_replace(' ', '', $config_repo_name);
            if ($config_repo_name == '') {
                continue;
            }
            $directory_queue = [$config_repo_name];
            $repo_paths = $this->getValidPathsToConfigDirectories($directory_queue, $repository_error_messages, $repo_id_number);
            if (!empty($repo_paths)) {
                $all_repository_config_paths = array_merge($all_repository_config_paths, $repo_paths);
            }
            $repo_id_number++;
        }
        usort($all_repository_config_paths, function ($a, $b) {
            return strcmp($a[0], $b[0]);
        });

        $type_string = 'UNKNOWN';
        if ($gradeable->getType() === GradeableType::ELECTRONIC_FILE) {
            if ($gradeable->isBulkUpload()) {
                $type_string = self::gradeable_type_strings['electronic_bulk'];
            }
            elseif ($gradeable->isVcs()) {
                $type_string = self::gradeable_type_strings['electronic_hw_vcs'];
            }
            else {
                $type_string = self::gradeable_type_strings['electronic_hw'];
            }
        }
        elseif ($gradeable->getType() === GradeableType::NUMERIC_TEXT) {
            $type_string = self::gradeable_type_strings['numeric'];
        }
        elseif ($gradeable->getType() === GradeableType::CHECKPOINTS) {
            $type_string = self::gradeable_type_strings['checkpoint'];
        }

        //true if there are no students in any rotating sections.
        //Can sometimes be true even if $num_rotating_sections > 0 (if no students are in any section)
        $no_rotating_sections = true;
        foreach ($this->core->getQueries()->getUsersCountByRotatingSections() as $section) {
            if ($section['rotating_section'] != null && $section['count'] > 0) {
                $no_rotating_sections = false;
                break;
            }
        }

        // Get the list of itempool questions in this gradeable which are multi-valued (and hence randomized)
        $itempool_options = [];
        // read config file

        if ($gradeable->hasAutogradingConfig()) {
            $gradeable_config = $gradeable->getAutogradingConfig();
            $notebook_config = $gradeable_config->getNotebookConfig();


            // loop through the notebook key, and find from_pool key in each object (or question)
            foreach ($notebook_config as $key => $item) {
                // store those question which are having count(from_pool array) > 1
                if (isset($item['from_pool']) && count($item['from_pool']) > 1) {
                    $item_id = !empty($item['item_label']) ? $item["item_label"] : "item";
                    if (!isset($itempool_options[$item_id])) {
                        $itempool_options[$item_id] = $item['from_pool'];
                    }
                    else {
                        $itempool_options[$item_id . '_' . $key] = $item['from_pool'];
                    }
                }
            }
        }
        $config_files = FileUtils::getAllFiles($gradeable->getAutogradingConfigPath());
        // $this->inherit_teams_list = $this->core->getQueries()->getAllElectronicGradeablesWithBaseTeams();
        $template_list = $this->core->getQueries()->getAllGradeablesIdsAndTitles();

        $gradeable_max_points = ["" => 0];
        $gradeables = $this->core->getQueries()->getGradeableConfigs(null);
        /** @var Gradeable $a_gradeable */
        foreach ($gradeables as $a_gradeable) {
            $auto_config = $a_gradeable->getAutogradingConfig();
            if ($auto_config != null) {
                $gradeable_max_points[$a_gradeable->getId()] = $auto_config->getTotalNonHiddenNonExtraCredit();
            }
        }
        $hasCustomMarks =  $this->core->getQueries()->getHasCustomMarks($gradeable->getId());
        if ($gradeable->getType() === GradeableType::ELECTRONIC_FILE) {
            $this->core->getOutput()->addVendorJs(FileUtils::joinPaths('twigjs', 'twig.min.js'));
            $this->core->getOutput()->addInternalModuleJs('ta-grading-rubric-conflict.js');
            $this->core->getOutput()->addInternalModuleJs('ta-grading-rubric.js');
            $this->core->getOutput()->addInternalJs('gradeable.js');
            $this->core->getOutput()->addInternalCss('electronic.css');
        }
        $this->core->getOutput()->addVendorJs(FileUtils::joinPaths('flatpickr', 'flatpickr.min.js'));
        $this->core->getOutput()->addVendorCss(FileUtils::joinPaths('flatpickr', 'flatpickr.min.css'));
        $this->core->getOutput()->addVendorJs(FileUtils::joinPaths('flatpickr', 'plugins', 'shortcutButtons', 'shortcut-buttons-flatpickr.min.js'));
        $this->core->getOutput()->addVendorCss(FileUtils::joinPaths('flatpickr', 'plugins', 'shortcutButtons', 'themes', 'light.min.css'));
        $this->core->getOutput()->addSelect2WidgetCSSAndJs();
        $this->core->getOutput()->addInternalJs('admin-gradeable-updates.js');
        $this->core->getOutput()->addInternalCss('admin-gradeable.css');
        $this->core->getOutput()->renderTwigOutput('admin/admin_gradeable/AdminGradeableBase.twig', [
            'num_checkpoints' => $num_checkpoints,
            'num_text_components' => $num_text,
            'gradeable' => $gradeable,
            'action' => 'edit',
            'nav_tab' => $nav_tab,
            'semester' => $semester,
            'course' => $course,
            'date_format' => 'Y-m-d H:i:s',
            'syllabus_buckets' => self::syllabus_buckets,
            'gradeable_components_enc' => json_encode($gradeable_components_enc),
            'grade_inquiry_allowed' => $gradeable->isGradeInquiryAllowed(),
            'forum_enabled' => $this->core->getConfig()->isForumEnabled(),
            'electronic' => $gradeable->getType() === GradeableType::ELECTRONIC_FILE,
            // Non-Gradeable-model data
            'gradeable_section_history' => $gradeable_section_history,
            'num_rotating_sections' => $num_rotating_sections,
            'no_rotating_sections' => $no_rotating_sections,
            'rotating_gradeables' => $rotating_gradeables,
            'graders_from_usertypes' => $graders_from_usertypes,
            //'inherit_teams_list' => $inherit_teams_list
            'default_late_days' => $default_late_days,
            'vcs_base_url' => $vcs_base_url,
            'vcs_partial_path' => $gradeable->getVcsPartialPath(),
            'vcs_subdirectory' => $gradeable->getVcsSubdirectory(),
            'download_url' => $this->core->buildCourseUrl([$gradeable->getId(), 'download']),
            'using_subdirectory' => $gradeable->isUsingSubdirectory(),
            'is_pdf_page' => $gradeable->isPdfUpload(),
            'is_pdf_page_student' => $gradeable->isStudentPdfUpload(),
            'itempool_available' => isset($gradeable_config) && $gradeable_config->isNotebookGradeable() && count($itempool_options),
            'itempool_options' => json_encode($itempool_options),
            'num_numeric' => $gradeable->getNumNumeric(),
            'num_text' => $gradeable->getNumText(),
            'type_string' => $type_string,
            'gradeable_type_strings' => self::gradeable_type_strings,
            'show_edit_warning' => $gradeable->anyManualGrades(),
            'isDiscussionPanel' => $gradeable->isDiscussionBased(),
            // Config selection data
            'all_config_paths' => array_merge($default_config_paths, $all_uploaded_config_paths, $all_repository_config_paths),
            'all_nonuploaded_config_paths' => array_merge($default_config_paths, $all_repository_config_paths),
            'repository_error_messages' => $repository_error_messages,
            'currently_valid_repository' => $this->checkPathToConfigFile($gradeable->getAutogradingConfigPath()),

            'timezone_string' => $this->core->getUser()->getUsableTimeZone()->getName(),

            'upload_config_url' => $this->core->buildCourseUrl(['autograding_config']) . '?g_id=' . $gradeable->getId(),
            'rebuild_url' => $this->core->buildCourseUrl(['gradeable', $gradeable->getId(), 'rebuild']),
            'csrf_token' => $this->core->getCsrfToken(),
            'peer' => $gradeable->hasPeerComponent(),
            'peer_grader_pairs' => $this->core->getQueries()->getPeerGradingAssignment($gradeable->getId()),
            'notebook_builder_url' => $this->core->buildCourseUrl(['notebook_builder', $gradeable->getId()]),
            'hidden_files' => $gradeable->getHiddenFiles(),
            'template_list' => $template_list,
            'gradeable_max_points' =>  $gradeable_max_points,
            'allow_custom_marks' => $gradeable->getAllowCustomMarks(),
            'has_custom_marks' => $hasCustomMarks,
            'is_bulk_upload' => $gradeable->isBulkUpload(),
            'rainbow_grades_summary' => $this->core->getConfig()->displayRainbowGradesSummary(),
            'config_files' => $config_files,
            'notifications_sent' => $gradeable->getNotificationsSent(),
            'notifications_pending' => $this->core->getQueries()->getPendingGradeableNotifications($gradeable->getId())
        ]);
        $this->core->getOutput()->renderOutput(['grading', 'ElectronicGrader'], 'popupStudents');
        $this->core->getOutput()->renderOutput(['grading', 'ElectronicGrader'], 'popupMarkConflicts');
        $this->core->getOutput()->renderOutput(['admin', 'Gradeable'], 'AdminGradeableEditPeersForm', $gradeable);
        $this->core->getOutput()->renderOutput(['admin', 'Gradeable'], 'AdminGradeableAddPeersForm', $gradeable);
    }

    /**
     * Called when user presses submit on an Edit Students popup for peer matrix. Updates the database with
     *  the grader's new students.
     * @param String $gradeable_id
     * @AccessControl(role="INSTRUCTOR")
     */
    #[Route("/courses/{_semester}/{_course}/gradeable/{gradeable_id}/update_peer_assignment", methods: ["POST"])]
    public function editGraderPeerSubmit($gradeable_id) {
        $grader_id = $_POST['grader_id'];
        //if entire grader row is removed, just remove grader and their students
        if (!empty($_POST['remove_grader'])) {
            $this->core->getQueries()->removePeerAssignmentsForGrader($gradeable_id, $grader_id);
        }
        else {
            //otherwise, check if any of the individual current students were removed
            $tmp = $this->core->getQueries()->getPeerGradingAssignmentsForGrader($grader_id);
            $grading_assignment_for_grader = $tmp[$gradeable_id];
            foreach ($grading_assignment_for_grader as $i => $student_id) {
                if (!in_array($student_id, json_decode($_POST['curr_student_ids']), true)) {
                    $this->core->getQueries()->removePeerAssignment($gradeable_id, $grader_id, $student_id);
                }
            }
            // then, add new students
            foreach (json_decode($_POST['add_student_ids']) as $i => $student_id) {
                if ($student_id === $grader_id) {
                    return JsonResponse::getErrorResponse("Please note that student is not able to grade themselves");
                }
                $this->core->getQueries()->insertPeerGradingAssignment($grader_id, $student_id, $gradeable_id);
            }
        }
        // return new peer assignments to AJAX success
        $new_peers = $this->core->getQueries()->getPeerGradingAssignment($gradeable_id);
        return JsonResponse::getSuccessResponse($new_peers);
    }

    /**
     * Called when user presses submit on an Add New Grader to Matrix popup for peer matrix. Updates the
     * database with the grader's new students.
     * @param String $gradeable_id
     * @AccessControl(role="INSTRUCTOR")
     */
    #[Route("/courses/{_semester}/{_course}/gradeable/{gradeable_id}/new_peer_grader", methods: ["POST"])]
    public function newGraderPeerSubmit($gradeable_id) {
        $new_grader_id = $_POST['new_grader_id'];
        // add the new grader and all their students
        foreach (json_decode($_POST['add_student_ids']) as $i => $student_id) {
            $this->core->getQueries()->insertPeerGradingAssignment($new_grader_id, $student_id, $gradeable_id);
        }
        // return new peer assignments to AJAX success
        $new_peers = $this->core->getQueries()->getPeerGradingAssignment($gradeable_id);
        return JsonResponse::getSuccessResponse($new_peers);
    }

    /* Http request methods (i.e. ajax) */

    /**
     * TODO: This was extracted from the rubric saving code for electronic files
     */
    private function shufflePeerGrading(Gradeable $gradeable) {
        if ($gradeable->hasPeerComponent()) {
            //$old_peer_grading_assignments = $this->core->getQueries()->getPeerGradingAssignNumber($gradeable->getId());
            //$make_peer_assignments = ($old_peer_grading_assignments !== $gradeable->getPeerGradeSet());
            //if ($make_peer_assignments) {
            $this->core->getQueries()->clearPeerGradingAssignment($gradeable->getId());

            $users = $this->core->getQueries()->getAllUsers();
            $user_ids = [];
            $grading = [];
            $peer_grade_set = $gradeable->getPeerGradeSet();
            foreach ($users as $key => $user) {
                // Need to remove non-student users, or users in the NULL section
                if ($user->getRegistrationSection() == null) {
                    unset($users[$key]);
                }
                else {
                    $user_ids[] = $user->getId();
                    $grading[$user->getId()] = [];
                }
            }
            $user_number = count($user_ids);
            shuffle($user_ids);
            for ($i = 0; $i < $user_number; $i++) {
                for ($j = 1; $j <= $peer_grade_set; $j++) {
                    $grading[$user_ids[$i]][] = $user_ids[($i + $j) % $user_number];
                }
            }

            foreach ($grading as $grader => $assignment) {
                foreach ($assignment as $student) {
                    $this->core->getQueries()->insertPeerGradingAssignment($grader, $student, $gradeable->getId());
                }
            }
        }
        //}
    }

    private function newComponent(Gradeable $gradeable) {
        return new Component($this->core, $gradeable, [
            'id' => 0,
            'title' => '',
            'ta_comment' => '',
            'student_comment' => '',
            'lower_clamp' => 0,
            'default' => 0,
            'max_value' => 0,
            'upper_clamp' => 0,
            'text' => false,
            'peer_component' => false,
            'order' => -1,
            'page' => Component::PDF_PAGE_NONE,
            'is_itempool_linked' => false,
            'itempool' => ""
        ]);
    }

    private function newMark(Component $component) {
        return new Mark($this->core, $component, [
            'id' => 0,
            'points' => 0,
            'title' => '',
            'order' => 0,
            'publish' => false
        ]);
    }

    // Generates a blank first component for a gradeable
    private function genBlankComponent(Gradeable $gradeable) {
        // Make a new gradeable component with good default values
        $component = $this->newComponent($gradeable);
        if ($gradeable->getType() === GradeableType::ELECTRONIC_FILE) {
            //Add a new mark (count up)
            $mark0 = $this->newMark($component);
            $mark0->setTitle('No Credit');
            $component->setMarks([$mark0]);
        }
        elseif ($gradeable->getType() === GradeableType::CHECKPOINTS) {
            $component->setTitle('Checkpoint 1');
            $component->setPoints(['lower_clamp' => 0, 'default' => 0, 'max_value' => 1, 'upper_clamp' => 1]);
        }
        elseif ($gradeable->getType() === GradeableType::NUMERIC_TEXT) {
            // Add a new mark to the db if its electronic
            $mark = $this->newMark($component);
            $component->setMarks([$mark]);
        }
        else {
            throw new \InvalidArgumentException('Gradeable type invalid');
        }

        // Add it to the gradeable
        $gradeable->setComponents([$component]);
    }

    #[Route("/courses/{_semester}/{_course}/gradeable/{gradeable_id}/rubric", methods: ["POST"])]
    public function updateRubricRequest($gradeable_id) {
        $gradeable = $this->tryGetGradeable($gradeable_id);
        if ($gradeable === false) {
            return;
        }

        try {
            $this->updateRubric($gradeable, $_POST['values']);
            $this->core->getOutput()->renderJsonSuccess();
        }
        catch (\InvalidArgumentException $e) {
            $this->core->getOutput()->renderJsonFail($e->getMessage());
        }
        catch (\Exception $e) {
            $this->core->getOutput()->renderJsonError($e->getMessage());
        }
    }

    // Parses the checkpoint details from the user form into a Component.  NOTE: order is not set here
    private static function parseCheckpoint(Component $component, $details) {
        if (!isset($details['label'])) {
            $details['label'] = '';
        }
        if (!isset($details['extra_credit'])) {
            $details['extra_credit'] = 'false';
        }
        $component->setTitle($details['label']);
        $component->setTaComment("");
        $component->setStudentComment("");
        $component->setPoints([
            'lower_clamp' => 0,
            'default' => 0,
            // if it is extra credit then it would be out of 0 points otherwise 1
            'max_value' => $details['extra_credit'] === 'true' ? 0 : 1,
            'upper_clamp' => 1
        ]);
        $component->setText(false);
        $component->setPeerComponent(false);
        $component->setPage(Component::PDF_PAGE_NONE);
    }

    private static function parseNumeric(Component $component, $details) {
        if (!isset($details['label'])) {
            $details['label'] = '';
        }
        if (!isset($details['max_score'])) {
            $details['max_score'] = 0;
        }
        if (!isset($details['extra_credit'])) {
            $details['extra_credit'] = 'false';
        }
        $component->setTitle($details['label']);
        $component->setTaComment("");
        $component->setStudentComment("");
        $component->setPoints([
            'lower_clamp' => 0,
            'default' => 0,
            'max_value' => $details['extra_credit'] === 'true' ? 0 : $details['max_score'],
            'upper_clamp' => $details['max_score']
        ]);
        $component->setText(false);
        $component->setPeerComponent(false);
        $component->setPage(Component::PDF_PAGE_NONE);
    }

    private static function parseText(Component $component, $details) {
        if (!isset($details['label'])) {
            $details['label'] = '';
        }
        $component->setTitle($details['label']);
        $component->setTaComment("");
        $component->setStudentComment("");
        $component->setPoints([
            'lower_clamp' => 0,
            'default' => 0,
            'max_value' => 0,
            'upper_clamp' => 0
        ]);
        $component->setText(true);
        $component->setPeerComponent(false);
        $component->setPage(Component::PDF_PAGE_NONE);
    }

    /**
     * Returns true if given path has a file named config.json in it, false otherwise
     * @param string $folder_path
     * @return boolean
     */
    private function checkPathToConfigFile($folder_path) {
        if (!file_exists($folder_path)) {
            return false;
        }
        try {
            $file_iter = new \RecursiveDirectoryIterator($folder_path, \RecursiveDirectoryIterator::SKIP_DOTS);
        }
        catch (\Exception $e) {
            return false;
        }
        while ($file_iter->valid()) {
            if ($file_iter->current()->getFilename() == 'config.json') {
                return true;
            }
            $file_iter->next();
        }
        return false;
    }

    /**
     * Iterates through the directory and finds config.json files (BFS)
     * Terminates loop after a hard coded number of folders are searched (currently 1000)
     * does not look at files deeper than the config.json file
     * pushes new errors to $error_messages if something goes wrong
     * returns array of valid paths arrays of form [path_name,full_path]
     * @param array $dir_queue
     * @param array $error_messages
     * @param integer $repo_id_number
     * @return array
     */
    private function getValidPathsToConfigDirectories($dir_queue, &$error_messages, $repo_id_number) {
        $repository_path = $dir_queue[0];
        $count = 0;
        $return_array = [];

        while (count($dir_queue) != 0) {
            if ($count >= 1000) {
                $error_messages[] = "Repository #" . $repo_id_number . " entered on the \"Course Settings\" is too large to parse.";
                return [];
            }

            $dir = $dir_queue[0];
            unset($dir_queue[0]);
            $dir_queue = array_values($dir_queue);

            if (!file_exists($dir) || !is_dir($dir)) {
                $error_messages[] = "An error occurred when parsing repository #" . $repo_id_number . " entered on the \"Course Settings\" page";
                return [];
            }

            try {
                $iter = new \RecursiveDirectoryIterator($dir, \RecursiveDirectoryIterator::SKIP_DOTS);
            }
            catch (\Exception $e) {
                $error_messages[] = "An error occurred when parsing repository #" . $repo_id_number . " entered on the \"Course Settings\" page";
                return [];
            }

            if ($this->checkPathToConfigFile($dir)) {
                $return_array[] = ["DIRECTORY " . $repo_id_number . ": " . substr($dir, strlen($repository_path)),$dir];
            }
            else {
                while ($iter->valid()) {
                    $file = $iter->current();
                    if ($file->isDir()) {
                        $dir_queue[] = $file->getPathname();
                    }
                    $iter->next();
                }
            }
            $count++;
        }
        return $return_array;
    }

    private function updateRubric(Gradeable $gradeable, $details) {
        if ($gradeable->getType() === GradeableType::CHECKPOINTS) {
            if (!isset($details['checkpoints'])) {
                $details['checkpoints'] = [];
            }
            if (!isset($details['text'])) {
                $details['text'] = [];
            }

            $checkpoint_labels = [];
            $checkpoint_extra = [];
            $text_labels = [];

            $num_checkpoints = count($details['checkpoints']);
            $num_text = count($details['text']);
            $start_index_text = 0;

            $old_checkpoints = [];
            $num_old_checkpoints = 0;
            $old_texts = [];
            $num_old_texts = 0;

            foreach ($gradeable->getComponents() as $old_component) {
                if ($old_component->isText()) {
                    $old_texts[] = $old_component;
                    $num_old_texts++;
                    $text_labels[] = $old_component->getTitle();
                }
                else {
                    $old_checkpoints[] = $old_component;
                    $num_old_checkpoints++;
                    $checkpoint_labels[] = $old_component->getTitle();

                    // Check if this checkpoint is extra credit
                    $checkpoint_extra[] = $old_component->isExtraCredit();
                }
            }

            $form_json = [
                'checkpoint_label' => $checkpoint_labels,
                'checkpoint_extra' => $checkpoint_extra,
                'num_text_items' => $num_old_texts,
                'num_checkpoint_items' => $num_old_checkpoints,
                'text_label' => $text_labels,
            ];

            // Iterate through existing components
            $new_components = [];
            $x = 0;
            foreach ($old_checkpoints as $old_component) {
                if ($x < $num_checkpoints) {
                    self::parseCheckpoint($old_component, $details['checkpoints'][$x]);
                    $old_component->setOrder($x);
                    $new_components[] = $old_component;
                }
                $x++;
            }

            for ($x = $num_old_checkpoints; $x < $num_checkpoints; $x++) {
                $component = $this->newComponent($gradeable);
                self::parseCheckpoint($component, $details['checkpoints'][$x]);
                $component->setOrder($x);
                $new_components[] = $component;
            }

            // Update existing text components with new details if they exist
            $z = $x;
            $x = 0;
            foreach ($old_texts as $old_text) {
                if ($x < $num_text && $x < $num_old_texts) {
                    self::parseText($old_text, $details['text'][$x]);
                    $old_text->setOrder($z + $x);// Maintain correct order after checkpoints
                    $new_components[] = $old_text;
                    $start_index_text++;
                }
                $x++;
            }
            // Add new text components if number of text items increase
            for ($y = $start_index_text; $y < $num_text; $y++) {
                $component = $this->newComponent($gradeable);
                self::parseText($component, $details['text'][$y]);
                $component->setOrder($y + $z);
                $new_components[] = $component;
            }
        }
        elseif ($gradeable->getType() === GradeableType::NUMERIC_TEXT) {
            if (!isset($details['numeric'])) {
                $details['numeric'] = [];
            }
            if (!isset($details['text'])) {
                $details['text'] = [];
            }

            $num_numeric = count($details['numeric']);
            $num_text = count($details['text']);

            $old_numerics = [];
            $num_old_numerics = 0;
            $old_texts = [];
            $num_old_texts = 0;

            foreach ($gradeable->getComponents() as $old_component) {
                if ($old_component->isText()) {
                    $old_texts[] = $old_component;
                    $num_old_texts++;
                }
                else {
                    $old_numerics[] = $old_component;
                    $num_old_numerics++;
                }
            }

            $new_components = [];
            $x = 0;
            foreach ($old_numerics as $old_numeric) {
                if ($x < $num_numeric && $x < $num_old_numerics) {
                    self::parseNumeric($old_numeric, $details['numeric'][$x]);
                    $old_numeric->setOrder($x);
                    $new_components[] = $old_numeric;
                }
                $x++;
            }

            for ($x = $num_old_numerics; $x < $num_numeric; $x++) {
                $component = $this->newComponent($gradeable);
                self::parseNumeric($component, $details['numeric'][$x]);
                $component->setOrder($x);
                $new_components[] = $component;
            }

            // Iterate through text components and update them
            $z = $x;
            $x = 0;
            foreach ($old_texts as $old_text) {
                if ($x < $num_text && $x < $num_old_texts) {
                    self::parseText($old_text, $details['text'][$x]);
                    $old_text->setOrder($z + $x);
                    $new_components[] = $old_text;
                }
                $x++;
            }

            // Add new text items if any
            for ($y = $num_old_texts; $y < $num_text; $y++) {
                $component = $this->newComponent($gradeable);
                self::parseText($component, $details['text'][$y]);
                $component->setOrder($y + $z);
                $new_components[] = $component;
            }
        }
        else {
            throw new \InvalidArgumentException("Invalid gradeable type");
        }
        // Finally, Set the components and update the gradeable
        $gradeable->setComponents($new_components);

        // Save to the database
        $this->core->getQueries()->updateGradeable($gradeable);
    }


    #[Route("/courses/{_semester}/{_course}/gradeable/{gradeable_id}/graders", methods: ["POST"])]
    public function updateGradersRequest($gradeable_id) {
        $gradeable = $this->tryGetGradeable($gradeable_id);
        if ($gradeable === false) {
            return;
        }

        try {
            $this->updateGraders($gradeable, $_POST);
            // Finally, send the requester back the information
            $this->core->getOutput()->renderJsonSuccess();
        }
        catch (\InvalidArgumentException $e) {
            $this->core->getOutput()->renderJsonFail('Error setting graders' . $e->getMessage());
        }
        catch (\Exception $e) {
            $this->core->getOutput()->renderJsonError($e->getMessage());
        }
    }

    private function updateGraders(Gradeable $gradeable, $details) {
        $new_graders = [];
        if (isset($details['graders'])) {
            $new_graders = $details['graders'];
        }

        $gradeable->setRotatingGraderSections($new_graders);
        $this->core->getQueries()->updateGradeable($gradeable);
    }

    #[Route("/courses/{_semester}/{_course}/gradeable", methods: ["POST"])]
    public function createGradeableRequest() {
        $gradeable_id = $_POST['id'] ?? '';

        try {
            $build_result = $this->createGradeable($gradeable_id, $_POST);

            // Finally, redirect to the edit page
            if ($build_result !== null) {
                $this->core->addErrorMessage($build_result);
            }
            $this->redirectToEdit($gradeable_id);
        }
        catch (\Exception $e) {
            $this->core->addErrorMessage($e->getMessage());
            $this->core->redirect($this->core->buildCourseUrl());
        }
    }

    private function createGradeable($gradeable_id, $details) {
        // Make sure the gradeable doesn't already exist
        if ($this->core->getQueries()->existsGradeable($gradeable_id)) {
            throw new \InvalidArgumentException('Gradeable already exists');
        }

        $default_late_days = $this->core->getConfig()->getDefaultHwLateDays();
        // Create the gradeable with good default information
        //
        $gradeable_type = GradeableType::stringToType($details['type']);
        $gradeable_create_data = [
            'type' => $gradeable_type,
            'grader_assignment_method' => Gradeable::REGISTRATION_SECTION,
            'min_grading_group' => 1,
        ];

        $template_property_names = [
            'min_grading_group',
            'grader_assignment_method',
            'ta_instructions',
            'autograding_config_path',
            'student_view',
            'student_view_after_grades',
            'student_download',
            'student_submit',
            'late_days',
            'precision'
        ];
        // Make sure the template exists if we're using one
        $template_gradeable = null;
        if (array_key_exists('gradeable_template', $details) && $details['gradeable_template'] !== '--None--') {
            $template_id = $details['gradeable_template'];
            $template_gradeable = $this->core->getQueries()->getGradeableConfig($template_id);
            if ($template_gradeable === null) {
                throw new \InvalidArgumentException('Template gradeable does not exist');
            }

            // Setup the create data from the template
            $template_data = $template_gradeable->toArray();
            foreach ($template_property_names as $name) {
                $gradeable_create_data[$name] = $template_data[$name];
            }
        }
        else {
            $non_template_property_values = [
                'min_grading_group' => 1,
                'grader_assignment_method' => Gradeable::REGISTRATION_SECTION,
                'ta_instructions' => '',
                'autograding_config_path' =>
                    FileUtils::joinPaths($this->core->getConfig()->getSubmittyInstallPath(), 'more_autograding_examples/upload_only/config'),
                'student_view' => true,
                'student_view_after_grades' => false,
                'student_download' => true,
                'student_submit' => true,
                'late_days' => $details['late_days'] ?? $default_late_days,
                'precision' => 0.5
            ];
            $gradeable_create_data = array_merge($gradeable_create_data, $non_template_property_values);
        }

        // first-page properties
        $front_page_property_names = [
            'id',
            'title',
            'instructions_url',
            'syllabus_bucket'
        ];
        foreach ($front_page_property_names as $prop) {
            $gradeable_create_data[$prop] = $details[$prop] ?? '';
        }

        if (!in_array($details['syllabus_bucket'], self::syllabus_buckets, true)) {
            throw new \InvalidArgumentException('Syllabus bucket must be one of the following: ' . implode(', ', self::syllabus_buckets));
        }

        $repo_name = '';
        $subdir = '';
        $using_subdirectory = false;
        if (Utils::getBooleanValue($details['using_subdirectory'])) {
            $subdir = $details['vcs_subdirectory'];
            $using_subdirectory = true;
        }
        $vcs_partial_path = '';
        // VCS specific values
        if (Utils::getBooleanValue($details['vcs'])) {
            $host_button = $details['vcs_radio_buttons'];
            $host_type = -1;
            // Find which radio button is pressed and what host type to use
            if ($host_button === 'submitty-hosted') {
                $host_type = 0;
                $repo_name = $details['id'];
                $vcs_partial_path = $details['id'] . (Utils::getBooleanValue($details['team_assignment']) ? "/{\$team_id}" : "/{\$user_id}");
            }
            elseif ($host_button === 'submitty-hosted-url') {
                $host_type = 1;
                $repo_name = $details['vcs_path'];
                $vcs_partial_path = $details['vcs_path'] . "/{\$user_id}";
            }
            elseif ($host_button === 'public-github') {
                $host_type = 2;
            }
            elseif ($host_button === 'private-github') {
                $host_type = 3;
            }
            elseif ($host_button === 'self-hosted') {
                $host_type = 4;
                $vcs_partial_path = $details['external_repo'];
            }

            $vcs_property_values = [
                'vcs' => true,
                'vcs_subdirectory' => $subdir,
                'using_subdirectory' => $using_subdirectory,
                'vcs_host_type' => $host_type,
                'vcs_partial_path' => $vcs_partial_path
            ];
            $gradeable_create_data = array_merge($gradeable_create_data, $vcs_property_values);
        }
        else {
            $non_vcs_property_values = [
                'vcs' => false,
                'vcs_subdirectory' => $subdir,
                'using_subdirectory' => $using_subdirectory,
                'vcs_host_type' => GradeableUtils::VCS_TYPE_NONE,
                'vcs_partial_path' => $vcs_partial_path
            ];
            $gradeable_create_data = array_merge($gradeable_create_data, $non_vcs_property_values);
        }

        // Electronic-only values
        if ($gradeable_type === GradeableType::ELECTRONIC_FILE) {
            $jsonThreads = json_encode('{}');
            $discussion_clicked = Utils::getBooleanValue($details['discussion_based'] ?? false);

            //Validate user input for discussion threads
            if ($discussion_clicked) {
                $jsonThreads = array_map('intval', explode(',', $details['discussion_thread_id']));
                foreach ($jsonThreads as $thread) {
                    if (!$this->core->getQueries()->existsThread($thread)) {
                        throw new \InvalidArgumentException('Invalid thread id specified.');
                    }
                }
                $jsonThreads = json_encode($jsonThreads);
            }

            $grade_inquiry_allowed = Utils::getBooleanValue($details['grade_inquiry_allowed'] ?? false);
            $grade_inquiry = Utils::getBooleanValue($details['grade_inquiry_per_component_allowed'] ?? false);
            $autograding_config_path = $details['autograding_config_path'] ?? FileUtils::joinPaths($this->core->getConfig()->getSubmittyInstallPath(), 'more_autograding_examples/upload_only/config');
            $gradeable_create_data = array_merge($gradeable_create_data, [
                'team_assignment' => Utils::getBooleanValue($details['team_assignment']),
                'ta_grading' => Utils::getBooleanValue($details['ta_grading']),
                'team_size_max' => $details['team_size_max'],
                'grade_inquiry_allowed' => $grade_inquiry_allowed,
                'grade_inquiry_per_component_allowed' => $grade_inquiry,
                'autograding_config_path' => $autograding_config_path,
                'allow_custom_marks' => true,
                //For discussion component
                'discussion_based' => $discussion_clicked,
                'discussion_thread_ids' => $jsonThreads,

                // TODO: properties that aren't supported yet
                'peer_grading' => false,
                'peer_grade_set' => 0,
                'late_submission_allowed' => true,
                'hidden_files' => "",
                'instructor_blind' => 1,
                'limited_access_blind' => 1,
                'peer_blind' => 3,
                'depends_on' => null,
                'depends_on_points' => null,
                'has_due_date' => $details['has_due_date'] ?? true,
                'has_release_date' => $details['has_release_date'] ?? true
            ]);
        }
        else {
            // Values for these electronic-only properties
            $gradeable_create_data = array_merge($gradeable_create_data, [
                'team_assignment' => false,
                'vcs' => false,
                'team_size_max' => 0,
                'vcs_subdirectory' => '',
                'using_subdirectory' => false,
                'vcs_partial_path' => '',
                'vcs_host_type' => GradeableUtils::VCS_TYPE_NONE,
                'autograding_config_path' => '',
                'peer_grading' => false,
                'peer_grade_set' => 0,
                'late_submission_allowed' => $details['late_submission_allowed'] ?? true,
                'hidden_files' => ""
            ]);
        }

        // Setup good default dates
        $tonight = $this->core->getDateTimeNow();
        $tonight->setTime(23, 59, 59);
        if ($tonight->diff($this->core->getDateTimeNow())->h < 12) {
            $tonight->add(new \DateInterval('P1D'));
        }
        $date_names = [
            'ta_view_start_date' => '',
            'grade_start_date' => 'P10D',
            'grade_due_date' => 'P14D',
            'grade_released_date' => 'P14D',
            'team_lock_date' => 'P7D',
            'submission_open_date' => '',
            'submission_due_date' => 'P7D',
            'grade_inquiry_start_date' => 'P15D',
            'grade_inquiry_due_date' => 'P21D'
        ];

        foreach ($date_names as $time_string => $tonight_modifier) {
            $gradeable_create_data = array_merge(
                $gradeable_create_data,
                [
                    $time_string => $this->getDateTimeForGradeable(
                        $details[$time_string] ?? '',
                        $tonight,
                        $tonight_modifier
                    )
                ]
            );
        }

        // Finally, construct the gradeable
        $gradeable = new Gradeable($this->core, $gradeable_create_data);

        // Setup student permissions specially for scanned exams
        if (Utils::getBooleanValue($details['bulk_upload'])) {
            $gradeable->setStudentView(true);
            $gradeable->setStudentViewAfterGrades(true);
            $gradeable->setStudentSubmit(false);
            $gradeable->setStudentDownload(false);

            $gradeable->setAutogradingConfigPath(
                FileUtils::joinPaths($this->core->getConfig()->getSubmittyInstallPath(), 'more_autograding_examples/pdf_exam/config')
            );
        }

        // Generate a blank component to make the rubric UI work properly
        $this->genBlankComponent($gradeable);

        // Save the gradeable to the database
        $this->core->getQueries()->createGradeable($gradeable); // creates the gradeable

        // start the build
        $build_status = $this->enqueueBuild($gradeable);

        if (
            $build_status == null
            && $gradeable->isVcs()
            && ($gradeable->getVcsHostType() === 0 || $gradeable->getVcsHostType() === 1)
            && !$gradeable->isTeamAssignment()
        ) {
            $this->enqueueGenerateRepos(
                $this->core->getConfig()->getTerm(),
                $this->core->getConfig()->getCourse(),
                $repo_name,
                $subdir
            );
        }

        return $build_status;
    }

    public function getDateTimeForGradeable(string $time_string, \DateTime $tonight, string $tonight_modifier = ''): \DateTime {
        if ($time_string !== '') {
            return $this->core->getDateTimeSpecific($time_string);
        }
        if ($tonight_modifier !== '') {
            return (clone $tonight)->add(new \DateInterval($tonight_modifier));
        }
        else {
            return (clone $tonight);
        }
    }

    #[Route("/courses/{_semester}/{_course}/gradeable/{gradeable_id}/update", methods: ["POST"])]
    public function updateGradeableRequest($gradeable_id) {
        $gradeable = $this->tryGetGradeable($gradeable_id);
        if ($gradeable === false) {
            return;
        }
        unset($_POST['csrf_token']);
        try {
            $response_props = $this->updateGradeable($gradeable, $_POST);
            // Finally, send the requester back the information
            $this->core->getOutput()->renderJsonSuccess($response_props);
        }
        catch (ValidationException $e) {
            $this->core->getOutput()->renderJsonFail('See "data" for details', $e->getDetails());
        }
        catch (\Exception $e) {
            $this->core->getOutput()->renderJsonError($e->getMessage());
        }
    }

    private function updateGradeable(Gradeable $gradeable, $details) {
        $errors = [];
        // Implicitly updated properties to tell the client about
        $updated_properties = [];

        // If the post array is 0, that means that the name of the element was blank
        if (count($details) === 0) {
            throw new \InvalidArgumentException('Request contained no properties, perhaps the name was blank?');
        }
        // Trigger a rebuild if the config changes
        $trigger_rebuild_props = ['autograding_config_path', 'vcs_subdirectory'];
        $trigger_rebuild = count(array_intersect($trigger_rebuild_props, array_keys($details))) > 0;

        $boolean_properties = [
            'ta_grading',
            'student_view',
            'student_view_after_grades',
            'student_download',
            'student_submit',
            'peer_grading',
            'late_submission_allowed',
            'grade_inquiry_allowed',
            'grade_inquiry_per_component_allowed',
            'discussion_based',
            'vcs',
            'using_subdirectory',
            'has_due_date',
            'has_release_date',
            'allow_custom_marks'
        ];

        $discussion_ids = 'discussion_thread_id';

        $numeric_properties = [
            'precision',
            'grader_assignment_method',
            'depends_on_points',
            'notifications_sent'
        ];
        // Date properties all need to be set at once
        $dates = $gradeable->getDates();

        $date_set = false;
        foreach (array_merge(Gradeable::date_properties, ['late_days']) as $date_property) {
            if (isset($details[$date_property])) {
                $dates[$date_property] = $details[$date_property];

                if ($date_property === 'late_days') {
                    if (!is_numeric($dates[$date_property])) {
                        $errors[$date_property] = 'Late days must be a number';
                    }
                    elseif (intval($dates[$date_property]) < 0) {
                        $errors[$date_property] = 'Late days must be a positive number';
                    }
                }
                elseif ($dates[$date_property] > DateUtils::MAX_TIME) {
                    $errors[$date_property] = Gradeable::date_display_names[$date_property] . ' Date is higher than the max allowed date! (' . DateUtils::MAX_TIME . ')';
                }

                // Unset dates so we don't try and use it in the other loop
                unset($details[$date_property]);
                $date_set = true;
            }
        }

        // TO DO: Update late day cache for admin late day update
        // TO DO: Update late day cache for admin gradeable due date update
        $late_day_status = null;

        // Set default value which may be set in loop below
        $grade_inquiry_modified = false;

        // Apply other new values for all properties submitted
        foreach ($details as $prop => $post_val) {
            // Convert boolean values into booleans
            if (in_array($prop, $boolean_properties, true)) {
                $post_val = $post_val === 'true';
            }

            if (in_array($prop, $numeric_properties, true) && !is_numeric($post_val)) {
                $errors[$prop] = "{$prop} must be a number";
                continue;
            }

            if ($prop === "depends_on") {
                try {
                    $temp_gradeable = $this->tryGetGradeable($post_val, false);
                    if ($temp_gradeable == false) {
                        $post_val = null;
                    }
                    else {
                        $depends_on_points = $details['depends_on_points'];
                        if ($depends_on_points == null) {
                            $depends_on_points = $gradeable->getDependsOnPoints();
                        }
                        if ($depends_on_points == null) {
                            $gradeable->setDependsOnPoints(0);
                        }
                        else {
                            if ($depends_on_points < 0 || ($depends_on_points > $temp_gradeable->getDependsOnPoints() && $temp_gradeable->getDependsOnPoints() !== null)) {
                                $errors['depends_on_points'] = "Invalid depends on points!";
                            }
                        }
                    }
                }
                catch (\Exception $e) {
                    $post_val = null;
                    $errors[$prop] = $e->getMessage();
                }
            }
            // Converts string array sep by ',' to json
            if ($prop === $discussion_ids) {
                $post_val = array_map('intval', explode(',', $post_val));
                foreach ($post_val as $thread) {
                    if (!$this->core->getQueries()->existsThread($thread)) {
                        $errors[$prop] = 'Invalid thread id specified.';
                        break;
                    }
                }
                if (count($errors) == 0) {
                    $post_val = json_encode($post_val);
                }
                else {
                    continue;
                }
            }

            if ($prop === 'grade_inquiry_allowed') {
                if ($post_val !== $gradeable->isGradeInquiryAllowed()) {
                    $grade_inquiry_modified = true;
                }
            }

            if ($prop === 'grade_inquiry_per_component_allowed' && $post_val === false && $gradeable->isGradeInquiryPerComponentAllowed()) {
                $this->core->getQueries()->convertInquiryComponentId($gradeable);
            }

            if ($prop === 'grade_inquiry_per_component_allowed' && $post_val === true && !$gradeable->isGradeInquiryPerComponentAllowed()) {
                $this->core->getQueries()->revertInquiryComponentId($gradeable);
            }

            if ($prop === 'notifications_sent' && $post_val === "0" && $gradeable->getNotificationsSent() > 0) {
                $this->core->getQueries()->resetGradeableNotifications($gradeable);
            }

            if ($prop === 'syllabus_bucket' && !in_array($post_val, self::syllabus_buckets, true)) {
                $errors['syllabus_bucket'] = 'Syllabus bucket must be one of the following: ' . implode(', ', self::syllabus_buckets);
            }

            // Try to set the property
            try {
                //convert the property name to a setter name
                $setter_name = 'set' . implode(
                    '',
                    array_map(function ($val) {
                        return ucfirst($val);
                    },
                    explode('_', $prop))
                );
                $gradeable->$setter_name($post_val);
            }
            catch (\Exception $e) {
                // If something goes wrong, record it so we can tell the user
                $errors[$prop] = $e->getMessage();
            }
        }

        if (!$gradeable->hasDueDate() && $gradeable->hasReleaseDate()) {
            $gradeable->setHasReleaseDate(false);
        }

        // Set the dates last just in case the request contained parameters that
        //  affect date validation
        if ($date_set) {
            try {
                $gradeable->setDates($dates, $grade_inquiry_modified);
                $updated_properties = $gradeable->getDateStrings(false);
            }
            catch (ValidationException $e) {
                $errors = array_merge($errors, $e->getDetails());
            }
        }

        if ($trigger_rebuild) {
            $result = $this->enqueueBuild($gradeable);
            if ($result !== null) {
                // TODO: what key should this get?
                $errors['server'] = $result;
            }
            else {
                $updated_properties[] = 'rebuild_queued';
            }
        }

        // Be strict.  Only apply database changes if there were no errors
        if (count($errors) !== 0) {
            throw new ValidationException('', $errors);
        }
        $this->core->getQueries()->updateGradeable($gradeable);
        // Only return updated properties if the changes were applied
        return $updated_properties;
    }

    #[Route("/courses/{_semester}/{_course}/gradeable/{gradeable_id}/delete", methods: ["POST"])]
    public function deleteGradeable($gradeable_id) {
        $gradeable = $this->tryGetGradeable($gradeable_id);
        if ($gradeable == false) {
            $this->core->addErrorMessage("Invalid gradeable id");
            $this->core->redirect($this->core->buildCourseUrl());
        }
        if (!$gradeable->canDelete()) {
            $this->core->addErrorMessage("Gradeable " . $gradeable_id . " cannot be deleted.");
            $this->core->redirect($this->core->buildCourseUrl());
        }

        $this->core->getQueries()->deleteGradeable($gradeable_id);

        $course_path = $this->core->getConfig()->getCoursePath();

        $file = FileUtils::joinPaths($course_path, "config", "form", "form_" . $gradeable_id . ".json");
        if ((file_exists($file)) && (!unlink($file))) {
            die("Cannot delete form_{$gradeable_id}.json");
        }

        // this will cleanup the build files
        $this->enqueueBuildFile($gradeable_id);

        $this->core->redirect($this->core->buildCourseUrl());
    }

    private function writeFormConfig(Gradeable $gradeable) {
        if ($gradeable->getType() !== GradeableType::ELECTRONIC_FILE) {
            return null;
        }

        // Refresh the configuration file with updated information
        // See 'make_assignments_txt_file.py' and grade_item.py for where these properties are used
        // Note: These property names must match the 'setup_sample_courses.py' names
        $jsonProperties = [
            'gradeable_id' => $gradeable->getId(),
            'config_path' => $gradeable->getAutogradingConfigPath(),
            'date_due' => $gradeable->hasDueDate() ? DateUtils::dateTimeToString($gradeable->getSubmissionDueDate()) : null,
            'upload_type' => $gradeable->isVcs() ? "repository" : "upload file",
            'subdirectory' => $gradeable->getVcsSubdirectory(),
            'using_subdirectory' => $gradeable->isUsingSubdirectory(),
            'vcs_partial_path' => $gradeable->getVcsPartialPath(),
        ];

        $fp = $this->core->getConfig()->getCoursePath() . '/config/form/form_' . $gradeable->getId() . '.json';
        if (
            (!is_writable($fp) && file_exists($fp))
            || file_put_contents($fp, json_encode($jsonProperties, JSON_PRETTY_PRINT | JSON_UNESCAPED_SLASHES)) === false
        ) {
            return "Failed to write to file {$fp}";
        }
        return null;
    }

    private function enqueueBuildFile($g_id) {
        $semester = $this->core->getConfig()->getTerm();
        $course = $this->core->getConfig()->getCourse();

        // FIXME:  should use a variable instead of hardcoded top level path
        $config_build_file = "/var/local/submitty/daemon_job_queue/" . $semester . "__" . $course . "__" . $g_id . ".json";

        $config_build_data = [
            "job" => "BuildConfig",
            "semester" => $semester,
            "course" => $course,
            "gradeable" => $g_id
        ];

        if (
            (!is_writable($config_build_file) && file_exists($config_build_file))
            || file_put_contents($config_build_file, json_encode($config_build_data, JSON_PRETTY_PRINT)) === false
        ) {
            return "Failed to write to file {$config_build_file}";
        }
        return null;
    }

    public static function enqueueGenerateRepos(string $semester, string $course, string $g_id, string $subdirectory) {
        // FIXME:  should use a variable instead of hardcoded top level path
        $config_build_file = "/var/local/submitty/daemon_job_queue/generate_repos__" . $semester . "__" . $course . "__" . $g_id . ".json";

        $config_build_data = [
            "job" => "RunGenerateRepos",
            "semester" => $semester,
            "course" => $course,
            "gradeable" => $g_id,
            "subdirectory" => $subdirectory
        ];

        if (
            (!is_writable($config_build_file) && file_exists($config_build_file))
            || file_put_contents($config_build_file, json_encode($config_build_data, JSON_PRETTY_PRINT)) === false
        ) {
            return "Failed to write to file {$config_build_file}";
        }
        return null;
    }

    public function enqueueBuild(Gradeable $gradeable) {
        // If write form config fails, it will return non-null and end execution, but
        //  if it does return null, we want to run 'enqueueBuildFile'.  This coalescing can
        //  be chained so long as 'null' is the success condition.
        return $this->writeFormConfig($gradeable) ?? $this->enqueueBuildFile($gradeable->getId());
    }

    #[Route("/courses/{_semester}/{_course}/gradeable/{gradeable_id}/rebuild")]
    public function rebuildGradeableRequest($gradeable_id) {
        $gradeable = $this->core->getQueries()->getGradeableConfig($gradeable_id);
        $result = $this->enqueueBuild($gradeable);
        if ($result !== null) {
            die($result);
        }
    }

    #[Route("/courses/{_semester}/{_course}/gradeable/{gradeable_id}/build_log", methods: ["GET"])]
    public function getBuildLogs(string $gradeable_id): JsonResponse {
        $build_script_output_file = FileUtils::joinPaths($this->core->getConfig()->getCoursePath(), 'build', $gradeable_id, 'build_script_output.txt');
        $build_script_output = is_file($build_script_output_file) ? htmlentities(file_get_contents($build_script_output_file)) : null;
        $cmake_out_dir = FileUtils::joinPaths($this->core->getConfig()->getCoursePath(), 'build', $gradeable_id, 'log_cmake_output.txt');
        $cmake_output = is_file($cmake_out_dir) ? htmlentities(file_get_contents($cmake_out_dir)) : null;

        return JsonResponse::getSuccessResponse([$build_script_output,$cmake_output]);
    }

    #[Route("/courses/{_semester}/{_course}/gradeable/{gradeable_id}/build_status", methods: ["GET"])]
    public function getBuildStatusOfGradeable(string $gradeable_id): void {
        $queued_filename = $this->core->getConfig()->getTerm() . '__' . $this->core->getConfig()->getCourse() . '__' . $gradeable_id . '.json';
        $rebuilding_filename = 'PROCESSING_' . $this->core->getConfig()->getTerm() . '__' . $this->core->getConfig()->getCourse() . '__' . $gradeable_id . '.json';
        $queued_path = FileUtils::joinPaths($this->core->getConfig()->getSubmittyPath(), 'daemon_job_queue', $queued_filename);
        $rebuilding_path = FileUtils::joinPaths($this->core->getConfig()->getSubmittyPath(), 'daemon_job_queue', $rebuilding_filename);

        if (is_file($rebuilding_path)) {
            $status = 'processing';
        }
        elseif (is_file($queued_path)) {
            $status = 'queued';
        }
        else {
            $gradeable = $this->core->getQueries()->getGradeableConfig($gradeable_id);
            $status = $gradeable->hasAutogradingConfig();

            // Check for schema validation errors and return a different status if needed.
            if ($status) {
                $logs = $this->getBuildLogs($gradeable_id);

                $needle = 'The submitty configuration validator detected the above error in your config.';
                $haystack = $logs->json['data'][0] ?? '';

                if (str_contains($haystack, 'MAKE ERROR')) {
                    $status = false;
                }
                elseif (str_contains($haystack, $needle)) {
                    $status = 'warnings';
                }
                elseif (str_contains($haystack, 'WARNING:')) {
                    $status = 'warnings';
                }
            }
        }
        clearstatcache();
        $this->core->getOutput()->renderJsonSuccess($status);
    }

    /**
     * Shifts all dates in the array up to and including $date_prop to be no later than $time
     * @param array $dates
     * @param string $date_prop
     * @param \DateTime $time
     */
    private function shiftDates(array &$dates, string $date_prop, \DateTime $time) {
        foreach (Gradeable::date_validated_properties as $d) {
            if ($dates[$d] > $time) {
                $dates[$d] = $time;
            }
            if ($date_prop === $d) {
                break;
            }
        }
    }

    #[Route("/courses/{_semester}/{_course}/gradeable/{gradeable_id}/quick_link")]
    public function openquickLink($gradeable_id, $action) {
        $gradeable = $this->core->getQueries()->getGradeableConfig($gradeable_id);
        $dates = $gradeable->getDates();
        $now = $this->core->getDateTimeNow();
        $message = "";
        $success = null;
        //what happens on the quick link depends on the action
        if ($action === "release_grades_now") {
            if ($gradeable->hasReleaseDate()) {
                if ($dates['grade_released_date'] > $now) {
                    $this->shiftDates($dates, 'grade_released_date', $now);
                    $message .= "Released grades for ";
                    $success = true;
                }
                else {
                    $message .= "Grades already released for ";
                    $success = false;
                }
            }
            else {
                $message .= "Can't release grades for ";
                $success = false;
            }
        }
        elseif ($action === "open_ta_now") {
            if ($dates['ta_view_start_date'] > $now) {
                $this->shiftDates($dates, 'ta_view_start_date', $now);
                $message .= "Opened TA access to ";
                $success = true;
            }
            else {
                $message .= "TA access already open for ";
                $success = false;
            }
        }
        elseif ($action === "open_grading_now") {
            if ($dates['grade_start_date'] > $now) {
                $this->shiftDates($dates, 'grade_start_date', $now);
                $message .= "Opened grading for ";
                $success = true;
            }
            else {
                $message .= "Grading already open for ";
                $success = false;
            }
        }
        elseif ($action === "open_students_now") {
            if ($dates['submission_open_date'] > $now) {
                $this->shiftDates($dates, 'submission_open_date', $now);
                $message .= "Opened student access to ";
                $success = true;
            }
            else {
                $message .= "Student access already open for ";
                $success = false;
            }
        }
        elseif ($action === "close_submissions") {
            if ($gradeable->hasDueDate()) {
                if ($dates['submission_due_date'] > $now) {
                    $this->shiftDates($dates, 'submission_due_date', $now);
                    $message .= "Closed assignment ";
                    $success = true;
                }
                else {
                    $message .= "Grading already closed for ";
                    $success = false;
                }
            }
            else {
                $message .= "Can't close submissions for ";
                $success = false;
            }
        }
        $gradeable->setDates($dates);
        $this->core->getQueries()->updateGradeable($gradeable);
        if ($success === true) {
            $this->core->addSuccessMessage($message . $gradeable_id);
        }
        elseif ($success === false) {
            $this->core->addErrorMessage($message . $gradeable_id);
        }
        else {
            $this->core->addErrorMessage("Failed to update status of " . $gradeable_id);
        }

        $this->core->redirect($this->core->buildCourseUrl());
    }

    private function redirectToEdit($gradeable_id) {
        $url = $this->core->buildCourseUrl(['gradeable', $gradeable_id, 'update']) . '?' . http_build_query(['nav_tab' => '-1']);
        header('Location: ' . $url);
    }

    /**
     * Exports components to json and downloads for user
     */
    #[Route("/courses/{_semester}/{_course}/gradeable/{gradeable_id}/components/export")]
    public function exportComponentsRequest($gradeable_id) {
        $url = $this->core->buildCourseUrl();

        // Get the gradeable
        $gradeable = $this->tryGetGradeable($gradeable_id, false);
        if ($gradeable === false) {
            $this->core->addErrorMessage("Invalid gradeable id");
            $this->core->redirect($url);
        }

        // Permission checks
        if (!$this->core->getAccess()->canI("grading.electronic.export_components", ["gradeable" => $gradeable])) {
            $this->core->addErrorMessage("Insufficient permissions to export components");
            $this->core->redirect($url);
        }

        try {
            $arrs = $gradeable->exportComponents();
            $this->core->getOutput()->renderFile(json_encode($arrs, JSON_PRETTY_PRINT), $gradeable->getId() . '_components.json');
        }
        catch (\Exception $e) {
            $this->core->addErrorMessage($e->getMessage());
            $this->core->redirect($url);
        }
    }

    /**
     * Imports components from uploaded files into gradeable (single-depth array)
     */
    #[Route("/courses/{_semester}/{_course}/gradeable/{gradeable_id}/components/import", methods: ["POST"])]
    public function importComponents($gradeable_id) {
        // Get the gradeable
        $gradeable = $this->tryGetGradeable($gradeable_id);
        if ($gradeable === false) {
            return;
        }

        // Permission checks
        if (!$this->core->getAccess()->canI("grading.electronic.add_component", ["gradeable" => $gradeable])) {
            $this->core->getOutput()->renderJsonFail("Insufficient permissions to import components");
            return;
        }

        try {
            // decode file to array
            foreach ($_FILES as $f) {
                $comp_arrs = json_decode(file_get_contents($f['tmp_name']), true);
                foreach ($comp_arrs as $comp_arr) {
                    $gradeable->importComponent($comp_arr);
                }
            }

            // Save to the database
            $this->core->getQueries()->updateGradeable($gradeable);
            $this->core->getOutput()->renderJsonSuccess();
        }
        catch (\InvalidArgumentException $e) {
            $this->core->getOutput()->renderJsonFail($e->getMessage());
        }
        catch (\Exception $e) {
            $this->core->getOutput()->renderJsonError($e->getMessage());
        }
    }

    #[Route("/courses/{_semester}/{_course}/gradeable/{gradeable_id}/max_points")]
    public function maxPoints($gradeable_id) {
        $gradeable = $this->tryGetGradeable($gradeable_id);
        if ($gradeable !== false) {
            $autogradingConfig = $gradeable->getAutogradingConfig();
            $points = $autogradingConfig->getTotalHiddenNonExtraCredit() + $autogradingConfig->getTotalNonHidden();
            $this->core->getOutput()->renderJsonSuccess($points);
            return;
        }
        $this->core->getOutput()->renderJsonError("Unknown gradeable");
    }

<<<<<<< HEAD
    #[Route("/courses/{_semester}/{_course}/gradeable/{gradeable_id}/redactions", methods: ["POST"])]
    public function updateRedactions(string $gradeable_id): void {
        $gradeable = $this->tryGetGradeable($gradeable_id);
        if ($gradeable === false) {
            // tryGetGradeable will have already rendered an error message
            return;
        }

        if (!isset($_POST['redactions'])) {
            $this->core->getOutput()->renderJsonFail('No redactions provided');
            return;
        }

        $redactions = [];

        if (is_array($_POST['redactions'])) {
            for ($i = 0; $i < count($_POST['redactions']); $i++) {
                $redaction = $_POST['redactions'][$i];
                foreach (["page", "x1", "y1", "x2", "y2"] as $key) {
                    if (!isset($redaction[$key]) || !is_numeric($redaction[$key])) {
                        $this->core->getOutput()->renderJsonFail('Invalid redaction provided');
                        return;
                    }
                }

                $redactions[] = new Redaction($this->core, $redaction['page'], $redaction['x1'], $redaction['y1'], $redaction['x2'], $redaction['y2']);
            }
        }
        elseif ($_POST['redactions'] !== "none") {
            $this->core->getOutput()->renderJsonFail('Invalid redactions format');
            return;
        }



        $this->core->getQueries()->updateRedactions($gradeable, $redactions);

        $semester = $this->core->getConfig()->getTerm();
        $course = $this->core->getConfig()->getCourse();
        $daemon_job_queue_path = FileUtils::joinPaths($this->core->getConfig()->getSubmittyPath(), "daemon_job_queue");
        $job_path = FileUtils::joinPaths($daemon_job_queue_path, "regenerate_bulk_images__{$semester}__{$course}__{$gradeable_id}.json");
        $job_data = [
            "job" => "RegenerateBulkImages",
            "pdf_file_path" => FileUtils::joinPaths("/var/local/submitty/courses", $semester, $course, "submissions", $gradeable_id),
            "redactions" => array_map(
                function (Redaction $redaction) {
                    return [
                        'page_number' => $redaction->getPageNumber(),
                        'coordinates' => [$redaction->getX1(), $redaction->getY1(), $redaction->getX2(), $redaction->getY2()],
                    ];
                },
                $redactions
            )
        ];


        if (!FileUtils::writeJsonFile($job_path, $job_data)) {
            $this->core->getOutput()->renderJsonFail('Failed to write job file');
            return;
        }

=======
    /**
     * Loads config info for a gradeable to allow editing
     */
    #[Route("/courses/{_semester}/{_course}/gradeable/edit/load", methods: ["POST"])]
    public function loadConfigEditor(): void {
        $gradeable = $this->tryGetGradeable($_POST['gradeable_id']);

        if ($gradeable === false) {
            $this->core->getOutput()->renderJsonFail("Invalid gradeable");
            return;
        }

        if (!$this->core->getAccess()->canI("grading.electronic.load_config", ["gradeable" => $gradeable])) {
            $this->core->getOutput()->renderJsonFail("Insufficient permissions to load content.");
            return;
        }

        $file_path = $_POST['file_path'];
        if (!FileUtils::validPath($file_path) || !str_starts_with($file_path, $gradeable->getAutogradingConfigPath())) {
            $this->core->getOutput()->renderJsonFail("Invalid file path");
            return;
        }

        $config_content = file_get_contents(FileUtils::joinPaths($file_path));
        $output = [];
        $output["config_content"] = $config_content;
        $this->core->getOutput()->renderJsonSuccess($output);
    }

    /**
     * Saves config info from a gradeable edit
     */
    #[Route("/courses/{_semester}/{_course}/gradeable/edit/save", methods: ["POST"])]
    public function saveConfigEdit(): void {
        $gradeable = $this->tryGetGradeable($_POST['gradeable_id']);
        if ($gradeable === false) {
            $this->core->getOutput()->renderJsonFail("Invalid gradeable");
            return;
        }

        if (!$gradeable->isUsingUploadedConfig()) {
            $this->core->getOutput()->renderJsonFail("You may only save changes to uploaded autograding configurations for the current course and semester.");
            return;
        }

        if (!$this->core->getAccess()->canI("grading.electronic.load_config", ["gradeable" => $gradeable])) {
            $this->core->getOutput()->renderJsonFail("Insufficient permissions to save changes.");
            return;
        }

        $file_path = $_POST['file_path'];
        if (!FileUtils::validPath($file_path) || !str_starts_with($file_path, $gradeable->getAutogradingConfigPath())) {
            $this->core->getOutput()->renderJsonFail("Invalid file path");
            return;
        }

        $write_success = FileUtils::writeFile($file_path, $_POST['write_content']);
        if (!$write_success) {
            $this->core->getOutput()->renderJsonFail("An error occurred writing the file.");
            return;
        }

        $result = $this->enqueueBuild($gradeable);
        if ($result !== null) {
            $this->core->getOutput()->renderJsonFail("An error occurred queuing the gradeable for rebuild.");
        }
>>>>>>> e8ad986e

        $this->core->getOutput()->renderJsonSuccess();
    }
}<|MERGE_RESOLUTION|>--- conflicted
+++ resolved
@@ -2000,7 +2000,6 @@
         $this->core->getOutput()->renderJsonError("Unknown gradeable");
     }
 
-<<<<<<< HEAD
     #[Route("/courses/{_semester}/{_course}/gradeable/{gradeable_id}/redactions", methods: ["POST"])]
     public function updateRedactions(string $gradeable_id): void {
         $gradeable = $this->tryGetGradeable($gradeable_id);
@@ -2062,7 +2061,10 @@
             return;
         }
 
-=======
+
+        $this->core->getOutput()->renderJsonSuccess();
+    }
+
     /**
      * Loads config info for a gradeable to allow editing
      */
@@ -2129,7 +2131,6 @@
         if ($result !== null) {
             $this->core->getOutput()->renderJsonFail("An error occurred queuing the gradeable for rebuild.");
         }
->>>>>>> e8ad986e
 
         $this->core->getOutput()->renderJsonSuccess();
     }
