--- conflicted
+++ resolved
@@ -1439,11 +1439,9 @@
                 "student_grader" => $this->core->getUser()->getGroup() == User::GROUP_STUDENT,
                 "grader_id" => $this->core->getUser()->getId(),
                 "display_version" => $display_version,
-<<<<<<< HEAD
                 "allow_custom_marks" => $gradeable->getAllowCustomMarks(),
-=======
                 "is_peer_grading" => $is_peer_grading
->>>>>>> 75f0e0a1
+
             ]);
     }
 
