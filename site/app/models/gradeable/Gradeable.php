--- conflicted
+++ resolved
@@ -746,11 +746,6 @@
      * Gets all of the teams formed for this gradeable
      * @return Team[]
      */
-<<<<<<< HEAD
-    public function getTeams() {
-        if($this->teams === null) {
-            $this->teams = $this->core->getQueries()->getTeamsByGradeableId($this->getId());
-=======
     public function anyBuildErrors() {
         if ($this->any_build_errors === null) {
             $build_file = FileUtils::joinPaths($this->core->getConfig()->getCoursePath(), 'build', $this->getId(), "log_cmake_output.txt");
@@ -760,7 +755,6 @@
             if (file_exists($build_file)) {
                 $this->any_build_errors = strpos(file_get_contents($build_file), "error") !== false;
             }
->>>>>>> cf04ab0e
         }
         return $this->teams;
     }
