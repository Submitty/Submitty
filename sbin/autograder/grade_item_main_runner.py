--- conflicted
+++ resolved
@@ -170,16 +170,9 @@
                     setup_folder_for_grading(testcase_folder, tmp_work, job_id, tmp_logs,testcases[testcase_num-1])
                     my_testcase_runner = os.path.join(testcase_folder, 'my_runner.out')
 
-<<<<<<< HEAD
                     display_sys_variable = os.environ.get('DISPLAY', None)
                     display_line = [] if display_sys_variable is None else ['--display', str(display_sys_variable)]
 
-=======
-                    my_display=":1"
-                    if "DISPLAY" in os.environ.keys():
-                        my_display = str(os.environ['DISPLAY'])
-                                                      
->>>>>>> fa90f1e5
                     runner_success = subprocess.call([os.path.join(SUBMITTY_INSTALL_DIR, "sbin", "untrusted_execute"),
                                                       which_untrusted,
                                                       my_testcase_runner,
@@ -187,13 +180,8 @@
                                                       queue_obj["who"],
                                                       str(queue_obj["version"]),
                                                       submission_string,
-<<<<<<< HEAD
                                                       '--testcase', str(testcase_num)]
                                                       + display_line,
-=======
-                                                      '--testcase', str(testcase_num),
-                                                      '--display', my_display],
->>>>>>> fa90f1e5
                                                       stdout=logfile)
                 except Exception as e:
                     grade_items_logging.log_message(job_id, message="ERROR thrown by main runner. See traces entry for more details.")
@@ -401,14 +389,8 @@
 
   untrusted_uid = str(getpwnam(which_untrusted).pw_uid)
 
-<<<<<<< HEAD
   display_sys_variable = str(os.environ.get('DISPLAY', None))
   display_line = [] if display_sys_variable == None else ['--display', display_sys_variable]
-=======
-  my_display=":1"
-  if "DISPLAY" in os.environ.keys():
-      my_display = str(os.environ['DISPLAY'])
->>>>>>> fa90f1e5
   
   if server_container:
     this_container = subprocess.check_output(['docker', 'create', '-i', '--network', 'none',
@@ -430,15 +412,9 @@
                                              str(queue_obj['version']),
                                              submission_string,
                                              '--testcase', str(testcase_num),
-<<<<<<< HEAD
                                              '--container_name', name]
                                              + display_line
                                              ).decode('utf8').strip()
-=======
-                                             '--display', my_display,
-                                             '--container_name', name
-                                           ]).decode('utf8').strip()
->>>>>>> fa90f1e5
 
   dockerlaunch_done =dateutils.get_current_time()
   dockerlaunch_time = (dockerlaunch_done-grading_began).total_seconds()
