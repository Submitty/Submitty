--- conflicted
+++ resolved
@@ -11,10 +11,7 @@
 class FileUtils {
     const IGNORE_FOLDERS = [".svn", ".git", ".idea", "__macosx"];
     const IGNORE_FILES = ['.ds_store'];
-<<<<<<< HEAD
-=======
     const ALLOWED_IMAGE_TYPES = ['jpg', 'jpeg', 'png', 'gif'];
->>>>>>> b01869db
 
     /**
      * Return all files from a given directory.  All subdirectories
