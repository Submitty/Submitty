--- conflicted
+++ resolved
@@ -55,9 +55,6 @@
                                         label: "Now"
                                     },
                                     {
-<<<<<<< HEAD
-                                        label: "End of time"
-=======
                                         button: [
                                             {
                                                 label: "Now"
@@ -79,7 +76,6 @@
                                             }
                                             fp.setDate(date, true);
                                         }
->>>>>>> c617b754
                                     }
                                 ],
                                 label: "or",
