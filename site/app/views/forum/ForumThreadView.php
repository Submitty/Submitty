--- conflicted
+++ resolved
@@ -479,11 +479,12 @@
         $upDuckCounter_map = [];
         $upDuckCounter_map = $this->core->getQueries()->getUpduckInfoForPosts($post_ids);
         $userLiked = $this->core->getQueries()->getUserLikesForPosts($post_ids, $current_user);
-<<<<<<< HEAD
+
+        $current_user = $this->core->getUser()->getId();
+        $upDuckCounter_map = [];
+        $upDuckCounter_map = $this->core->getQueries()->getUpduckInfoForPosts($post_ids);
+        $userLiked = $this->core->getQueries()->getUserLikesForPosts($post_ids, $current_user);
         $likedByTa = $this->core->getQueries()->getInstructorUpduck($post_ids);
-=======
->>>>>>> c1c49121
-
         if ($display_option == "tree") {
             $order_array = [];
             $reply_level_array = [];
@@ -527,12 +528,9 @@
 
                         $boolLiked = in_array($post["id"], $userLiked, true);
 
-<<<<<<< HEAD
                         $taTrue = true;
                         $taTrue = in_array($post["id"], $likedByTa, true);
 
-=======
->>>>>>> c1c49121
                         $post_data[] = $this->createPost(
                             $first_post_author_id,
                             $activeThread,
@@ -543,10 +541,7 @@
                             $display_option,
                             $upDuckCounter_map[$post["id"]],
                             $boolLiked,
-<<<<<<< HEAD
                             $taTrue,
-=======
->>>>>>> c1c49121
                             $includeReply,
                             $authors_display_info[$post['author_user_id']],
                             $post_attachments[$post["id"]][0],
@@ -570,10 +565,7 @@
             foreach ($posts as $post) {
                 $post["author_user_group"] = $author_user_groups_map[$post["author_user_id"]];
                 $boolLiked = in_array($post["id"], $userLiked, true);
-<<<<<<< HEAD
                 $taTrue = in_array($post["id"], $likedByTa, true);
-=======
->>>>>>> c1c49121
                 $post_data[] = $this->createPost(
                     $first_post_author_id,
                     $activeThread,
@@ -584,10 +576,7 @@
                     $display_option,
                     $upDuckCounter_map[$post["id"]],
                     $boolLiked,
-<<<<<<< HEAD
                     $taTrue,
-=======
->>>>>>> c1c49121
                     $includeReply,
                     $authors_display_info[$post['author_user_id']],
                     $post_attachments[$post["id"]][0],
@@ -1096,13 +1085,8 @@
      * } $author_info
      * @param string[] $post_attachments
      */
-<<<<<<< HEAD
 
     public function createPost(string $first_post_author_id, array $thread, array $post, $unviewed_posts, $first, $reply_level, $display_option, int $counter, bool $isLiked, bool $taTrue, $includeReply, array $author_info, array $post_attachments, bool $has_history, bool $is_merged_thread, bool $render = false, bool $thread_announced = false, bool $isCurrentFavorite = false) {
-=======
-    public function createPost(string $first_post_author_id, array $thread, array $post, $unviewed_posts, $first, $reply_level, $display_option, int $counter, bool $isLiked, $includeReply, array $author_info, array $post_attachments, bool $has_history, bool $is_merged_thread, bool $render = false, bool $thread_announced = false, bool $isCurrentFavorite = false) {
->>>>>>> c1c49121
-
         $current_user = $this->core->getUser()->getId();
         $thread_id = $thread["id"];
         $post_id = $post["id"];
@@ -1245,10 +1229,7 @@
         $post_up_duck = [
             "upduck_count" => $counter,
             "upduck_user_liked" => $isLiked,
-<<<<<<< HEAD
             "taTrue" => $taTrue
-=======
->>>>>>> c1c49121
         ];
 
         if ($this->core->getUser()->getGroup() == 4) {
