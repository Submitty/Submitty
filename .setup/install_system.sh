#!/usr/bin/env bash

# TIMEZONE
timedatectl set-timezone America/New_York

#PATHS
SUBMITTY_REPOSITORY=/usr/local/submitty/GIT_CHECKOUT_Submitty
SUBMITTY_INSTALL_DIR=/usr/local/submitty
SUBMITTY_DATA_DIR=/var/local/submitty

COURSE_BUILDERS_GROUP=course_builders

#################################################################
# PROVISION SETUP
#################
if [[ $1 == vagrant ]]; then
  echo "Non-interactive vagrant script..."
  VAGRANT=1
  export DEBIAN_FRONTEND=noninteractive
else
  #TODO: We should get options for ./.setup/CONFIGURE_SUBMITTY.sh script
  VAGRANT=0
fi

#################################################################
# UBUNTU SETUP
#################
if [ ${VAGRANT} == 1 ]; then
    chmod -x /etc/update-motd.d/*
    chmod -x /usr/share/landscape/landscape-sysinfo.wrapper
    chmod +x /etc/update-motd.d/00-header

    echo -e '
  _______  __   __  _______  __   __  ___   _______  _______  __   __
|       ||  | |  ||  _    ||  |_|  ||   | |       ||       ||  | |  |
|  _____||  | |  || |_|   ||       ||   | |_     _||_     _||  |_|  |
| |_____ |  |_|  ||       ||       ||   |   |   |    |   |  |       |
|_____  ||       ||  _   | |       ||   |   |   |    |   |  |_     _|
 _____| ||       || |_|   || ||_|| ||   |   |   |    |   |    |   |
|_______||_______||_______||_|   |_||___|   |___|    |___|    |___|

############################################################
##  All user accounts have same password unless otherwise ##
##  noted below. The following user accounts exist:       ##
##    vagrant/vagrant, root/vagrant, hsdbu, hwphp,        ##
##    hwcgi hwcron, ta, instructor, developer,            ##
##    postgres                                            ##
##                                                        ##
##  The following accounts have database accounts         ##
##  with same password as above:                          ##
##    hsdbu, postgres, root, vagrant                      ##
##                                                        ##
##  The VM can be accessed with the following urls:       ##
##    https://192.168.56.101 (submission)                 ##
##    https://192.168.56.102 (cgi-bin scripts)            ##
##    https://192.168.56.103 (svn)                        ##
##    https://192.168.56.104 (tagrading)                  ##
##                                                        ##
##  The database can be accessed on the host machine at   ##
##   localhost:15432                                      ##
##                                                        ##
##  Happy developing!                                     ##
############################################################
' > /etc/motd
    chmod +rx /etc/motd

    echo "192.168.56.101    test-submit test-submit.cs.rpi.edu" >> /etc/hosts
    echo "192.168.56.102    test-cgi test-cgi.cs.rpi.edu" >> /etc/hosts
    echo "192.168.56.103    test-svn test-svn.cs.rpi.edu" >> /etc/hosts
    echo "192.168.56.104    test-hwgrading test-hwgrading.cs.rpi.edu" >> /etc/hosts
fi



#################################################################
# PACKAGE SETUP
#################
echo "\n" | add-apt-repository ppa:webupd8team/java
apt-get -qq update


############################
# NTP: Network Time Protocol
# You want to be sure the clock stays in sync, especially if you have
# deadlines for homework to be submitted.
#
# The default settings are ok, but you can edit /etc/ntp.conf and
# replace the default servers with your local ntp server to reduce
# traffic through your campus uplink (To replace the default servers
# with your own, comment out the default servers by adding a # before
# the lines that begin with “server” and add your server under the
# line that says “Specify one or more NTP servers” with something
# along the lines of “server xxx.xxx.xxx.xxx”)

apt-get install -qqy ntp
service ntp restart

# path for untrusted user creation script will be different if not using Vagrant
${SUBMITTY_REPOSITORY}/.setup/create.untrusted.users.pl

apt-get install -qqy libpam-passwdqc


# Use suphp to improve file permission granularity by running php
# scripts as the user that owns the file instead of www-data
#
# Set up apache to run with suphp in pre-fork mode since not all
# modules are thread safe (do not combine the commands or you may get
# the worker/threaded mode instead)

apt-get install -qqy ssh sshpass unzip
apt-get install -qqy apache2 postgresql postgresql-contrib php5 php5-xdebug libapache2-mod-suphp php5-curl

# Check to make sure you got the right setup by typing:
#   apache2ctl -V | grep MPM
# (it should say prefork)

apachectl -V | grep MPM

# Add additional packages for compiling, authentication, and security,
# and program support

# DOCUMENTATION FIXME: Go through this list and categorize purpose of
# these packages (as appropriate.. )

echo "Preparing to install packages.  This may take a while."
apt-get install -qqy clang autoconf automake autotools-dev clisp diffstat emacs finger gdb git git-man \
hardening-includes python python-pip p7zip-full patchutils postgresql-client postgresql-client-9.3 postgresql-client-common \
unzip valgrind zip libmagic-ocaml-dev common-lisp-controller libboost-all-dev javascript-common \
apache2-suexec-custom libapache2-mod-authnz-external libapache2-mod-authz-unixgroup libfile-mmagic-perl \
libgnupg-interface-perl php5-pgsql php5-mcrypt libbsd-resource-perl libarchive-zip-perl gcc g++ g++-multilib jq libseccomp-dev \
libseccomp2 seccomp junit cmake libpcre3 libpcre3-dev flex bison

apt-get install -qqy subversion subversion-tools
apt-get install -qqy libapache2-svn

# Enable PHP5-mcrypt
php5enmod mcrypt

# Install Oracle 8 Non-Interactively
echo oracle-java8-installer shared/accepted-oracle-license-v1-1 select true | sudo /usr/bin/debconf-set-selections
apt-key adv --keyserver hkp://keyserver.ubuntu.com:80 --recv-keys EEA14886
echo "installing java8"
apt-get install -qqy oracle-java8-installer > /dev/null 2>&1

# Install Racket and Swi-prolog for Programming Languages
echo "installing Racket and Swi-prolog"
apt-add-repository -y ppa:plt/racket  > /dev/null 2>&1
apt-get install -qqy racket > /dev/null 2>&1
apt-get install -qqy swi-prolog > /dev/null 2>&1

# Install Image Magick for image comparison, etc.
apt-get install -qqy imagemagick

apt-get -qqy autoremove


# TODO: We should look into making it so that only certain users have access to certain packages
# so that hwphp is the only one who could use PAM for example
pip install python-pam
pip install xlsx2csv
#NOTE: BELOW THE PYTHON PAM MODULE IS RESTRICTED TO hwcgi

chmod -R 555 /usr/local/lib/python2.7/*
chmod 555 /usr/lib/python2.7/dist-packages


#################################################################
# JAR SETUP
#################
echo "Getting JUnit..."
mkdir -p ${SUBMITTY_INSTALL_DIR}/JUnit
chown root:${COURSE_BUILDERS_GROUP} ${SUBMITTY_INSTALL_DIR}/JUnit
chmod 750 ${SUBMITTY_INSTALL_DIR}/JUnit
cd ${SUBMITTY_INSTALL_DIR}/JUnit

wget http://search.maven.org/remotecontent?filepath=junit/junit/4.12/junit-4.12.jar -o /dev/null > /dev/null 2>&1
mv remotecontent?filepath=junit%2Fjunit%2F4.12%2Fjunit-4.12.jar junit-4.12.jar
wget http://search.maven.org/remotecontent?filepath=org/hamcrest/hamcrest-core/1.3/hamcrest-core-1.3.jar -o /dev/null > /dev/null 2>&1
mv remotecontent?filepath=org%2Fhamcrest%2Fhamcrest-core%2F1.3%2Fhamcrest-core-1.3.jar hamcrest-core-1.3.jar


# EMMA is a tool for computing code coverage of Java programs

echo "Getting emma..."
wget http://downloads.sourceforge.net/project/emma/emma-release/2.0.5312/emma-2.0.5312.zip -o /dev/null > /dev/null 2>&1
unzip emma-2.0.5312.zip > /dev/null
mv emma-2.0.5312/lib/emma.jar emma.jar
rm -rf emma-2.0.5312
rm emma-2.0.5312.zip
rm index.html* > /dev/null 2>&1

chmod o+r . *.jar

#################################################################
# DRMEMORY SETUP
#################

# Dr Memory is a tool for detecting memory errors in C++ programs (similar to Valgrind)

echo "Getting DrMemory..."
mkdir -p ${SUBMITTY_INSTALL_DIR}/DrMemory
cd ${SUBMITTY_INSTALL_DIR}/DrMemory
DRMEM_TAG=release_1.10.1
DRMEM_VER=1.10.1-3
wget https://github.com/DynamoRIO/drmemory/releases/download/${DRMEM_TAG}/DrMemory-Linux-${DRMEM_VER}.tar.gz -o /dev/null > /dev/null 2>&1
tar -xpzf DrMemory-Linux-${DRMEM_VER}.tar.gz -C ${SUBMITTY_INSTALL_DIR}/DrMemory
ln -s ${SUBMITTY_INSTALL_DIR}/DrMemory/DrMemory-Linux-${DRMEM_VER} ${SUBMITTY_INSTALL_DIR}/drmemory
rm DrMemory-Linux-${DRMEM_VER}.tar.gz
chown -R root:${COURSE_BUILDERS_GROUP} ${SUBMITTY_INSTALL_DIR}/DrMemory
# FIXME: these permissions could probably be adjusted
chmod -R 755 ${SUBMITTY_INSTALL_DIR}/DrMemory

<<<<<<< HEAD
=======
#################################################################
# NETWORK CONFIGURATION
#################
if [ ${VAGRANT} == 1 ]; then
    #
    # The goal here is to ensure the VM is accessible from your own
    # computer for code testing, has an outgoing connection to the
    # Internet to access github and receive Ubuntu updates, but is also
    # unreachable via incoming Internet connections so to block uninvited
    # guests.
    #
    # Open the VM’s Settings window and click on the “Network” tab.  There
    # are tabs for four network adapters.  Enable adapters #1 and #2.
    #
    # Adapter #1 should be attached to NAT and make sure the cable
    # connected box (under advanced) is checked.  You may ignore all other
    # settings for adapter #1.  This provides the VM’s outgoing Internet
    # connection, but uninvited guests on the Internet cannot see the VM.
    #
    # Adapter #2 should be attached to Host-only Network.  Under “name”,
    # there is a drop down menu to select Host-only Ethernet Adapter (or
    # vboxnet).  Recall that this was created in the previous section,
    # Create Virtual Network Adapters.  This adapter can only communicate
    # between your host OS and the VM, and it is unreachable to and from
    # the Internet.
    #
    # After Ubuntu is fully installed, you need to adjust the networking
    # configuration so that you may access the VM via static IP addressing
    # as a convenience for code testing.
    #
    # The VM’s host-only adapter provides a private connection to the VM,
    # but Ubuntu also needs to be configured to use this adapter.

    echo "Binding static IPs to \"Host-Only\" virtual network interface."

    # eth0 is auto-configured by Vagrant as NAT.  eth1 is a host-only adapter and
    # not auto-configured.  eth1 is manually set so that the host-only network
    # interface remains consistent among VM reboots as Vagrant has a bad habit of
    # discarding and recreating networking interfaces everytime the VM is restarted.
    # eth1 is statically bound to 192.168.56.101, 102, 103, 104, and 105.
    printf "auto eth1\niface eth1 inet static\naddress 192.168.56.101\nnetmask 255.255.255.0\n\n" >> /etc/network/interfaces.d/eth1.cfg
    printf "auto eth1:1\niface eth1:1 inet static\naddress 192.168.56.102\nnetmask 255.255.255.0\n\n" >> /etc/network/interfaces.d/eth1.cfg
    printf "auto eth1:2\niface eth1:2 inet static\naddress 192.168.56.103\nnetmask 255.255.255.0\n\n" >> /etc/network/interfaces.d/eth1.cfg
    printf "auto eth1:3\niface eth1:3 inet static\naddress 192.168.56.104\nnetmask 255.255.255.0\n" >> /etc/network/interfaces.d/eth1.cfg

    # Turn them on.
    ifup eth1 eth1:1 eth1:2 eth1:3 eth1:4
fi

>>>>>>> ba4131dd

#################################################################
# APACHE SETUP
#################
a2enmod include actions cgi suexec authnz_external headers ssl


# If you have real certificates, follow the directions from your
# certificate provider.
#
# If you are just developing and do not have real ssl certificates,
# follow these directions for creating a self-signed (aka “snakeoil
# certificate”)
#
# If it doesn’t already exist, create directory path
#   /etc/apache2/ssl/
#
# An expiration of 365000 days (roughly 1000 years) is meant so that
# the certificate essentially never expires.  make the certificates
# world readable (but not the key):

mkdir /etc/apache2/ssl
cd /etc/apache2/ssl
echo "creating ssl certificates"

echo -e "US
New York
Troy
RPI
CSCI
.
." | openssl req -x509 -nodes -days 365000 -newkey rsa:2048 -keyout svn.key -out svn.crt > /dev/null 2>&1

chmod o+r svn.crt

echo -e "#%PAM-1.0
auth required pam_unix.so
account required pam_unix.so" > /etc/pam.d/httpd

if [ ${VAGRANT} == 1 ]; then
    # Loosen password requirements on vagrant box
	sed -i '25s/^/\#/' /etc/pam.d/common-password
	sed -i '26s/pam_unix.so obscure use_authtok try_first_pass sha512/pam_unix.so obscure minlen=1 sha512/' /etc/pam.d/common-password
    # Set the ServerName
	# echo -e "\nServerName 10.0.2.15\n" >> /etc/apache2/apache2.conf
fi


# comment out directory configs - should be converted to something more flexible
sed -i '153,174s/^/#/g' /etc/apache2/apache2.conf

# remove default sites which would cause server to mess up
rm /etc/apache2/sites*/000-default.conf
rm /etc/apache2/sites*/default-ssl.conf

service apache2 reload


#################################################################
# PHP SETUP
#################
sed -i -e 's/^docroot=/docroot=\/usr\/local\/submitty:/g' /etc/suphp/suphp.conf

# Assumes you need to have a group of people able to edit the files.  Comment out if not needed
sed -i -e 's/^allow_file_group_writeable=false/allow_file_group_writeable=true/g' /etc/suphp/suphp.conf
# Assumes you need to have a group of people able to add/delete files and directories.  Comment out if not needed.
sed -i -e 's/^allow_directory_group_writeable=false/allow_directory_group_writeable=true/g' /etc/suphp/suphp.conf
# do not allow others_writable files or directories or you will have even less security than without suphp

# Edit php settings.  Note that if you need to accept larger files,
# you’ll need to increase both upload_max_filesize and
# post_max_filesize

sed -i -e 's/^max_execution_time = 30/max_execution_time = 60/g' /etc/php5/cgi/php.ini
sed -i -e 's/^upload_max_filesize = 2M/upload_max_filesize = 10M/g' /etc/php5/cgi/php.ini
sed -i -e 's/^session.gc_maxlifetime = 1440/session.gc_maxlifetime = 86400/' /etc/php5/cgi/php.ini
sed -i -e 's/^session.gc_maxlifetime = 1440/session.gc_maxlifetime = 86400/' /etc/php5/apache2/php.ini
sed -i -e 's/^post_max_size = 8M/post_max_size = 10M/g' /etc/php5/cgi/php.ini
sed -i -e 's/^allow_url_fopen = On/allow_url_fopen = Off/g' /etc/php5/cgi/php.ini
sed -i -e 's/^session.cookie_httponly =/session.cookie_httponly = 1/g' /etc/php5/cgi/php.ini


#################################################################
# USERS SETUP
#################

# Special users and groups needed to run Submitty
#
# It is probably easiest to set and store passwords for the special
# accounts, although you can also use ‘sudo su user’ to change to the
# desired user on the local machine which works for most things.

# The group hwcronphp allows hwphp to write the submissions, but give
# read-only access to the hwcron user.  And the hwcron user writes the
# results, and gives read-only access to the hwphp user.

addgroup hwcronphp

# The group course_builders allows instructors/head TAs/course
# managers to write website custimization files and run course
# management scripts.

addgroup course_builders

if [ ${VAGRANT} == 1 ]; then
	adduser vagrant sudo
	adduser ta --gecos "First Last,RoomNumber,WorkPhone,HomePhone" --disabled-password
	echo "ta:ta" | sudo chpasswd
	adduser instructor --gecos "First Last,RoomNumber,WorkPhone,HomePhone" --disabled-password
	echo "instructor:instructor" | sudo chpasswd
	adduser instructor sudo
	adduser developer --gecos "First Last,RoomNumber,WorkPhone,HomePhone" --disabled-password
	echo "developer:developer" | sudo chpasswd
	adduser developer sudo
fi


# change the default user umask (was 002)
sed -i  "s/^UMASK.*/UMASK 027/g"  /etc/login.defs
grep -q "^UMASK 027" /etc/login.defs || (echo "ERROR! failed to set umask" && exit)


adduser hwphp --gecos "First Last,RoomNumber,WorkPhone,HomePhone" --disabled-password
adduser hwcgi --gecos "First Last,RoomNumber,WorkPhone,HomePhone" --disabled-password
adduser hwcgi hwphp
adduser hwcgi shadow
if [ ${VAGRANT} == 1 ]; then
	echo "hwphp:hwphp" | sudo chpasswd
	echo "hwcgi:hwcgi" | sudo chpasswd
	adduser hwphp vagrant
	adduser hwcgi vagrant
fi
adduser hwcron --gecos "First Last,RoomNumber,WorkPhone,HomePhone" --disabled-password
if [ ${VAGRANT} == 1 ]; then
	echo "hwcron:hwcron" | sudo chpasswd
fi

# only hwcgi can use the python pam module
chown hwcgi:hwcgi /usr/local/lib/python2.7/dist-packages/pam*
chmod 500         /usr/local/lib/python2.7/dist-packages/pam*


# FIXME:  umask setting above not complete
# might need to also set USERGROUPS_ENAB to "no", and manually create
# the hwphp and hwcron single user groups.  See also /etc/login.defs
echo -e "\n# set by the .setup/install_system.sh script\numask 027" >> /home/hwphp/.profile
echo -e "\n# set by the .setup/install_system.sh script\numask 027" >> /home/hwcgi/.profile
echo -e "\n# set by the .setup/install_system.sh script\numask 027" >> /home/hwcron/.profile


adduser hsdbu --gecos "First Last,RoomNumber,WorkPhone,HomePhone" --disabled-password
if [ ${VAGRANT} == 1 ]; then
	echo "hsdbu:hsdbu" | sudo chpasswd
fi
adduser hwphp hwcronphp
adduser hwcron hwcronphp

for COURSE in csci1000 csci1100 csci1200 csci2600
do

    # for each course, create a group to contain the current
    # instructor along the lines of:

	addgroup $COURSE

    # and another group to contain the current instructor, TAs,
    # hwcron, and hwphp along the lines of

	addgroup $COURSE\_tas_www
	adduser hwphp $COURSE\_tas_www
	adduser hwcron $COURSE\_tas_www
	if [ ${VAGRANT} == 1 ]; then
		adduser ta $COURSE
		adduser instructor $COURSE
		adduser	instructor $COURSE\_tas_www
		adduser developer $COURSE
		adduser developer $COURSE\_tas_www
	fi
done

if [ ${VAGRANT} == 1 ]; then
	adduser instructor course_builders
fi


# create directories and fix permissions

mkdir -p ${SUBMITTY_DATA_DIR}


# create a list of valid userids and put them in /var/local/submitty/instructors
# one way to create your list is by listing all of the userids in /home

mkdir -p ${SUBMITTY_DATA_DIR}/instructors
ls /home | sort > ${SUBMITTY_DATA_DIR}/instructors/valid


#################################################################
# SVN SETUP
#################
a2enmod dav
a2enmod dav_fs
a2enmod authz_svn
a2enmod authz_groupfile

# Choose a directory for holding your subversion files that will get
# backed up if it is a production server.  We use /var/lib/svn by
# default.
mkdir -p /var/lib/svn
chmod g+s /var/lib/svn

# make a group and subdirectory for any classes requiring subversion
# repositories:
mkdir -p /var/lib/svn/csci2600
touch /var/lib/svn/svngroups
chown www-data:csci2600_tas_www /var/lib/svn/csci2600 /var/lib/svn/svngroups
if [ ${VAGRANT} == 1 ]; then
    # set up ssh keys for hwcron to connect to the subversion
    # repository (do not use root/sudo except as shown)
	su hwcron
        # generate the key (accept the defaults):
	echo -e "\n" | ssh-keygen -t rsa -b 4096 -N "" > /dev/null 2>&1
	echo "hwcron" > password.txt
        # copy the key to test-svn:
	sshpass -f password.txt ssh-copy-id hwcron@test-svn
	rm password.txt
	echo "csci2600_tas_www: hwcron ta instructor developer" >> /var/lib/svn/svngroups
fi

#################################################################
# POSTGRES SETUP
#################
if [ ${VAGRANT} == 1 ]; then
	echo "postgres:postgres" | chpasswd postgres
	adduser postgres shadow
	service postgresql restart
	PG_VERSION="$(psql -V | egrep -o '[0-9]{1,}.[0-9]{1,}')"
	sed -i -e "s/# ----------------------------------/# ----------------------------------\nhostssl    all    all    192.168.56.0\/24    pam\nhost       all    all    192.168.56.0\/24    pam\nhost       all    all    all                md5/" /etc/postgresql/${PG_VERSION}/main/pg_hba.conf
	echo "Creating PostgreSQL users"
	su postgres -c "source ${SUBMITTY_REPOSITORY}/.setup/vagrant/db_users.sh";
	echo "Finished creating PostgreSQL users"

	sed -i "s/#listen_addresses = 'localhost'/listen_addresses = '*'/" "/etc/postgresql/${PG_VERSION}/main/postgresql.conf"
	service postgresql restart
fi

#################################################################
# ANALYSIS TOOLS SETUP
#################

git clone 'https://github.com/Submitty/AnalysisTools' ${SUBMITTY_INSTALL_DIR}/GIT_CHECKOUT_AnalysisTools
#pushd ${SUBMITTY_INSTALL_DIR}/GIT_CHECKOUT_AnalysisTools
#make ubuntudeps
# graph tool...  for later?  add-apt-repository "http://downloads.skewed.de/apt/trusty universe" -y
add-apt-repository ppa:ubuntu-toolchain-r/test -y
apt-get update -qq
apt-get install -qq build-essential pkg-config flex bison
apt-get install -qq libpcre3 libpcre3-dev
apt-get install -qq splint indent
apt-get install -qq python3 python3-dev libpython3.4 python3-pip
python3 -m pip install pylint
# graph tool...  for later?  apt-get install -qq --force-yes python3-graph-tool
#popd


#################################################################
# SUBMITTY SETUP
#################

if [ ${VAGRANT} == 1 ]; then
	echo -e "localhost
hsdbu
hsdbu
http://192.168.56.101
http://192.168.56.104
http://192.168.56.102
svn+ssh:192.168.56.103" | source ${SUBMITTY_REPOSITORY}/.setup/CONFIGURE_SUBMITTY.sh
else
	source ${SUBMITTY_REPOSITORY}/.setup/CONFIGURE_SUBMITTY.sh
fi

source ${SUBMITTY_INSTALL_DIR}/.setup/INSTALL_SUBMITTY.sh clean
#source ${SUBMITTY_INSTALL_DIR}/.setup/INSTALL_SUBMITTY.sh clean test

source ${SUBMITTY_REPOSITORY}/Docs/sample_bin/admin_scripts_setup
cp ${SUBMITTY_REPOSITORY}/.setup/vagrant/hwgrading.conf /etc/apache2/sites-available/hwgrading.conf
cp ${SUBMITTY_REPOSITORY}/.setup/vagrant/submitty.conf /etc/apache2/sites-available/submitty.conf
cp ${SUBMITTY_REPOSITORY}/.setup/vagrant/cgi.conf /etc/apache2/sites-available/cgi.conf
cp ${SUBMITTY_REPOSITORY}/.setup/vagrant/www-data /etc/apache2/suexec/www-data

# permissions: rw- r-- ---
chmod 0640 /etc/apache2/sites-available/*.conf
chmod 0640 /etc/apache2/suexec/www-data

if [ ${VAGRANT} == 1 ]; then
	sed -i 's/SSLCertificateChainFile/#SSLCertificateChainFile/g' /root/bin/bottom.txt
	sed -i 's/course01/csci2600/g' /root/bin/gen.middle
fi

a2ensite hwgrading
a2ensite submitty
a2ensite cgi

apache2ctl -t
service apache2 restart

if [[ ${VAGRANT} == 1 ]]; then
    echo "student" >> ${SUBMITTY_DATA_DIR}/instructors/authlist
    echo "student" >> ${SUBMITTY_DATA_DIR}/instructors/valid
    echo "smithj" >> ${SUBMITTY_DATA_DIR}/instructors/authlist
    echo "smithj" >> ${SUBMITTY_DATA_DIR}/instructors/valid
    ${SUBMITTY_DATA_DIR}/bin/authonly.pl
    echo "student:student" | sudo chpasswd
    echo "smithj:smithj" | sudo chpasswd

    rm -r ${SUBMITTY_DATA_DIR}/autograding_logs
    rm -r ${SUBMITTY_REPOSITORY}/.vagrant/autograding_logs
    mkdir ${SUBMITTY_REPOSITORY}/.vagrant/autograding_logs
    ln -s ${SUBMITTY_REPOSITORY}/.vagrant/autograding_logs ${SUBMITTY_DATA_DIR}/autograding_logs
    rm -r ${SUBMITTY_DATA_DIR}/tagrading_logs
    rm -r ${SUBMITTY_REPOSITORY}/.vagrant/tagrading_logs
    mkdir ${SUBMITTY_REPOSITORY}/.vagrant/tagrading_logs
    ln -s ${SUBMITTY_REPOSITORY}/.vagrant/tagrading_logs ${SUBMITTY_DATA_DIR}/tagrading_logs

    # Call helper script that makes the courses and refreshes the database
    chmod u+x ${SUBMITTY_REPOSITORY}/.setup/add_sample_courses.py
    ${SUBMITTY_REPOSITORY}/.setup/add_sample_courses.py

    #################################################################
    # SET CSV FIELDS (for classlist upload data)
    #################

	# Vagrant auto-settings are based on Rensselaer Polytechnic Institute School
	# of Science 2015-2016.

	# Other Universities will need to rerun /bin/setcsvfields to match their
	# classlist csv data.  See wiki for details.
	${SUBMITTY_INSTALL_DIR}/bin/setcsvfields 13 12 15 7
fi

# Deferred ownership change
chown hwphp:hwphp ${SUBMITTY_INSTALL_DIR}

# With this line, subdirectories inherit the group by default and
# blocks r/w access to the directory by others on the system.
chmod 2771 ${SUBMITTY_INSTALL_DIR}

echo "Done."
exit 0<|MERGE_RESOLUTION|>--- conflicted
+++ resolved
@@ -211,8 +211,6 @@
 # FIXME: these permissions could probably be adjusted
 chmod -R 755 ${SUBMITTY_INSTALL_DIR}/DrMemory
 
-<<<<<<< HEAD
-=======
 #################################################################
 # NETWORK CONFIGURATION
 #################
@@ -262,8 +260,6 @@
     ifup eth1 eth1:1 eth1:2 eth1:3 eth1:4
 fi
 
->>>>>>> ba4131dd
-
 #################################################################
 # APACHE SETUP
 #################
