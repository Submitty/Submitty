--- conflicted
+++ resolved
@@ -165,17 +165,11 @@
         $this->submitty_db->query("
 UPDATE users
 SET
-<<<<<<< HEAD
-    user_firstname=?, user_preferred_firstname=?, user_lastname=?, user_preferred_lastname=?,
-    user_email=?, user_updated=?, instructor_updated=?{$extra}
-WHERE user_id=?
-/* AUTH: {$logged_in} */", $params);
-=======
   user_numeric_id=?, user_firstname=?, user_preferred_firstname=?,
   user_lastname=?, user_preferred_lastname=?,
   user_email=?, user_updated=?, instructor_updated=?{$extra}
-WHERE user_id=?", $params);
->>>>>>> 0f70db9d
+WHERE user_id=?
+/* AUTH: {$logged_in} */", $params);
 
         if (!empty($semester) && !empty($course)) {
             $params = array($user->getGroup(), $user->getRegistrationSection(),
