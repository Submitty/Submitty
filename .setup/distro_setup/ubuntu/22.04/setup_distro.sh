#!/usr/bin/env bash

# this script must be run by root or sudo
if [[ "$UID" -ne "0" ]] ; then
    echo "ERROR: This script must be run by root or sudo"
    exit
fi

if [ ${DEV_VM} == 1 ]; then
    export SUBMISSION_URL='http://localhost:1511'
    export SUBMISSION_PORT=1511
    export DATABASE_PORT=16442
    export WEBSOCKET_PORT=8443
fi

#################################################################
# PACKAGE SETUP
#################

# Need to change this otherwise it will hang the script in interactive mode
sed -i "s/#\$nrconf{restart} = 'i';/\$nrconf{restart} = 'a';/" /etc/needrestart/needrestart.conf

add-apt-repository ppa:ondrej/php
apt-get -qqy update

apt-get install -qqy apt-transport-https ca-certificates curl software-properties-common
apt-get install -qqy python3 python3-dev libpython3.6 python3-pip

############################
# NTP: Network Time Protocol
# You want to be sure the clock stays in sync, especially if you have
# deadlines for homework to be submitted.
#
# The default settings are ok, but you can edit /etc/ntp.conf and
# replace the default servers with your local ntp server to reduce
# traffic through your campus uplink (To replace the default servers
# with your own, comment out the default servers by adding a # before
# the lines that begin with “server” and add your server under the
# line that says “Specify one or more NTP servers” with something
# along the lines of “server xxx.xxx.xxx.xxx”)

apt-get install -qqy ntp
service ntp restart

echo "Preparing to install packages.  This may take a while."

apt-get install -qqy libpam-passwdqc

# Set up apache to run with suphp in pre-fork mode since not all
# modules are thread safe (do not combine the commands or you may get
# the worker/threaded mode instead)

apt-get install -qqy ssh sshpass unzip
apt-get install -qqy postgresql-14
apt-get install -qqy apache2 apache2-suexec-custom libapache2-mod-authnz-external libapache2-mod-authz-unixgroup libapache2-mod-wsgi-py3
apt-get install -qqy php8.1 php8.1-cli php8.1-fpm php8.1-curl php8.1-pgsql php8.1-zip php8.1-mbstring php8.1-xml php8.1-ds php8.1-imagick php8.1-intl

if [ ${DEV_VM} == 1 ]; then
<<<<<<< HEAD
    apt-get install -qqy php8.1-xdebug php8.1-ldap
=======
    apt-get install -qqy php-xdebug php-sqlite3
>>>>>>> e514c589
fi

#Add the scrot screenshotting program
apt-get install -qqy scrot

# Add additional packages for compiling, authentication, and security,
# and program support

# DOCUMENTATION FIXME: Go through this list and categorize purpose of
# these packages (as appropriate.. )

apt-get install -qqy clang autoconf automake autotools-dev diffstat finger gdb \
p7zip-full patchutils libpq-dev unzip valgrind zip libboost-all-dev gcc g++ \
jq libseccomp-dev libseccomp2 seccomp junit flex bison poppler-utils

apt-get install -qqy ninja-build

# NodeJS
NODE_MAJOR=20
curl -fsSL https://deb.nodesource.com/gpgkey/nodesource-repo.gpg.key | sudo gpg --dearmor -o /etc/apt/keyrings/nodesource.gpg
chmod o+r /etc/apt/keyrings/nodesource.gpg
echo "deb [signed-by=/etc/apt/keyrings/nodesource.gpg] https://deb.nodesource.com/node_$NODE_MAJOR.x nodistro main" | sudo tee /etc/apt/sources.list.d/nodesource.list
apt-get update
apt-get install -y nodejs

#CMAKE
echo "installing cmake"
apt-get install -qqy cmake

# for Lichen (Plagiarism Detection)
#apt-get install -qqy python-clang-6.0

# Install Image Magick for image comparison, etc.
apt-get install -qqy imagemagick

# miscellaneous usability
apt-get install -qqy emacs

curl -fsSL https://download.docker.com/linux/ubuntu/gpg | apt-key add -
apt-key fingerprint 0EBFCD88

add-apt-repository "deb [arch=amd64,arm64] https://download.docker.com/linux/ubuntu $(lsb_release -cs) stable" -y
apt-get update
apt-get install -qqy docker-ce docker-ce-cli
systemctl status docker | head -n 100

apt-get -qqy autoremove

# ------------------------------------------------------------------
# upgrade git to 2.28.0 or greater
# https://git-scm.com/docs/git-init/2.28.0
# need the --initial-branch option
# for creating student submission vcs git repositories
add-apt-repository ppa:git-core/ppa -y
apt-get install git -y
# ------------------------------------------------------------------

# Install OpenLDAP for testing on Vagrant
if [ ${DEV_VM} == 1 ]; then
    CUR_DIR="$( cd -P "$( dirname "${BASH_SOURCE[0]}" )" && pwd )"

    source "$CUR_DIR/../../../vagrant/setup_ldap.sh"
fi

# Install SAML IdP docker container for testing
if [ ${DEV_VM} == 1 ]; then
    docker pull submitty/docker-test-saml-idp:latest
fi<|MERGE_RESOLUTION|>--- conflicted
+++ resolved
@@ -56,11 +56,7 @@
 apt-get install -qqy php8.1 php8.1-cli php8.1-fpm php8.1-curl php8.1-pgsql php8.1-zip php8.1-mbstring php8.1-xml php8.1-ds php8.1-imagick php8.1-intl
 
 if [ ${DEV_VM} == 1 ]; then
-<<<<<<< HEAD
-    apt-get install -qqy php8.1-xdebug php8.1-ldap
-=======
-    apt-get install -qqy php-xdebug php-sqlite3
->>>>>>> e514c589
+    apt-get install -qqy php8.1-xdebug php8.1-ldap php8.1-sqlite3
 fi
 
 #Add the scrot screenshotting program
