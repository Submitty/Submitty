--- conflicted
+++ resolved
@@ -832,9 +832,6 @@
             'student_download',
             'student_download_any_version',
             'peer_grading',
-<<<<<<< HEAD
-            'late_submission_allowed'
-=======
             'late_submission_allowed',
             'regrade_allowed',
             'vcs'
@@ -842,7 +839,6 @@
 
         $numeric_properties = [
             'precision'
->>>>>>> 4d6c25c7
         ];
 
         // Date properties all need to be set at once
