--- conflicted
+++ resolved
@@ -195,12 +195,8 @@
                 $no_rotating_sections = $valid_teams_or_students === 0;
             }
         }
-<<<<<<< HEAD
         $details_url = $this->core->buildNewCourseUrl(['gradeable', $gradeable->getId(), 'grading', 'details']);
         $this->core->getOutput()->addInternalCss('admin-gradeable.css');
-=======
-        $details_url = $this->core->buildCourseUrl(['gradeable', $gradeable->getId(), 'grading', 'details']);
->>>>>>> 7da4f2ea
         return $this->core->getOutput()->renderTwigTemplate("grading/electronic/Status.twig", [
             "gradeable_id" => $gradeable->getId(),
             "gradeable_title" => $gradeable->getTitle(),
