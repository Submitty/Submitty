--- conflicted
+++ resolved
@@ -1051,10 +1051,6 @@
 DELETE FROM gradeable_component_mark_data WHERE gc_id=? AND gd_id=? AND gcm_id=? AND gcd_grader_id=?", $params);
     }
 
-<<<<<<< HEAD
-    public function insertGradeableComponentMarkData($gd_id, $gc_id, $gcd_grader_id, GradeableComponentMark $mark) {
-        $params = array($gc_id, $gd_id, $gcd_grader_id, $mark->getId());
-=======
     public function getDataFromGCMD($gc_id, GradeableComponentMark $mark) {
         $return_data = array();
         $params = array($gc_id, $mark->getId());
@@ -1072,9 +1068,8 @@
         return $return_data;
     }
 
-    public function insertGradeableComponentMarkData($gd_id, $gc_id, GradeableComponentMark $mark) {
+    public function insertGradeableComponentMarkData($gd_id, $gc_id, $gcd_grader_id, GradeableComponentMark $mark) {
         $params = array($gc_id, $gd_id, $mark->getId());
->>>>>>> 008df14d
         $this->course_db->query("
 INSERT INTO gradeable_component_mark_data (gc_id, gd_id, gcd_grader_id, gcm_id)
 VALUES (?, ?, ?, ?)", $params);
