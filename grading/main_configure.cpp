--- conflicted
+++ resolved
@@ -9,262 +9,6 @@
 const char *GLOBAL_config_json_string = "";
 
 
-/*
-
-  Generates a file in json format containing all of the information defined in
-  config.json for easier parsing.
-
-*/
-
-// =====================================================================
-// =====================================================================
-
-<<<<<<< HEAD
-=======
-nlohmann::json printTestCase(TestCase test) {
-  nlohmann::json j;
-  j["title"] = "Test " + std::to_string(test.getID()) + " " + test.getTitle();
-  j["testcase_label"] = test.getTestcaseLabel();
-  j["details"] = test.getDetails();
-  j["points"] = test.getPoints();
-  j["extra_credit"] = test.getExtraCredit();
-  j["hidden"] = test.getHidden();
-  j["release_hidden_details"] = test.getReleaseHiddenDetails();
-  assert(!(j["release_hidden_details"] && !j["hidden"]));
-  j["view_testcase_message"] = test.viewTestcaseMessage();
-
-  j["publish_actions"] = test.publishActions();
-  j["dispatcher_actions"] = test.getDispatcherActions();
-  j["actions"] = test.getGraphicsActions();
-
-  // THESE ELEMENTS ARE DEPRECATED / NEED TO BE REPLACED
-  j["view_file_results"] = true;
-  j["view_test_points"] = true;
-  j["view_file"] = "";
-  return j;
-}
-
-nlohmann::json validate_notebook(const nlohmann::json& notebook, const nlohmann::json& config_json) {
-    // Setup "notebook" items inside the 'j' json item that will be passed forward
-    nlohmann::json complete = nlohmann::json::array();
-    nlohmann::json::const_iterator itempool_definitions = config_json.find("item_pool");
-    int i = 0;
-    for (nlohmann::json::const_iterator itr = notebook.begin(); itr != notebook.end(); itr++, i++){
-      const nlohmann::json in_notebook_cell = (*itr);
-      nlohmann::json out_notebook_cell;
-
-      // Get type field
-      std::string type = in_notebook_cell.value("type", "");
-      assert(type != "");
-      out_notebook_cell["type"] = type;
-
-      // Get testcase_ref if it exists
-      std::string testcase_ref = in_notebook_cell.value("testcase_ref", "");
-      if(testcase_ref != ""){
-        out_notebook_cell["testcase_ref"] = testcase_ref;
-      }
-
-      // Handle each specific note book cell type
-      // Handle markdown data
-      if(type == "markdown"){
-          // Get markdown items
-          std::string markdown_string = in_notebook_cell.value("markdown_string", "");
-          std::string markdown_file = in_notebook_cell.value("markdown_file", "");
-
-          // Assert only one was passed in
-          assert(
-                  (markdown_string != "" && markdown_file == "") ||
-                  (markdown_string == "" && markdown_file != "")
-                  );
-
-          // Pass forward the item that was passed in
-          if(markdown_string != ""){
-              out_notebook_cell["markdown_string"] = markdown_string;
-          }
-          else{
-              out_notebook_cell["markdown_file"] = markdown_file;
-          }
-      }
-      // Handle image data
-      else if(type == "image"){
-          // Get req image items
-          std::string image = in_notebook_cell.value("image", "");
-
-          // Assert req fields were not empty
-          assert(image != "");
-
-          // Get optional image items
-          int height = in_notebook_cell.value("height", 0);
-          int width = in_notebook_cell.value("width", 0);
-          std::string alt_text = in_notebook_cell.value("alt_text", "Instructor provided image");
-
-          // Pass forward populated items
-          out_notebook_cell["image"] = image;
-          out_notebook_cell["alt_text"] = alt_text;
-
-          if(height > 0){
-              out_notebook_cell["height"] = height;
-          }
-
-          if(width > 0){
-              out_notebook_cell["width"] = width;
-          }
-      }
-      // Handle file_submission
-      else if(type == "file_submission"){
-          // required field
-          std::string directory = in_notebook_cell.value("directory","");
-          assert (directory != "");
-
-          // optional field
-          std::string label = in_notebook_cell.value("label","");
-
-          // Pass forward populated items
-          out_notebook_cell["directory"] = directory;
-          out_notebook_cell["label"] = label;
-      }
-      // Handle short_answer data
-      else if(type == "short_answer"){
-          // Get req short_answer items
-          std::string filename = in_notebook_cell.value("filename", "");
-
-          // Assert req fields were not empty
-          assert(filename != "");
-
-          // Get optional short_answer items
-          std::string initial_value = in_notebook_cell.value("initial_value", "");
-          std::string programming_language = in_notebook_cell.value("programming_language", "");
-          int rows = in_notebook_cell.value("rows", 0);
-
-          // Pass forward populated items
-          out_notebook_cell["filename"] = filename;
-          out_notebook_cell["initial_value"] = initial_value;
-          out_notebook_cell["rows"] = rows;
-
-          if(programming_language != ""){
-              out_notebook_cell["programming_language"] = programming_language;
-          }
-      }
-      // Handle multiple choice data
-      else if(type == "multiple_choice"){
-          // Get req multiple choice items
-          std::string filename = in_notebook_cell.value("filename", "");
-
-          // Assert filename was present
-          assert(filename != "");
-
-          // Get choices
-          nlohmann::json choices = in_notebook_cell.value("choices", nlohmann::json::array());
-
-          int num_of_choices = 0;
-          for (auto it = choices.begin(); it != choices.end(); ++it){
-              // Reassign the value of this iteration to choice
-              nlohmann::json choice = it.value();
-
-              // Get value and description
-              std::string value = choice.value("value", "");
-              std::string description = choice.value("description", "");
-
-              // Assert choice value and description were in fact present
-              assert(value != "");
-              assert(description != "");
-
-              num_of_choices++;
-          }
-
-          // Assert choices was not empty
-          assert(num_of_choices > 0);
-
-          bool allow_multiple = in_notebook_cell.value("allow_multiple", false);
-          bool randomize_order = in_notebook_cell.value("randomize_order", false);
-
-          // Pass forward items
-          out_notebook_cell["filename"] = filename;
-          out_notebook_cell["choices"] = choices;
-          out_notebook_cell["allow_multiple"] = allow_multiple;
-          out_notebook_cell["randomize_order"] = randomize_order;
-      }
-      else if(type == "item"){
-        std::string item_label = in_notebook_cell.value("item_label", "");
-        nlohmann::json user_item_map = in_notebook_cell.value("user_item_map", nlohmann::json::object());
-
-        // Update the complete_config if we had a blank label
-        complete[i]["item_label"] = "";
-
-        if(itempool_definitions == config_json.end()){
-          std::cout << "ERROR: Found an \"item\" cell but no global item_pool was defined!" << std::endl;
-          throw -1;
-        }
-        //Search through the global item_pool to find if the items in this itempool exist
-        if(in_notebook_cell.find("from_pool") == in_notebook_cell.end()){
-          std::cout << "ERROR: item with label " << (item_label.empty() ? "\"[no label]\"" : item_label)
-                    << " does not have a from_pool" << std::endl;
-          throw -1;
-        }
-        nlohmann::json in_notebook_cell_from_pool = in_notebook_cell.value("from_pool", nlohmann::json::array());
-        //std::cout << "Checking for " << in_notebook_cell_item_pool.size() << " items among a global set of "
-        //          << itempool_definitions->size() << " items" << std::endl;
-
-        if(in_notebook_cell_from_pool.size() == 0){
-          std::cout << "ERROR: item with label " << (item_label.empty() ? "\"[no label]\"" : item_label)
-                    << " has an empty from_pool, requires at least one item!" << std::endl;
-          throw -1;
-        }
-
-        for(int j=0; j<in_notebook_cell_from_pool.size(); j++){
-          bool found_global_itempool_item = false;
-          for(int k=0; k<itempool_definitions->size(); k++) {
-            if ((*itempool_definitions)[k]["item_name"] == in_notebook_cell_from_pool[j]) {
-              found_global_itempool_item = true;
-              break;
-            }
-          }
-          if(!found_global_itempool_item){
-            std::cout << "ERROR: item with label \"" << (item_label.empty() ? "[no label]" : item_label);
-            std::cout << "\" requested undefined item: " << in_notebook_cell_from_pool[j] << std::endl;
-            throw -1;
-          }
-          /*else{
-            std::cout << "Found global itempool item " << in_notebook_cell_from_pool[j] << " for item with label: "
-                      << (item_label.empty() ? "[no label]" : item_label) << std::endl;
-          }*/
-        }
-        // Check if the indices mapped to users are in 'from_pool' array range
-        for (auto i=user_item_map.begin(); i!=user_item_map.end(); i++) {
-           int item_index = i.value();
-           if(item_index < 0 || item_index >= in_notebook_cell_from_pool.size()) {
-               std::cout << "ERROR: user (" << i.key() <<") mapped with index \"" << item_index;
-               std::cout << "\" which is out of 'from_pool' array range: 0 to " << user_item_map.size() << std::endl;
-               throw -1;
-           }
-        }
-
-        // Write the empty string if no label provided, otherwise pass forward item_label
-        out_notebook_cell["item_label"] = item_label;
-        
-        // Write the empty object if no 'mapping' provided, otherwise pass forward user_item_map
-        out_notebook_cell["user_item_map"] = user_item_map;
-                
-        // Pass forward other items
-        out_notebook_cell["from_pool"] = in_notebook_cell["from_pool"];
-        if(in_notebook_cell.find("points") != in_notebook_cell.end()){
-          out_notebook_cell["points"] = in_notebook_cell["points"];
-        }
-      }
-      // Else unknown type was passed in throw exception
-      else{
-        std::cout << "An unknown notebook cell type was detected in the supplied config.json file: '" << type << "'. Build failed." << std::endl;
-        throw -1;
-      }
-
-      // Add this newly validated notebook cell to the one being sent forward
-      assert(type != "item" || out_notebook_cell.find("item_label") != out_notebook_cell.end());
-      complete.push_back(out_notebook_cell);
-    }
-    return complete;
-}
-
->>>>>>> 813a73fe
 int main(int argc, char *argv[]) {
 
   if (argc != 4) {
