--- conflicted
+++ resolved
@@ -141,27 +141,15 @@
     <div style="margin-top: 20px; vertical-align:bottom;">
         {% if graded_percentage != -1 or core.getUser().accessFullGrading() or peer %}
             {% if core.getUser().accessAdmin() %}
-<<<<<<< HEAD
-                <a class="btn btn-primary"
-                    href="{{ core.buildUrl({'component': 'grading', 'page': 'electronic', 'action' :  'details', 'gradeable_id' :  gradeable.getId(), 'view' : 'all' }) }}">
-                Grading Details
-                </a>
-            {% else %}
-                <a class="btn btn-primary"
-                    href="{{ core.buildUrl({'component': 'grading', 'page': 'electronic', 'action' :  'details', 'gradeable_id' :  gradeable.getId(), 'view' : percentage == -1 ? 'all' : null}) }}">
-                Grading Details
-                </a>
-=======
-            <a class="btn btn-primary"
+             <a class="btn btn-primary"
                href="{{ core.buildUrl({'component': 'grading', 'page': 'electronic', 'action' :  'details', 'gradeable_id' :  gradeable.getId(), 'view' : 'all' }) }}">
-            Grading Details
-            </a>
-            {% else %}
+             Grading Details
+             </a>
+             {% else %}
             <a class="btn btn-primary"
                href="{{ core.buildUrl({'component': 'grading', 'page': 'electronic', 'action' :  'details', 'gradeable_id' :  gradeable.getId(), 'view' : percentage == -1 ? 'all' : null}) }}">
             Grading Details
             </a>
->>>>>>> 0781cc83
             {% endif %}
             {% if core.getUser().getGradingRegistrationSections()|length != 0 %}
                 <a class="btn btn-primary"
