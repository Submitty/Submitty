--- conflicted
+++ resolved
@@ -1,8 +1,4 @@
 /* exported NUM_MARKDOWN, Widget */
-<<<<<<< HEAD
-
-=======
->>>>>>> b289ce22
 let NUM_MARKDOWN = 0;
 
 class Widget {
