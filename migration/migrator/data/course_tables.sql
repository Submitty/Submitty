--- conflicted
+++ resolved
@@ -196,7 +196,6 @@
     eg_precision numeric NOT NULL,
     eg_regrade_allowed boolean DEFAULT true NOT NULL,
     eg_grade_inquiry_per_component_allowed boolean DEFAULT false NOT NULL,
-<<<<<<< HEAD
     eg_grade_inquiry_start_date timestamp(6) with time zone NOT NULL,
     eg_grade_inquiry_due_date timestamp(6) with time zone NOT NULL,
     eg_thread_ids json DEFAULT '{}' NOT NULL,
@@ -207,16 +206,6 @@
     CONSTRAINT eg_grade_inquiry_start_date_max CHECK ((eg_grade_inquiry_start_date <= '9999-03-01 00:00:00.000000')),
     CONSTRAINT eg_grade_inquiry_due_date_max CHECK ((eg_grade_inquiry_due_date <= '9999-03-01 00:00:00.000000')),
     CONSTRAINT eg_regrade_allowed_true CHECK (eg_regrade_allowed is true or eg_grade_inquiry_per_component_allowed is false)
-=======
-    eg_regrade_request_date timestamp(6) with time zone NOT NULL,
-    eg_thread_ids json DEFAULT '{}'::json NOT NULL,
-    eg_has_discussion boolean DEFAULT false NOT NULL,
-    CONSTRAINT eg_regrade_allowed_true CHECK (((eg_regrade_allowed IS TRUE) OR (eg_grade_inquiry_per_component_allowed IS FALSE))),
-    CONSTRAINT eg_regrade_request_date_max CHECK ((eg_regrade_request_date <= '9999-03-01 00:00:00-05'::timestamp with time zone)),
-    CONSTRAINT eg_submission_date CHECK ((eg_submission_open_date <= eg_submission_due_date)),
-    CONSTRAINT eg_submission_due_date_max CHECK ((eg_submission_due_date <= '9999-03-01 00:00:00-05'::timestamp with time zone)),
-    CONSTRAINT eg_team_lock_date_max CHECK ((eg_team_lock_date <= '9999-03-01 00:00:00-05'::timestamp with time zone))
->>>>>>> 6c6db8bc
 );
 
 
