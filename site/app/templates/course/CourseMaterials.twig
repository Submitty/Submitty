--- conflicted
+++ resolved
@@ -54,43 +54,25 @@
         </ul>
     {% endif %}
     <div class="inner-container" id="file-container">
-<<<<<<< HEAD
         {{ self.display_files(self, submissions, fileShares, fileReleaseDates, "s", 0, "submissions", userGroup, uploadFolderPath, inDir, display_file_url, user_section, file_sections, hide_from_students, order_nums) }}
-=======
-        {{ self.display_files(self, submissions, fileShares, fileReleaseDates, "s", 0, "submissions", userGroup, uploadFolderPath, inDir, display_file_url, user_section, file_sections, hide_from_students) }}
->>>>>>> a347ca08
 
     </div>
 </div>
 
-<<<<<<< HEAD
 {% macro display_files(self, files, fileShares, fileReleaseDates, id, indent, title, userGroup, folderPath, inDir, display_file_url,user_section, file_sections, hide_from_students, order_nums) %}
     {# Files on top #}
         {% for dir, path in files|filter((path,dir) => path is not iterable) %}
             {% if userGroup != 4 or fileShares[path] == "1" %}
                 {{ self.display_file(self, dir, fileShares, fileReleaseDates, path, id ~ "f" ~ loop.index, indent, title, userGroup, inDir, display_file_url, user_section, file_sections, hide_from_students,order_nums) }}
-=======
-{% macro display_files(self, files, fileShares, fileReleaseDates, id, indent, title, userGroup, folderPath, inDir, display_file_url,user_section, file_sections, hide_from_students) %}
-    {# Files on top #}
-        {% for dir, path in files|filter((path,dir) => path is not iterable) %}
-            {% if userGroup != 4 or fileShares[path] == "1" %}
-                {{ self.display_file(self, dir, fileShares, fileReleaseDates, path, id ~ "f" ~ loop.index, indent, title, userGroup, inDir, display_file_url, user_section, file_sections, hide_from_students) }}
->>>>>>> a347ca08
             {% endif %}
         {% endfor %}
 
         {# Directories underneath #}
         {% for dir, path in files if path is iterable %}
-<<<<<<< HEAD
             {{ self.display_dir(self, dir, fileShares, fileReleaseDates, path, id ~ "d" ~ loop.index, indent, title, userGroup, folderPath ~ '/' ~ dir,inDir, display_file_url, user_section, file_sections, hide_from_students, order_nums) }}
-=======
-            {{ self.display_dir(self, dir, fileShares, fileReleaseDates, path, id ~ "d" ~ loop.index, indent, title, userGroup, folderPath ~ '/' ~ dir,inDir, display_file_url, user_section, file_sections, hide_from_students) }}
->>>>>>> a347ca08
         {% endfor %}
 {% endmacro %}
 
-
-<<<<<<< HEAD
 {% macro display_file(self, dir, fileShares, fileReleaseDates, path, id, indent, title, userGroup, inDir, display_file_url, user_section, file_sections, hide_from_students, order_nums) %}
     {% set this_file_section = file_sections[path] %}
     {% set this_hide_from_students = hide_from_students[path] %}
@@ -104,11 +86,6 @@
             }
         }
     </script>
-=======
-{% macro display_file(self, dir, fileShares, fileReleaseDates, path, id, indent, title, userGroup, inDir, display_file_url, user_section, file_sections, hide_from_students) %}
-    {% set this_file_section = file_sections[path] %}
-    {% set this_hide_from_students = hide_from_students[path] %}
->>>>>>> a347ca08
     {% if userGroup != 4 or this_file_section is null or (this_hide_from_students == "off" and user_section in this_file_section)%}
     <div>
         <div class="file-viewer">
@@ -128,7 +105,6 @@
                 <label for="latest-events">Share to student on</label>
                 <input name="release_date" id="date_to_release_{{ id }}" class="date_picker" type="text" size="26"  value="{{ fileReleaseDates[path]}}"/>
                 {% if not(this_file_section is null) %}
-<<<<<<< HEAD
                         <label>Sections: 
                         {{this_file_section|join(',')}}
                         </label>
@@ -147,19 +123,6 @@
                     {{this_order_num}}
                 </label>
                 
-=======
-                    {% if this_hide_from_students == "on" %}
-                        <label>Sections (Hidden): 
-                        {{this_file_section|join(',')}}
-                        </label>
-                    {% else %}
-                        <label>Sections: 
-                        {{this_file_section|join(',')}}
-                        </label>
-                    {% endif %}
-                    
-                {% endif %}
->>>>>>> a347ca08
                 <script>
 
                     function determineRelease(inputID){
@@ -245,15 +208,9 @@
     {% endif %}
 {% endmacro %}
 
-<<<<<<< HEAD
 {% macro display_dir(self, dir, fileShares, fileReleaseDates, contents, id, indent, title, userGroup, folderPath,inDir, display_file_url, user_section, file_sections, hide_from_students, order_nums) %}
     {% if indent == 0 %}
         {{ self.display_files(self, contents, fileShares, fileReleaseDates, id, indent + 1, title, userGroup, folderPath,inDir, display_file_url, user_section, file_sections, hide_from_students, order_nums
-=======
-{% macro display_dir(self, dir, fileShares, fileReleaseDates, contents, id, indent, title, userGroup, folderPath,inDir, display_file_url, user_section, file_sections, hide_from_students) %}
-    {% if indent == 0 %}
-        {{ self.display_files(self, contents, fileShares, fileReleaseDates, id, indent + 1, title, userGroup, folderPath,inDir, display_file_url, user_section, file_sections, hide_from_students
->>>>>>> a347ca08
         ) }}
     {% else %}
     <div>
@@ -282,11 +239,7 @@
 
             {# Recurse #}
 
-<<<<<<< HEAD
             {{ self.display_files(self, contents, fileShares, fileReleaseDates, id, indent + 1, title, userGroup, folderPath,inDir, display_file_url, user_section, file_sections, hide_from_students, order_nums) }}
-=======
-            {{ self.display_files(self, contents, fileShares, fileReleaseDates, id, indent + 1, title, userGroup, folderPath,inDir, display_file_url, user_section, file_sections, hide_from_students) }}
->>>>>>> a347ca08
 
         </div>
     </div>
@@ -413,8 +366,5 @@
 
 {% include('course/SetFolderReleaseForm.twig') %}
 {% include 'course/UploadCourseMaterialsForm.twig' with {reg_sections: reg_sections} %}
-<<<<<<< HEAD
 {% include 'course/EditCourseMaterialsForm.twig' %}
-=======
->>>>>>> a347ca08
 {% include('course/DeleteCourseMaterialForm.twig') %}