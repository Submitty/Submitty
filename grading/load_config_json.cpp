--- conflicted
+++ resolved
@@ -260,11 +260,8 @@
 
       std::string number = testcase.substr(4,6);
       int remainder = std::stoi( number );
-<<<<<<< HEAD
+      
       //we must be referencing a previous testcase. (+1 because we start at 0)
-=======
-
->>>>>>> 98ddf165
       assert(remainder > 0);
       assert(remainder < which_testcase+1);
 
@@ -286,14 +283,8 @@
       assert(source_name.find("\"") == std::string::npos);
       assert(source_name.find("\'") == std::string::npos);
 
-<<<<<<< HEAD
       if(!pre_command["pattern"].is_string()){
          this_testcase["pattern"] = "";
-
-=======
-      if(!this_testcase["pattern"].is_string()){
-        this_testcase["pattern"] = "";
->>>>>>> 98ddf165
       }else{
         std::string pattern = pre_command["pattern"];
         //The pattern must not container .. or $ 
@@ -466,10 +457,6 @@
   AddDockerConfiguration(answer);
   FormatDispatcherActions(answer);
   formatPreActions(answer);
-<<<<<<< HEAD
-
-=======
->>>>>>> 98ddf165
   AddSubmissionLimitTestCase(answer);
   AddAutogradingConfiguration(answer);
 
