--- conflicted
+++ resolved
@@ -55,38 +55,6 @@
     - <<: *01-lint
       php: 7.2
 
-<<<<<<< HEAD
-before_script:
-  # Doing this helps chromedriver from hanging for some mysterious reason
-  # https://github.com/SeleniumHQ/docker-selenium/issues/87
-  - export DBUS_SESSION_BUS_ADDRESS=/dev/null
-  - psql -U postgres -c "CREATE ROLE hsdbu WITH SUPERUSER CREATEDB CREATEROLE LOGIN PASSWORD 'hsdbu'"
-  - PGPASSWORD=hsdbu psql -d postgres -h localhost -U hsdbu -c "CREATE DATABASE submitty"
-  - PGPASSWORD=hsdbu psql -d submitty -h localhost -U hsdbu -f ${TRAVIS_BUILD_DIR}/site/data/submitty_db.sql
-  - sudo ./.setup/travis/autograder.sh
-  - ./.setup/travis/setup.sh
-  - if [ ${INTEGRATION_SUITE} = false ]; then sudo /usr/local/submitty/GIT_CHECKOUT_Submitty/.setup/bin/setup_sample_courses.py sample; fi
-  - sudo ./.setup/travis/setup_test_suite.sh
-  - sudo sed -e "s?www-data?hwphp?g" --in-place /etc/apache2/envvars
-  - sudo a2enmod include rewrite actions cgi alias headers
-  - echo "cgi.fix_pathinfo = 1" >> ~/.phpenv/versions/$(phpenv version-name)/etc/php.ini
-  - sudo a2dissite 000-default
-  - sudo rm -rf /etc/apache2/sites-available/*
-  - sudo rm -rf /etc/apache2/sites-enabled/*
-  - sudo cp -f .setup/travis/apache.conf /etc/apache2/sites-available/submitty.conf
-  - sudo a2ensite submitty
-  - sudo chown -R hwphp:hwphp /var/lib/apache2/fastcgi
-  - sudo chmod -R 755 /usr/local/submitty
-  - sudo chmod -R 777 /usr/local/submitty/test_suite
-  - sudo bash -c 'echo "export PATH=$PATH" >> /etc/apache2/envvars'
-  - sudo bash -c 'echo "export PATH=$PATH" >> /home/hwphp/.profile'
-  - sudo bash -c 'echo "export PATH=$PATH" >> /home/hwphp/.bashrc'
-  - sudo service apache2 restart
-  #- ./.setup/travis/start.sh
-  - "export DISPLAY=:99.0"
-  - "sh -e /etc/init.d/xvfb start"
-  - sleep 3 # give xvfb some time to start
-=======
     - &02-php-unit
       stage: 02 unit test
       php: 7.0
@@ -103,7 +71,6 @@
       php: 7.1
     - <<: *02-php-unit
       php: 7.2
->>>>>>> 832274ae
 
     - &02-python-unit
       language: python
@@ -120,18 +87,6 @@
     - <<: *02-python-unit
       python: 3.6
 
-<<<<<<< HEAD
-# Add more linters to the build process here
-after_script:
-  # Eventually this should be moved into the "script" once we've gotten the build to a point where all contained
-  # python files will actually pass (which a lot right now will not)
-  # - pylint_runner3 -v ${TRAVIS_BUILD_DIR}
-  # - sudo ./.setup/travis/print_debug.sh
-  # if this fails, it only prints, travis does not fail
-  - sudo cat /usr/local/submitty/.setup/INSTALL_SUBMITTY.sh
-  - sudo cat /var/local/submitty/logs/*
-  - sudo /usr/local/submitty/bin/check_everything.py
-=======
     - &03-e2e
       stage: 03 e2e test
       php: 7.0
@@ -214,7 +169,6 @@
         - sudo bash -c 'echo "export PATH=$PATH" >> /home/hwphp/.profile'
         - sudo bash -c 'echo "export PATH=$PATH" >> /home/hwphp/.bashrc'
         - sudo service apache2 restart
-        - sudo cat /usr/local/submitty/site/config/master.ini
         - "export DISPLAY=:99.0"
         - "sh -e /etc/init.d/xvfb start"
         - sleep 3 # give xvfb some time to start
@@ -233,7 +187,6 @@
     - <<: *03-e2e
       php: 7.2
       env: AUTH_METHOD=2
->>>>>>> 832274ae
 
     # To add additional test cases of Clang, you should choose a version that has a binary built and distributed for
     # it
