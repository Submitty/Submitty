--- conflicted
+++ resolved
@@ -49,10 +49,7 @@
      *
      * Note that the argument names cannot be changed easily as they need to line up with the arguments
      * provided to the URL.
-<<<<<<< HEAD
-=======
      * @return void
->>>>>>> 63ea3ed4
      */
     public function createMainRubricGraderPage(
         string $gradeable_id,
