--- conflicted
+++ resolved
@@ -9,12 +9,8 @@
 .diff-code {
     font-family: monospace;
     color: var(--diff-char);
-<<<<<<< HEAD
     background-color: var(--diff-background-all);
-=======
-    background-color: var(--default-white);
     line-height: 1.8;
->>>>>>> 8c1d21ce
 }
 
 .diff-code .row {
