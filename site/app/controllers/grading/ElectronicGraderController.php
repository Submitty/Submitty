<?php

namespace app\controllers\grading;

use app\controllers\AbstractController;
use app\models\User;
use app\models\HWReport;
use \app\libraries\GradeableType;
use app\models\Gradeable;
use app\models\GradeableComponent;
use app\models\GradeableComponentMark;
use app\libraries\FileUtils;

class ElectronicGraderController extends AbstractController {
    public function run() {
        switch ($_REQUEST['action']) {
            case 'details':
                $this->showDetails();
                break;
            case 'submit_team_form':
                $this->adminTeamSubmit();
                break;
            case 'grade':
                $this->showGrading();
                break;
            case 'submit':
                $this->submitGrade();
                break;
            case 'save_one_component':
                $this->saveSingleComponent();
                break;
            case 'save_gradeable_comment':
                $this->saveGradeableComment();
                break;
            case 'get_mark_data':
                $this->getMarkDetails();
                break;
            case 'get_gradeable_comment':
                $this->getGradeableComment();
                break;
            case 'get_marked_users':
                $this->getUsersThatGotTheMark();
                break;
            default:
                $this->showStatus();
                break;
        }
    }

    /**
     * Shows statistics for the grading status of a given electronic submission. This is shown to all full access
     * graders. Limited access graders will only see statistics for the sections they are assigned to.
     */
    public function showStatus() {
        $gradeable_id = $_REQUEST['gradeable_id'];
        $gradeable = $this->core->getQueries()->getGradeable($gradeable_id);
        $this->core->getOutput()->addBreadcrumb("Status {$gradeable->getName()}");
        $peer = false;
        if ($this->core->getUser()->getGroup() > $gradeable->getMinimumGradingGroup()) {
<<<<<<< HEAD
            if ($gradeable->getPeerGrading() && ($this->core->getUser()->getGroup() == 4)) {
                $peer = true;
            }
            else {
                $_SESSION['messages']['error'][] = "You do not have permission to grade {$gradeable->getName()}";
                $this->core->redirect($this->core->getConfig()->getSiteUrl());
            }
=======
            $this->core->addErrorMessage("You do not have permission to grade {$gradeable->getName()}");
            $this->core->redirect($this->core->getConfig()->getSiteUrl());
>>>>>>> 9f55c12b
        }

        /*
         * we need number of students per section
         */
<<<<<<< HEAD
        
        $no_team_users = array();
        $graded_components = array();
        $graders = array();
        $average_scores = array();
        $sections = array();
        $total_users = array();
        if ($peer) {
            $peer_grade_set = $gradeable->getPeerGradeSet();
            $total_users = $this->core->getQueries()->getTotalUserCountByGradingSections($sections, 'registration_section');
            $num_components = $gradeable->getNumPeerComponents();
            $graded_components = $this->core->getQueries()->getGradedPeerComponentsByRegistrationSection($gradeable_id, $sections);
            $my_grading = $this->core->getQueries()->getNumGradedPeerComponents($gradeable->getId(), $this->core->getUser()->getId());
            $component_averages = array();
            $overall_average = array();
        }
        else if ($gradeable->isGradeByRegistration()) {
            if(!$this->core->getUser()->accessFullGrading()){
                $sections = $this->core->getUser()->getGradingRegistrationSections();
            }
            else {
                $sections = $this->core->getQueries()->getRegistrationSections();
                foreach ($sections as $i => $section) {
                    $sections[$i] = $section['sections_registration_id'];
                }
            }
            $section_key='registration_section';
            if (count($sections) > 0) {
                $graders = $this->core->getQueries()->getGradersForRegistrationSections($sections);
            }
            $num_components = $gradeable->getNumTAComponents();
        }
        else {
            if(!$this->core->getUser()->accessFullGrading()){
                $sections = $this->core->getQueries()->getRotatingSectionsForGradeableAndUser($gradeable_id, $this->core->getUser()->getId());
            }
            else {
                $sections = $this->core->getQueries()->getRotatingSections();
                foreach ($sections as $i => $section) {
                    $sections[$i] = $section['sections_rotating_id'];
                }
            }
            $section_key='rotating_section';
            if (count($sections) > 0) {
                $graders = $this->core->getQueries()->getGradersForRotatingSections($gradeable_id, $sections);
            }
        }

        if (count($sections) > 0) {
            if ($gradeable->isTeamAssignment()) {
                $total_users = $this->core->getQueries()->getTotalTeamCountByGradingSections($gradeable_id, $sections, $section_key);
                $no_team_users = $this->core->getQueries()->getUsersWithoutTeamByGradingSections($gradeable_id, $sections, $section_key);
                $graded_components = $this->core->getQueries()->getGradedComponentsCountByTeamGradingSections($gradeable_id, $sections, $section_key);
            }
            else {
                $total_users = $this->core->getQueries()->getTotalUserCountByGradingSections($sections, $section_key);
                $no_team_users = array();
                $graded_components = $this->core->getQueries()->getGradedComponentsCountByGradingSections($gradeable_id, $sections, $section_key);
                $component_averages = $this->core->getQueries()->getAverageComponentScores($gradeable_id);
                $overall_average = $this->core->getQueries()->getAverageForGradeable($gradeable_id);
            }
            $num_components = $gradeable->getNumTAComponents();
        }
        $sections = array();
        if (count($total_users) > 0) {
            if ($peer) {
                $sections['stu_grad'] = array(
                    'total_components' => $num_components * $peer_grade_set,
                    'graded_components' => $my_grading,
                    'graders' => array()
                );
                $sections['all'] = array(
                    'total_components' => 0,
                    'graded_components' => 0,
                    'graders' => array()
                );
                foreach($total_users as $key => $value) {
                    if($key == 'NULL') continue;
                    $sections['all']['total_components'] += $value *$num_components*$peer_grade_set;
                    $sections['all']['graded_components'] += isset($graded_components[$key]) ? $graded_components[$key] : 0;
                }
                $sections['all']['total_components'] -= $peer_grade_set*$num_components;
                $sections['all']['graded_components'] -= $my_grading;
            } 
            else {
                
                foreach ($total_users as $key => $value) {
                    $sections[$key] = array(
                        'total_components' => $value * $num_components,                        
                        'graded_components' => 0,
                        'graders' => array()
                    );
                    if (isset($graded_components[$key])) {
                        $sections[$key]['graded_components'] = intval($graded_components[$key]);
                    }
                    if (isset($graders[$key])) {
                        $sections[$key]['graders'] = $graders[$key];
                    }
                    if ($gradeable->isTeamAssignment()) {
                    $sections[$key]['no_team'] = $no_team_users[$key];
                    }
                    if (isset($graded_components[$key])) {
                        $sections[$key]['graded_components'] = intval($graded_components[$key]);
                    }
                }
            }
        }
=======
        $sections = array();
        $component_averages = $this->core->getQueries()->getAverageComponentScores($gradeable_id);
        $overall_average = $this->core->getQueries()->getAverageForGradeable($gradeable_id);
        $this->getStats($gradeable, $sections);
>>>>>>> 9f55c12b
        $this->core->getOutput()->renderOutput(array('grading', 'ElectronicGrader'), 'statusPage', $gradeable, $sections, $component_averages, $overall_average);
    }

    /**
     * This loads a gradeable and
     */
    public function showDetails() {
        $gradeable_id = $_REQUEST['gradeable_id'];
        $gradeable = $this->core->getQueries()->getGradeable($gradeable_id);
        $this->core->getOutput()->addBreadcrumb("Details {$gradeable->getName()}");
<<<<<<< HEAD
        $peer = false;
        
=======

        if ($this->core->getUser()->getGroup() > $gradeable->getMinimumGradingGroup()) {
            $this->core->addErrorMessage("You do not have permission to grade {$gradeable->getName()}");
            $this->core->redirect($this->core->getConfig()->getSiteUrl());
        }

>>>>>>> 9f55c12b
        if ($gradeable === null) {
            $this->core->getOutput()->renderOutput('Error', 'noGradeable', $gradeable_id);
            return;
        }
        if ($this->core->getUser()->getGroup() > $gradeable->getMinimumGradingGroup()) {
            if($gradeable->getPeerGrading() && $this->core->getUser()->getGroup() == 4) {
                $peer = true;
            }
            else {
                $_SESSION['messages']['error'][] = "You do not have permission to grade {$gradeable->getName()}";
                $this->core->redirect($this->core->getConfig()->getSiteUrl());
            }
        }
        
        $students = array();
        if ($peer) {
            $student_ids = $this->core->getQueries()->getPeerAssignment($gradeable->getId(), $this->core->getUser()->getId());
            $graders = array();
            $section_key = "registration_section";
        }
        else if ($gradeable->isGradeByRegistration()) {
            $section_key = "registration_section";
            $sections = $this->core->getUser()->getGradingRegistrationSections();
            if (!isset($_GET['view']) || $_GET['view'] !== "all") {
                $students = $this->core->getQueries()->getUsersByRegistrationSections($sections);
            }
            $graders = $this->core->getQueries()->getGradersForRegistrationSections($sections);
        }
        else {
            $section_key = "rotating_section";
            $sections = $this->core->getQueries()->getRotatingSectionsForGradeableAndUser($gradeable_id,
                $this->core->getUser()->getId());
            if (!isset($_GET['view']) || $_GET['view'] !== "all") {
                $students = $this->core->getQueries()->getUsersByRotatingSections($sections);
            }
            $graders = $this->core->getQueries()->getGradersForRotatingSections($gradeable->getId(), $sections);
        }
        if ((isset($_GET['view']) && $_GET['view'] === "all") || ($this->core->getUser()->accessAdmin() && count($sections) === 0)) {
            $students = $this->core->getQueries()->getAllUsers($section_key);
        }
        
        if(!$peer) {
            $student_ids = array_map(function(User $student) { return $student->getId(); }, $students);
        }

        $empty_teams = array();
        if ($gradeable->isTeamAssignment()) {
            // Only give getGradeables one User ID per team
            $all_teams = $this->core->getQueries()->getTeamsByGradeableId($gradeable_id);
            foreach($all_teams as $team) {
                $student_ids = array_diff($student_ids, $team->getMembers());
                $team_section = $gradeable->isGradeByRegistration() ? $team->getRegistrationSection() : $team->getRotatingSection();
                if ($team->getSize() > 0 && (in_array($team_section, $sections) || 
                                            (isset($_GET['view']) && $_GET['view'] === "all") || 
                                            (count($sections) === 0 && $this->core->getUser()->accessAdmin()))) {
                    $student_ids[] = $team->getMembers()[0];
                }
                if ($team->getSize() === 0 && $this->core->getUser()->accessAdmin()) {
                    $empty_teams[] = $team;
                }
            }
        }

        $rows = $this->core->getQueries()->getGradeables($gradeable_id, $student_ids, $section_key);
        if ($gradeable->isTeamAssignment()) {
            // Rearrange gradeables arrray into form (sec 1 teams, sec 1 individuals, sec 2 teams, sec 2 individuals, etc...)
            $sections = array();
            $individual_rows = array();
            $team_rows = array();
            foreach($rows as $row) {
                if ($gradeable->isGradeByRegistration()) {
                    $section = $row->getTeam() === null ? strval($row->getUser()->getRegistrationSection()) : strval($row->getTeam()->getRegistrationSection());
                }
                else {
                    $section = $row->getTeam() === null ? strval($row->getUser()->getRotatingSection()) : strval($row->getTeam()->getRotatingSection());
                }

                if ($section != null && !in_array($section, $sections)) {
                    $sections[] = $section;
                }

                if ($row->getTeam() === null) {
                    if (!isset($individual_rows[$section])) {
                        $individual_rows[$section] = array();
                    }
                    $individual_rows[$section][] = $row;
                }
                else {
                    if (!isset($team_rows[$section])) {
                        $team_rows[$section] = array();
                    }
                    $team_rows[$section][] = $row;
                }
            }

            asort($sections);
            $rows = array();
            foreach($sections as $section) {
                if (isset($team_rows[$section])) {
                    $rows = array_merge($rows, $team_rows[$section]);
                }
                if (isset($individual_rows[$section])) {
                    $rows = array_merge($rows, $individual_rows[$section]);
                }
            }
            // Put null section at end of array
            if (isset($team_rows[""])) {
                $rows = array_merge($rows, $team_rows[""]);
            }
            if (isset($individual_rows[""])) {
                $rows = array_merge($rows, $individual_rows[""]);
            }
        }
        $this->core->getOutput()->renderOutput(array('grading', 'ElectronicGrader'), 'detailsPage', $gradeable, $rows, $graders, $empty_teams);

        if ($gradeable->isTeamAssignment() && $this->core->getUser()->accessAdmin()) {
            if ($gradeable->isGradeByRegistration()) {
                $all_sections = $this->core->getQueries()->getRegistrationSections();
                $key = 'sections_registration_id';
            }
            else {
                $all_sections = $this->core->getQueries()->getRotatingSections();
                $key = 'sections_rotating_id';
            }
            foreach ($all_sections as $i => $section) {
                $all_sections[$i] = $section[$key];
            }
            $this->core->getOutput()->renderOutput(array('grading', 'ElectronicGrader'), 'adminTeamForm', $gradeable, $all_sections);
        }
    }

    public function adminTeamSubmit() {
        if (!isset($_POST['csrf_token']) || $_POST['csrf_token'] != $this->core->getCsrfToken()) {
            $this->core->addErrorMessage("Invalid CSRF Token");
            $this->core->redirect($this->core->getConfig()->getSiteUrl());
        }

        if (!$this->core->getUser()->accessAdmin()) {
            $this->core->addErrorMessage("Only admins can edit teams");
            $this->core->redirect($this->core->getConfig()->getSiteUrl());
        }

        $gradeable_id = $_REQUEST['gradeable_id'];
        $gradeable = $this->core->getQueries()->getGradeable($gradeable_id);

        $return_url = $this->core->buildUrl(array('component'=>'grading', 'page'=>'electronic', 'action'=>'details','gradeable_id'=>$gradeable_id));
        if (isset($_POST['view'])) $return_url .= "&view={$_POST['view']}";

        if (!$gradeable->isTeamAssignment()) {
            $this->core->addErrorMessage("{$gradeable->getName()} is not a team assignment");
            $this->core->redirect($return_url);
        }

        $num_users = intval($_POST['num_users']);
        $user_ids = array();
        for ($i = 0; $i < $num_users; $i++) {
            $id = trim(htmlentities($_POST["user_id_{$i}"]));
            if (($id !== "") && !in_array($id, $user_ids)) {
                if ($this->core->getQueries()->getUserById($id) === null) {
                    $this->core->addErrorMessage("ERROR: {$id} is not a valid User ID");
                    $this->core->redirect($return_url);
                }
                $user_ids[] = $id;
            }
        }
        $new_team = $_POST['new_team'] === 'true' ? true : false;

        if ($new_team) {
            $team_leader_id = null;
            foreach($user_ids as $id) {
                if ($this->core->getQueries()->getTeamByGradeableAndUser($gradeable_id, $id) !== null) {
                    $this->core->addErrorMessage("ERROR: {$id} is already on a team");
                    $this->core->redirect($return_url);
                }
                if ($id === $_POST['new_team_user_id']) {
                    $team_leader_id = $id;
                    if ($gradeable->isGradeByRegistration()) {
                        $registration_section = $_POST['section'] === "NULL" ? null : intval($_POST['section']);
                        $rotating_section = $this->core->getQueries()->getUserById($id)->getRotatingSection();
                    }
                    else {
                        $registration_section = $this->core->getQueries()->getUserById($id)->getRegistrationSection();
                        $rotating_section = $_POST['section'] === "NULL" ? null : intval($_POST['section']);
                    }
                }
            }
            if ($team_leader_id === null) {
                $this->core->addErrorMessage("ERROR: {$_POST['new_team_user_id']} must be on the team");
                $this->core->redirect($return_url);
            }

            $team_id = $this->core->getQueries()->createTeam($gradeable_id, $team_leader_id, $registration_section, $rotating_section);
            foreach($user_ids as $id) {
                $this->core->getQueries()->declineAllTeamInvitations($gradeable_id, $id);
                if ($id !== $team_leader_id) $this->core->getQueries()->acceptTeamInvitation($team_id, $id);
            }
            $this->core->addSuccessMessage("Created New Team {$team_id}");

            $gradeable_path = FileUtils::joinPaths($this->core->getConfig()->getCoursePath(), "submissions", $gradeable_id);
            if (!FileUtils::createDir($gradeable_path)) {
                $this->core->addErrorMEssage("Failed to make folder for this assignment");
                $this->core->redirect($return_url);
            }

            $user_path = FileUtils::joinPaths($gradeable_path, $team_id);
            if (!FileUtils::createDir($user_path)) {
                $this->core->addErrorMEssage("Failed to make folder for this assignment for the team");
                $this->core->redirect($return_url);
            }

            $current_time = (new \DateTime('now', $this->core->getConfig()->getTimezone()))->format("Y-m-d H:i:sO")." ".$this->core->getConfig()->getTimezone()->getName();
            $settings_file = FileUtils::joinPaths($user_path, "user_assignment_settings.json");
            $json = array("team_history" => array(array("action" => "admin_create", "time" => $current_time,
                                                        "admin_user" => $this->core->getUser()->getId(), "first_user" => $team_leader_id)));
            foreach($user_ids as $id) {
                if ($id !== $team_leader_id) {
                    $json["team_history"][] = array("action" => "admin_add_user", "time" => $current_time,
                                                    "admin_user" => $this->core->getUser()->getId(), "added_user" => $id);
                }
            }
        }
        else {
            $team_id = $_POST['edit_team_team_id'];
            $team = $this->core->getQueries()->getTeamById($team_id);
            if ($team === null) {
                $this->core->addErrorMessage("ERROR: {$team_id} is not a valid Team ID");
                $this->core->redirect($return_url);
            }
            $team_members = $team->getMembers();
            $add_user_ids = array();
            foreach($user_ids as $id) {
                if (!in_array($id, $team_members)) {
                    if ($this->core->getQueries()->getTeamByGradeableAndUser($gradeable_id, $id) !== null) {
                        $this->core->addErrorMessage("ERROR: {$id} is already on a team");
                        $this->core->redirect($return_url);
                    }
                    $add_user_ids[] = $id;
                }
            }
            $remove_user_ids = array();
            foreach($team_members as $id) {
                if (!in_array($id, $user_ids)) {
                    $remove_user_ids[] = $id;
                }
            }

            $section = $_POST['section'] === "NULL" ? null : intval($_POST['section']);
            if ($gradeable->isGradeByRegistration()) {
                $this->core->getQueries()->updateTeamRegistrationSection($team_id, $section);
            }
            else {
                $this->core->getQueries()->updateTeamRotatingSection($team_id, $section);
            }
            foreach($add_user_ids as $id) {
                $this->core->getQueries()->declineAllTeamInvitations($gradeable_id, $id);
                $this->core->getQueries()->acceptTeamInvitation($team_id, $id);
            }
            foreach($remove_user_ids as $id) {
                $this->core->getQueries()->leaveTeam($team_id, $id);
            }
            $this->core->addSuccessMessage("Updated Team {$team_id}");

            $current_time = (new \DateTime('now', $this->core->getConfig()->getTimezone()))->format("Y-m-d H:i:sO")." ".$this->core->getConfig()->getTimezone()->getName();
            $settings_file = FileUtils::joinPaths($this->core->getConfig()->getCoursePath(), "submissions", $gradeable_id, $team_id, "user_assignment_settings.json");
            $json = FileUtils::readJsonFile($settings_file);
            if ($json === false) {
                $this->core->addErrorMEssage("Failed to open settings file");
                $this->core->redirect($return_url);
            }
            foreach($add_user_ids as $id) {
                $json["team_history"][] = array("action" => "admin_add_user", "time" => $current_time,
                                                    "admin_user" => $this->core->getUser()->getId(), "added_user" => $id);
            }
            foreach($remove_user_ids as $id) {
                $json["team_history"][] = array("action" => "admin_remove_user", "time" => $current_time,
                                                    "admin_user" => $this->core->getUser()->getId(), "removed_user" => $id);
            }
        }
        if (!@file_put_contents($settings_file, FileUtils::encodeJson($json))) {
            $this->core->addErrorMEssage("Failed to write to team history to settings file");
        }
        $this->core->redirect($return_url);
    }

    public function submitGrade() {
        if (!isset($_POST['csrf_token']) || $_POST['csrf_token'] != $this->core->getCsrfToken()) {
            $this->core->addErrorMessage("Invalid CSRF Token");
            $this->core->redirect($this->core->buildUrl(array()));
        }

        $gradeable_id = $_POST['g_id'];
        $who_id = $_POST['u_id'];
        $gradeable = $this->core->getQueries()->getGradeable($gradeable_id, $who_id);

        if ($this->core->getUser()->getGroup() > $gradeable->getMinimumGradingGroup()) {
            $this->core->addErrorMessage("You do not have permission to grade {$gradeable->getName()}");
            $this->core->redirect($this->core->getConfig()->getSiteUrl());
        }

        if ($this->core->getUser()->getGroup() === 3) {
            if ($gradeable->isGradeByRegistration()) {
                $sections = $this->core->getUser()->getGradingRegistrationSections();
                $users_to_grade = $this->core->getQueries()->getUsersByRegistrationSections($sections);
            }
            else {
                $sections = $this->core->getQueries()->getRotatingSectionsForGradeableAndUser($gradeable_id, $this->core->getUser()->getId());
                $users_to_grade = $this->core->getQueries()->getUsersByRotatingSections($sections);
            }
            $user_ids_to_grade = array_map(function(User $user) { return $user->getId(); }, $users_to_grade);
            if (!in_array($who_id, $user_ids_to_grade)) {
                $this->core->addErrorMessage("You do not have permission to grade {$who_id}");
                $this->core->redirect($this->core->buildUrl(array('component'=>'grading', 'page'=>'electronic', 'gradeable_id' => $gradeable_id)));
            }
        }

        $now = new \DateTime('now', $this->core->getConfig()->getTimezone());
        $homeworkDate = $gradeable->getGradeStartDate();
        if ($now < $homeworkDate) {
            $this->core->addErrorMessage("Grading is not open yet for {$gradeable->getName()}");
            $this->core->redirect($this->core->buildUrl(array('component'=>'grading', 'page'=>'electronic', 'gradeable_id' => $gradeable_id)));
        }

        $gradeable->setOverallComment($_POST['comment-general']);

        $comps = $gradeable->getComponents();
        foreach($comps as $key => $data) {
            if (isset($_POST['overwrite'])) $comps[$key]->setGrader($this->core->getUser());
            $comps[$key]->setScore(floatval($_POST["grade-{$comps[$key]->getOrder()}"]));
            $comps[$key]->setComment($_POST["comment-{$comps[$key]->getOrder()}"]);
            $comps[$key]->setGradedVersion($_POST["graded_version"]);
            $comps[$key]->setGradeTime($now);
        }
        $gradeable->setComponents($comps);

        $gradeable->saveData();

        $hwReport = new HWReport($this->core);
        $hwReport->generateSingleReport($who_id, $gradeable_id);

        $this->core->addSuccessMessage("Successfully uploaded grade for {$who_id}");
        $individual = intval($_POST['individual']);
        if ($individual == 1) {
            $this->core->redirect($this->core->buildUrl(array('component'=>'grading', 'page'=>'electronic', 'action'=>'details','gradeable_id'=>$gradeable_id)));
        }
        else {
            $this->core->redirect($this->core->buildUrl(array('component'=>'grading', 'page'=>'electronic', 'action'=>'grade', 'gradeable_id'=>$gradeable_id, 'individual'=>'0')));
        }   
    }

    public function showGrading() {
        $gradeable_id = $_REQUEST['gradeable_id'];
        $gradeable = $this->core->getQueries()->getGradeable($gradeable_id);
        $peer = false;
        if ($this->core->getUser()->getGroup() > $gradeable->getMinimumGradingGroup()) {
<<<<<<< HEAD
            if($gradeable->getPeerGrading() && $this->core->getUser()->getGroup()==4) {
                $peer = true;
            }
            else {
                $_SESSION['messages']['error'][] = "You do not have permission to grade {$gradeable->getName()}";
                $this->core->redirect($this->core->getConfig()->getSiteUrl());
            }
=======
            $this->core->addErrorMessage("You do not have permission to grade {$gradeable->getName()}");
            $this->core->redirect($this->core->getConfig()->getSiteUrl());
>>>>>>> 9f55c12b
        }
        

        $graded = 0;
        $total = 0;
        if($peer) {
            $section_key = 'registration_section';
            $user_ids_to_grade = $this->core->getQueries()->getPeerAssignment($gradeable->getId(), $this->core->getUser()->getId());
            $total = $gradeable->getPeerGradeSet();
            $graded = $this->core->getQueries()->getNumGradedPeerComponents($gradeable->getId(), $this->core->getUser()->getId()) / $gradeable->getNumPeerComponents();
        }
        else if ($gradeable->isGradeByRegistration()) {
            $section_key = "registration_section";
            $sections = $this->core->getUser()->getGradingRegistrationSections();
            if ($this->core->getUser()->accessAdmin() && $sections == null) {
                $sections = $this->core->getQueries()->getRegistrationSections();
                for ($i = 0; $i < count($sections); $i++) {
                    $sections[$i] = $sections[$i]['sections_registration_id'];
                }
            }
            $users_to_grade = $this->core->getQueries()->getUsersByRegistrationSections($sections);
            $total = array_sum($this->core->getQueries()->getTotalUserCountByGradingSections($sections, 'registration_section'));
            $graded = array_sum($this->core->getQueries()->getGradedComponentsCountByGradingSections($gradeable_id, $sections, 'registration_section'));
        }
        else {
            $section_key = "rotating_section";
            $sections = $this->core->getQueries()->getRotatingSectionsForGradeableAndUser($gradeable_id, $this->core->getUser()->getId());
            if ($this->core->getUser()->accessAdmin() && $sections == null) {
                $sections = $this->core->getQueries()->getRotatingSections();
                for ($i = 0; $i < count($sections); $i++) {
                    $sections[$i] = $sections[$i]['sections_rotating_id'];
                }
            }
            $users_to_grade = $this->core->getQueries()->getUsersByRotatingSections($sections);
            $total = array_sum($this->core->getQueries()->getTotalUserCountByGradingSections($sections, 'rotating_section'));
            $graded = array_sum($this->core->getQueries()->getGradedComponentsCountByGradingSections($gradeable_id, $sections, 'rotating_section'));
        }

        //multiplies users and the number of components a gradeable has together
        $total = $total * count($gradeable->getComponents());
        if($total == 0) {
            $progress = 100;
        }
        else {
            $progress = round(($graded / $total) * 100, 1);
        }
        if(!$peer) {
            $user_ids_to_grade = array_map(function(User $user) { return $user->getId(); }, $users_to_grade);
        }
        $gradeables_to_grade = $this->core->getQueries()->getGradeables($gradeable_id, $user_ids_to_grade, $section_key);
        
        $who_id = isset($_REQUEST['who_id']) ? $this->core->getQueries()->getUserFromAnon($_REQUEST['who_id']): "";
        $who_id = isset($who_id[$_REQUEST['who_id']]) ? $who_id[$_REQUEST['who_id']] : "";
        if (($who_id !== "") && ($this->core->getUser()->getGroup() === 3) && !in_array($who_id, $user_ids_to_grade)) {
            $this->core->addErrorMessage("You do not have permission to grade {$who_id}");
            $this->core->redirect($this->core->buildUrl(array('component'=>'grading', 'page'=>'electronic', 'gradeable_id' => $gradeable_id)));
        }
        if($peer && !in_array($who_id, $user_ids_to_grade)) {
            $_SESSION['messages']['error'][] = "You do not have permission to grade this student. who_id = ".$who_id[$_REQUEST['who_id']];
            $this->core->redirect($this->core->buildUrl(array('component'=>'grading', 'page'=>'electronic', 'gradeable_id' => $gradeable_id)));
        }

        $prev_id = "";
        $next_id = "";
        $break_next = false;
        foreach ($gradeables_to_grade as $g) {
            $id = $g->getUser()->getId();
            if ($break_next) {
                $next_id = $id;
                break;
            }
            if (($who_id === "" && !$g->beenTAgraded()) || $who_id === $id) {
                $who_id = $id;
                $break_next = true;
            }
            else {
                $prev_id = $id;
            }
        }
        if ($who_id === "") {
            $this->core->addSuccessMessage("Finished grading for {$gradeable->getName()}");
            $this->core->redirect($this->core->buildUrl(array('component'=>'grading', 'page'=>'electronic', 'gradeable_id' => $gradeable_id)));
        }

        $gradeable = $this->core->getQueries()->getGradeable($gradeable_id, $who_id);
        $gradeable->loadResultDetails();
        $individual = $_REQUEST['individual'];


        $this->core->getOutput()->addCSS($this->core->getConfig()->getBaseUrl()."/css/ta-grading.css");
        $this->core->getOutput()->renderOutput(array('grading', 'ElectronicGrader'), 'hwGradingPage', $gradeable, $progress, $prev_id, $next_id, $individual);
        $this->core->getOutput()->renderOutput(array('grading', 'ElectronicGrader'), 'popupStudents');
    }

    public function saveSingleComponent() {
        $grader_id = $this->core->getUser()->getId();
        $gradeable_id = $_POST['gradeable_id'];
        $user_id = $this->core->getQueries()->getUserFromAnon($_POST['anon_id'])[$_POST['anon_id']];
        $gradeable = $this->core->getQueries()->getGradeable($gradeable_id, $user_id);
        $overwrite = $_POST['overwrite'];
        $debug = "";
        $mark_modified = false;
<<<<<<< HEAD
        
        if ($this->core->getUser()->getGroup() === 4) {
            if(!$gradeable->getPeerGrading()) {
                $_SESSION['messages']['error'][] = "You do not have permission to grade this";
                return;
            }
            else {
                $user_ids_to_grade = $this->core->getQueries()->getPeerAssignment($gradeable->getId(), $this->core->getUser()->getId());
                if(!in_array($user_id, $user_ids_to_grade)) {
                    $_SESSION['messages']['error'][] = "You do not have permission to grade this student";
                    return;
                }
            }
=======

        //makes sure only the users a grader is assigned to can be graded
        if ($this->core->getUser()->getGroup() > $gradeable->getMinimumGradingGroup()) {
            $this->core->addErrorMessage("You do not have permission to grade {$gradeable->getName()}");
            return;
>>>>>>> 9f55c12b
        }
        else if ($this->core->getUser()->getGroup() === 3) {
            if ($gradeable->isGradeByRegistration()) {
                $sections = $this->core->getUser()->getGradingRegistrationSections();
                $users_to_grade = $this->core->getQueries()->getUsersByRegistrationSections($sections);
            }
            else {
                $sections = $this->core->getQueries()->getRotatingSectionsForGradeableAndUser($gradeable_id, $this->core->getUser()->getId());
                $users_to_grade = $this->core->getQueries()->getUsersByRotatingSections($sections);
            }
            $user_ids_to_grade = array_map(function(User $user) { return $user->getId(); }, $users_to_grade);
            if (!in_array($user_id, $user_ids_to_grade)) {
                $this->core->addErrorMessage("You do not have permission to grade {$user_id}");
                return;
            }
        }
        foreach ($gradeable->getComponents() as $component) {
            if(is_array($component)) {
                if($component[0]->getId() != $_POST['gradeable_component_id']) {
                    continue;
                }
                $found = false;
                foreach($component as $peer) {
                    if($peer->getGrader() === null) {
                        $component = $peer;
                        $found = true;
                        break;
                    }
                    if($peer->getGrader()->getId() == $grader_id) {
                        $component = $peer;
                        $found = true;
                        break;
                    }
                }
                if(!$found){
                    $component = $this->core->getQueries()->getGradeableComponents($gradeable->getId())[$component[0]->getId()];
                    $marks = $this->core->getQueries()->getGradeableComponentsMarks($component->getId());
                    $component->setMarks($marks);
                }
            }
            else if ($component->getId() != $_POST['gradeable_component_id']) {
                continue;
            }
            //checks if a component has changed, i.e. a mark has been selected or unselected since last time
            //also checks if all the marks are false
            $index = 0;
            $temp_mark_selected = false;
            $all_false = true;
            foreach ($component->getMarks() as $mark) {
                $temp_mark_selected = ($_POST['marks'][$index]['selected'] == 'true') ? true : false;
                if($all_false === true && $temp_mark_selected === true) {
                    $all_false = false;
                }
                if($temp_mark_selected !== $mark->getHasMark()) {
                    $mark_modified = true;
                }
                $index++;
            }
            for ($i = $index; $i < $_POST['num_mark']; $i++) {
                if ($_POST['marks'][$index]['selected'] == 'true') {
                    $all_false = false;
                    $mark_modified = true;
                    break;
                }
            }

            if($all_false === true) {
                if($_POST['custom_message'] != "" || floatval($_POST['custom_points']) != 0) {
                    $all_false = false;
                }
            }
            
            if($mark_modified === false) {
                if ($component->getComment() != $_POST['custom_message']) {
                    $mark_modified = true;
                }
                if ($component->getScore() != $_POST['custom_points']) {
                    $mark_modified = true;
                    break;
                }
            }
            //if no gradeable id exists adds one to the gradeable data
            if($gradeable->getGdId() == null) {
                $gradeable->saveData2();
            }

            if($all_false === true) {
                $component->deleteData($gradeable->getGdId());
                $debug = 'delete';
            } else {
                if($mark_modified === true) { //only change the component information is the mark was modified
                    if ($component->getGrader() === null || $overwrite === "true") {
                        $component->setGrader($this->core->getUser());
                    }     
                    
                    $component->setGradedVersion($_POST['active_version']);
                    $component->setGradeTime(new \DateTime('now', $this->core->getConfig()->getTimezone()));
                    $component->setComment($_POST['custom_message']);
                    $component->setScore($_POST['custom_points']);
                    $debug = $component->saveData($gradeable->getGdId(), $overwrite === 'true');
                }
            }
            
            $index = 0;
            // save existing marks
            foreach ($component->getMarks() as $mark) {
                $mark->setPoints($_POST['marks'][$index]['points']);
                $mark->setNote($_POST['marks'][$index]['note']);
                $mark->setOrder($_POST['marks'][$index]['order']);
                $mark->save();
                $_POST['marks'][$index]['selected'] == 'true' ? $mark->setHasMark(true) : $mark->setHasMark(false);
                if($all_false === false) {
                    $mark->saveData($gradeable->getGdId(), $component->getId(), $component->getGrader()->getId(), $overwrite === 'true');
                }
                $index++;
            }
            // create new marks
            for ($i = $index; $i < $_POST['num_mark']; $i++) {
                $mark = new GradeableComponentMark($this->core);
                $mark->setGcId($component->getId());
                $mark->setPoints($_POST['marks'][$i]['points']);
                $mark->setNote($_POST['marks'][$i]['note']);
                $mark->setOrder($_POST['marks'][$i]['order']);
                $mark_id = $mark->save();
                $mark->setId($mark_id);
                $_POST['marks'][$index]['selected'] == 'true' ? $mark->setHasMark(true) : $mark->setHasMark(false);
                if($all_false === false) {
                    $mark->saveData($gradeable->getGdId(), $component->getId(), $this->core->getUser()->getId());
                }
            }
        }
        //generates the HW Report each time a mark is saved
        $hwReport = new HWReport($this->core);
        $hwReport->generateSingleReport($user_id, $gradeable_id);

        $response = array('status' => 'success', 'modified' => $mark_modified, 'all_false' => $all_false, 'database' => $debug);
        $this->core->getOutput()->renderJson($response);
        return $response;
    }

    public function saveGradeableComment() {
        $gradeable_id = $_POST['gradeable_id'];
        $user_id = $this->core->getQueries()->getUserFromAnon($_POST['anon_id'])[$_POST['anon_id']];
        $gradeable = $this->core->getQueries()->getGradeable($gradeable_id, $user_id);
        $gradeable->setOverallComment($_POST['gradeable_comment']);
        $gradeable->saveData2();
        $hwReport = new HWReport($this->core);
        $hwReport->generateSingleReport($user_id, $gradeable_id);
    }

    public function getMarkDetails() {
        //gets all the details from the database of a mark to readd it to the view
        $gradeable_id = $_POST['gradeable_id'];
        $user_id = $this->core->getQueries()->getUserFromAnon($_POST['anon_id'])[$_POST['anon_id']];
        $gradeable = $this->core->getQueries()->getGradeable($gradeable_id, $user_id);
        foreach ($gradeable->getComponents() as $question) {
            if(is_array($question)) {
                if($question[0]->getId() != $_POST['gradeable_component_id']) {
                    continue;
                }
                foreach($question as $cmpt) {
                    if($cmpt->getGrader() == null) {
                        $component = $cmpt;
                        break;
                    }
                    if($cmpt->getGrader()->getId() == $this->core->getUser()->getId()) {
                        $component = $cmpt;
                        break;
                    }
                }
            }
            else {
                $component = $question;
                if($component->getId() != $_POST['gradeable_component_id']) {
                    continue;
                }
            }
            $return_data = array();
            foreach ($component->getMarks() as $mark) {
                $temp_array = array();
                $temp_array['score'] = $mark->getPoints();
                $temp_array['note'] = $mark->getNote();
                $temp_array['has_mark'] = $mark->getHasMark();
                $return_data[] = $temp_array;
            }
            $temp_array = array();
            $temp_array['custom_score'] = $component->getScore();
            $temp_array['custom_note'] = $component->getComment();
            $return_data[] = $temp_array;
        }

        $response = array('status' => 'success', 'data' => $return_data);
        $this->core->getOutput()->renderJson($response);
        return $response;
    }

    public function getGradeableComment() {
        $gradeable_id = $_POST['gradeable_id'];
        $user_id = $this->core->getQueries()->getUserFromAnon($_POST['anon_id'])[$_POST['anon_id']];
        $gradeable = $this->core->getQueries()->getGradeable($gradeable_id, $user_id);
        $response = array('status' => 'success', 'data' => $gradeable->getOverallComment());
        $this->core->getOutput()->renderJson($response);
        return $response;
    }

    public function getUsersThatGotTheMark() {
        $gradeable_id = $_POST['gradeable_id'];
        $gradeable = $this->core->getQueries()->getGradeable($gradeable_id);
        $gcm_order = $_POST['order_num'];
        $return_data;
        $name_info;
        foreach ($gradeable->getComponents() as $component) {
            if ($component->getId() != $_POST['gradeable_component_id']) {
                continue;
            } else {
                foreach ($component->getMarks() as $mark) {
                    if ($mark->getOrder() == intval($gcm_order)) {
                        $return_data = $this->core->getQueries()->getDataFromGCMD($component->getId(), $mark);
                        $name_info['question_name'] = $component->getTitle();
                        $name_info['mark_note'] = $mark->getNote();
                    }
                }
            }
        }

        $sections = array();
        $this->getStats($gradeable, $sections);

        $response = array('status' => 'success', 'data' => $return_data, 'sections' => $sections, 'name_info' => $name_info);
        $this->core->getOutput()->renderJson($response);
        return $response;
    }

    private function getStats($gradeable, &$sections, $graders=array(), $total_users=array(), $no_team_users=array(), $graded_components=array()) {
        $gradeable_id = $gradeable->getId();
        if ($gradeable->isGradeByRegistration()) {
            if(!$this->core->getUser()->accessFullGrading()){
                $sections = $this->core->getUser()->getGradingRegistrationSections();
            }
            else {
                $sections = $this->core->getQueries()->getRegistrationSections();
                foreach ($sections as $i => $section) {
                    $sections[$i] = $section['sections_registration_id'];
                }
            }
            $section_key='registration_section';
            if (count($sections) > 0) {
                $graders = $this->core->getQueries()->getGradersForRegistrationSections($sections);
            }
        }
        else {
            if(!$this->core->getUser()->accessFullGrading()){
                $sections = $this->core->getQueries()->getRotatingSectionsForGradeableAndUser($gradeable_id, $this->core->getUser()->getId());
            }
            else {
                $sections = $this->core->getQueries()->getRotatingSections();
                foreach ($sections as $i => $section) {
                    $sections[$i] = $section['sections_rotating_id'];
                }
            }
            $section_key='rotating_section';
            if (count($sections) > 0) {
                $graders = $this->core->getQueries()->getGradersForRotatingSections($gradeable_id, $sections);
            }
        }

        if (count($sections) > 0) {
            if ($gradeable->isTeamAssignment()) {
                $total_users = $this->core->getQueries()->getTotalTeamCountByGradingSections($gradeable_id, $sections, $section_key);
                $no_team_users = $this->core->getQueries()->getUsersWithoutTeamByGradingSections($gradeable_id, $sections, $section_key);
                $graded_components = $this->core->getQueries()->getGradedComponentsCountByTeamGradingSections($gradeable_id, $sections, $section_key);
            }
            else {
                $total_users = $this->core->getQueries()->getTotalUserCountByGradingSections($sections, $section_key);
                $no_team_users = array();
                $graded_components = $this->core->getQueries()->getGradedComponentsCountByGradingSections($gradeable_id, $sections, $section_key);
            }
        }

        $num_components = $this->core->getQueries()->getTotalComponentCount($gradeable_id);
        $sections = array();
        if (count($total_users) > 0) {
            foreach ($total_users as $key => $value) {
                $sections[$key] = array(
                    'total_components' => $value * $num_components,                        
                    'graded_components' => 0,
                    'graders' => array()
                );
                if ($gradeable->isTeamAssignment()) {
                    $sections[$key]['no_team'] = $no_team_users[$key];
                }
                if (isset($graded_components[$key])) {
                    $sections[$key]['graded_components'] = intval($graded_components[$key]);
                }
                if (isset($graders[$key])) {
                    $sections[$key]['graders'] = $graders[$key];
                }
            }
        }
    }
}<|MERGE_RESOLUTION|>--- conflicted
+++ resolved
@@ -57,24 +57,18 @@
         $this->core->getOutput()->addBreadcrumb("Status {$gradeable->getName()}");
         $peer = false;
         if ($this->core->getUser()->getGroup() > $gradeable->getMinimumGradingGroup()) {
-<<<<<<< HEAD
             if ($gradeable->getPeerGrading() && ($this->core->getUser()->getGroup() == 4)) {
                 $peer = true;
             }
             else {
-                $_SESSION['messages']['error'][] = "You do not have permission to grade {$gradeable->getName()}";
+                $this->core->addErrorMessage("You do not have permission to grade {$gradeable->getName()}");
                 $this->core->redirect($this->core->getConfig()->getSiteUrl());
             }
-=======
-            $this->core->addErrorMessage("You do not have permission to grade {$gradeable->getName()}");
-            $this->core->redirect($this->core->getConfig()->getSiteUrl());
->>>>>>> 9f55c12b
         }
 
         /*
          * we need number of students per section
          */
-<<<<<<< HEAD
         
         $no_team_users = array();
         $graded_components = array();
@@ -182,12 +176,6 @@
                 }
             }
         }
-=======
-        $sections = array();
-        $component_averages = $this->core->getQueries()->getAverageComponentScores($gradeable_id);
-        $overall_average = $this->core->getQueries()->getAverageForGradeable($gradeable_id);
-        $this->getStats($gradeable, $sections);
->>>>>>> 9f55c12b
         $this->core->getOutput()->renderOutput(array('grading', 'ElectronicGrader'), 'statusPage', $gradeable, $sections, $component_averages, $overall_average);
     }
 
@@ -198,17 +186,7 @@
         $gradeable_id = $_REQUEST['gradeable_id'];
         $gradeable = $this->core->getQueries()->getGradeable($gradeable_id);
         $this->core->getOutput()->addBreadcrumb("Details {$gradeable->getName()}");
-<<<<<<< HEAD
         $peer = false;
-        
-=======
-
-        if ($this->core->getUser()->getGroup() > $gradeable->getMinimumGradingGroup()) {
-            $this->core->addErrorMessage("You do not have permission to grade {$gradeable->getName()}");
-            $this->core->redirect($this->core->getConfig()->getSiteUrl());
-        }
-
->>>>>>> 9f55c12b
         if ($gradeable === null) {
             $this->core->getOutput()->renderOutput('Error', 'noGradeable', $gradeable_id);
             return;
@@ -218,7 +196,7 @@
                 $peer = true;
             }
             else {
-                $_SESSION['messages']['error'][] = "You do not have permission to grade {$gradeable->getName()}";
+                $this->core->addErrorMessage("You do not have permission to grade {$gradeable->getName()}");
                 $this->core->redirect($this->core->getConfig()->getSiteUrl());
             }
         }
@@ -563,18 +541,13 @@
         $gradeable = $this->core->getQueries()->getGradeable($gradeable_id);
         $peer = false;
         if ($this->core->getUser()->getGroup() > $gradeable->getMinimumGradingGroup()) {
-<<<<<<< HEAD
             if($gradeable->getPeerGrading() && $this->core->getUser()->getGroup()==4) {
                 $peer = true;
             }
             else {
-                $_SESSION['messages']['error'][] = "You do not have permission to grade {$gradeable->getName()}";
+                $this->core->addErrorMessage("You do not have permission to grade {$gradeable->getName()}");
                 $this->core->redirect($this->core->getConfig()->getSiteUrl());
             }
-=======
-            $this->core->addErrorMessage("You do not have permission to grade {$gradeable->getName()}");
-            $this->core->redirect($this->core->getConfig()->getSiteUrl());
->>>>>>> 9f55c12b
         }
         
 
@@ -677,27 +650,19 @@
         $overwrite = $_POST['overwrite'];
         $debug = "";
         $mark_modified = false;
-<<<<<<< HEAD
         
         if ($this->core->getUser()->getGroup() === 4) {
             if(!$gradeable->getPeerGrading()) {
-                $_SESSION['messages']['error'][] = "You do not have permission to grade this";
+                $this->core->addErrorMessage("You do not have permission to grade this");
                 return;
             }
             else {
                 $user_ids_to_grade = $this->core->getQueries()->getPeerAssignment($gradeable->getId(), $this->core->getUser()->getId());
                 if(!in_array($user_id, $user_ids_to_grade)) {
-                    $_SESSION['messages']['error'][] = "You do not have permission to grade this student";
+                    $this->core->addErrorMessage("You do not have permission to grade this student");
                     return;
                 }
             }
-=======
-
-        //makes sure only the users a grader is assigned to can be graded
-        if ($this->core->getUser()->getGroup() > $gradeable->getMinimumGradingGroup()) {
-            $this->core->addErrorMessage("You do not have permission to grade {$gradeable->getName()}");
-            return;
->>>>>>> 9f55c12b
         }
         else if ($this->core->getUser()->getGroup() === 3) {
             if ($gradeable->isGradeByRegistration()) {
