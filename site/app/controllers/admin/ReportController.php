--- conflicted
+++ resolved
@@ -29,37 +29,14 @@
  * @AccessControl(role="INSTRUCTOR")
  */
 class ReportController extends AbstractController {
-<<<<<<< HEAD
 
     const MAX_AUTO_RG_WAIT_TIME = 60;       // Time in seconds a call to autoRainbowGradesStatus should
                                             // wait for the job to complete before timing out and returning failure
-
-    public function run() {
-        switch ($_REQUEST['action']) {
-            case 'csv':
-                $this->generateCSVReport();
-                break;
-            case 'summary':
-                $this->generateGradeSummaries();
-                break;
-            case 'customization':
-                $this->generateCustomization();
-                break;
-            case 'check_autorg_status':
-                $this->autoRainbowGradesStatus();
-                break;
-            case 'reportpage':
-            default:
-                $this->showReportPage();
-                break;
-        }
-=======
     /**
      * @deprecated
      */
     public function run() {
         return null;
->>>>>>> b2ead96b
     }
 
     /**
@@ -466,12 +443,9 @@
         }
     }
 
-<<<<<<< HEAD
-=======
     /**
      * @Route("/{_semester}/{_course}/rainbow_grades_customization")
      */
->>>>>>> b2ead96b
     public function generateCustomization(){
 
         // Only allow course admins to access this page
@@ -491,11 +465,7 @@
                 $customization->processForm();
 
                 // Finally, send the requester back the information
-<<<<<<< HEAD
-                $this->core->getOutput()->renderJsonSuccess("Succesfully wrote customization.json file");
-=======
                 $this->core->getOutput()->renderJsonSuccess("Successfully wrote customization.json file");
->>>>>>> b2ead96b
             } catch (ValidationException $e) {
                 //Use this to handle any invalid/inconsistent input exceptions thrown during processForm()
                 $this->core->getOutput()->renderJsonFail('See "data" for details', $e->getDetails());
@@ -524,7 +494,6 @@
 
         }
     }
-<<<<<<< HEAD
 
     public function autoRainbowGradesStatus()
     {
@@ -573,6 +542,4 @@
             $this->core->getOutput()->renderJsonFail('A failure occurred waiting for the job to finish');
         }
     }
-=======
->>>>>>> b2ead96b
 }
