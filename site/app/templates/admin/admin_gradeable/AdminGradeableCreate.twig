--- conflicted
+++ resolved
@@ -144,21 +144,6 @@
 
             {% if forum_enabled %}
 
-<<<<<<< HEAD
-            <div id="discussion_grading_enable_container">
-                Is there a discussion component for this assignment?
-                <br />
-                <input type="radio" id="yes_discussion" name="discussion_based" value="true" class="bool_val auto_save date-related"
-                        {{ action != 'new' and gradeable.isDiscussionBased() ? 'checked' : '' }} /> Yes
-                <input type="radio" id="no_discussion" name="discussion_based" value="false" class="bool_val auto_save date-related"
-                        {{ not (action != 'new' and gradeable.isDiscussionBased()) ? 'checked' : '' }} /> No
-
-                <div class="discussion_id_wrapper">
-                    <label for="discussion_thread_id">What thread id(s) should be included?</label>
-                        <input style="width: 70px" name="discussion_thread_id" id="discussion_thread_id" class="int_val auto_save" type="text"
-                               value="{{ action != 'new' ? gradeable.getStringThreadIds() : '' }}"/>
-                </div>
-=======
                 <div id="discussion_grading_enable_container">
                     Is there a discussion component for this assignment?
                     <br />
@@ -166,7 +151,12 @@
                             {{ action != 'new' and gradeable.isDiscussionBased() ? 'checked' : '' }} /> Yes
                     <input type="radio" id="no_discussion" name="discussion_based" value="false" class="bool_val auto_save date-related"
                             {{ not (action != 'new' and gradeable.isDiscussionBased()) ? 'checked' : '' }} /> No
->>>>>>> 396e2872
+
+                    <div class="discussion_id_wrapper">
+                        <label for="discussion_thread_id">What thread id(s) should be included?</label>
+                            <input style="width: 70px" name="discussion_thread_id" id="discussion_thread_id" class="int_val auto_save" type="text"
+                                  value="{{ action != 'new' ? gradeable.getStringThreadIds() : '' }}"/>
+                    </div>
 
                     <div class="discussion_id_wrapper">
                         <label for="discussion_thread_id">What thread id(s) should be included?</label>
@@ -221,82 +211,47 @@
                 #}
             </div>
 
-<<<<<<< HEAD
-        <div id="repository">
-            <div>
-                <input type='radio' id="vcs_radio_submitty_hosted" name="vcs_radio_buttons" value="submitty-hosted"
-                    {{ action != 'new' and gradeable.getVcsHostType() == 0 ? 'checked' : '' }}
-                    {{ action != 'new' and action != 'template' ? 'disabled' : '' }}> Submitty Hosted – This gradeable
-
-                <div id="vcs_submitty_url_content" name="vcs_content" style="margin-left: 5%">
-                    <kbd id="vcs_url">{{ vcs_base_url }}&#123;&#36;gradeable_id&#125;&#47;</kbd>
-                    <kbd class="team_no">&#123;&#36;user_id&#125;</kbd>
-                    <kbd class="team_yes">&#123;&#36;team_id&#125;</kbd>
+            <div id="repository">
+                <div>
+                    <input type='radio' id="vcs_radio_submitty_hosted" name="vcs_radio_buttons" value="submitty-hosted"
+                        {{ action != 'new' and gradeable.getVcsHostType() == 0 ? 'checked' : '' }}
+                        {{ action != 'new' and action != 'template' ? 'disabled' : '' }}> Submitty Hosted – This gradeable
+    
+                    <div id="vcs_submitty_url_content" name="vcs_content" style="margin-left: 5%">
+                        <kbd id="vcs_url">{{ vcs_base_url }}&#123;&#36;gradeable_id&#125;&#47;</kbd>
+                        <kbd class="team_no">&#123;&#36;user_id&#125;</kbd>
+                        <kbd class="team_yes">&#123;&#36;team_id&#125;</kbd>
+                    </div>
                 </div>
-            </div>
-            <div class="team_no">
-                <input type='radio' id="vcs_radio_submitty_hosted_set_url" name="vcs_radio_buttons" value="submitty-hosted-url"
-                    {{ action != 'new' and gradeable.getVcsHostType() == 1 ? 'checked' : '' }}
-                    {{ action != 'new' and action != 'template' ? 'disabled' : '' }}> Submitty Hosted – Set URL
-
-                <div id="vcs_submitty_set_url_content" name="vcs_content" style="margin-left: 5%">
-                    {% if action == 'new' or action == 'template' %}
-                        <kbd id="vcs_url">{{ vcs_base_url }}</kbd>
-                        <input style='width: 16%' type='text' name="vcs_url" id="vcs_submitty_url" class="auto_save" placeholder="a_project"
-                                value="" required />
-                        <kbd id="vcs_url2">&#47;&#123;&#36;user_id&#125;</kbd>
-                    {% else %}
-                        <kbd id="vcs_url">{{ gradeable.getVcsSubdirectory() }}</kbd>
-                    {% endif %}
+                <div class="team_no">
+                    <input type='radio' id="vcs_radio_submitty_hosted_set_url" name="vcs_radio_buttons" value="submitty-hosted-url"
+                        {{ action != 'new' and gradeable.getVcsHostType() == 1 ? 'checked' : '' }}
+                        {{ action != 'new' and action != 'template' ? 'disabled' : '' }}> Submitty Hosted – Set URL
+    
+                    <div id="vcs_submitty_set_url_content" name="vcs_content" style="margin-left: 5%">
+                        {% if action == 'new' or action == 'template' %}
+                            <kbd id="vcs_url">{{ vcs_base_url }}</kbd>
+                            <input style='width: 16%' type='text' name="vcs_url" id="vcs_submitty_url" class="auto_save" placeholder="a_project"
+                                    value="" required />
+                            <kbd id="vcs_url2">&#47;&#123;&#36;user_id&#125;</kbd>
+                        {% else %}
+                            <kbd id="vcs_url">{{ gradeable.getVcsSubdirectory() }}</kbd>
+                        {% endif %}
+                    </div>
                 </div>
-            </div>
-
-            <input type='radio' id="vcs_radio_public_github" name="vcs_radio_buttons" value="public-github"
-                {{ action != 'new' and gradeable.getVcsHostType() == 2 ? 'checked' : '' }}
-                {{ action != 'new' and action != 'template' ? 'disabled' : '' }}> Public Github </br>
-
-            <input type='radio' id="vcs_radio_private_github" name="vcs_radio_buttons" value="private-github"
-                {{ action != 'new' and gradeable.getVcsHostType() == 3 ? 'checked' : '' }}
-                {{ action != 'new' and action != 'template' ? 'disabled' : '' }}> Private Github
-        </div>
-    </fieldset>
-=======
-            <div id="repository">
-                <h3>Path for the Version Control System (VCS) repository:</h3>
-
-                VCS base URL (from Course Settings): <kbd>{{ vcs_base_url }}</kbd><br /><br />
-
-                <b>Specify the remainder of the VCS URL</b>, for example one of the following:<br />
-                <kbd>&#123;&#36;gradeable_id&#125;/&#123;&#36;user_id&#125;</kbd><br />
-                <kbd>&#123;&#36;gradeable_id&#125;/&#123;&#36;team_id&#125;</kbd><br />
-                <kbd>final_project/&#123;&#36;user_id&#125;</kbd><br />
-                <br />
-
-                <b>Or specify the complete url/path</b>, for example:<br />
-                <kbd>https://github.com/test-course/&#123;&#36;gradeable_id&#125;/&#123;&#36;repo_id&#125;</kbd>
-                <br /><br />
-
-                <b>Or if the entire URL will be provided by the student</b>, then leave this input blank.
-                <br /><br />
-
-                <em>Note: The following string variables will be replaced:</em><br />
-                <ul style="list-style-position: inside;">
-                   <li><kbd>&#123;&#36;vcs_type&#125;</kbd></li>
-                   <li><kbd>&#123;&#36;gradeable_id&#125;</kbd></li>
-                   <li><kbd>&#123;&#36;user_id&#125;</kbd> OR <kbd>&#123;&#36;team_id&#125;</kbd> OR <kbd>&#123;&#36;repo_id&#125;</kbd> (use only one)</li>
-                </ul>
-                <br />
-
-                <input style='width: 83%' type='text' id="subdirectory" name='vcs_subdirectory' class="auto_save"
-                       value="{{ action != 'new' ? gradeable.getVcsSubdirectory() : '' }}" placeholder="(Optional)"/><br />
-                <br />
-
-                FULL VCS URL: <kbd id="vcs_url"></kbd>
+    
+                <input type='radio' id="vcs_radio_public_github" name="vcs_radio_buttons" value="public-github"
+                    {{ action != 'new' and gradeable.getVcsHostType() == 2 ? 'checked' : '' }}
+                    {{ action != 'new' and action != 'template' ? 'disabled' : '' }}> Public Github </br>
+    
+                <input type='radio' id="vcs_radio_private_github" name="vcs_radio_buttons" value="private-github"
+                    {{ action != 'new' and gradeable.getVcsHostType() == 3 ? 'checked' : '' }}
+                    {{ action != 'new' and action != 'template' ? 'disabled' : '' }}> Private Github
             </div>
         </fieldset>
     </fieldset>
 </div>
->>>>>>> 396e2872
+
 <!-- Gradeable bucket (read/write in all modes) -->
 <div class="option row">
     <div class="option-desc col-md-6">
