<<<<<<< HEAD
{% extends 'generic/Popup.twig' %}
{% block popup_id %}edit-user-form{% endblock %}
{% block title %}Edit User{% endblock %}
{% block body %}
    <input type="hidden" name="csrf_token" value="{{ core.getCsrfToken() }}" />
    <input type="hidden" name="edit_user" value="false" />
    <div style="display: inline-block">
        User ID:<br />
        <input class="readonly" type="text" name="user_id" readonly="readonly" />
    </div>
    <div style="display: inline-block">
        First Name:<br />
        <input type="text" name="user_firstname" />
    </div>
    <div style="display: inline-block">
        Preferred First Name:<br />
        <input type="text" name="user_preferred_firstname" />
    </div>
    <div style="display: inline-block">
        Last Name:<br />
        <input type="text" name="user_lastname" />
    </div>
    <div style="display: inline-block">
        Email:<br />
        <input type="text" name="user_email" />
    </div>
    <div style="display: inline-block">
        Registered Section:<br />
        <select name="registered_section">
            <option value="null">Not Registered</option>
=======
<div class="popup-form" id="edit-user-form" onchange="userFormChange()">
    <form method="post" action="{{ core.buildUrl({'component': 'admin', 'page': 'users', 'action': action}) }}">
        <input type="hidden" name="csrf_token" value="{{ core.getCsrfToken() }}" />
        <input type="hidden" name="edit_user" value="false" />
        <div style="">
            User ID:<br />
            <input class="readonly" type="text" name="user_id" readonly="readonly" />
        </div>
        <div>
            First Name:<br />
            <input type="text" name="user_firstname" />
        </div>
        <div>
            Preferred First Name:<br />
            <input type="text" name="user_preferred_firstname" />
        </div>
        <div>
            Last Name:<br />
            <input type="text" name="user_lastname" />
        </div>
        <div>
            Email:<br />
            <input type="text" name="user_email" />
        </div>
        <div>
            Registered Section:<br />
            <select name="registered_section">
                <option value="null">Not Registered</option>
                {% for section in reg_sections %}
                    <option value='{{ section.sections_registration_id }}'>Section {{ section.sections_registration_id }}</option>
                {% endfor %}
            </select>
        </div>
        <p id="student-error-message" class="red-message">
            Warning: Students with no registration section cannot login to the course
        </p>
        <div style="width: 62%">
            Group:<br />
            <select name="user_group">
                <option value="1">Instructor</option>
                <option value="2">Full Access Grader (Grad TA)</option>
                <option value="3">Limited Access Grader (Mentor)</option>
                <option value="4">Student</option>
            </select>
        </div>
        <div>
            Rotating Section:<br />
            <select name="rotating_section">
                <option value="null">No Section</option>
                {% for section in rot_sections %}
                    <option value='{{ section.sections_rotating_id }}'>Section {{ section.sections_rotating_id }}</option>
                {% endfor %}
            </select>
        </div>
        <div style="width: 70%">
            <input type="checkbox" id="manual_registration" name="manual_registration">
            <label for="manual_registration">Manually Registered User (no automatic updates)</label>
        </div>
        <div style="width: 100%">
            <h3>Assigned Sections (Graders Only)</h3>
>>>>>>> cf04ab0e
            {% for section in reg_sections %}
                <option value='{{ section.sections_registration_id }}'>Section {{ section.sections_registration_id }}</option>
            {% endfor %}
        </select>
    </div>
    <div style="display: inline-block">
        Group:<br />
        <select name="user_group">
            <option value="1">Instructor</option>
            <option value="2">Full Access Grader (Grad TA)</option>
            <option value="3">Limited Access Grader (Mentor)</option>
            <option value="4">Student</option>
        </select>
    </div>
    <div style="display: inline-block">
        Rotating Section:<br />
        <select name="rotating_section">
            <option value="null">No Section</option>
            {% for section in rot_sections %}
                <option value='{{ section.sections_rotating_id }}'>Section {{ section.sections_rotating_id }}</option>
            {% endfor %}
        </select>
    </div>
    <div style="display: inline-block">
        <input type="checkbox" id="manual_registration" name="manual_registration">
        <label for="manual_registration">Manually Registered User (no automatic updates)</label>
    </div>
    <div style="display: inline-block">
        <h3>Assigned Sections (Graders Only)</h3>
        {% for section in reg_sections %}
            <div>
                <input type="checkbox" id="grs_{{ section.sections_registration_id }}" name="grading_registration_section[]" value="{{ section.sections_registration_id }}">
                <label for="grs_{{ section.sections_registration_id }}">Section {{ section.sections_registration_id }}</label>
            </div>

        {% endfor %}
    </div>
    {% if use_database %}
        <div style="width: 60%">
            Password:<br />
            <input type="password" name="user_password" placeholder="New Password" />
        </div>
    {% endif %}
{% endblock %}
{% block form %}
    <form method="post" action="{{ core.buildUrl({'component': 'admin', 'page': 'users', 'action': action}) }}">
        {{ parent() }}
    </form>
<<<<<<< HEAD
{% endblock %}
{% block buttons %}
    {{ block('close_button') }}
    <input class="btn btn-primary" type="submit" value="Submit" />
{% endblock %}
=======
</div>
<script>
    function userFormChange() {
        var display_message = true;

        var user_elem = $("select[name='user_group']")[0];
        display_message = display_message && (user_elem.options[user_elem.selectedIndex].text === "Student");

        var regis_elem = $("select[name='registered_section']")[0];
        display_message = display_message && (regis_elem.options[regis_elem.selectedIndex].text === "Not Registered");

        if(display_message) {
            $("#student-error-message").css("display", "block");
        }
        else {
            $("#student-error-message").css("display", "none");
        }
    }

</script>
>>>>>>> cf04ab0e
<|MERGE_RESOLUTION|>--- conflicted
+++ resolved
@@ -1,4 +1,3 @@
-<<<<<<< HEAD
 {% extends 'generic/Popup.twig' %}
 {% block popup_id %}edit-user-form{% endblock %}
 {% block title %}Edit User{% endblock %}
@@ -29,73 +28,14 @@
         Registered Section:<br />
         <select name="registered_section">
             <option value="null">Not Registered</option>
-=======
-<div class="popup-form" id="edit-user-form" onchange="userFormChange()">
-    <form method="post" action="{{ core.buildUrl({'component': 'admin', 'page': 'users', 'action': action}) }}">
-        <input type="hidden" name="csrf_token" value="{{ core.getCsrfToken() }}" />
-        <input type="hidden" name="edit_user" value="false" />
-        <div style="">
-            User ID:<br />
-            <input class="readonly" type="text" name="user_id" readonly="readonly" />
-        </div>
-        <div>
-            First Name:<br />
-            <input type="text" name="user_firstname" />
-        </div>
-        <div>
-            Preferred First Name:<br />
-            <input type="text" name="user_preferred_firstname" />
-        </div>
-        <div>
-            Last Name:<br />
-            <input type="text" name="user_lastname" />
-        </div>
-        <div>
-            Email:<br />
-            <input type="text" name="user_email" />
-        </div>
-        <div>
-            Registered Section:<br />
-            <select name="registered_section">
-                <option value="null">Not Registered</option>
-                {% for section in reg_sections %}
-                    <option value='{{ section.sections_registration_id }}'>Section {{ section.sections_registration_id }}</option>
-                {% endfor %}
-            </select>
-        </div>
-        <p id="student-error-message" class="red-message">
-            Warning: Students with no registration section cannot login to the course
-        </p>
-        <div style="width: 62%">
-            Group:<br />
-            <select name="user_group">
-                <option value="1">Instructor</option>
-                <option value="2">Full Access Grader (Grad TA)</option>
-                <option value="3">Limited Access Grader (Mentor)</option>
-                <option value="4">Student</option>
-            </select>
-        </div>
-        <div>
-            Rotating Section:<br />
-            <select name="rotating_section">
-                <option value="null">No Section</option>
-                {% for section in rot_sections %}
-                    <option value='{{ section.sections_rotating_id }}'>Section {{ section.sections_rotating_id }}</option>
-                {% endfor %}
-            </select>
-        </div>
-        <div style="width: 70%">
-            <input type="checkbox" id="manual_registration" name="manual_registration">
-            <label for="manual_registration">Manually Registered User (no automatic updates)</label>
-        </div>
-        <div style="width: 100%">
-            <h3>Assigned Sections (Graders Only)</h3>
->>>>>>> cf04ab0e
             {% for section in reg_sections %}
                 <option value='{{ section.sections_registration_id }}'>Section {{ section.sections_registration_id }}</option>
             {% endfor %}
         </select>
     </div>
+    <p id="student-error-message" class="red-message">
+        Warning: Students with no registration section cannot login to the course
+    </p>
     <div style="display: inline-block">
         Group:<br />
         <select name="user_group">
@@ -134,36 +74,33 @@
             <input type="password" name="user_password" placeholder="New Password" />
         </div>
     {% endif %}
+
+    <script>
+        function userFormChange() {
+            var display_message = true;
+
+            var user_elem = $("select[name='user_group']")[0];
+            display_message = display_message && (user_elem.options[user_elem.selectedIndex].text === "Student");
+
+            var regis_elem = $("select[name='registered_section']")[0];
+            display_message = display_message && (regis_elem.options[regis_elem.selectedIndex].text === "Not Registered");
+
+            if(display_message) {
+                $("#student-error-message").css("display", "block");
+            }
+            else {
+                $("#student-error-message").css("display", "none");
+            }
+        }
+
+    </script>
 {% endblock %}
 {% block form %}
-    <form method="post" action="{{ core.buildUrl({'component': 'admin', 'page': 'users', 'action': action}) }}">
+    <form method="post" action="{{ core.buildUrl({'component': 'admin', 'page': 'users', 'action': action}) }}" onchange="userFormChange()">
         {{ parent() }}
     </form>
-<<<<<<< HEAD
 {% endblock %}
 {% block buttons %}
     {{ block('close_button') }}
     <input class="btn btn-primary" type="submit" value="Submit" />
-{% endblock %}
-=======
-</div>
-<script>
-    function userFormChange() {
-        var display_message = true;
-
-        var user_elem = $("select[name='user_group']")[0];
-        display_message = display_message && (user_elem.options[user_elem.selectedIndex].text === "Student");
-
-        var regis_elem = $("select[name='registered_section']")[0];
-        display_message = display_message && (regis_elem.options[regis_elem.selectedIndex].text === "Not Registered");
-
-        if(display_message) {
-            $("#student-error-message").css("display", "block");
-        }
-        else {
-            $("#student-error-message").css("display", "none");
-        }
-    }
-
-</script>
->>>>>>> cf04ab0e
+{% endblock %}