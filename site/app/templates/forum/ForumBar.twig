{% set user_group = core.getUser().getGroup() %}

{% if show_more %}
	<script>

		$(document).ready(function() { 

			$('#{{ more_data[0]["filter_option"] }}').parent().removeClass("active");
			$('#{{ more_data[0]["filter_option"] }}').addClass("active");

			var del = $('#delete');
			var merge  = $('#merge_thread');

			var deleteActive = typeof del[0] !== typeof undefined && del[0].hasAttribute('class') && del.attr('class').includes('active');
			var deleteMerge  = merge[0].hasAttribute('class')  && merge.attr('class').includes('active');

			if('{{ more_data[0]["filter_option"] }}' === 'tree' && !deleteActive && !deleteMerge) {
				$('#dropdownLabel').removeClass("active");
			} else {
				$('#dropdownLabel').addClass("active");
			}

		 });

	</script>
{% endif %}

<div id="forum_bar">

	<div class="row">

	<div class="col-8">


		{% if thread_exists %}

<<<<<<< HEAD
			<form id="search_block" method="post" action="{{ core.buildUrl({'component':'forum', 'page':'search_threads'}) }}">
=======

			<form id="search_block" method="post" action="{{ search_url }}">
				<input type='hidden' name="csrf_token" value="{{ csrf_token }}" />
>>>>>>> 28b5e8d1
			<div class="row">
				<div class="col-7">
					<input type="text" placeholder="Search here..." name="search_content" id="search_content" onchange="$(this).val($(this).val().trim())" required aria-label="Forum Search Input Box" />
				</div>
				<div class="col-4">
					<button type="submit" name="search" title="Submit search" class="btn btn-primary">
		  				Search
					</button>

					{% for button in forum_bar_buttons_left %}
						{% if user_group <= button.required_rank %}
							{% set link = (button.link[0]) ? 'href=' ~ button.link[1] %}
							{% set onclick = (button.onclick[0]) ? 'onclick=' ~ button.onclick[1] %}
							{% if link | length > 0 %}
								<a class="btn btn-primary {{ button.optional_class }}" style="{{ button.style }}" {{ link }} title="{{ button.title }}" {{ onclick }} role="button" >
									{{ button.display_text|raw }}
								</a>
							{% else %}
								<button type="button" class="btn btn-primary {{ button.optional_class }}" style="{{ button.style }}" title="{{ button.title }}" {{ onclick }} >
									{{ button.display_text|raw }}
								</button>
							{% endif %}

						{% endif %}
					{% endfor %}

				</div>

			</div>

			</form>

		{% endif %}

		</div>
		
	<div class="col-4">

		{% for button in forum_bar_buttons_right %}
			{% if user_group <= button.required_rank %}
				{% set link = (button.link[0]) ? 'href=' ~ button.link[1] %}
				{% set onclick = (button.onclick[0]) ? 'onclick=' ~ button.onclick[1] %}
				{% if link | length > 0 %}
					<a role="button" class="btn btn-primary {{ button.optional_class }}" style="{{ button.style }}" {{ link }} title="{{ button.title }}" {{ onclick }} >
						{{ button.display_text | raw }}
					</a>
				{% else %}
					<button type="button" class="btn btn-primary {{ button.optional_class }}" style="{{ button.style }}" title="{{ button.title }}" {{ onclick }} >
						{{ button.display_text | raw }}
					</button>
				{% endif %}
			{% endif %}
		{% endfor %}




	{% if show_more %}
	    <div class="dropdown more-dropdown">
	        <a title="More options" id="dropdownLabel" role="button" data-toggle="dropdown" class="btn btn-default dropdown-toggle" data-target="#" href="#">
	            More <span class="caret"></span>
	        </a>
			<ul class="dropdown-menu multi-level" role="menu" aria-labelledby="dropdownLabel">
			{% for more in more_data|slice(1) %}
				{% if user_group <= more.required_rank %}
					{% set onclick = (more.onclick[0]) ? 'onclick=' ~ more.onclick[1] %}
					{% set optional_class = (more.optional_class[0]) ? 'class=' ~ more.optional_class[1] %}
	          		<li class='dropdown-item'><a id="{{ more.id }}" title="{{ more.title }}" {{ optional_class }} href="{{ more.link }}" {{ onclick }}>{{ more.display_text }}</a></li>
	          	{% endif %}
	        {% endfor %}
	          <li class="dropdown-divider"></li>
	              <li title="Sort posts by reply hierarchy" id="tree" class='dropdown-item'><a tabindex="-1" onclick="changeDisplayOptions('tree')" href="#">Hierarchical</a></li>
	              <li title="Sort posts by ascending chronological order" id="time" class='dropdown-item'><a href="#" onclick="changeDisplayOptions('time')">Chronological  <i class="fas fa-angle-up"></i> </a></li>
				  <li title="Sort posts by descending chronological order" id="reverse-time" class='dropdown-item'><a href="#" onclick="changeDisplayOptions('reverse-time')">Chronological  <i class="fas fa-angle-down"></i> </a></li>
	              {% if user_group <= core.getUser().accessGrading() %}
	              	<li title="Sort posts by author's last name" id="alpha" class='dropdown-item'><a href="#" onclick="changeDisplayOptions('alpha')">Alphabetical</a></li>
	              {% endif %}
	        </ul>
	    </div>
	{% endif %}
	</div>
	<div id="forum_filters">Filters: <span id="filter_names">None</span> &middot; <a onclick="clearForumFilter()" id="filter_close">Clear </a></div>
</div>
</div>
<hr/><|MERGE_RESOLUTION|>--- conflicted
+++ resolved
@@ -34,13 +34,8 @@
 
 		{% if thread_exists %}
 
-<<<<<<< HEAD
-			<form id="search_block" method="post" action="{{ core.buildUrl({'component':'forum', 'page':'search_threads'}) }}">
-=======
-
 			<form id="search_block" method="post" action="{{ search_url }}">
 				<input type='hidden' name="csrf_token" value="{{ csrf_token }}" />
->>>>>>> 28b5e8d1
 			<div class="row">
 				<div class="col-7">
 					<input type="text" placeholder="Search here..." name="search_content" id="search_content" onchange="$(this).val($(this).val().trim())" required aria-label="Forum Search Input Box" />
