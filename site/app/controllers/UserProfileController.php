--- conflicted
+++ resolved
@@ -132,11 +132,7 @@
      */
     public function changeUserName() {
         $user = $this->core->getUser();
-<<<<<<< HEAD
-        if (empty($_POST['user_givenname_change']) && empty($_POST['user_familyname_change'])) {
-=======
         if (isset($_POST['given_name']) && isset($_POST['family_name']) && !empty($_POST['given_name']) && !empty($_POST['family_name'])) {
->>>>>>> 012001a8
             $newGivenName = trim($_POST['given_name']);
             $newFamilyName = trim($_POST['family_name']);
 
