--- conflicted
+++ resolved
@@ -113,11 +113,7 @@
             success = True
             for command in commands:
                 print(f'{host}: performing {command}')
-<<<<<<< HEAD
-                (_, stdout, _) = target_connection.exec_command(command, timeout=120)
-=======
                 (_, stdout, _) = target_connection.exec_command(command, timeout=600)
->>>>>>> 163ad4b9
                 print(stdout.read().decode('ascii'))
                 status = int(stdout.channel.recv_exit_status())
                 if status != 0:
