<?php

namespace app\views\grading;

use app\models\Gradeable;
use app\models\GradeableComponent;
use app\models\User;
use app\models\LateDaysCalculation;
use app\views\AbstractView;
use app\libraries\FileUtils;

class ElectronicGraderView extends AbstractView {
    /**
     * @param Gradeable $gradeable
     * @param array     $sections
     * @return string
     */
    public function statusPage(
        $gradeable,
        $sections,
        $component_averages,
        $autograded_average,
        $overall_average,
        $total_submissions,
        $registered_but_not_rotating,
        $rotating_but_not_registered,
        $viewed_grade,
        $section_type) {

        $peer = false;
        if($gradeable->getPeerGrading() && $this->core->getUser()->getGroup() == 4) {
            $peer = true;
        }
        $course = $this->core->getConfig()->getCourse();
        $semester = $this->core->getConfig()->getSemester();
        $graded = 0;
        $total = 0;
        $no_team_total = 0;
        $team_total=0;
        foreach ($sections as $key => $section) {
            if ($key === "NULL") {
                continue;
            }
            $graded += $section['graded_components'];
            $total += $section['total_components'];
            if ($gradeable->isTeamAssignment()) {
               $no_team_total += $section['no_team'];
               $team_total += $section['team'];
            }
        }
        if ($total === 0 && $no_team_total === 0){
            $percentage = -1;
        }
        else if ($total === 0 && $no_team_total > 0){
            $percentage = 0;
        }
        else{
            $percentage = number_format(($graded / $total) * 100, 1);
        }
        $return = <<<HTML
<div class="content">
    <h2>Status of {$gradeable->getName()}</h2>
HTML;
        if($percentage === -1){
            $view = 'all';
            $return .= <<<HTML
    <div class="sub">
        No Grading To Be Done! :)
    </div>
HTML;
        }
        else{
            $view = null;
            if ($gradeable->isTeamAssignment()) {
                $total_students = $team_total + $no_team_total;
            } else {
                $total_students = $total_submissions;
            }
            $change_value = $gradeable->getNumTAComponents();
            $show_total = $total/$change_value;
            $show_graded = round($graded/$change_value, 2);
            if($peer) {
                $change_value = $gradeable->getNumPeerComponents() * $gradeable->getPeerGradeSet();
                $show_graded = $graded/$change_value;
                $show_total = $total/$change_value;
            }
            $submitted_percentage = 0;
            if($total_submissions!=0){
                $submitted_percentage = round(($show_total / $total_submissions) * 100, 1);
            }
            //Add warnings to the warnings array to display them to the instructor.
            $warnings = array();
            if($section_type === "rotating_section" && $this->core->getUser()->accessFullGrading()){
                if ($registered_but_not_rotating > 0){
                    array_push($warnings, "There are ".$registered_but_not_rotating." registered students without a rotating section.");
                }
                if($rotating_but_not_registered > 0){
                    array_push($warnings, "There are ".$rotating_but_not_registered." unregistered students with a rotating section.");
                }
            }

            $return .= <<<HTML
    <div class="sub">
        <div class="box half">
HTML;
            if(count($warnings) > 0){
                $return .= <<<HTML
                <ul>
HTML;
                foreach ($warnings as $warning){
                    $return .= <<<HTML
                    <li style="color:red; margin-left:1em">{$warning}</li>
HTML;
                }
                $return .= <<<HTML
                </ul>
                <br/>
HTML;
            }
            if($gradeable->isTeamAssignment()){
            $team_percentage = round(($team_total/$total_students) * 100, 1);
            $return .= <<<HTML
            Students on a team: {$team_total}/{$total_students} ({$team_percentage}%)
            <br />
            <br />
            Number of teams: {$total_submissions}
            <br />
            <br />
            Teams who have submitted: {$show_total} / {$total_submissions} ({$submitted_percentage}%)
HTML;
            }
            else{
            $return .= <<<HTML
            Students who have submitted: {$show_total} / {$total_submissions} ({$submitted_percentage}%)
            <br />
            <br />
            Current percentage of grading done: {$show_graded}/{$show_total} ({$percentage}%)
HTML;
            }
            $return .= <<<HTML
            <br />
            <br />
HTML;
            if ($peer) {
                $show_total = floor($sections['stu_grad']['total_components']/$gradeable->getNumPeerComponents());
                $show_graded = floor($sections['stu_grad']['graded_components']/$gradeable->getNumPeerComponents());
                $percentage = number_format(($sections['stu_grad']['graded_components']/$sections['stu_grad']['total_components']) * 100, 1);
                $return .= <<<HTML
            Current percentage of students grading done: {$percentage}% ({$show_graded}/{$show_total})
        </div>
            <br />
HTML;
            }
            else {
                $return .= <<<HTML
            By Grading Sections:
            <div style="margin-left: 20px">
HTML;
                foreach ($sections as $key => $section) {
                    if($section['total_components'] == 0) {
                        $percentage = 0;
                    }
                    else {
                        $percentage = number_format(($section['graded_components'] / $section['total_components']) * 100, 1);
                    }
                    $show_graded = round($section['graded_components']/$change_value, 1);
                    $show_total = $section['total_components']/$change_value;
                    $return .= <<<HTML
                Section {$key}: {$show_graded} / {$show_total} ({$percentage}%)<br />
HTML;
                    if ($gradeable->isTeamAssignment() && $section['no_team'] > 0) {
                        $return .= <<<HTML
HTML;
                    }
                }
                $return .= <<<HTML
            </div>
            <br />
            Graders:
            <div style="margin-left: 20px">
HTML;
                foreach ($sections as $key => $section) {
                    if ($key === "NULL") {
                        continue;
                    }
                    $valid_graders = array();
                    foreach($section['graders'] as $valid_grader){
                        if($valid_grader->getGroup() <= $gradeable->getMinimumGradingGroup()){
                            $valid_graders[] = $valid_grader->getDisplayedFirstName();
                        }
                    }
                    $graders = (count($valid_graders) > 0) ? implode(', ', $valid_graders) : 'Nobody';

                    $return .= <<<HTML
                Section {$key}: {$graders}<br />
HTML;
                }
                $return .= <<<HTML
            </div>
HTML;
                if ($gradeable->taGradesReleased()) {
                    $show_total = $total/$change_value;
                    $viewed_percent = number_format(($viewed_grade / max($show_total, 1)) * 100, 1);
                    if ($gradeable->isTeamAssignment()) {
                        $return .= <<<HTML
            <br />
            Number of teams who have viewed their grade: {$viewed_grade} / {$show_total} ({$viewed_percent}%)
HTML;
                    } else {
                        $return .= <<<HTML
            <br />
            Number of students who have viewed their grade: {$viewed_grade} / {$show_total} ({$viewed_percent}%)
HTML;
                    }
                }
                $return .= <<<HTML
        </div>
HTML;
            }
            if(!$peer) {
                    $return .= <<<HTML
        <div class="box half">
            <b>Statistics for Completely Graded Assignments: </b><br/>
            <div style="margin-left: 20px">
HTML;
                    if($overall_average == null) {
                        $return .= <<<HTML
                There are no students completely graded yet.
            </div>
HTML;
                    }
                    else {
                        if($gradeable->getTotalAutograderNonExtraCreditPoints() == null) {
                            $total = $overall_average->getMaxValue();
                        }
                        else {
                            $total = $overall_average->getMaxValue() + $gradeable->getTotalAutograderNonExtraCreditPoints();
                        }
                        $percentage = 0;
                        if ($total != 0) {
                            $percentage = round($overall_average->getAverageScore()/$total*100);
                        }
                        $return .= <<< HTML
                Average: {$overall_average->getAverageScore()} / {$total} ({$percentage}%)<br/>
                Standard Deviation: {$overall_average->getStandardDeviation()} <br/>
                Count: {$overall_average->getCount()} <br/>
            </div>
HTML;
                    }
                    if($gradeable->getTotalAutograderNonExtraCreditPoints() == 0) {
                        // Don't display any autograding statistics since this gradeable has none
                    } else {
                        $return .= <<<HTML
            <br/><b>Statistics for Auto-Grading: </b><br/>
            <div style="margin-left: 20px">
HTML;
                        if($autograded_average->getCount() == 0) {
                            $return .= <<<HTML
                There are no submitted assignments yet.
            </div>
HTML;
                        }
                        else {
			    $percentage = 0;
                            if($gradeable->getTotalAutograderNonExtraCreditPoints() != 0) {
                                $percentage = round($autograded_average->getAverageScore()/$gradeable->getTotalAutograderNonExtraCreditPoints()*100);
			    }
                            $return .= <<<HTML
                Average: {$autograded_average->getAverageScore()} / {$gradeable->getTotalAutograderNonExtraCreditPoints()} ({$percentage}%)<br/>
                Standard Deviation: {$autograded_average->getStandardDeviation()} <br/>
                Count: {$autograded_average->getCount()} <br/>
            </div>
HTML;
                        }
                    }
                    $return .= <<<HTML
            <br/><b>Statistics for Manually Graded Components: </b><br/>
            <div style="margin-left: 20px">
HTML;
                    if(count($component_averages) == 0) {
                        $return .= <<<HTML
            No components have been graded yet.
HTML;
                    }
                    else {
                        $overall_score = 0;
                        $overall_max = 0;
                        foreach($component_averages as $comp) {
                            $overall_score += $comp->getAverageScore();
                            $overall_max += $comp->getMaxValue();
                            $percentage = 0;
			                if ($comp->getMaxValue() != 0) {
			                    $percentage = round($comp->getAverageScore() / $comp->getMaxValue() * 100);
                            }
                            $average_string = ($comp->getMaxValue() > 0 ? "{$comp->getAverageScore()} / {$comp->getMaxValue()} ({$percentage}%)" : "{$comp->getAverageScore()}");
                            $return .= <<<HTML
                {$comp->getTitle()}:<br/>
                <div style="margin-left: 40px">
                    Average: {$average_string}<br/>
                    Standard Deviation: {$comp->getStandardDeviation()} <br/>
                    Count: {$comp->getCount()} <br/>
                </div>
HTML;
                        }
                        if($overall_max !=0){
                            $percentage = round($overall_score / $overall_max *100);
                            $return .= <<<HTML
                <br/>Overall Average:  {$overall_score} / {$overall_max} ({$percentage}%)
HTML;
                        }
                    }
                //This else encompasses the above calculations for Teamss
                //END OF ELSE
                $return .= <<<HTML
            </div>
        </div>
HTML;
            }
            $return .= <<<HTML
    </div>
HTML;
        }
        $return .= <<<HTML
    <div style="margin-top: 20px; vertical-align:bottom;">
HTML;
        if($percentage !== -1 || $this->core->getUser()->accessFullGrading() || $peer){
            $return .= <<<HTML
        <a class="btn btn-primary"
            href="{$this->core->buildUrl(array('component'=>'grading', 'page'=>'electronic', 'action' => 'details', 'gradeable_id' => $gradeable->getId(), 'view' => $view))}"">
            Grading Details
        </a>
HTML;
            if(count($this->core->getUser()->getGradingRegistrationSections()) !== 0){
                $return .= <<<HTML
        <a class="btn btn-primary"
            href="{$this->core->buildUrl(array('component'=>'grading', 'page'=>'electronic', 'action'=>'grade', 'gradeable_id'=>$gradeable->getId()))}">
            Grade Next Student
        </a>
        <a class="btn btn-primary"
            href="{$this->core->buildUrl(array('component'=>'misc', 'page'=>'download_all_assigned', 'dir'=>'submissions', 'gradeable_id'=>$gradeable->getId()))}">
            Download Zip of All Assigned Students
        </a>
HTML;
            }
            if($this->core->getUser()->accessFullGrading()) {
                $return .= <<<HTML
        <a class="btn btn-primary"
            href="{$this->core->buildUrl(array('component'=>'misc', 'page'=>'download_all_assigned', 'dir'=>'submissions', 'gradeable_id'=>$gradeable->getId(), 'type'=>'All'))}">
            Download Zip of All Students
        </a>
HTML;
            }
        }
        $return .= <<<HTML
    </div>
</div>
HTML;
        return $return;
    }

    /**
     * @param Gradeable   $gradeable
     * @param Gradeable[] $rows
     * @param array       $graders
     * @return string
     */
    public function detailsPage($gradeable, $rows, $graders, $all_teams, $empty_teams) {
        $return = <<<HTML
<div class="content">

HTML;
        // Default is viewing your sections
        // Limited grader does not have "View All" option
        // If nothing to grade, Instructor will see all sections
        if (!isset($_GET['view']) || $_GET['view'] !== 'all') {
            $text = 'View All';
            $view = 'all';
        }
        else{
            $text = 'View Your Sections';
            $view = null;
        }
        $peer = false;
        if($gradeable->getPeerGrading() && $this->core->getUser()->getGroup()==4) {
            $peer = true;
        }
        if($peer) {
            $grading_count = $gradeable->getPeerGradeSet();
        }
        else if($gradeable->isGradeByRegistration()){
            $grading_count = count($this->core->getUser()->getGradingRegistrationSections());
        }
        else{
            $grading_count = count($this->core->getQueries()->getRotatingSectionsForGradeableAndUser($gradeable->getId(),$this->core->getUser()->getId()));
        }

        if($this->core->getUser()->accessFullGrading() && (!$this->core->getUser()->accessAdmin() || $grading_count !== 0)){
            $return .= <<<HTML
    <div style="float: right; margin-bottom: 10px">
        <a class="btn btn-default"
            href="{$this->core->buildUrl(array('component' => 'grading', 'page' => 'electronic', 'action' => 'details', 'gradeable_id' => $gradeable->getId(), 'view' => $view))}">
            $text
        </a>
    </div>
HTML;
        }
        $show_auto_grading_points = true;
        $return .= <<<HTML
    <h2>Grade Details for {$gradeable->getName()}</h2>
HTML;
    if ($gradeable->isTeamAssignment()) {

        if(count($all_teams) > count($empty_teams)) {
            $return .= <<<HTML
            <a style="float: right;" class="btn btn-primary" href="{$this->core->buildUrl(array('component'=>'grading', 'page'=>'electronic', 'action'=>'export_teams', 'gradeable_id'=>$gradeable->getId()))}">Export Teams Members</a>
HTML;
        }
        if(count($all_teams) == count($empty_teams)) {
            $return .= <<<HTML
           <button style="float: right;" class="btn btn-primary" onclick="importTeamForm();">Import Teams Members</button>
HTML;
        }
    }        
        $return .= <<<HTML
    <br /><br /><br /><table class="table table-striped table-bordered persist-area">
        <thead class="persist-thead">
            <tr>
HTML;
        $cols = 0;
        if($peer) {
            $return .= <<<HTML
                <td width="5%"></td>
                <td width="30%">Student</td>
HTML;
            if($gradeable->getTotalNonHiddenNonExtraCreditPoints() !== 0) {
                $cols = 6;
                $return .= <<<HTML
                <td width="15%">Autograding</td>
                <td width="20%">Grading</td>
                <td width="15%">Total</td>
                <td width="15%">Active Version</td>
            </tr>
        </thead>
HTML;
            }
            else {
                $cols = 5;
                $show_auto_grading_points = false;
                $return .= <<<HTML
                <td width="30%">Grading</td>
                <td width="20%">Total</td>
                <td width="15%">Active Version</td>
            </tr>
        </thead>
HTML;
            }
        }
        else {
            if ($gradeable->isTeamAssignment()) {
                if($this->core->getUser()->accessAdmin()) {
                    $cols = 5;
                    $return .= <<<HTML
                <td width="3%"></td>
                <td width="5%">Section</td>
                <td width="6%">Edit Teams</td>
                <td width="12%">Team Id</td>
                <td width="32%">Team Members</td>
HTML;
                }
                else {
                    $cols = 3;
                    $return .= <<<HTML
                <td width="3%"></td>
                <td width="5%">Section</td>
                <td width="50%">Team Members</td>
HTML;
                }
            }
            else {
                $cols = 5;
                $return .= <<<HTML
                <td width="3%"></td>
                <td width="5%">Section</td>
                <td width="20%">User ID</td>
                <td width="15%">First Name</td>
                <td width="15%">Last Name</td>
HTML;
            }
            if($gradeable->getTotalAutograderNonExtraCreditPoints() !== 0) {
                $cols += 6;
                $return .= <<<HTML
                <td width="9%">Autograding</td>
                <td width="8%">Graded Questions</td>
                <td width="8%">TA Grading</td>
                <td width="7%">Total</td>
                <td width="10%">Active Version</td>
                <td width="8%">Viewed Grade</td>
            </tr>
        </thead>
HTML;
            }
            else {
                $show_auto_grading_points = false;
                $cols += 5;
                $return .= <<<HTML
                <td width="8%">Graded Questions</td>
                <td width="12%">TA Grading</td>
                <td width="12%">Total</td>
                <td width="10%">Active Version</td>
                <td width="8%">Viewed Grade</td>
            </tr>
        </thead>
HTML;
            }
        }
        $count = 1;
        $last_section = false;
        $tbody_open = false;
        foreach ($rows as $row) {
            $active_version = $row->getActiveVersion();
            $highest_version = $row->getHighestVersion();
            if ($peer) {
                $autograding_score = $row->getGradedNonHiddenPoints();
                $graded = $autograding_score;
                $total_possible = $autograding_score + $gradeable->getTotalPeerGradingNonExtraCredit();
            }
            else {
                $autograding_score = $row->getGradedAutograderPoints();
                if ($row->beenTAgraded()){
                    if ($row->getUserViewedDate() === null || $row->getUserViewedDate() === "") {
                        $viewed_grade = "&#10008;";
                        $grade_viewed = "";
                        $grade_viewed_color = "color: red; font-size: 1.5em;";
                    }
                    else {
                        $viewed_grade = "&#x2714;";
                        $grade_viewed = "Last Viewed: " . date("F j, Y, g:i a", strtotime($row->getUserViewedDate()));
                        $grade_viewed_color = "color: #5cb85c; font-size: 1.5em;";
                    }
                }
                else{
                    $viewed_grade = "";
                    $grade_viewed = "";
                    $grade_viewed_color = "";
                }
                $total_possible = $row->getTotalAutograderNonExtraCreditPoints() + $row->getTotalTANonExtraCreditPoints();
                $graded = $autograding_score;
            }

            if ($graded < 0) $graded = 0;
            if($peer) {
                $section = "PEER STUDENT GRADER";
            }
            else if ($gradeable->isGradeByRegistration()) {
                $section = $row->getTeam() === null ? $row->getUser()->getRegistrationSection() : $row->getTeam()->getRegistrationSection();
            }
            else {
                $section = $row->getTeam() === null ? $row->getUser()->getRotatingSection() : $row->getTeam()->getRotatingSection();
            }
            $display_section = ($section === null) ? "NULL" : $section;
            if ($section !== $last_section) {
                $last_section = $section;
                $count = 1;
                if (isset($graders[$display_section]) && count($graders[$display_section]) > 0) {
                    $section_graders = implode(", ", array_map(function(User $user) { return $user->getId(); }, $graders[$display_section]));
                }
                else {
                    $section_graders = "Nobody";
                }
                if ($peer) {
                    $section_graders = $this->core->getUser()->getId();
                }
                if ($tbody_open) {
                    $return .= <<<HTML
        </tbody>
HTML;
                }
                $tbody_open = true;
                $return .= <<<HTML
        <tr class="info persist-header">
HTML;
            if ($gradeable->isGradeByRegistration()) {
                $return .= <<<HTML
            <td colspan="{$cols}" style="text-align: center">Students Enrolled in Registration Section {$display_section}</td>
HTML;
            } else {
                $return .= <<<HTML
            <td colspan="{$cols}" style="text-align: center">Students Assigned to Rotating Section {$display_section}</td>
HTML;
            }
                $return .= <<<HTML
        </tr>
        <tr class="info">
            <td colspan="{$cols}" style="text-align: center">Graders: {$section_graders}</td>
        </tr>
        <tbody>
HTML;
            }
            $style = "";
            if ($row->getUser()->accessGrading()) {
                $style = "style='background: #7bd0f7;'";
            }

            if($peer) {
                $return .= <<<HTML

            <tr id="user-row-{$row->getUser()->getAnonId()}" {$style}>
                <td>{$count}</td>
                <td>{$row->getUser()->getAnonId()}</td>
HTML;
            }
            else {
                $return .= <<<HTML

            <tr id="user-row-{$row->getUser()->getId()}" {$style}>
                <td>{$count}</td>
                <td>{$display_section}</td>
HTML;
                if($gradeable->isTeamAssignment()) {
                    if ($this->core->getUser()->accessAdmin()) {
                        $return .= <<<HTML

HTML;
                        if($row->getTeam()=== null) {
                            $reg_section = ($row->getUser()->getRegistrationSection() === null) ? "NULL": $row->getUser()->getRegistrationSection();
                            $rot_section = ($row->getUser()->getRotatingSection() === null) ? "NULL": $row->getUser()->getRegistrationSection();
                            $return .= <<<HTML
                <td><a onclick='adminTeamForm(true, "{$row->getUser()->getId()}", "{$reg_section}", "{$rot_section}", [], [], {$gradeable->getMaxTeamSize()});'>
                    <i class="fa fa-pencil" aria-hidden="true"></i></a></td>
                <td></td>
HTML;
                        }
                        else {
                            $settings_file = FileUtils::joinPaths($this->core->getConfig()->getCoursePath(), "submissions", $gradeable->getId(), $row->getTeam()->getId(), "user_assignment_settings.json");
                            $user_assignment_setting = FileUtils::readJsonFile($settings_file);
                            $user_assignment_setting_json = json_encode($user_assignment_setting);
                            $members = json_encode($row->getTeam()->getMembers());
                            $reg_section = ($row->getTeam()->getRegistrationSection() === null) ? "NULL": $row->getTeam()->getRegistrationSection();
                            $rot_section = ($row->getTeam()->getRotatingSection() === null) ? "NULL": $row->getTeam()->getRotatingSection();
                            $return .= <<<HTML
                <td><a onclick='adminTeamForm(false, "{$row->getTeam()->getId()}", "{$reg_section}", "{$rot_section}", {$user_assignment_setting_json}, {$members}, {$gradeable->getMaxTeamSize()});'>
                    <i class="fa fa-pencil" aria-hidden="true"></i></a></td>
                <td>{$row->getTeam()->getId()}</td>
HTML;
                        }
                    }
                    if($row->getTeam() === null) {
                        $return .=<<<HTML

                <td>{$row->getUser()->getId()}</td>
HTML;
                    }
                    // Construct a string containing the names of all team members
                     else {
                        $member_list = "";
                        foreach($row->getTeam()->getMembers() as $team_member) {
                            if ($member_list !== "") {
                                $member_list = $member_list . ", ";
                            }

                            $first_name = $this->core->getQueries()->getUserById($team_member)->getDisplayedFirstName();
                            $last_name = $this->core->getQueries()->getUserById($team_member)->getLastName();

                            $member_list = $member_list . $first_name . " " . $last_name;
                        }
                        $return .= <<<HTML
                <td>{$member_list}</td>

HTML;
                    }
                }
                else {
                    $return .= <<<HTML

                <td>{$row->getUser()->getId()}</td>
                <td>{$row->getUser()->getDisplayedFirstName()}</td>
                <td>{$row->getUser()->getLastName()}</td>
HTML;
                }
            }
            if($show_auto_grading_points) {
                if ($highest_version != 0) {
                    if($peer) {
                        $return .= <<<HTML

                <td>{$autograding_score}&nbsp;/&nbsp;{$row->getTotalNonHiddenNonExtraCreditPoints()}</td>
HTML;
                    }
                    else {
                        $return .= <<<HTML

                <td>{$autograding_score}&nbsp;/&nbsp;{$row->getTotalAutograderNonExtraCreditPoints()}</td>
HTML;
                    }
                }
                else {
                    $return .= <<<HTML

                <td></td>
HTML;
                    $btn_class = "btn-primary";
                    $contents = "Grade";
                }
            }
            if($peer) {
                $box_background = "";
                $peer_cmpts = $row->getComponentsGradedBy($this->core->getUser()->getId());
                if(count($peer_cmpts) == 0) {
                    $contents = "Grade";
                    $btn_class = "btn-primary";
                }
                else {
                    $score =0;
                    foreach($peer_cmpts as $cmpts) {
                        //getScore is only the custom "mark" need to write a getTotalComponentScore and also make it clear or change name of Score
                        $score += $cmpts->getScore();
                    }
                    $graded = $autograding_score + $score;
                    // instead of autograding_score it should be total autograding possible
                    // I don't think total_peer_grading_non_extra_credit ever gets set...it should be set in the gradeable constructor
                    $total_possible = $autograding_score + $row->getTotalPeerGradingNonExtraCredit();
                    $contents = "{$score}&nbsp;/&nbsp;{$row->getTotalPeerGradingNonExtraCredit()}";
                    $btn_class = "btn-default";
                }
            }
            else {
                $box_background = "";
                if ($row->getActiveDaysLate() > $row->getAllowedLateDays()) {
                    $box_background = "late-box";
                }
                if (!($row->hasSubmitted())) {
                    $btn_class = "btn-default";
                    $contents = "No Submission";
                }
                else if ($active_version === 0) {
                    $btn_class = "btn-default";
                    $contents = "Cancelled Submission";
                }
                else if ($row->beenTAgraded()) {
                    if($row->validateVersions()) {
                        if($row->getRegradeStatus() === 0){
                          $btn_class = "btn-default";
                          $contents = "{$row->getGradedTAPoints()}&nbsp;/&nbsp;{$row->getTotalTANonExtraCreditPoints()}";
                          $graded += $row->getGradedTAPoints();
                        }
                        else if($row->getRegradeStatus() === -1){
                          $btn_class = "btn-danger";
                          $contents = "Regrade Requested";
                        }
                    }
                    else{
                        $btn_class = "btn-primary";
                        if(!$row->isFullyGraded()){
                            $contents = "Grading Incomplete";
                        }
                        else{
                            $contents = "Version Conflict";
                        }
                    }
                }
                else {
                    $btn_class = "btn-primary";
                    $contents = "Grade";
                }
            }
            if($row->isTeamAssignment() && $row->getTeam()===null) {
                $return .= <<<HTML
                <td><b><i>No Team</i></b></td>
HTML;
            }
            else {
                $return .= <<<HTML
                <td>
HTML;
                $temp_counter = 1;

                //prints the graded questions
                foreach ($row->getComponents() as $component) {
                	$first = true;
                    if(is_array($component)) {
                        foreach($component as $cmpt) {
                            if($cmpt->getGrader() == null) {
                                $question = $cmpt;
                                break;
                            }
                            if($cmpt->getGrader()->getId() == $this->core->getUser()->getId()) {
                                $question = $cmpt;
                                break;
                            }
                        }
                        if($question === null) {
                            $question = $component[0];
                        }
                    }
                    else {
                        $question = $component;
                    }
                    if($question->getGrader() === null || $question === null) {
                    } else {
                    	if ($first == true) {
                    		$first = false;
                    		$return .= <<<HTML
                            {$temp_counter}
HTML;
                    	} else {
                    		$return .= <<<HTML
                           , {$temp_counter}
HTML;
                    	}
                    }
                    $temp_counter++;
                }


                $return .= <<<HTML
                </td>
                <td>
                    <a class="btn {$btn_class}" href="{$this->core->buildUrl(array('component'=>'grading', 'page'=>'electronic', 'action'=>'grade', 'gradeable_id'=>$gradeable->getId(), 'who_id'=>$row->getUser()->getId()))}">
                        {$contents}
                    </a>
                </td>
HTML;
            }

            if($row->validateVersions()) {
                $return .= <<<HTML

                <td><div class="{$box_background}">{$graded}&nbsp;/&nbsp;{$total_possible}</div></td>
HTML;
            }
            else{
                $return .= <<<HTML

                <td></td>
HTML;
            }
            if($highest_version == 0) {
                $return .= <<<HTML

                <td></td>
HTML;
            }
            else if($active_version == $highest_version) {
                $return .= <<<HTML

                <td>{$active_version}</td>
HTML;
            }
            else {
                $return .= <<<HTML

                <td>{$active_version}&nbsp;/&nbsp;{$highest_version}</td>
HTML;
            }
            if(!$peer) {
                if($row->getTaGradesReleased()){
                    $return .= <<<HTML
                    <td title="{$grade_viewed}" style="{$grade_viewed_color}">{$viewed_grade}</td>
HTML;
                } else {
                    $return .= <<<HTML
                    <td title="{$grade_viewed}" style="{$grade_viewed_color}"></td>
HTML;
                }
            }
            $return .= <<<HTML
            </tr>
HTML;
            $count++;
        }
        $return .= <<<HTML
        </tbody>
HTML;
        if ($gradeable->isTeamAssignment() && count($empty_teams) > 0) {
            $return .= <<<HTML
            <tr class="info persist-header">
                <td colspan="{$cols}" style="text-align: center">Empty Teams</td>
            </tr>
        <tbody>
HTML;
            $count = 1;
            foreach($empty_teams as $team) {
                $display_section = $gradeable->isGradeByRegistration() ? $team->getRegistrationSection() : $team->getRotatingSection();
                if ($display_section == null) $display_section = "NULL";
                $settings_file = FileUtils::joinPaths($this->core->getConfig()->getCoursePath(), "submissions", $gradeable->getId(), $team->getId(), "user_assignment_settings.json");
                $user_assignment_setting = FileUtils::readJsonFile($settings_file);
                $user_assignment_setting_json=json_encode($user_assignment_setting);
                $reg_section = ($team->getRegistrationSection() === null) ? "NULL": $team->getRegistrationSection();
                $rot_section = ($team->getRotatingSection() === null) ? "NULL": $team->getRotatingSection();
                $return .= <<<HTML
            <tr id="{empty-team-row-{$team->getId()}}" {$style}>
                <td>{$count}</td>
                <td>{$display_section}</td>
                <td><a onclick='adminTeamForm(false, "{$team->getId()}", "{$reg_section}", "{$rot_section}", {$user_assignment_setting_json}, [], {$gradeable->getMaxTeamSize()});'>
                    <i class="fa fa-pencil" aria-hidden="true"></i></a></td>
                <td>{$team->getId()}</td>
HTML;
                for ($i = 4; $i < $cols; $i++) {
                    $return .= <<<HTML
                <td></td>
HTML;
                }
                $return .= <<<HTML
            </tr>
HTML;
                $count++;
            }
            $return .= <<<HTML
        </tbody>
HTML;
        }
        $return .= <<<HTML
    </table>
</div>
HTML;
        return $return;
    }

    public function adminTeamForm($gradeable, $all_reg_sections, $all_rot_sections) {
        $students = $this->core->getQueries()->getAllUsers();
        $student_full = array();
        foreach ($students as $student) {
            $student_full[] = array('value' => $student->getId(),
                                    'label' => str_replace("'","&#039;",$student->getDisplayedFirstName()).' '.str_replace("'","&#039;",$student->getLastName()).' <'.$student->getId().'>');
        }
        $student_full = json_encode($student_full);
        $return = <<<HTML
<div class="popup-form" id="admin-team-form" style="width:550px; margin-left:-250px;">
    <form method="post" action="{$this->core->buildUrl(array('component'=>'grading', 'page'=>'electronic', 'action'=>'submit_team_form', 'gradeable_id'=>$gradeable->getId()))}">
    <input type="hidden" name="csrf_token" value="{$this->core->getCsrfToken()}" />
    <input type="hidden" name="new_team" />
    <input type="hidden" name="new_team_user_id" />
    <input type="hidden" name="edit_team_team_id" />
    <input type="hidden" name="num_users" />
    <input type="hidden" id="student_full_id" value='{$student_full}'/>
HTML;
    if (isset($_REQUEST['view'])) {
        $return .= <<<HTML
    <input type="hidden" name="view" value="{$_REQUEST['view']}" />
HTML;
    }
    $return .= <<<HTML
    <h2 id="admin-team-title"></h2>
    <br />
    <div id="admin-team-members" style="width:50%;"></div>
    <div>
        Registration Section:<br />
        <select name="reg_section">
HTML;
        foreach ($all_reg_sections as $section) {
            $return .= <<<HTML
            <option value="{$section}">Section {$section}</option>
HTML;
        }
        $return .= <<<HTML
            <option value="NULL">Section NULL</option>
        </select><br /><br />
        Rotating Section:<br />
        <select name="rot_section">
HTML;
        foreach ($all_rot_sections as $section) {
            $return .= <<<HTML
            <option value="{$section}">Section {$section}</option>
HTML;
        }
        $return .= <<<HTML
            <option value="NULL">Section NULL</option>
        </select>
    </div>
    <br />
    <br />
    <h4 id="admin-team-history-title"></h4>
    <div id="admin-team-history-left" style="width:28%;"></div>
    <div id="admin-team-history-right" style="width:62%;"></div>
    <div style="float: right; width: auto; margin-top: 10px">
        <a onclick="$('#admin-team-form').css('display', 'none');" class="btn btn-danger">Cancel</a>
        <input class="btn btn-primary" type="submit" value="Submit" />
    </div>
    </form>
</div>
HTML;
        return $return;
    }

    public function importTeamForm($gradeable) {
        $return = <<<HTML
<div class="popup-form" id="import-team-form" style="width:550px; margin-left:-250px;">
    <h2>Import Teams Members</h2> 
    <p>&emsp;</p>
    <p>Format of the teams should be csv with 6 columns:<br />
First Name, Last Name, User ID, Team ID, Team Registration Section, Team Rotating Section<br />
The first row of the csv is assumed to be column headings and is ignored.<br /><br />
        Note: Imported Teams will be assigned new Team IDs, Team Registration Section, and Team Rotating Section.
    </p><br />
    <form method="post" action="{$this->core->buildUrl(array('component'=>'grading', 'page'=>'electronic', 'action'=>'import_teams', 'gradeable_id'=>$gradeable->getId()))}" enctype="multipart/form-data">
        <input type="hidden" name="csrf_token" value="{$this->core->getCsrfToken()}" />
        <div>
            <input type="file" name="upload_team" accept=".csv">
        </div>
        <div style="float:right; width:auto;">
            <a onclick="$('#import-team-form').css('display', 'none')" class="btn btn-danger">Cancel</a>    
            <input class="btn btn-primary" type="submit" value="Import">    
        </div>    
    </form>
</div>
HTML;
        return $return;
    }


    //The student not in section variable indicates that an full access grader is viewing a student that is not in their
    //assigned section. canViewWholeGradeable determines whether hidden testcases can be viewed.
    public function hwGradingPage(Gradeable $gradeable, float $progress, string $prev_id, string $next_id, $studentNotInSection=false, $canViewWholeGradeable=false) {
        $peer = false;
        if($this->core->getUser()->getGroup()==4 && $gradeable->getPeerGrading()) {
            $peer = true;
        }
        $user = $gradeable->getUser();
        $your_user_id = $this->core->getUser()->getId();
        $prev_href = $this->core->buildUrl(array('component'=>'grading', 'page'=>'electronic', 'action'=>'grade', 'gradeable_id'=>$gradeable->getId(), 'who_id'=>$prev_id));
        $next_href = $this->core->buildUrl(array('component'=>'grading', 'page'=>'electronic', 'action'=>'grade', 'gradeable_id'=>$gradeable->getId(), 'who_id'=>$next_id));
        $return = <<<HTML
<div id="bar_wrapper" class="draggable">
<div class="grading_toolbar">
HTML;
    //If the student is in our section, add a clickable previous arrow, else add a grayed out one.
    if(!$studentNotInSection){
    $return .= <<< HTML
        <a href="javascript:void(0);" onclick="gotoPrevStudent();" data-href="{$prev_href}" id="prev-student"><i title="Go to the previous student" class="fa fa-chevron-left icon-header"></i></a>
HTML;
    }
    else{
        $return .= <<< HTML
        <i title="Go to the previous student" class="fa fa-chevron-left icon-header" style="color:grey"></i>
HTML;
    }
    $return .= <<< HTML
    <a href="{$this->core->buildUrl(array('component'=>'grading', 'page'=>'electronic', 'action'=>'details', 'gradeable_id'=>$gradeable->getId()))}"><i title="Go to the main page" class="fa fa-home icon-header" ></i></a>
HTML;
    //If the student is in our section, add a clickable next arrow, else add a grayed out one.
    if(!$studentNotInSection){
    $return .= <<<HTML
    <a href="javascript:void(0);" onclick="gotoNextStudent();" data-href="{$next_href}" id="next-student"><i title="Go to the next student" class="fa fa-chevron-right icon-header"></i></a>
HTML;
    }
    else{
        $return .= <<< HTML
        <i title="Go to the next student" class="fa fa-chevron-right icon-header" style="color:grey"></i>
HTML;
    }
    $return .= <<< HTML

    <i title="Reset Rubric Panel Positions (Press R)" class="fa fa-refresh icon-header" onclick="resetModules(); updateCookies();"></i>
    <i title="Show/Hide Auto-Grading Testcases (Press A)" class="fa fa-list-alt icon-header" onclick="toggleAutograding(); updateCookies();"></i>
HTML;
    if ($gradeable->useTAGrading()) {
            $return .= <<<HTML
    <i title="Show/Hide Grading Rubric (Press G)" class="fa fa fa-pencil-square-o icon-header" onclick="toggleRubric(); updateCookies();"></i>
HTML;
        }
        $return .= <<<HTML
    <i title="Show/Hide Submission and Results Browser (Press O)" class="fa fa-folder-open icon-header" onclick="toggleSubmissions(); updateCookies();"></i>
HTML;
        if(!$peer) {
            $return .= <<<HTML
    <i title="Show/Hide Student Information (Press S)" class="fa fa-user icon-header" onclick="toggleInfo(); updateCookies();"></i>
HTML;
            if($gradeable->getRegradeStatus() !== 0){
                //$class = ($gradeable->getRegradeStatus() === -1) ? 'btn btn-danger' : 'btn btn-default';
                $return .= <<<HTML
                <i title="Show/Hide Regrade Information (Press X)" class="fa fa-hand-paper-o icon-header" onclick="toggleRegrade(); updateCookies();"></i>
HTML;
            }
        }
        $return .= <<<HTML
</div>

<div class="progress_bar">
    <progress class="progressbar" max="100" value="{$progress}" style="width:70%; height: 100%;"></progress>
    <div class="progress-value" style="display:inline;"></div>
</div>
</div>


<div id="autograding_results" class="draggable rubric_panel" style="left:15px; top:170px; width:48%; height:36%;">
    <div class="draggable_content">
    <span class="grading_label">Auto-Grading Testcases</span>
    <button class="btn btn-default" onclick="openAllAutoGrading()">Expand All</button>
    <button class="btn btn-default" onclick="closeAllAutoGrading()">Close All</button>
    <div class="inner-container">
HTML;
        if ($gradeable->getActiveVersion() === 0){
            $return .= <<<HTML
        <h4>No Submission</h4>
HTML;
        }
        else if (count($gradeable->getTestcases()) === 0) {
            $return .= <<<HTML
        <h4>No Autograding For This Assignment</h4>
HTML;
        }
        else{
            $return .= $this->core->getOutput()->renderTemplate('AutoGrading', 'showResults', $gradeable, $canViewWholeGradeable);
        }
        $return .= <<<HTML
    </div>
    </div>
</div>

<div id="submission_browser" class="draggable rubric_panel" style="left:15px; bottom:40px; width:48%; height:30%">
    <div class="draggable_content">
    <span class="grading_label">Submissions and Results Browser</span>
    <button class="btn btn-default expand-button" data-linked-type="submissions" data-clicked-state="wasntClicked" id="toggleSubmissionButton">Open/Close Submissions</button>
HTML;

    if(count($gradeable->getVcsFiles()) != 0) { //check if there are vcs files, if yes display the toggle button, else don't display it
        $return .= <<<HTML
        <button class="btn btn-default expand-button" data-linked-type="checkout" data-clicked-state="wasntClicked"  id="togglCheckoutButton">Open/Close Checkout</button>
HTML;
    }

$return .= <<<HTML
    <button class="btn btn-default expand-button" data-linked-type="results" data-clicked-state="wasntClicked"  id="toggleResultButton">Open/Close Results</button>

    <script type="text/javascript">
        $(document).ready(function(){
            //note the commented out code here along with the code where files are displayed that is commented out
            //is intended to allow open and close to change dynamically on click
            //the problem is currently if you click the submissions folder then the text won't change b/c it's being double clicked effectively.
            $(".expand-button").on('click', function(){
                // $(this).attr('clicked-state', "clicked");
                // updateValue($(this), "Open", "Close");
                openAll( 'openable-element-', $(this).data('linked-type'))
                // $.when(openAll( 'openable-element-', $(this).data('linked-type'))).then(function(){
                //     console.log('HELLLO');
                // });
            })

            var currentCodeStyle = localStorage.getItem('codeDisplayStyle');
            var currentCodeStyleRadio = (currentCodeStyle == null || currentCodeStyle == "light") ? "style_light" : "style_dark";
            $('#' + currentCodeStyleRadio).parent().addClass('active');
            $('#' + currentCodeStyleRadio).prop('checked', true);
        });
    </script>
HTML;
        if(!$peer) {
        $return .= <<<HTML
    <button class="btn btn-default" onclick="downloadZip('{$gradeable->getId()}','{$gradeable->getUser()->getId()}')">Download Zip File</button>
HTML;
        }
        $return .= <<<HTML
        <div id="changeCodeStyle" class="btn-group btn-group-toggle" style="display:inline-block;" onchange="changeEditorStyle($('[name=codeStyle]:checked')[0].id);" data-toggle="buttons">
            <label class="btn btn-secondary">
                <input type="radio" name="codeStyle" id="style_light" autocomplete="off" checked> Light
            </label>
            <label class="btn btn-secondary">
                <input type="radio" name="codeStyle" id="style_dark" autocomplete="off"> Dark
            </label>
        </div>

    <br />
    <div class="inner-container" id="file-container">
HTML;
        function add_files(&$files, $new_files, $start_dir_name) {
            $files[$start_dir_name] = array();
            foreach($new_files as $file) {
                $path = explode('/', $file['relative_name']);
                array_pop($path);
                $working_dir = &$files[$start_dir_name];
                foreach($path as $dir) {
                    if (!isset($working_dir[$dir])) {
                        $working_dir[$dir] = array();
                    }
                    $working_dir = &$working_dir[$dir];
                }
                $working_dir[$file['name']] = $file['path'];
            }
        }
        function display_files($files, &$count, $indent, &$return, $filename) {
            $name = "a" . $filename;
            foreach ($files as $dir => $path) {
                if (!is_array($path)) {
                    $name = htmlentities($dir);
                    $dir = rawurlencode(htmlspecialchars($dir));
                    $path = rawurlencode(htmlspecialchars($path));
                    $indent_offset = $indent * -15;
                    $return .= <<<HTML
                <div>
                    <div class="file-viewer">
                        <a class='openAllFile{$filename} openable-element-{$filename}' onclick='openFrame("{$dir}", "{$path}", {$count}); updateCookies();'>
                            <span class="fa fa-plus-circle" style='vertical-align:text-bottom;'></span>
                        {$name}</a> &nbsp;
                        <a onclick='openFile("{$dir}", "{$path}")'><i class="fa fa-window-restore" aria-hidden="true" title="Pop up the file in a new window"></i></a>
                        <a onclick='downloadFile("{$dir}", "{$path}")'><i class="fa fa-download" aria-hidden="true" title="Download the file"></i></a>
                    </div>
                    <div id="file_viewer_{$count}" style="margin-left:{$indent_offset}px" data-file_name="{$dir}" data-file_url="{$path}"></div>
                </div>
HTML;
                    $count++;
                }
            }
            foreach ($files as $dir => $contents) {
                if (is_array($contents)) {
                    $dir = htmlentities($dir);
                    $url = reset($contents);
                    $return .= <<<HTML
            <div>
                <div class="div-viewer">
                    <a class='openAllDiv openAllDiv{$filename} openable-element-{$filename}' id={$dir} onclick='openDiv({$count}); updateCookies();'>
                        <span class="fa fa-folder open-all-folder" style='vertical-align:text-top;'></span>
                    {$dir}</a>
                </div><br/>
                <div id='div_viewer_{$count}' style='margin-left:15px; display: none' data-file_name="{$dir}">
HTML;
                    $count++;
                    display_files($contents, $count, $indent+1, $return, $filename);
                    $return .= <<<HTML
                </div>
            </div>
HTML;
                }
            }
        }
        $files = array();
        $submissions = array();
        $results = array();
        $checkout = array();

        // NOTE TO FUTURE DEVS: There is code around line 830 (ctrl-f openAll) which depends on these names,
        // if you change here, then change there as well
        // order of these statements matter I believe

        add_files($submissions, array_merge($gradeable->getMetaFiles(), $gradeable->getSubmittedFiles()), 'submissions');

        $vcsFiles = $gradeable->getVcsFiles();
        if( count( $vcsFiles ) != 0 ) { //if there are checkout files, then display folder, otherwise don't
            add_files($checkout,  $vcsFiles, 'checkout');
        }

        add_files($results, $gradeable->getResultsFiles(), 'results');

        $count = 1;
        display_files($submissions,$count,1,$return, "submissions"); //modifies the count var here within display_files

        if( count( $vcsFiles ) != 0 ) { //if there are checkout files, then display folder, otherwise don't
            display_files($checkout,$count,1,$return, "checkout");
        }

        display_files($results,$count,1,$return, "results"); //uses the modified count variable b/c old code did this not sure if needed
        $files = array_merge($submissions, $checkout, $results );

        $return .= <<<HTML
        <script type="text/javascript">
            // $(document).ready(function(){
            //     $(".openAllDiv").on('click', function(){
            //         if($(this).attr('id') == 'results' || $(this).attr('id') == 'submissions' || $(this).attr('id') =='checkout'){
            //             var elem = $('[data-linked-type="' + $(this).attr('id') + '"]');
            //             if(elem.data('clicked-state') == "wasntClicked"){
            //                 updateValue(elem, "Open", "Close");
            //             }
            //         }
            //     });
            // });
        </script>
    </div>
    </div>
</div>
HTML;

        $user = $gradeable->getUser();
        if(!$peer) {
            $return .= <<<HTML

<div id="student_info" class="draggable rubric_panel" style="right:15px; bottom:40px; width:48%; height:30%;">
    <div class="draggable_content">
    <span class="grading_label">Student Information</span>
    <div class="inner-container">
        <h5 class='label' style="float:right; padding-right:15px;">Browse Student Submissions:</h5>
        <div class="rubric-title">
HTML;
            $who = $gradeable->getUser()->getId();
            $onChange = "versionChange('{$this->core->buildUrl(array('component' => 'grading', 'page' => 'electronic', 'action' => 'grade', 'gradeable_id' => $gradeable->getId(), 'who_id'=>$who, 'gradeable_version' => ""))}', this)";
            $formatting = "font-size: 13px;";
            $return .= <<<HTML
            <div style="float:right;">
HTML;
            $return .= $this->core->getOutput()->renderTemplate('AutoGrading', 'showVersionChoice', $gradeable, $onChange, $formatting);

            // If viewing the active version, show cancel button, otherwise show button to switch active
            if ($gradeable->getCurrentVersionNumber() > 0) {
                if ($gradeable->getCurrentVersionNumber() == $gradeable->getActiveVersion()) {
                    $version = 0;
                    $button = '<input type="submit" class="btn btn-default btn-xs" style="float:right; margin: 0 10px;" value="Cancel Student Submission">';
                }
                else {
                    $version = $gradeable->getCurrentVersionNumber();
                    $button = '<input type="submit" class="btn btn-default btn-xs" style="float:right; margin: 0 10px;" value="Grade This Version">';
                }
                $return .= <<<HTML
                <br/><br/>
                <form style="display: inline;" method="post" onsubmit='return checkTaVersionChange();'
                        action="{$this->core->buildUrl(array('component' => 'student',
                                                             'action' => 'update',
                                                             'gradeable_id' => $gradeable->getId(),
                                                             'new_version' => $version, 'ta' => true, 'who' => $who))}">
                    <input type='hidden' name="csrf_token" value="{$this->core->getCsrfToken()}" />
                    {$button}
                </form>
HTML;
            }
            $return .= <<<HTML
            </div>
            <div>
HTML;

            if ($gradeable->isTeamAssignment() && $gradeable->getTeam() !== null) {
            $return .= <<<HTML
                <b>Team:<br/>
HTML;
                foreach ($gradeable->getTeam()->getMembers() as $team_member) {
                    $team_member = $this->core->getQueries()->getUserById($team_member);
                    $return .= <<<HTML
                &emsp;{$team_member->getDisplayedFirstName()} {$team_member->getLastName()} ({$team_member->getId()})<br/>
HTML;
                }
            }
            else {
                $return .= <<<HTML
                <b>{$user->getDisplayedFirstName()} {$user->getLastName()} ({$user->getId()})<br/>
HTML;
            }

            $return .= <<<HTML
                Submission Number: {$gradeable->getActiveVersion()} / {$gradeable->getHighestVersion()}<br/>
                Submitted: {$gradeable->getSubmissionTime()->format("m/d/Y H:i:s")}<br/></b>
            </div>
HTML;
            $return .= <<<HTML
            <form id="rubric_form">
                <input type="hidden" name="csrf_token" value="{$this->core->getCsrfToken()}" />
                <input type="hidden" name="g_id" value="{$gradeable->getId()}" />
                <input type="hidden" name="u_id" value="{$user->getId()}" />
                <input type="hidden" name="graded_version" value="{$gradeable->getActiveVersion()}" />
HTML;

            //Late day calculation
            $status = "Good";
            $color = "green";
            if($gradeable->isTeamAssignment() && $gradeable->getTeam() !== null){
                foreach ($gradeable->getTeam()->getMembers() as $team_member) {
                    $team_member = $this->core->getQueries()->getUserById($team_member);
                    $return .= $this->makeTable($team_member->getId(), $gradeable, $status);
                }
                
            } else {
                $return .= $this->makeTable($user->getId(), $gradeable, $status);
                if($status != "Good" && $status != "Late" && $status != "No submission") {
                    $color = "red";
                    $my_color="'#F62817'"; // fire engine red
                    $my_message="Late Submission";
                    $return .= <<<HTML
                <script>
                    $('body').css('background', $my_color);
                    $('#bar_wrapper').append("<div id='bar_banner' class='banner'>$my_message</div>");
                    $('#bar_banner').css('background-color', $my_color);
                    $('#bar_banner').css('color', 'black');
                </script>
                <b>Status:</b> <span style="color:{$color};">{$status}</span><br />
HTML;
                }
            }
            
            

            $return .= <<<HTML
        </div>
    </div>
    </div>
</div>
HTML;
        }
        if($peer) {
            $span_style = 'style="display:none;"';
            $checked = 'disabled';
        }
        else {
            $span_style = '';
            $checked = 'checked';
        }
        $empty = "";
        if(!$gradeable->useTAGrading()) {
            $empty = "empty";
        }
        $display_verify_all = false;
        //check if verify all button should be shown or not
        foreach ($gradeable->getComponents() as $component) {
            if(!$component->getGrader()){
              continue;
            }
            if($component->getGrader()->getId() !== $this->core->getUser()->getId() && $this->core->getUser()->accessFullGrading()){
                $display_verify_all = true;
                break;
            }
        }
        $return .= <<<HTML
<div id="grading_rubric" class="draggable rubric_panel {$empty}" style="right:15px; top:140px; width:48%; height:42%;">
    <div class="draggable_content">
    <span class="grading_label">Grading Rubric</span>
HTML;
        if($gradeable->useTAGrading()) {
          $return .= <<<HTML
    <div style="float: right; float: right; position: relative; top: 10px; right: 1%;">
HTML;
          if($display_verify_all){
            $return .= <<<HTML
        <input id='verifyAllButton' type='button' style="display: inline;" class="btn btn-default" value='Verify All' onclick='verifyMark("{$gradeable->getId()}",-1,"{$user->getAnonId()}",true);'/>
HTML;
          }
          $return .= <<<HTML
        <span style="padding-right: 10px"> <input type="checkbox" id="autoscroll_id" onclick="updateCookies();"> Auto scroll / Auto open </span>
        <span {$span_style}> <input type='checkbox' id="overwrite-id" name='overwrite' value='1' onclick="updateCookies();" {$checked}/> Overwrite Grader </span>
    </div>
HTML;
        $break_onclick = "";
        $disabled = '';
        if($gradeable->getActiveVersion() == 0){
            $disabled='disabled';
            $break_onclick = "return false; ";
            $my_color="'#FF8040'"; // mango orange
            $my_message="Cancelled Submission";
            if($gradeable->hasSubmitted()){
                $return .= <<<HTML
                <script>
                    $('body').css('background', $my_color);
                    $('#bar_wrapper').append("<div id='bar_banner' class='banner'>$my_message</div>");
                    $('#bar_banner').css('background-color', $my_color);
                    $('#bar_banner').css('color', 'black');
                </script>
                <div class="red-message" style="text-align: center">$my_message</div>
HTML;
            } else {
                $my_color="'#C38189'";  // lipstick pink (purple)
                $my_message="No Submission";
                $return .= <<<HTML
                <script>
                    $('body').css('background', $my_color);
                    $('#bar_wrapper').append("<div id='bar_banner' class='banner'>$my_message</div>");
                    $('#bar_banner').css('background-color', $my_color);
                    $('#bar_banner').css('color', 'black');
                </script>
                <div class="red-message" style="text-align: center">$my_message</div>
HTML;
            }
        } else if($gradeable->getCurrentVersionNumber() != $gradeable->getActiveVersion()){
            $disabled='disabled';
            $break_onclick = "return false; ";
            $return .= <<<HTML
            <div class="red-message" style="text-align: center">Select the correct submission version to grade</div>
HTML;
        }

        $num_questions = count($gradeable->getComponents());

        // if use student components, get the values for pages from the student's submissions
        $files = $gradeable->getSubmittedFiles();
        $student_pages = array();
        foreach ($files as $filename => $content) {
            if ($filename == "student_pages.json") {
                $path = $content["path"];
                $student_pages = FileUtils::readJsonFile($content["path"]);
            }
        }

        $return .= <<<HTML
    <div class="inner-container">
        <table class="ta-rubric-table ta-rubric-table-background" id="rubric-table" data-gradeable_id="{$gradeable->getId()}" data-user_id="{$user->getAnonId()}" data-active_version="{$gradeable->getActiveVersion()}" data-num_questions="{$num_questions}" data-your_user_id="{$this->core->getUser()->getId()}">
            <tbody>
HTML;

        $c = 1;
        $precision = floatval($gradeable->getPointPrecision());
        $num_questions = count($gradeable->getComponents());
        $your_user_id = $this->core->getUser()->getId();

        foreach ($gradeable->getComponents() as $component) {
            if($peer && !is_array($component)) continue;
            $question = null;
            /* @var GradeableComponent $question */
            $show_graded_info = true;
            $num_peer_components = 0;
            if(is_array($component)) {
                $num_peer_components = count($component);
                foreach($component as $cmpt) {
                    if($cmpt->getGrader() == null) {
                        $question = $cmpt;
                        break;
                    }
                    if($cmpt->getGrader()->getId() == $this->core->getUser()->getId()) {
                        $question = $cmpt;
                        break;
                    }
                }
                if($question === null) {
                    $show_graded_info = false;
                    $question = $component[0];
                }
            }
            else {
                $question = $component;
            }
            if($question->getOrder() == -1) continue;
            $lower_clamp = $question->getLowerClamp();
            $default = $question->getDefault();
            $upper_clamp = $question->getUpperClamp();
            $max = 10000;
            $min = -10000;
            // hide auto-grading if it has no value
            if (($question->getScore() == 0) && (substr($question->getTitle(), 0, 12) === "AUTO-GRADING")) {
                $question->setScore(floatval($gradeable->getGradedAutograderPoints()));
            }

            if(substr($question->getTitle(), 0, 12) === "AUTO-GRADING") {
                $disabled = 'disabled';
            }

            if((!$question->getHasMarks() && !$question->getHasGrade()) || !$show_graded_info) {
                $initial_text = "Click me to grade!";
                $initial_background_color = "#E9EFEF";
            }
            else if($show_graded_info) {
                $nl = "<br>";
                $initial_text = $question->getGradedTAComments($nl, false, $gradeable);
                $initial_background_color ="#F9F9F9";
            }
            $question_points = $question->getGradedTAPoints();
            if((!$question->getHasMarks() && !$question->getHasGrade()) || !$show_graded_info) {
                $question_points = " ";
            }
            $background = "";
            if ($question_points > $question->getMaxValue()) {
                $background = "background-color: #D8F2D8;";
            }
            else if ($question_points < 0) {
                $background = "background-color: #FAD5D3;";
            }
     $grader_id = "";
            $displayVerifyUser = false;
            if($question->getGrader() === null || !$show_graded_info) {
                $grader_id = "Ungraded!";
                $graded_color = "";
            } 
            else {
                $grader_id = "Graded by " . $question->getGrader()->getId();
                if($question->getGradedTAPoints()==$question->getMaxValue()){
                    $graded_color = " background-color: #006600";
                }
                else if($question->getGradedTAPoints()==0){
                    $graded_color = " background-color: #c00000";
                }
                else{
                    $graded_color = " background-color: #eac73d";
                }
                if($this->core->getUser()->getId() !== $question->getGrader()->getId() && $this->core->getUser()->accessFullGrading()){
                    $displayVerifyUser = true;
                }
            }
            $return .= <<<HTML
                <div id="title-{$c}" class="box" style="background-color:{$initial_background_color}; cursor: pointer" onclick="{$break_onclick}; toggleMark({$c}, true);">
                <div class="box-title">
<span id="gradebar-{$c}" style="{$graded_color}"; "white-space:nowrap; vertical-align:middle; text-align:center; {$background}" colspan="1" class="badge{$graded_color}">
                        <strong><span id="grade-{$c}" name="grade-{$c}" class="grades" data-lower_clamp="{$question->getLowerClamp()}" data-default="{$question->getDefault()}" data-max_points="{$question->getMaxValue()}" data-upper_clamp="{$question->getUpperClamp()}"> {$question_points}</span> / {$question->getMaxValue()}</strong>
                    </span>
HTML;
            $penalty = !(intval($question->getMaxValue()) >= 0);
            $message = htmlentities($question->getTitle());
            $message = "<b>{$message}</b>";  // {$num_peer_components}</b>";
            if ($question->getGradedVersion() != -1 && $gradeable->getActiveVersion() != $question->getGradedVersion()) {
                $message .= "<span id='wrong_version_{$c}' style='color:rgb(200, 0, 0); font-weight: bold; font-size:medium;'>  " . "Please edit or ensure that comments from version " . $question->getGradedVersion() . " still apply.</span>";
            }
            $note = htmlentities($question->getTaComment());
            if ($note != "") {
                $note = "<br/><div style='margin-bottom:5px; color:#777;'><i><b>Note to TA: </b>" . $note . "</i></div>";
            }
            $page = intval($question->getPage());
            // if the page is determined by the student json
            if ($page == -1) {
                // usually the order matches the json
                if ($student_pages[intval($question->getOrder())]["order"] == intval($question->getOrder())) {
                    $page = intval($student_pages[intval($question->getOrder())]["page #"]);
                }
                // otherwise, iterate through until the order matches
                else {
                    foreach ($student_pages as $student_page) {
                        if ($student_page["order"] == intval($question->getOrder())) {
                            $page = intval($student_page["page #"]);
                            break;
                        }
                    }
                }
            }
            if ($page > 0) {
                $message .= "<i> Page #: " . $page . "</i>";
            }

            //get the grader's id if it exists
            $return .= <<<HTML
                    <span colspan="3" data-changebg="true">
                        <b><span id="progress_points-{$c}" style="display: none;" data-changedisplay1="true"></span></b>
                        {$message}
                        <span style="float: right;">
HTML;
            if($displayVerifyUser){
              $return .= <<<HTML
                            <span style="display: inline; color: red;">
                            <input type="button" class = "btn btn-default" onclick="verifyMark('{$gradeable->getId()}','{$question->getId()}','{$user->getAnonId()}')" value = "Verify Grader"/>
                            </span>
HTML;
            }
            $return .= <<<HTML
                            <span id="graded-by-{$c}" style="font-style: italic; padding-right: 10px;">{$grader_id}</span>
                            <span id="graded-saving-{$c}" style="display: none; font-style: italic; padding-right: 10px;">Saving...</span>
                        </span>
                        </span> <span id="ta_note-{$c}" style="display: none;" data-changedisplay1="true"> {$note}</span>
                        <span id="page-{$c}" style="display: none;">{$page}</span>
                        <span style="float: right;">
                            <span id="save-mark-{$c}" style="cursor: pointer;  display: none; display: none; width: 5%;" colspan="0" data-changedisplay1="true"> <i class="fa fa-check" style="color: green;" aria-hidden="true">Done</i> </span>
                        </span>
HTML;
            $student_note = htmlentities($question->getStudentComment());
            if ($student_note != ''){
                $student_note = "<div style='margin-bottom:5px; color:#777;'><i><b>Note to Student: </b>" . $student_note . "</i></div>";
            }
            $return .= <<<HTML
                        <span id="student_note-{$c}" style="display: none;" data-changedisplay1="true">{$student_note}</span>
                   <!-- <span id="title-cancel-{$c}" style="font-size: 12px; display: none; width: 5%;" colspan="0" data-changebg="true" data-changedisplay1="true">   
                            <span id="cancel-mark-{$c}" onclick="{$break_onclick}; closeMark(${c}, false);" style="cursor: pointer; float: right;"> <i class="fa fa-times" style="color: red;" aria-hidden="true">Cancel</i></span>    
                        </span> -->
HTML;

            //gets the initial point value and text


            if((!$question->getHasMarks() && !$question->getHasGrade()) || !$show_graded_info) {
                $initial_text = "Click me to grade!";
            }
            else if($show_graded_info) {
                $nl = "<br>";
                $initial_text = $question->getGradedTAComments($nl, false, $gradeable);
            }


            $question_points = $question->getGradedTAPoints();

            if((!$question->getHasMarks() && !$question->getHasGrade()) || !$show_graded_info) {
                $question_points = " ";
            }

            $background = "";
            if ($question_points > $question->getMaxValue()) {
                $background = "background-color: #D8F2D8;";
            }
            else if ($question_points < 0) {
                $background = "background-color: #FAD5D3;";
            }

            $return .= <<<HTML
                <div id="summary-{$c}" style="#FBFCFC" display="none" data-changedisplay2="true" data-question_id="{$question->getId()}" data-min="{$min}" data-max="{$max}" data-precision="{$precision}">
                    <span style="width:98%;" colspan="4">
                        <div id="rubric-{$c}">
                            <span id="rubric-textarea-{$c}" name="comment-{$c}" rows="4" style="width:95%; height:100%; min-height:20px; font-family: Source Sans Pro;  float:left; cursor: pointer;">{$initial_text}</span>
                        </div>
                    </span>
                </div></div>
                </div>
                <div class="box" id="marks-parent-{$c}" style="display: none; background-color: #e6e6e6" data-question_id="{$question->getId()}" data-changedisplay1="true">
                <div class="box-title">
                <div id="marks-extra-{$c}" style="display: none; background-color: #e6e6e6" data-question_id="{$question->getId()}" data-changedisplay1="true">
HTML;

            $d = 0;
            $first = true;
            $noChange = "";
            $has_custom_mark = false;
            if (($question->getScore() == 0 && $question->getComment() == "") || !$show_graded_info) {
                $has_custom_mark = false;
            }
            else {
                $has_custom_mark = true;
            }
            $icon_mark = ($has_custom_mark === true) ? "fa-square" : "fa-square-o";
            if(!$peer) {
                $return .= <<<HTML
                        <span colspan="4">
                            <span style="cursor: pointer;" onclick="{$break_onclick} addMark(this, {$c}, '', {$min}, {$max}, '{$precision}', '{$gradeable->getId()}', '{$user->getAnonId()}', {$gradeable->getActiveVersion()}, {$question->getId()}, '{$your_user_id}'); return false;"><i class="fa fa-plus-square " aria-hidden="true"></i>
                            Add New Common Mark</span>
                        </span>
                        </div></div></div>
HTML;
            }
            //onkeyup="autoResizeComment(event) removed from textarea
            $return .= <<<HTML
                    <div class="box" id="mark_custom_id-{$c}" name="mark_custom_{$c}">
                    <div class="box-title">
                        <span colspan="1" style="text-align: center; white-space: nowrap;">
                        <span onclick=""> <i class="fa {$icon_mark} mark fa-lg" name="mark_icon_{$c}_custom" id="mark_icon_custom-{$c}" style="visibility: visible; cursor: pointer; position: relative; top: 2px;"></i>&nbsp;</span>
                        <span>
                        <input name="mark_points_custom_{$c}" id="mark_points_custom-{$c}" type="number" step="{$precision}" onchange="fixMarkPointValue(this); checkIfSelected(this); updateProgressPoints({$c});" value="{$question->getScore()}" min="{$min}" max="{$max}" style="width: 50%; resize:none;  min-width: 50px; max-width: 70px;">
                        </span>
                        </span>
                        <span colspan="3" style="white-space: nowrap;">
                            Custom: <textarea name="mark_text_custom_{$c}" onkeyup="checkIfSelected(this);" onchange="checkIfSelected(this); updateProgressPoints({$c});" cols="100" rows="1" placeholder="Custom message for student..." style="width:80.4%; resize:none;">{$question->getComment()}</textarea>
                        </span>
                    </div></div>
HTML;
            $c++;
        }
        if ($peer) {
            $break_onclick = 'return false;';
            $disabled = 'disabled';
        }
        $overallComment = htmlentities($gradeable->getOverallComment(), ENT_QUOTES | ENT_HTML5, 'UTF-8');
        //onkeyup="autoResizeComment(event) removed from textarea
        $return .= <<<HTML
                <div class="box" style="background-color:#E9EFEF;">
                <div class="box-title" style="cursor: pointer" onclick="{$break_onclick}; toggleGeneralMessage(true);">
                    <span id="title-general" style="cursor: pointer" onclick="{$break_onclick}; toggleGeneralMessage(true);" data-changebg="true">
                        <b>General Comment</b>
                        <span style="float: right;">
                            <span id="save-mark-general" style="cursor: pointer;  display: none;" data-changedisplay1="true"> <i class="fa fa-check" style="color: green;" aria-hidden="true">Done</i> </span>
                        </span>
                    </span>
                    <span id="title-cancel-general" style="cursor: pointer; display: none; width: 5%" colspan="0" data-changebg="true" data-changedisplay1="true">
                        <span id="cancel-mark-general" onclick="{$break_onclick}; closeGeneralMessage(false);" style="cursor: pointer; display: none; float: right;" data-changedisplay1="true"> <i class="fa fa-times" style="color: red;" aria-hidden="true">Cancel</i></span>
                    </span>
                </div><div>
                <div class="box" id="summary-general" style="" onclick="{$break_onclick}; openGeneralMessage();" data-changedisplay2="true">
                <div class"box-title">    
                    <span style="white-space:nowrap; vertical-align:middle; text-align:center" colspan="1">
                    </span>
                    <span style="width:98%;" colspan="3">
                        <div id="rubric-custom">
                            <span id="rubric-textarea-custom" name="comment-custom" rows="4" class="rubric-textarea">{$overallComment}</span>
                        </div>
                    </span>
                </div></div>
                <span id="extra-general" style="display: none" colspan="4" data-changebg="true" data-changedisplay1="true">
                    <div class="box">
                    <div class="box-title">
                        <span colspan="4">
                            <textarea id="comment-id-general" name="comment-general" rows="5" style="width:98%; height:100%; min-height:100px; resize:none; float:left;" onkeyup="" placeholder="Overall message for student about the gradeable..." comment-position="0" {$disabled}>{$overallComment}</textarea>
                        </span>
                    </div></div></div></div>
                </span>
HTML;

        if ($peer) {
            $total_points = $gradeable->getTotalNonHiddenNonExtraCreditPoints() + $gradeable->getTotalPeerGradingNonExtraCredit();
        }
        else {
            $total_points = $gradeable->getTotalAutograderNonExtraCreditPoints() + $gradeable->getTotalTANonExtraCreditPoints();
        }
        $total_score = $gradeable->getGradedTAPoints() + $gradeable->getGradedAutograderPoints();
        //Values below are placeholders, values are overriden later in the class
        $return .= <<<HTML
                 <div class="box">
                <div class="box-title">
                    <span style="background-color: #EEE; border-left: 1px solid #EEE; border-top:5px #FAA732 solid;" colspan="1"><strong>TOTAL</strong></td>
                    <span style="background-color: #EEE; border-top:5px #FAA732 solid;" colspan="1"><strong id="score_total"> {$total_score}/ {$total_points}&emsp;&emsp;&emsp;
                        AUTO-GRADING {$gradeable->getGradedAutograderPoints()} / {$gradeable->getTotalAutograderNonExtraCreditPoints()}</strong></td>
                    <span style="background-color: #EEE; border-left: 1px solid #EEE; border-top:5px #FAA732 solid;" colspan="2"></td>
                </div></div>
            </span>
        </table>
HTML;
        $return .= <<<HTML
        <div style="width:100%;">
HTML;
        $now = new \DateTime('now');
        $return .= <<<HTML
            </form>
        </div>
        </div>
    </div>

HTML;
        }

        $this->core->getOutput()->addInternalJs('ta-grading.js');
        $this->core->getOutput()->addInternalJs('ta-grading-mark.js');
        $setRegradeVisible="";
<<<<<<< HEAD
=======

>>>>>>> c36b31c6
        $return .= <<<HTML
</div>
<div id="regrade_info" class = "draggable rubric_panel" style="{$setRegradeVisible} right: 15px; bottom: 40px;width: 48%; height: 30%">
        <div class = "draggable_content">
        <div class = "inner-container" style="padding:20px;">
HTML;
                $return .= $this->core->getOutput()->renderTemplate('submission\Homework', 'showRequestForm', $gradeable);
                $return .= $this->core->getOutput()->renderTemplate('submission\Homework', 'showRegradeDiscussion', $gradeable);
                $return .= <<<HTML
        </div>
<<<<<<< HEAD
    </div>
HTML;
$return .= <<<HTML
=======
        </div>
>>>>>>> c36b31c6
</div>
<script type="text/javascript">
//
// This is needed to resolve conflicts between Chrome and other browsers
//   where Chrome can only do synchronous ajax calls on 'onbeforeunload'
//   and other browsers can only do synchronous ajax calls on 'onunload'
//
// Reference:
//    https://stackoverflow.com/questions/4945932/window-onbeforeunload-ajax-request-in-chrome
//
var __unloadRequestSent = false;
function unloadSave() {
    if (!__unloadRequestSent) {
        __unloadRequestSent = true;
        saveLastOpenedMark('{$gradeable->getId()}' ,'{$user->getAnonId()}', {$gradeable->getActiveVersion()}, '{$your_user_id}', '-1', false, function() {
        }, function() {
            // Unable to save so try saving at a different time
            __unloadRequestSent = false;
        });
    }
}
// Will work for Chrome
window.onbeforeunload = unloadSave;
// Will work for other browsers
window.onunload = unloadSave;
</script>
<script type="text/javascript">
    function openFrame(html_file, url_file, num) {
        var iframe = $('#file_viewer_' + num);
        if (!iframe.hasClass('open')) {
            var iframeId = "file_viewer_" + num + "_iframe";
            var directory = "";
            if (url_file.includes("submissions")) {
                directory = "submissions";
            }
            else if (url_file.includes("results")) {
                directory = "results";
            }
            else if (url_file.includes("checkout")) {
                directory = "checkout";
            }
            // handle pdf
            if (url_file.substring(url_file.length - 3) === "pdf") {
                iframe.html("<iframe id='" + iframeId + "' src='{$this->core->getConfig()->getSiteUrl()}&component=misc&page=display_file&dir=" + directory + "&file=" + html_file + "&path=" + url_file + "&ta_grading=true' width='95%' height='1200px' style='border: 0'></iframe>");
            }
            else {
                iframe.html("<iframe id='" + iframeId + "' onload='resizeFrame(\"" + iframeId + "\");' src='{$this->core->getConfig()->getSiteUrl()}&component=misc&page=display_file&dir=" + directory + "&file=" + html_file + "&path=" + url_file + "&ta_grading=true' width='95%' style='border: 0'></iframe>");
            }
            iframe.addClass('open');
        }

        if (!iframe.hasClass('shown')) {
            iframe.show();
            iframe.addClass('shown');
            $($($(iframe.parent().children()[0]).children()[0]).children()[0]).removeClass('fa-plus-circle').addClass('fa-minus-circle');
        }
        else {
            iframe.hide();
            iframe.removeClass('shown');
            $($($(iframe.parent().children()[0]).children()[0]).children()[0]).removeClass('fa-minus-circle').addClass('fa-plus-circle');
        }
        return false;
    }
    //Unsure if this will work for peer grading
    function calculatePercentageTotal() {
        var total=0;

        $('#rubric-table').find('.grades').each(function() {
            if(!isNaN(parseFloat($(this)[0].innerHTML))) {
                total += parseFloat($(this)[0].innerHTML);
            }
        });

        total = Math.max(parseFloat(total + {$gradeable->getGradedAutograderPoints()}), 0);
        $("#score_total").html(({$gradeable->getGradedTAPoints()} + {$gradeable->getGradedAutograderPoints()})+" / "+parseFloat({$gradeable->getTotalAutograderNonExtraCreditPoints()} + {$gradeable->getTotalTANonExtraCreditPoints()}) + "&emsp;&emsp;&emsp;" + " AUTO-GRADING: " + {$gradeable->getGradedAutograderPoints()} + "/" + {$gradeable->getTotalAutograderNonExtraCreditPoints()});     
    }
    function openFile(html_file, url_file) {
        var directory = "";
        if (url_file.includes("submissions")) {
            directory = "submissions";
        }
        else if (url_file.includes("results")) {
            directory = "results";
        }
        else if (url_file.includes("checkout")) {
            directory = "checkout";
        }
        window.open("{$this->core->getConfig()->getSiteUrl()}&component=misc&page=display_file&dir=" + directory + "&file=" + html_file + "&path=" + url_file + "&ta_grading=true","_blank","toolbar=no,scrollbars=yes,resizable=yes, width=700, height=600");
        return false;
    }
</script>
<script type="text/javascript">
        function adjustSize(name) {
          var textarea = document.getElementById(name);
          textarea.style.height = "";
          textarea.style.height = Math.min(textarea.scrollHeight, 300) + "px";
        };
</script>
HTML;
        return $return;
    }

    public function popupStudents() {
        $return = <<<HTML
<div class="popup-form" id="student-marklist-popup" style="display: none; width: 500px; margin-left: -250px;">
    <div style="width: auto; height: 450px; overflow-y: auto;" id="student-marklist-popup-content">
        <h3>Students who received
            <br><br>
            <span id="student-marklist-popup-question-name">Name:</span>
            <br>
            <em id="student-marklist-popup-mark-note">"Title"</em>
        </h3>
        <br>
        # of students with mark: <span id="student-marklist-popup-student-amount">0</span>
        <br>
        # of graded components: <span id="student-marklist-popup-graded-components">0</span>
        <br>
        # of total components: <span id="student-marklist-popup-total-components">0</span>
        <br>
        <span id="student-marklist-popup-student-names">
            <br>Name1
        </span>
    </div>
    <div style="float: right; width: auto">
        <a onclick="$('#student-marklist-popup').css('display', 'none');" class="btn btn-danger">Cancel</a>
    </div>
</div>
</div>
HTML;
        return $return;
    }

    public function popupNewMark() {
        $return = <<<HTML
<div class="popup-form" id="mark-creation-popup" style="display: none; width: 500px; margin-left: -250px;">
    <div style="width: auto; height: 450px; overflow-y: auto;" id="mark-creation-popup-content">
        Amount of points:<br>
        <input id="mark-creation-popup-points" type="number" value="0"><br>
        <br>
        Note:
        <input id="mark-creation-popup-note" type="text" oninput="$('#mark-creation-popup-error').css('display', 'none');" value="">
        <br>
        <span id="mark-creation-popup-error" class="alert-error" style="display: none;">
            Note cannot be blank!
        </span>
    </div>
    <div style="float: right; width: auto">
        <a id="mark-creation-popup-cancel" onclick="$('#mark-creation-popup').css('display', 'none');" class="btn btn-danger">Cancel</a>
    </div>
    <div style="float: right; width: auto">
        <a id="mark-creation-popup-confirm" class="btn btn-primary">Create</a>
    </div>
</div>
</div>
HTML;
        return $return;
    }

    private function makeTable($user_id, $gradeable, &$status){
        $return = <<<HTML
        <h3>Overall Late Day Usage for {$user_id}</h3><br/>
        <table>
            <thead>
                <tr>
                    <th></th>
                    <th style="padding:5px; border:thin solid black; vertical-align:middle">Allowed per term</th>
                    <th style="padding:5px; border:thin solid black; vertical-align:middle">Allowed per assignment</th>
                    <th style="padding:5px; border:thin solid black; vertical-align:middle">Submitted days after deadline</th>
                    <th style="padding:5px; border:thin solid black; vertical-align:middle">Extensions</th>
                    <th style="padding:5px; border:thin solid black; vertical-align:middle">Status</th>
                    <th style="padding:5px; border:thin solid black; vertical-align:middle">Late Days Charged</th>
                    <th style="padding:5px; border:thin solid black; vertical-align:middle">Total Late Days Used</th>
                    <th style="padding:5px; border:thin solid black; vertical-align:middle">Remaining Days</th>
                </tr>
            </thead>
            <tbody>
HTML;
        $total_late_used = 0;
        $status = "Good";
        $order_by = [ 
            'CASE WHEN eg.eg_submission_due_date IS NOT NULL THEN eg.eg_submission_due_date ELSE g.g_grade_released_date END' 
        ];
        foreach ($this->core->getQueries()->getGradeablesIterator(null, $user_id, 'registration_section', 'u.user_id', 0, $order_by) as $g) { 
            $g->calculateLateDays($total_late_used);
            $class = "";
            if($g->getId() == $gradeable->getId()){
                $class = "class='yellow-background'";
                $status = $g->getLateStatus();
            }
            if(!$g->hasSubmitted()){
                $status = "No submission";
            }
            $remaining = max(0, $g->getStudentAllowedLateDays() - $total_late_used);
            $return .= <<<HTML
                <tr>
                    <th $class style="padding:5px; border:thin solid black">{$g->getName()}</th>
                    <td $class align="center" style="padding:5px; border:thin solid black">{$g->getStudentAllowedLateDays()}</td>
                    <td $class align="center" style="padding:5px; border:thin solid black">{$g->getAllowedLateDays()}</td> 
                    <td $class align="center" style="padding:5px; border:thin solid black">{$g->getLateDays()}</td>
                    <td $class align="center" style="padding:5px; border:thin solid black">{$g->getLateDayExceptions()}</td>
                    <td $class align="center" style="padding:5px; border:thin solid black">{$status}</td>
                    <td $class align="center" style="padding:5px; border:thin solid black">{$g->getCurrLateCharged()}</td>
                    <td $class align="center" style="padding:5px; border:thin solid black">{$total_late_used}</td>
                    <td $class align="center" style="padding:5px; border:thin solid black">{$remaining}</td>
                </tr>
HTML;
        }
        $return .= <<<HTML
            </tbody>
        </table>
HTML;
        return $return;
    }
    
}<|MERGE_RESOLUTION|>--- conflicted
+++ resolved
@@ -1788,10 +1788,6 @@
         $this->core->getOutput()->addInternalJs('ta-grading.js');
         $this->core->getOutput()->addInternalJs('ta-grading-mark.js');
         $setRegradeVisible="";
-<<<<<<< HEAD
-=======
-
->>>>>>> c36b31c6
         $return .= <<<HTML
 </div>
 <div id="regrade_info" class = "draggable rubric_panel" style="{$setRegradeVisible} right: 15px; bottom: 40px;width: 48%; height: 30%">
@@ -1802,13 +1798,7 @@
                 $return .= $this->core->getOutput()->renderTemplate('submission\Homework', 'showRegradeDiscussion', $gradeable);
                 $return .= <<<HTML
         </div>
-<<<<<<< HEAD
     </div>
-HTML;
-$return .= <<<HTML
-=======
-        </div>
->>>>>>> c36b31c6
 </div>
 <script type="text/javascript">
 //
