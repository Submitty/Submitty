<div class="content">
    <h1>Grade Reports</h1>
    {# This is a layout table #}
    <table>
        <tbody>
<<<<<<< HEAD
        <tr>
            <td width="50%">
                <p> Pushing this button will update the grade summary data used to generate the rainbow grades reports, for all students in the class.
                </p>
            </td>
            <td width="5%"> </td>
            <td width="45%" style="position:relative">
                <button onclick="location.href='{{ core.buildUrl({'component': 'admin', 'page': 'reports', 'action': 'summary' }) }}'" class="btn btn-primary" style="width:100%;position:absolute;top:50%;transform:translate(0,-50%);">Generate Grade Summaries</button>
            </td>
        </tr>
        <tr class="bar"></tr>
        <tr class="bar"></tr>
        <tr>
            <td width="50%">
                <p>Pushing this button will generate a CSV file, with all grades for all gradeables. </p>
            </td>
            <td width="5%"> </td>
            <td width="45%" style="position:relative">
                <button onclick="location.href='{{ core.buildUrl({'component': 'admin', 'page': 'reports', 'action': 'csv' }) }}'" class="btn btn-primary" style="width:100%;position:absolute;top:50%;transform:translate(0,-50%);">Generate CSV Report</button>
            </td>
        </tr>
        <tr class="bar"></tr>
        <tr class="bar"></tr>
        <tr>
            <td width="50%">
                <p>Pushing this button will bring up the Rainbow Grades Via Web configuration page. </p>
            </td>
            <td width="5%"> </td>
            <td width="45%" style="position:relative">
                <button onclick="location.href='{{ core.buildUrl({'component': 'admin', 'page': 'reports', 'action': 'customization' }) }}'" class="btn btn-primary" style="width:100%;position:absolute;top:50%;transform:translate(0,-50%);">Web-Based Rainbow Grades Generation</button>
            </td>
        </tr>
        <tbody>
=======
            <tr>
                <td width="50%">
                    <p> Pushing this button will update the grade summary data used to generate the rainbow grades reports, for all students in the class.
                    </p>
                </td>
                <td width="5%"> </td>
                <td width="45%" style="position:relative">
                    <button onclick="location.href='{{ core.buildUrl({'component': 'admin', 'page': 'reports', 'action': 'summary' }) }}'" class="btn btn-primary" style="width:100%;position:absolute;top:50%;transform:translate(0,-50%);">Generate Grade Summaries</button>
                </td>
            </tr>
            <tr class="bar"></tr>
            <tr class="bar"></tr>
            <tr>
                <td width="50%">
                    <p>Pushing this button will generate a CSV file, with all grades for all gradeables. </p>
                </td>
                <td width="5%"> </td>
                <td width="45%" style="position:relative">
                    <button onclick="location.href='{{ core.buildUrl({'component': 'admin', 'page': 'reports', 'action': 'csv' }) }}'" class="btn btn-primary" style="width:100%;position:absolute;top:50%;transform:translate(0,-50%);">Generate CSV Report</button>
                </td>
            </tr>
            <tbody>
>>>>>>> e6cd4d8a
    </table>
</div><|MERGE_RESOLUTION|>--- conflicted
+++ resolved
@@ -3,7 +3,6 @@
     {# This is a layout table #}
     <table>
         <tbody>
-<<<<<<< HEAD
         <tr>
             <td width="50%">
                 <p> Pushing this button will update the grade summary data used to generate the rainbow grades reports, for all students in the class.
@@ -37,29 +36,5 @@
             </td>
         </tr>
         <tbody>
-=======
-            <tr>
-                <td width="50%">
-                    <p> Pushing this button will update the grade summary data used to generate the rainbow grades reports, for all students in the class.
-                    </p>
-                </td>
-                <td width="5%"> </td>
-                <td width="45%" style="position:relative">
-                    <button onclick="location.href='{{ core.buildUrl({'component': 'admin', 'page': 'reports', 'action': 'summary' }) }}'" class="btn btn-primary" style="width:100%;position:absolute;top:50%;transform:translate(0,-50%);">Generate Grade Summaries</button>
-                </td>
-            </tr>
-            <tr class="bar"></tr>
-            <tr class="bar"></tr>
-            <tr>
-                <td width="50%">
-                    <p>Pushing this button will generate a CSV file, with all grades for all gradeables. </p>
-                </td>
-                <td width="5%"> </td>
-                <td width="45%" style="position:relative">
-                    <button onclick="location.href='{{ core.buildUrl({'component': 'admin', 'page': 'reports', 'action': 'csv' }) }}'" class="btn btn-primary" style="width:100%;position:absolute;top:50%;transform:translate(0,-50%);">Generate CSV Report</button>
-                </td>
-            </tr>
-            <tbody>
->>>>>>> e6cd4d8a
     </table>
 </div>