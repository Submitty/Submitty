--- conflicted
+++ resolved
@@ -1,14 +1,9 @@
 /* global csrfToken, buildCourseUrl, NONUPLOADED_CONFIG_VALUES, displayErrorMessage, displaySuccessMessage, gradeable_max_autograder_points,
           is_electronic, onHasReleaseDate, reloadInstructorEditRubric, getItempoolOptions,
           isItempoolAvailable, getGradeableId, closeAllComponents, onHasDueDate, setPdfPageAssignment,
-<<<<<<< HEAD
           PDF_PAGE_INSTRUCTOR, PDF_PAGE_STUDENT, PDF_PAGE_NONE, displayWarningMessage */
-/* exported showBuildLog, ajaxRebuildGradeableButton, onPrecisionChange, onItemPoolOptionChange, updatePdfPageSettings */
-=======
-          PDF_PAGE_INSTRUCTOR, PDF_PAGE_STUDENT, PDF_PAGE_NONE */
 /* exported showBuildLog, ajaxRebuildGradeableButton, onPrecisionChange, onItemPoolOptionChange, updatePdfPageSettings,
           loadGradeableEditor, saveGradeableConfigEdit */
->>>>>>> 1c8b53b8
 
 let updateInProgressCount = 0;
 const errors = {};
