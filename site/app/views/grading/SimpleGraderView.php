--- conflicted
+++ resolved
@@ -28,16 +28,10 @@
         }
         if ($gradeable->isGradeByRegistration()) {
             $grading_count = count($this->core->getUser()->getGradingRegistrationSections());
-<<<<<<< HEAD
             $section_message = "Students Enrolled in Registration Section";
-        }
-        else{
-            $grading_count = count($this->core->getQueries()->getRotatingSectionsForGradeableAndUser($gradeable->getId(),$this->core->getUser()->getId()));
-            $section_message = "Students Assigned to Rotating Section";
-=======
         } else {
             $grading_count = count($this->core->getQueries()->getRotatingSectionsForGradeableAndUser($gradeable->getId(), $this->core->getUser()->getId()));
->>>>>>> 1167d116
+            $section_message = "Students Assigned to Rotating Section";
         }
 
         $show_all_sections_button = $this->core->getUser()->accessFullGrading() && (!$this->core->getUser()->accessAdmin() || $grading_count !== 0);
@@ -75,7 +69,6 @@
             } else {
                 $section = $gradeable_row->getUser()->getRotatingSection();
             }
-<<<<<<< HEAD
             $display_section = ($section === null) ? "NULL" : $section;
             if ($section !== $last_section) {
                 if($section !== null) {
@@ -155,8 +148,6 @@
                         else {
                             $background_color = "";
                         }
-=======
->>>>>>> 1167d116
 
             $display_section = ($section === null) ? "NULL" : $section;
 
