--- conflicted
+++ resolved
@@ -924,19 +924,11 @@
  * @param num_components
  * @param merge_previous
  */
-<<<<<<< HEAD
 function handleSubmission(days_late, days_to_be_charged,late_days_allowed, min_team_would_be_late_days_remaining, versions_used, versions_allowed, csrf_token, vcs_checkout, num_inputs, gradeable_id, user_id, git_user_id, git_repo_id, student_page, num_components, merge_previous=false, clobber=false, viewing_inactive_version = false) {
     $("#submit").prop("disabled", true);
     var submit_url = buildCourseUrl(['gradeable', gradeable_id, 'upload']) + "?merge=" + merge_previous + "&clobber=" + clobber;
     var return_url = buildCourseUrl(['gradeable', gradeable_id]);
     var message = "";
-=======
-function handleSubmission(days_late, days_to_be_charged,late_days_allowed, versions_used, versions_allowed, csrf_token, vcs_checkout, num_inputs, gradeable_id, user_id, git_user_id, git_repo_id, student_page, num_components, merge_previous=false, clobber=false, viewing_inactive_version = false) {
-    $('#submit').prop('disabled', true);
-    const submit_url = `${buildCourseUrl(['gradeable', gradeable_id, 'upload'])}?merge=${merge_previous}&clobber=${clobber}`;
-    const return_url = buildCourseUrl(['gradeable', gradeable_id]);
-    let message = '';
->>>>>>> 4e9b5d11
     // check versions used
     if (versions_used >= versions_allowed) {
         message = `You have already made ${versions_used} submissions.  You are allowed ${versions_allowed} submissions before a small point penalty will be applied. Are you sure you want to continue?`;
@@ -956,12 +948,8 @@
         }
     }
     else if (days_late > 0 && days_late > late_days_allowed) {
-<<<<<<< HEAD
         late_warning_seen = true;
         message = "Your submission will be " + days_late + " days late. You are not supposed to submit unless you have an excused absence. Are you sure you want to continue?";
-=======
-        message = `Your submission will be ${days_late} days late. You are not supposed to submit unless you have an excused absence. Are you sure you want to continue?`;
->>>>>>> 4e9b5d11
         if (!confirm(message)) {
             $('#submit').prop('disabled', false);
             return;
