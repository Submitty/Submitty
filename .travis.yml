language: php
sudo: true
dist: xenial

cache:
  pip: true
  directories:
    - ${TRAVIS_BUILD_DIR}/site/vendor
    - ${HOME}/.composer/cache
    - ${HOME}/.cache/pip

# We use build stages (https://docs.travis-ci.com/user/build-stages/) to allow us to
# create a matrix of firstly building and testing various PHP targets in several ways
# (lint, unit test, e2e test) and then test out various C++ compilers to ensure our
# best compatibility.
jobs:
  fast_finish: true

  include:
    # Test if the name of the PR starts with [WIP] and fail at this stage if it does
    - if: type = pull_request
      stage: pr test for wip
      language: python
      python: 3.6
      install:
        - pip3 install requests
      script:
        - echo "Checking title for ${TRAVIS_REPO_SLUG}/pulls/${TRAVIS_PULL_REQUEST}"
        - python3 ${TRAVIS_BUILD_DIR}/.setup/travis/check_wip.py ${TRAVIS_REPO_SLUG} ${TRAVIS_PULL_REQUEST}

    # Warm up the pip and composer caches to use it for the rest of the build stages
    - &00-cache
      stage: 00 warm up cache
      php: 7.2
      before_install: source ${TRAVIS_BUILD_DIR}/.setup/travis/before_install.sh
      install:
        - pushd site
        - travis_retry composer install --prefer-dist --no-interaction
        - popd
        - pip3 install -U pip
        - pip3 install python-pam
        - pip3 install PyYAML
        - pip3 install psycopg2-binary
        - pip3 install sqlalchemy
        - pip3 install pylint_runner
        - pip3 install python-dateutil
        - pip3 install selenium
        - pip3 install pause
        - pip3 install tzlocal
        - pip3 install paramiko
        - pip3 install psutil
        - pip3 install jsonschema
        - pip3 install jsonref
        - pip3 install docker
      script: skip
    - <<: *00-cache
      php: 7.3
      if: branch = master OR type = pull_request

    - &00-python-cache
      language: python
      python: 3.6
      install:
        - pip3 install flake8 flake8-bugbear flake8-docstrings sqlalchemy psycopg2-binary
      script: skip
    - <<: *00-python-cache
      python: 3.7
      if: branch = master OR type = pull_request

    # Lint the codebase to ensure that the code is compliant to our system
    - &01-php-lint
      stage: 01 lint
      php: 7.2
      script:
        - find -L . -path ./site/vendor -prune -o -name '*.php' -print0 | xargs -0 -n 1 -P 4 php -l
    - <<: *01-php-lint
      php: 7.3
      if: branch = master OR type = pull_request

    - &01-python-lint
      language: python
      python: 3.6
      install:
        - pip3 install flake8 flake8-bugbear flake8-docstrings
      script:
        - flake8
    - <<: *01-python-lint
      python: 3.7
      if: branch = master OR type = pull_request

    - &02-php-unit
      stage: 02 unit test
      php: 7.2
      install:
        - pecl install ds
      script:
        - pushd site
        - travis_retry composer install --prefer-dist --no-interaction
        - vendor/bin/phpunit --version
        - vendor/bin/phpunit --configuration tests/phpunit.xml
        - popd
      after_success:
        - pushd site
        - travis_retry php vendor/bin/php-coveralls -v -c tests/coveralls.yml
        - popd
    - <<: *02-php-unit
      php: 7.3
      if: branch = master OR type = pull_request

    - &02-python-unit
      language: python
      python: 3.6
      install:
        - pip3 install -U pip
        - pip3 install tzlocal
        - pip3 install sqlalchemy
        - pip3 install jsonschema
        - pip3 install jsonref
      script:
        - pushd python_submitty_utils
        - python3 setup.py test
        - popd
        - pushd migration
        - python3 -m unittest discover
        - popd
    - <<: *02-python-unit
      python: 3.7
      if: branch = master OR type = pull_request

    - &03-e2e
      stage: 03 e2e test
      php: 7.2
      env: AUTH_METHOD=1
      services:
        - xvfb
        - docker
      addons:
        chrome: stable
        postgresql: "9.5"
        apt:
          sources:
            - sourceline: "deb http://archive.ubuntu.com/ubuntu trusty multiverse"
            - sourceline: "deb http://archive.ubuntu.com/ubuntu trusty-updates multiverse"
          packages:
            - apache2
            - libapache2-mod-fastcgi
            - apache2-suexec-custom
            - libapache2-mod-authnz-external
            - libapache2-mod-authz-unixgroup
            - libapache2-mod-wsgi-py3
            - build-essential
            - automake
            - cmake
            - clang
            - g++-multilib
            - libseccomp2
            - seccomp
            - libseccomp-dev
            - valgrind
            - pkg-config
            - flex
            - bison
            - poppler-utils
            - libpcre3
            - libpcre3-dev
            - unzip
            - google-chrome-stable
            - libpam-passwdqc
            - libboost-all-dev
      before_install: source ${TRAVIS_BUILD_DIR}/.setup/travis/before_install.sh
      install:
        - pecl install ds
        - PHP_VERSION=${TRAVIS_PHP_VERSION:0:3}
<<<<<<< HEAD
        - sudo add-apt-repository -y ppa:ondrej/php
        - sudo apt-get -qq update
        - sudo apt-get -y install php${PHP_VERSION}-pgsql php${PHP_VERSION}-curl php${PHP_VERSION}-ds
=======
        - sudo add-apt-repository -y ppa:ondrej/php; sudo apt-get -qq update;
        - sudo apt-get -y install libapache2-mod-php${PHP_VERSION} php${PHP_VERSION}-pgsql php${PHP_VERSION}-curl; a2enmod php${PHP_VERSION};
>>>>>>> 42c5b634
        - pip3 install -U pip
        - pip3 install python-pam
        - pip3 install PyYAML
        - pip3 install psycopg2-binary
        - pip3 install sqlalchemy
        - pip3 install pylint_runner
        - pip3 install python-dateutil
        - pip3 install jsonschema
        - pip3 install jsonref
        - pip3 install selenium
        - pip3 install pause
        - pip3 install paramiko
        - pip3 install psutil
        - pip3 install docker
        - CHROME_VERSION=$(google-chrome --version | egrep -o -e '[0-9]+\.[0-9]+\.[0-9]+')
        - CHROME_DRIVER_VERSION=$(curl -L https://chromedriver.storage.googleapis.com/LATEST_RELEASE_${CHROME_VERSION})
        - wget https://chromedriver.storage.googleapis.com/${CHROME_DRIVER_VERSION}/chromedriver_linux64.zip
        - unzip chromedriver_linux64.zip
        - sudo chmod u+x chromedriver
        - sudo mv chromedriver /usr/bin/
        - pushd ${TRAVIS_BUILD_DIR}/python_submitty_utils
        - pip3 install .
        - popd
      before_script:
        # Need to make this a full repo so that we can get the tag information
        # when we're installing
        - git fetch --unshallow
        - git fetch
        # Doing this helps chromedriver from hanging for some mysterious reason
        # https://github.com/SeleniumHQ/docker-selenium/issues/87
        - export DBUS_SESSION_BUS_ADDRESS=/dev/null
        - psql -U postgres -c "CREATE ROLE submitty_dbuser WITH SUPERUSER CREATEDB CREATEROLE LOGIN PASSWORD 'submitty_dbuser'"
        - PGPASSWORD=submitty_dbuser psql -d postgres -h localhost -U submitty_dbuser -c "CREATE DATABASE submitty"
        - sudo bash .setup/travis/autograder.sh
        - sudo bash .setup/travis/setup.sh
        - sudo python3 /usr/local/submitty/GIT_CHECKOUT/Submitty/.setup/bin/setup_sample_courses.py --no_submissions sample
        - sudo bash .setup/travis/setup_test_suite.sh
        - sudo a2enmod include rewrite actions cgi alias headers fastcgi suexec authnz_external headers proxy_fcgi
        - echo "cgi.fix_pathinfo = 1" >> ~/.phpenv/versions/$(phpenv version-name)/etc/php.ini
        - cp .setup/php-fpm/pool.d/submitty.conf ~/.phpenv/versions/$(phpenv version-name)/etc/php-fpm.conf
        - sudo mkdir /run/php
        - sudo chown www-data:www-data /run/php
        - sudo chmod 755 /run/php
        - sudo ~/.phpenv/versions/$(phpenv version-name)/sbin/php-fpm
        - sudo a2dissite 000-default
        - sudo rm -rf /etc/apache2/sites-available/*
        - sudo rm -rf /etc/apache2/sites-enabled/*
        - sudo cp -f .setup/apache/submitty.conf /etc/apache2/sites-available/submitty.conf
        - sudo sed -e "s/Require host __your_domain__/Require all granted/g" --in-place /etc/apache2/sites-available/submitty.conf
        # - sudo sed '54d' --in-place /etc/apache2/sites-available/submitty.conf
        - sudo cp .setup/apache/www-data /etc/apache2/suexec/www-data
        - sudo chmod 0640 /etc/apache2/suexec/www-data
        - sudo a2ensite submitty
        - sudo bash -c 'echo "export PATH=$PATH" >> /etc/apache2/envvars'
        - cat /etc/apache2/sites-available/submitty.conf
        - sudo apache2ctl -t
        - sudo service apache2 restart
      script:
        - TEST_URL="http://localhost" python -m unittest discover -v --start-directory tests
        - SEMESTER=$(python3 -c 'from datetime import datetime; today = datetime.today(); semester = ("s" if today.month < 7 else "f") + str(today.year)[-2:]; print(semester)')
        - sudo python3 /usr/local/submitty/bin/generate_repos.py ${SEMESTER} sample open_homework
        - pushd /tmp
        - git clone http://instructor:instructor@localhost/git/${SEMESTER}/sample/open_homework/instructor open_homework
        - cd open_homework
        - touch test.txt
        - git add .
        - git commit -m "First commit"
        - git push
        - touch test2.txt
        - git add .
        - git commit -m "Second commit"
        - git push
        - git reset --hard HEAD~1
        - git pull
        - cd ..
        - EXIT_CODE=0; git clone http://student:student@localhost/git/${SEMESTER}/sample/open_homework/instructor || EXIT_CODE=$?; test ${EXIT_CODE} -ne 0
    - <<: *03-e2e
      php: 7.3
      if: branch = master OR type = pull_request
    - <<: *03-e2e
      php: 7.2
      env: AUTH_METHOD=2
      if: branch = master OR type = pull_request
    - <<: *03-e2e
      php: 7.3
      env: AUTH_METHOD=2
      if: branch = master OR type = pull_request

    # To add additional test cases of Clang, you should choose a version that has a binary built and distributed for
    # it
    - &04-integration
      stage: Integration test
      language: cpp
      addons:
        postgresql: "9.5"
        apt:
          sources:
            - sourceline: "deb http://archive.ubuntu.com/ubuntu trusty multiverse"
            - sourceline: "deb http://archive.ubuntu.com/ubuntu trusty-updates multiverse"
          packages:
            - build-essential
            - automake
            - cmake
            - g++-multilib
            - libseccomp2
            - seccomp
            - libseccomp-dev
            - valgrind
            - pkg-config
            - flex
            - bison
            - poppler-utils
            - libpcre3
            - libpcre3-dev
            - unzip
            - libboost-all-dev
      env: CLANG_VER="5.0.1"
      before_install: source ${TRAVIS_BUILD_DIR}/.setup/travis/before_install.sh
      install:
        - export LLVM_ARCHIVE_PATH=${HOME}/clang+llvm.tar.xz
        - wget http://releases.llvm.org/${CLANG_VER}/clang+llvm-${CLANG_VER}-x86_64-linux-gnu-ubuntu-14.04.tar.xz -O ${LLVM_ARCHIVE_PATH}
        - mkdir ${HOME}/clang+llvm
        - tar xf ${LLVM_ARCHIVE_PATH} -C ${HOME}/clang+llvm --strip-components 1
        - export PATH=${HOME}/clang+llvm/bin:${PATH}
        # Create symlink so that it's in expected location for whitelist
        - sudo ln -s $(which clang) /usr/bin/clang
        - sudo ln -s $(which clang++) /usr/bin/clang++
        - pip3 install -U pip
        - pip3 install PyYAML
        - pip3 install python-dateutil
        - pip3 install jsonschema
        - pip3 install jsonref
        - pip3 install paramiko
        - pip3 install psycopg2-binary
        - pip3 install sqlalchemy
        - pip3 install docker
        - pushd ${TRAVIS_BUILD_DIR}/python_submitty_utils
        - pip3 install .
        - popd
        - sudo bash .setup/travis/autograder.sh
        - psql -U postgres -c "CREATE ROLE submitty_dbuser WITH SUPERUSER CREATEDB CREATEROLE LOGIN PASSWORD 'submitty_dbuser'"
        - PGPASSWORD=submitty_dbuser psql -d postgres -h localhost -U submitty_dbuser -c "CREATE DATABASE submitty"
        - sudo bash .setup/travis/setup.sh
        - sudo bash .setup/travis/setup_test_suite.sh
      script:
        - sudo python3 /usr/local/submitty/test_suite/integrationTests/run.py
    - <<: *04-integration
      env: CLANG_VER="6.0.0"
      if: branch = master OR type = pull_request

notifications:
  email: false
  slack:
    secure: A/rJsHlznzryxJEvULY9C8kCB9x+9IrRSnIIOutEoptAOyxb44FP5Lenact0ipeJxJIbSL667C/5F2J+e78METDhQD1xlCTcUG3FoonSmnqTvj73edeR8YoMuRchLRsxw2bcdKA+bv0fKzS9bPzrXOJTykunprmKSDkDlNjFHaY=<|MERGE_RESOLUTION|>--- conflicted
+++ resolved
@@ -169,16 +169,10 @@
             - libboost-all-dev
       before_install: source ${TRAVIS_BUILD_DIR}/.setup/travis/before_install.sh
       install:
-        - pecl install ds
         - PHP_VERSION=${TRAVIS_PHP_VERSION:0:3}
-<<<<<<< HEAD
         - sudo add-apt-repository -y ppa:ondrej/php
         - sudo apt-get -qq update
         - sudo apt-get -y install php${PHP_VERSION}-pgsql php${PHP_VERSION}-curl php${PHP_VERSION}-ds
-=======
-        - sudo add-apt-repository -y ppa:ondrej/php; sudo apt-get -qq update;
-        - sudo apt-get -y install libapache2-mod-php${PHP_VERSION} php${PHP_VERSION}-pgsql php${PHP_VERSION}-curl; a2enmod php${PHP_VERSION};
->>>>>>> 42c5b634
         - pip3 install -U pip
         - pip3 install python-pam
         - pip3 install PyYAML
