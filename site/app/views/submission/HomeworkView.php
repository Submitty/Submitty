<?php

namespace app\views\submission;

use app\exceptions\NotebookException;
use app\libraries\CodeMirrorUtils;
use app\libraries\DateUtils;
use app\libraries\NumberUtils;
use app\models\gradeable\AutoGradedVersion;
use app\models\gradeable\Component;
use app\models\gradeable\Gradeable;
use app\models\gradeable\GradedGradeable;
use app\models\gradeable\LateDays;
use app\models\gradeable\LateDayInfo;
use app\models\User;
use app\views\AbstractView;
use app\libraries\FileUtils;
use app\libraries\Utils;
/* Notebook */
use app\models\notebook\AbstractNotebookInput;

class HomeworkView extends AbstractView {
    /**
     * @param Gradeable $gradeable
     * @param GradedGradeable|null $graded_gradeable
     * @param int $display_version
     * @param bool $can_inquiry
     * @param bool $show_hidden_testcases
     * @return string
     */
    public function showGradeable(Gradeable $gradeable, $graded_gradeable, int $display_version, bool $can_inquiry, bool $show_hidden_testcases = false) {
        $return = '';

        $this->core->getOutput()->addInternalJs('drag-and-drop.js');
        $this->core->getOutput()->addInternalCss('table.css');

        // The number of days late this gradeable would be if submitted now (including exceptions)
        $late_days_use = 0;
        $version_instance = null;
        if ($graded_gradeable !== null) {
            $version_instance = $graded_gradeable->getAutoGradedGradeable()->getAutoGradedVersions()[$display_version] ?? null;
            $late_days_use = max(0, $gradeable->getWouldBeDaysLate() - $graded_gradeable->getLateDayException($this->core->getUser()));
        }

        $is_admin = $this->core->getAccess()->canI('admin.wrapper', []);
        $on_team = $this->core->getUser()->onTeam($gradeable->getId());
        $is_team_assignment = $gradeable->isTeamAssignment();

        if ($this->core->getUser()->accessFullGrading()) {
            $this->core->getOutput()->addInternalModuleJs('grader-submission.js');
        }

        // Only show the late banner if the submission has a due date
        // Instructors shouldn't see this banner if they're not on a team (they won't have proper information)
        if (LateDays::filterCanView($this->core, $gradeable) && !($is_admin && !$on_team && $is_team_assignment)) {
            $late_days = LateDays::fromUser($this->core, $this->core->getUser());
            $return .= $this->renderLateDayMessage($late_days, $gradeable, $graded_gradeable);
        }
        if (!$gradeable->canStudentSubmit() && $gradeable->getSubmissionOpenDate() < $this->core->getDateTimeNow()) {
            $return .= $this->renderSubmissionsClosedBox();
        }

        try {
            // showing submission if user is a grader or student can submit
            if ($this->core->getUser()->accessGrading()) {
                $return .= $this->renderSubmitBox($gradeable, $graded_gradeable, $version_instance, $late_days_use);
            }
            elseif ($gradeable->isStudentSubmit()) {
                $return .= $this->renderSubmitBox($gradeable, $graded_gradeable, $version_instance, $late_days_use, $gradeable->canStudentSubmit());
            }
        }
        catch (NotebookException $e) {
            return $this->core->getOutput()->renderTwigTemplate('error/GenericError.twig', ['error_messages' => [$e->getMessage()]]);
        }

        $all_directories = $gradeable->getSplitPdfFiles();
        if ($this->core->getUser()->accessFullGrading() && count($all_directories) > 0) {
            $return .= $this->renderBulkUploadBox($gradeable);
        }

        /*
          See #1624 and #1967

          if (!$this->core->getOutput()->bufferOutput()) {
              echo $return;
              $return = '';
          }
         */

        $auto_graded_gradeable = $graded_gradeable !== null ? $graded_gradeable->getAutoGradedGradeable() : null;
        $submission_count = $auto_graded_gradeable !== null ? $auto_graded_gradeable->getHighestVersion() : 0;
        $active_version = $auto_graded_gradeable !== null ? $auto_graded_gradeable->getActiveVersion() : 0;
        if ($submission_count === 0) {
            $return .= $this->renderNoSubmissionBox($graded_gradeable);
        }
        else {
            $return .= $this->renderVersionBox($graded_gradeable, $version_instance, $show_hidden_testcases);
        }

        // Determine how many grading "parts" there are (e.g. peer grading, ta grading, autograding).
        $num_parts = 0;
        if ($gradeable->hasPeerComponent()) {
            $num_parts++;
        }
        if ($gradeable->isTaGrading()) {
            $num_parts++;
        }

        if ($version_instance !== null && $version_instance->isAutogradingComplete()) {
            foreach ($version_instance->getTestcases() as $testcase) {
                if ($testcase->canView()) {
                    $num_parts++;
                    break;
                }
            }
        }

        if ($gradeable->hasLeaderboard()) {
            $return .= $this->renderLeaderboardBox($graded_gradeable);
        }

        if ($submission_count > 0 && $num_parts > 1) {
            $return .= $this->renderTotalScoreBox($graded_gradeable, $version_instance, $show_hidden_testcases);
        }

        if ($submission_count > 0 && $active_version !== 0) {
            $return .= $this->renderAutogradingBox($graded_gradeable, $version_instance, $show_hidden_testcases);
        }

        $grade_inquiry_available = ($gradeable->isTaGradeReleased() || !$gradeable->hasReleaseDate())
            && $gradeable->isTaGrading()
            && $graded_gradeable !== null
            && $graded_gradeable->isTaGradingComplete()
            && $gradeable->isGradeInquiryOpen()
            && $submission_count !== 0;

        if (
            ($gradeable->isTaGradeReleased() || !$gradeable->hasReleaseDate())
            && $gradeable->isTaGrading()
            && $submission_count !== 0
            && $active_version !== 0
        ) {
            $return .= $this->renderTAResultsBox($graded_gradeable, $grade_inquiry_available);

            if ($gradeable->hasPeerComponent()) {
                $return .= $this->renderPeerResultsBox($graded_gradeable, $grade_inquiry_available);
            }
        }
        if ($grade_inquiry_available || $graded_gradeable !== null && $graded_gradeable->hasGradeInquiry()) {
            $return .= $this->renderGradeInquiryBox($graded_gradeable, $can_inquiry);
        }
        return $return;
    }

    /**
     * Render the late days banner
     * @param LateDays $late_days
     * @param Gradeable $gradeable
     * @param GradedGradeable|null $graded_gradeable
     * @return string
     */
    public function renderLateDayMessage(LateDays $late_days, Gradeable $gradeable, $graded_gradeable) {
        $active_version = 0;
        if ($graded_gradeable !== null) {
            $active_version = $graded_gradeable->getAutoGradedGradeable()->getActiveVersion();
        }
        // LateDays data
        $late_days_remaining = $late_days->getLateDaysRemaining();
        $late_day_info = $late_days->getLateDayInfoByGradeable($gradeable);

        // Default gradeable information
        $would_be_days_late = $gradeable->getWouldBeDaysLate();
        $late_days_allowed = $gradeable->getLateDays();

        // LateDayInfo data
        $active_days_late =  $late_day_info !== null ? $late_day_info->getDaysLate() : 0;
        $extensions = $late_day_info !== null ? $late_day_info->getLateDayException() : 0;
        $active_days_charged = $late_day_info !== null ? $late_day_info->getLateDaysCharged() : $active_days_late - $extensions;
        $late_day_budget = $late_day_info !== null ? $late_day_info->getLateDaysRemaining() :  $late_days_remaining;

        $would_be_days_late = $gradeable->getWouldBeDaysLate();
        $late_days_allowed = $gradeable->getLateDays();

        $error = false;
        $messages = [];

        // ------------------------------------------------------------
        // ALWAYS PRINT DEADLINE EXTENSION (IF ANY)
        if ($extensions > 0) {
            $messages[] = ['type' => 'extension', 'info' => [
                'extensions' => $extensions
            ]];
        }

        // HOW MANY DAYS LATE...  MINUS EXTENSIONS?
        if ($active_days_charged > 0) {
            $active_days_charged = max(0, $active_days_late - $extensions);
        }

        // ------------------------------------------------------------
        // IF STUDENT HAS ALREADY SUBMITTED AND THE ACTIVE VERSION IS LATE, PRINT LATE DAY INFORMATION FOR THE ACTIVE VERSION
        if ($active_version >= 1 && $active_days_late > 0) {
            // BAD STATUS
            if ($active_days_charged == 0 && $active_days_late > $extensions) {
                $error = true;

                // AUTO ZERO BECAUSE INSUFFICIENT LATE DAYS REMAIN
                if ($active_days_late > $late_day_budget) {
                    $messages[] = ['type' => 'too_few_remain', 'info' => [
                        'late' => $active_days_late,
                        'remaining' => $late_day_budget
                    ]];
                } // AUTO ZERO BECAUSE TOO MANY LATE DAYS USED ON THIS ASSIGNMENT
                else {
                    $messages[] = ['type' => 'too_many_used', 'info' => [
                        'late' => $active_days_late,
                        'charged' => $active_days_late - $extensions,
                        'allowed' => $late_days_allowed
                    ]];
                }
            } // LATE STATUS
            else {
                $messages[] = ['type' => 'late', 'info' => [
                    'late' => $active_days_late,
                    'charged' => $active_days_charged,
                    'remaining' => $late_day_budget
                ]];
            }
            if ($error) {
                //You're going to get a zero
                $messages[] = ['type' => 'getting_zero'];
            }
        }

        // ------------------------------------------------------------
        // (IF LATE) PRINT LATE DAY INFORMATION
        if ($would_be_days_late > 0) {
            // HOW MANY DAYS LATE...  MINUS EXTENSIONS?
            $new_late_charged = max(0, $would_be_days_late - $extensions);

            // if unsubmitted, or submitted but still in the late days allowed window
            if (
                $active_version < 1
                || (
                    $new_late_charged <= $late_day_budget
                    && $new_late_charged <= $late_days_allowed
                )
            ) {
                // PRINT WOULD BE HOW MANY DAYS LATE
                $messages[] = ['type' => 'would_late', 'info' => [
                    'late' => $would_be_days_late
                ]];

                // SUBMISSION NOW WOULD BE BAD STATUS -- INSUFFICIENT LATE DAYS
                if ($new_late_charged > $late_day_budget) {
                    $messages[] = ['type' => 'would_too_few_remain', 'info' => [
                        'remaining' => $late_day_budget
                    ]];
                    $error = true;
                    $messages[] = ['type' => 'would_get_zero'];
                } // SUBMISSION NOW WOULD BE BAD STATUS -- EXCEEDS LIMIT FOR THIS ASSIGNMENT
                elseif ($new_late_charged > $late_days_allowed) {
                    $messages[] = ['type' => 'would_too_many_used', 'info' => [
                        'allowed' => $late_days_allowed
                    ]];
                    $error = true;
                    $messages[] = ['type' => 'would_get_zero'];
                } // SUBMISSION NOW WOULD BE LATE
                else {
                    $new_late_charged = max(0, $would_be_days_late - $active_days_late - $extensions);
                    $new_late_days_remaining = $late_day_budget - $new_late_charged;
                    $messages[] = ['type' => 'would_allowed', 'info' => [
                        'charged' => $new_late_charged,
                        'remaining' => $new_late_days_remaining,
                        'active_version' => $active_version
                    ]];
                }
            }
        }

        // ------------------------------------------------------------
        // IN CASE OF AUTOMATIC ZERO, MAKE THE MESSAGE RED
        if ($error == true) {
            $messages[] = ['type' => 'contact_instructor', 'info' => [
                'extensions' => $extensions
            ]];
        }

        return $this->core->getOutput()->renderTwigTemplate('submission/homework/LateDayMessage.twig', [
            'messages' => $messages,
            'error' => $error
        ]);
    }

    private function renderSubmissionsClosedBox() {
        $this->core->getOutput()->renderTwigOutput("submission/homework/SubmissionsClosedBox.twig");
    }
    /**
     * @param Gradeable $gradeable
     * @param GradedGradeable|null $graded_gradeable
     * @param AutoGradedVersion|null $version_instance
     * @param int $late_days_use
     * @param bool $canStudentSubmit
     * @return string
     */
    private function renderSubmitBox(Gradeable $gradeable, $graded_gradeable, $version_instance, int $late_days_use, bool $canStudentSubmit = true): string {
        $student_page = $gradeable->isStudentPdfUpload();
        $students_full = [];
        $output = "";

        $config = $gradeable->getAutogradingConfig();
        $notebook = null;
        $notebook_inputs = [];
        $num_parts = $config->getNumParts();
        $notebook_file_submissions = [];
        $notebook_model = null;
        if ($config->isNotebookGradeable()) {
            $notebook_model = $config->getUserSpecificNotebook($this->core->getUser()->getId());

            $notebook = $notebook_model->getNotebook();
            $num_parts = $notebook_model->getNumParts();
            $warning = $notebook_model->getWarning();
            if (isset($warning) && $this->core->getUser()->accessGrading()) {
                $output = $this->core->getOutput()->renderTwigTemplate(
                    'generic/Banner.twig',
                    [
                        'message' => $warning,
                        'error' => true
                    ]
                );
            }
            if ($graded_gradeable !== null) {
                $notebook_data = $notebook_model->getMostRecentNotebookSubmissions(
                    $graded_gradeable->getAutoGradedGradeable()->getHighestVersion(),
                    $notebook,
                    $this->core->getUser()->getId(),
                    $version_instance !== null ? $version_instance->getVersion() : 0,
                    $graded_gradeable->getGradeableId()
                );
            }

            $notebook_inputs = $notebook_model->getInputs();
            $image_data = $notebook_model->getImagePaths();
            $notebook_file_submissions = $notebook_model->getFileSubmissions();

            $this->core->getOutput()->addInternalCss('gradeable-notebook.css');
            $this->core->getOutput()->addInternalJs('gradeable-notebook.js');
            $this->core->getOutput()->addInternalJs('autosave-utils.js');
        }
        $this->core->getOutput()->addInternalJs('submission-page.js');
        $would_be_days_late = $gradeable->getWouldBeDaysLate();
        $active_version_instance = null;
        if ($graded_gradeable !== null) {
            $active_version_instance = $graded_gradeable->getAutoGradedGradeable()->getActiveVersionInstance();
        }
        $active_days_late =  $active_version_instance !== null ? $active_version_instance->getDaysLate() : 0;
        $days_to_be_charged = $would_be_days_late - $active_days_late;
        $old_files = [];
        $display_version = 0;

        if ($this->core->getUser()->accessGrading()) {
            $students = $this->core->getQueries()->getAllUsers();
            $student_ids = [];
            foreach ($students as $student) {
                $student_ids[] = $student->getId();
            }

            $students_version = [];
            foreach ($this->core->getQueries()->getGradedGradeables([$gradeable], $student_ids) as $gg) {
                /** @var GradedGradeable $gg */
                $students_version[$gg->getSubmitter()->getId()] = $gg->getAutoGradedGradeable()->getHighestVersion();
            }
            $students_full = json_decode(Utils::getAutoFillData($students, $students_version, true));
        }

        $github_user_id = '';
        $github_repo_id = '';


        if (!$gradeable->isVcs()) {
            if ($version_instance !== null) {
                $display_version = $version_instance->getVersion();
                // If students do not have permission to download files then hide the old files
                if ($this->core->getUser()->accessGrading() || $gradeable->canStudentDownload()) {
                    for ($i = 1; $i <= $num_parts; $i++) {
                        foreach ($version_instance->getPartFiles($i)['submissions'] as $file) {
                            $old_files[] = [
                                'name' => str_replace('\'', '\\\'', $file['name']),
                                'size' => number_format($file['size'] / 1024, 2),
                                'part' => $i,
                                'path' => $file['path']
                            ];
                        }
                    }
                }
            }
        }
        else {
            if ($graded_gradeable !== null) {
                // Get path to VCS_CHECKOUT
                $gradeable_path = FileUtils::joinPaths($this->core->getConfig()->getCoursePath(), "submissions", $gradeable->getId());
                $who_id = $this->core->getUser()->getId();
                $user_path = FileUtils::joinPaths($gradeable_path, $who_id);
                $highest_version = $graded_gradeable->getAutoGradedGradeable()->getHighestVersion();
                $display_version = $version_instance != null ? $version_instance->getVersion() : 0;
                $version_path = FileUtils::joinPaths($user_path, $highest_version);
                $path = FileUtils::joinPaths($version_path, ".submit.VCS_CHECKOUT");

                // Load repo and user id
                if (file_exists($path)) {
                    $json = json_decode(file_get_contents($path), true);
                    if (!is_null($json)) {
                        if (isset($json["git_user_id"])) {
                            $github_user_id = $json["git_user_id"];
                        }
                        if (isset($json["git_repo_id"])) {
                            $github_repo_id = $json["git_repo_id"];
                        }
                    }
                }
            }
        }

        $component_names = array_map(function (Component $component) {
            return $component->getTitle();
        }, $gradeable->getComponents());

        $input_data = array_map(function (AbstractNotebookInput $inp) {
            return $inp->toArray();
        }, $notebook_inputs);
        $student_id = '';
        if (!is_null($graded_gradeable)) {
            $student_id = ($graded_gradeable->getSubmitter()->isTeam()) ?
                $graded_gradeable->getSubmitter()->getTeam()->getLeaderId() :
                $graded_gradeable->getSubmitter()->getId();
        }

        $highest_version = $graded_gradeable !== null ? $graded_gradeable->getAutoGradedGradeable()->getHighestVersion() : 0;

        $viewing_inactive_version = $display_version !== 0 && $highest_version !== $display_version;

        // instructors can access this page even if they aren't on a team => don't create errors
        $my_team = $graded_gradeable !== null ? $graded_gradeable->getSubmitter()->getTeam() : "";
        $my_repository = $graded_gradeable !== null ? $gradeable->getRepositoryPath($this->core->getUser(), $my_team) : "";

        // Grab all team member late day information
        $team_ldi = ($graded_gradeable !== null && $my_team !== null) ? LateDayInfo::fromSubmitter($this->core, $graded_gradeable->getSubmitter(), $graded_gradeable) : null;
        $min_team_would_be_late_days_remaining = $team_ldi !== null ? min(array_map(function ($ldi) use ($would_be_days_late) {
            $days_to_be_charged = $would_be_days_late - $ldi->getDaysLate();
            return $ldi->getLateDaysRemaining() - $days_to_be_charged;
        }, $team_ldi)) : 0;

        $testcase_messages = $version_instance !== null ? $version_instance->getTestcaseMessages() : [];

        $this->core->getOutput()->addInternalCss('submitbox.css');
        $this->core->getOutput()->addInternalCss('highlightjs/atom-one-light.css');
        $this->core->getOutput()->addInternalCss('highlightjs/atom-one-dark.css');
        $this->core->getOutput()->addVendorJs(FileUtils::joinPaths('highlight.js', 'highlight.min.js'));
        $this->core->getOutput()->addInternalJs('markdown-code-highlight.js');
        CodeMirrorUtils::loadDefaultDependencies($this->core);

        $has_overridden_grades = false;
        if (!is_null($graded_gradeable)) {
            $graded_gradeable->hasOverriddenGrades();
        }
<<<<<<< HEAD

        $vcs_base_url = rtrim($this->core->getConfig()->getVcsBaseUrl(), '/');
        $vcs_base_url = str_replace('{$vcs_type}', $this->core->getConfig()->getVcsType(), $vcs_base_url);
        $vcs_base_url = str_replace('{$gradeable_id}', $gradeable->getId(), $vcs_base_url);
        $vcs_base_url = str_replace('{$user_id}', $this->core->getUser()->getId(), $vcs_base_url);
=======
        $vcs_partial_path = '';
        $vcs_partial_path = $gradeable->getVcsPartialPath();
        $vcs_partial_path = str_replace('{$vcs_type}', $this->core->getConfig()->getVcsType(), $vcs_partial_path);
        $vcs_partial_path = str_replace('{$gradeable_id}', $gradeable->getId(), $vcs_partial_path);
        $vcs_partial_path = str_replace('{$user_id}', $this->core->getUser()->getId(), $vcs_partial_path);
>>>>>>> 2dce675b

        $recent_version_url = $graded_gradeable ? $this->core->buildCourseUrl(['gradeable', $gradeable->getId()]) . '/' . $graded_gradeable->getAutoGradedGradeable()->getHighestVersion() : null;
        $numberUtils = new NumberUtils();
        return $output . $this->core->getOutput()->renderTwigTemplate('submission/homework/SubmitBox.twig', [
            'vcs_subdirectory' => $gradeable->getVcsSubdirectory(),
<<<<<<< HEAD
            'vcs_base_url' => $vcs_base_url,
            'vcs_partial_path' => $gradeable->getVcsPartialPath(),
=======
            'vcs_partial_path' => $vcs_partial_path ,
>>>>>>> 2dce675b
            'gradeable_id' => $gradeable->getId(),
            'gradeable_name' => $gradeable->getTitle(),
            'gradeable_url' => $gradeable->getInstructionsUrl(),
            'due_date' => $gradeable->getSubmissionDueDate(),
            'date_time_format' => $this->core->getConfig()->getDateTimeFormat()->getFormat('gradeable'),
            'server_time_zone_string' => $this->core->getConfig()->getTimezone()->getName(),
            'user_time_zone_string' => $this->core->getUser()->getUsableTimeZone()->getName(),
            'part_names' => $gradeable->getAutogradingConfig()->getPartNames(),
            'one_part_only' => $gradeable->getAutogradingConfig()->getOnePartOnly(),
            'is_vcs' => $gradeable->isVcs(),
            'vcs_host_type' => $gradeable->getVcsHostType(),
            'github_user_id' => $github_user_id,
            'github_repo_id' => $github_repo_id,
            'is_bulk_upload' => $gradeable->isBulkUpload(),
            'has_due_date' => $gradeable->hasDueDate(),
            'is_timed' => $gradeable->hasAllowedTime(),
            'repository_path' => $my_repository,
            'show_no_late_submission_warning' => !$gradeable->isLateSubmissionAllowed() && ($gradeable->isSubmissionClosed() && !$gradeable->isTaGradeReleased()),
            // This is only used as a placeholder, so the who loads this page is the 'user' unless the
            //  client overrides the user
            'bulk_upload_access' => $this->core->getAccess()->canI("grading.electronic.grade", ["gradeable" => $gradeable]),
            'user_id' => $this->core->getUser()->getId(),
            'has_gradeable_message' => $gradeable->getAutogradingConfig()->getGradeableMessage() !== null
               && $gradeable->getAutogradingConfig()->getGradeableMessage() !== '',
            'gradeable_message' => $gradeable->getAutogradingConfig()->getGradeableMessage(),
            'allowed_late_days' => $gradeable->getLateDays(),
            'min_team_would_be_late_days_remaining' => $min_team_would_be_late_days_remaining,
            'num_inputs' => isset($notebook_inputs) ? count($notebook_inputs) : 0,
            'max_submissions' => $gradeable->getAutogradingConfig()->getMaxSubmissions(),
            'display_version' => $display_version,
            'highest_version' => $highest_version,
            'student_page' => $student_page,
            'students_full' => $students_full,
            'student_id' => $student_id,
            'numberUtils' => new class () {
                public function getRandomIndices(int $array_length, string $student_id, string $gradeable_id): array {
                    return NumberUtils::getRandomIndices($array_length, '' . $student_id . $gradeable_id);
                }
            },
            'late_days_use' => $late_days_use,
            'old_files' => $old_files,
            'notebook' => $notebook_data ?? null,
            'testcase_messages' => $testcase_messages,
            'image_data' => $image_data ?? null,
            'component_names' => $component_names,
            'upload_message' => $this->core->getConfig()->getUploadMessage(),
            "csrf_token" => $this->core->getCsrfToken(),
            'has_overridden_grades' => $has_overridden_grades,
            'days_to_be_charged' => $days_to_be_charged,
            'max_file_size' => Utils::returnBytes(ini_get('upload_max_filesize')),
            'max_post_size' => Utils::returnBytes(ini_get('post_max_size')),
            'max_file_uploads' => ini_get('max_file_uploads'),
            'is_notebook' => $config->isNotebookGradeable(),
            'viewing_inactive_version' => $viewing_inactive_version,
            'allowed_minutes' => $gradeable->getUserAllowedTime($this->core->getUser()),
            'can_student_submit' => $canStudentSubmit,
            'is_grader_view' => false,
            'recent_version_url' => $recent_version_url,
            'git_auth_token_url' => $this->core->buildUrl(['authentication_tokens']),
            'git_auth_token_required' => false
        ]);
    }

    private function removeLowConfidenceDigits($confidences, $id) {
        $ret = "";
        $str_id = strval($id);
        $i = 0;
        $low_conf = 0;
        foreach ($confidences as $confidence_val) {
            if ($confidence_val <= .50) {
                $ret .= "_";
                $low_conf++;
            }
            else {
                $ret .= $str_id[$i];
            }

            $i++;
        }

        //if we didn't find any digits can't suggest similar ids
        return $low_conf === strlen($str_id) ? $str_id : $ret;
    }

    /**
     * @param Gradeable $gradeable
     * @return string
     */
    private function renderBulkUploadBox(Gradeable $gradeable): string {
        $all_directories = $gradeable->getSplitPdfFiles();

        $files = [];
        $cover_images = [];
        $count = 1;
        $count_array = [];
        $bulk_upload_data = [];
        $matches = [];
        $use_ocr = false;

        foreach ($all_directories as $timestamp => $content) {
            $dir_files = $content['files'];
            foreach ($dir_files as $filename => $details) {
                if ($filename === 'decoded.json') {
                    // later submissions should replace the previous ones
                    $bulk_upload_data = array_merge($bulk_upload_data, FileUtils::readJsonFile($details['path']));
                }
                $clean_timestamp = str_replace('_', ' ', $timestamp);
                $path = rawurlencode(htmlspecialchars($details['path']));
                //get the cover image if it exists
                if (strpos($filename, '_cover.jpg') && pathinfo($filename)['extension'] === 'jpg') {
                    $corrected_filename = rawurlencode(htmlspecialchars($filename));
                    $url = $this->core->buildCourseUrl(['display_file']) . '?' . http_build_query([
                        'dir' => 'split_pdf',
                        'file' => $corrected_filename,
                        'path' => $path,
                        'ta_grading' => 'false'
                    ]);
                    $cover_images[] = [
                        'filename' => $corrected_filename,
                        'url' => $url,
                    ];
                }
                if (
                    strpos($filename, 'cover') === false
                    || pathinfo($filename)['extension'] === 'json'
                    || pathinfo($filename)['extension'] === "jpg"
                ) {
                    continue;
                }
                // get the full filename for PDF popout
                // add 'timestamp / full filename' to count_array so that path to each filename is to the full PDF, not the cover
                $filename = rawurlencode(htmlspecialchars($filename));
                $url = $this->core->buildCourseUrl(['display_file']) . '?' . http_build_query([
                    'dir' => 'split_pdf',
                    'file' => $filename,
                    'path' => $path,
                    'ta_grading' => 'false'
                ]);
                $filename_full = str_replace('_cover.pdf', '.pdf', $filename);
                $path_full = str_replace('_cover.pdf', '.pdf', $path);
                $url_full = $this->core->buildCourseUrl(['display_file']) . '?' . http_build_query([
                    'dir' => 'uploads',
                    'file' => $filename_full,
                    'path' => $path_full,
                    'ta_grading' => 'false'
                ]);
                $count_array[$count] = FileUtils::joinPaths($timestamp, rawurlencode($filename_full));
                //decode the filename after to display correctly for users
                $filename_full = rawurldecode($filename_full);
                $cover_image_name = substr($filename, 0, -3) . "jpg";
                $cover_image = [];
                foreach ($cover_images as $img) {
                    if ($img['filename'] === $cover_image_name) {
                        $cover_image = $img;
                    }
                }
                $files[] = [
                    'clean_timestamp' => $clean_timestamp,
                    'filename_full' => $filename_full,
                    'filename' => $filename,
                    'url' => $url,
                    'url_full' => $url_full,
                    'cover_image' => $cover_image
                ];
                $count++;
            }
        }

        for ($i = 0; $i < count($files); $i++) {
            if (array_key_exists('is_qr', $bulk_upload_data) && $bulk_upload_data['is_qr'] && !array_key_exists($files[$i]['filename_full'], $bulk_upload_data)) {
                continue;
            }
            elseif (array_key_exists('is_qr', $bulk_upload_data) && $bulk_upload_data['is_qr']) {
                $data = $bulk_upload_data[$files[$i]['filename_full']];
            }

            $page_count = 0;
            $is_valid = true;
            $id = '';

            //decoded.json may be read before the associated data is written, check if key exists first
            if (array_key_exists('is_qr', $bulk_upload_data) && $bulk_upload_data['is_qr']) {
                $use_ocr = array_key_exists('use_ocr', $bulk_upload_data) && $bulk_upload_data['use_ocr'];
                $data = $bulk_upload_data[$files[$i]['filename_full']];

                if ($use_ocr) {
                    $tgt_string = $this->removeLowConfidenceDigits(json_decode($data['confidences']), $data['id']);

                    $matches = [];
                    if (strpos($tgt_string, '_') !== false) {
                        $matches = $this->core->getQueries()->getSimilarNumericIdMatches($tgt_string);
                    }
                }

                if (array_key_exists('id', $data)) {
                    $id = $data['id'];
                    if (is_numeric($id)) {
                        $is_valid = $this->core->getQueries()->getUserByNumericId($id) !== null;
                    }
                    else {
                        $is_valid = $this->core->getQueries()->getUserById($id) !== null;
                    }
                }
                else {
                    //set the blank id as invalid for now, after a page refresh it will recorrect
                    $id = '';
                    $is_valid = false;
                }
                if (array_key_exists('page_count', $data)) {
                    $page_count = $data['page_count'];
                }
            }
            else {
                $is_valid = true;
                $id = '';
                if (array_key_exists('page_count', $bulk_upload_data)) {
                    $page_count = $bulk_upload_data['page_count'];
                }
            }

            $files[$i] += ['page_count' => $page_count,
                           'id' => $id,
                           'valid' => $is_valid,
                           'matches' => $matches ];
        }

        $semester = $this->core->getConfig()->getSemester();
        $course = $this->core->getConfig()->getCourse();
        $gradeable_id = $_REQUEST['gradeable_id'] ?? '';
        return $this->core->getOutput()->renderTwigTemplate('submission/homework/BulkUploadBox.twig', [
            'gradeable_id' => $gradeable->getId(),
            'team_assignment' => $gradeable->isTeamAssignment(),
            'max_team_size' => $gradeable->getTeamSizeMax(),
            'count_array' => $count_array,
            'files' => $files,
            'csrf_token' => $this->core->getCsrfToken(),
            'use_ocr' => $use_ocr
        ]);
    }

    /**
     * @param GradedGradeable $graded_gradeable
     * @return string
     */
    private function renderNoSubmissionBox($graded_gradeable): string {
        $team_assignment = $graded_gradeable === null ? true : $graded_gradeable->getGradeable()->isTeamAssignment();
        $member_list = $graded_gradeable !== null && $team_assignment
                    ? $graded_gradeable->getSubmitter()->getTeam()->getMemberList() : '';
        $team_name = $graded_gradeable !== null && $team_assignment ? $graded_gradeable->getSubmitter()->getTeam()->getTeamName() : '';
        return $this->core->getOutput()->renderTwigTemplate('submission/homework/NoSubmissionBox.twig', [
            'team_assignment' => $team_assignment,
            'member_list' => $member_list,
            'team_name' => $team_name
        ]);
    }

     /**
      * @param GradedGradeable $graded_gradeable
      * @return string
      */
    private function renderLeaderboardBox(GradedGradeable $graded_gradeable): string {
        $autograding_config = $graded_gradeable->getGradeable()->getAutogradingConfig();
        if (is_null($autograding_config)) {
            return "";
        }

        $leaderboards = $autograding_config->getLeaderboards();

        return $this->core->getOutput()->renderTwigTemplate('submission/homework/LeaderboardBox.twig', [
          'leaderboard_count' => count($leaderboards),
          'url' => $this->core->buildCourseUrl(['gradeable', $graded_gradeable->getGradeableId(), 'leaderboard'])
        ]);
    }

     /**
      * @param GradedGradeable $graded_gradeable
      * @param AutoGradedVersion|null $version_instance
      * @param bool $show_hidden
      * @return string
      */
    private function renderTotalScoreBox(GradedGradeable $graded_gradeable, $version_instance, bool $show_hidden): string {
        $gradeable = $graded_gradeable->getGradeable();
        $autograding_config = $gradeable->getAutogradingConfig();
        $ta_graded_gradeable = $graded_gradeable->getTaGradedGradeable();
        $auto_graded_gradeable = $graded_gradeable->getAutoGradedGradeable();
        $active_version = $auto_graded_gradeable->getActiveVersion();

        // Get the Total Score
        $total_score = $ta_graded_gradeable->getTotalScore();
        $total_max = $gradeable->getManualGradingPoints();

        if ($version_instance !== null) {
            $total_score += $version_instance->getTotalPoints();
            if ($show_hidden) {
                $total_max += $gradeable->getAutogradingConfig()->getTotalNonExtraCredit();
            }
            else {
                $total_max += $gradeable->getAutogradingConfig()->getTotalNonHiddenNonExtraCredit();
            }
        }
        //Clamp full gradeable score to zero
        $total_score = max($total_score, 0);
        $total_score = NumberUtils::roundPointValue($total_score, $gradeable->getPrecision());

        //Get the Peer / TA Grading Score

        $peer_grading_max = $gradeable->getPeerPoints();
        $ta_grading_max   = $gradeable->getTaPoints();

        $ta_grading_earned = 0;
        $peer_grading_earned = 0;

        foreach ($gradeable->getComponents() as $component) {
            $container = $ta_graded_gradeable->getGradedComponentContainer($component);
            if ($component->isPeerComponent()) {
                $peer_grading_earned += $container->getTotalScore();
            }
            else {
                $ta_grading_earned += $container->getTotalScore();
            }
        }

        // Get Autograding Score
        $autograding_earned = 0;
        $autograding_max = 0;
        if ($version_instance !== null) {
            if ($show_hidden) {
                $autograding_earned = $version_instance->getTotalPoints();
                $autograding_max = $autograding_config->getTotalNonExtraCredit();
            }
            else {
                $autograding_earned = $version_instance->getNonHiddenPoints();
                $autograding_max = $autograding_config->getTotalNonHiddenNonExtraCredit();
            }
        }

        // Find which parts of grading are complete
        $autograding_complete = $version_instance !== null ? $version_instance->isAutogradingComplete() : false;
        $peer_grading_complete = true;
        $ta_grading_complete = true;
        $active_same_as_graded = true;

        foreach ($gradeable->getComponents() as $component) {
            $container = $ta_graded_gradeable->getGradedComponentContainer($component);
            if (!$container->isComplete()) {
                // TODO: For now, peer and ta grading completeness are equivalent.
                $ta_grading_complete = false;
                $peer_grading_complete = false;
                continue;
            }

            if ($container->getGradedVersion() !== $active_version) {
                $active_same_as_graded = false;
            }
        }

        // Get the number of visible testcases (needed to see if there is autograding)
        $num_visible_testcases = 0;
        if ($autograding_complete) {
            foreach ($version_instance->getTestcases() as $testcase) {
                if ($testcase->canView()) {
                    $num_visible_testcases++;
                }
            }
        }

        return $this->core->getOutput()->renderTwigTemplate(
            'submission/homework/TotalScoreBox.twig',
            [
                // Total Information
                'total_complete' => $autograding_complete && $ta_grading_complete
                                    && $peer_grading_complete && $gradeable->isTaGradeReleased(),
                'total_score' => $total_score,
                'total_max'   => $total_max,
                // Autograding Information
                // autograding_max > 0 if there are normal points, $autograding_earned > 0 if we  earned extra credit
                'has_autograding' => $num_visible_testcases > 0 && ($autograding_max > 0 || $autograding_earned > 0),
                'autograding_complete' => $autograding_complete,
                'autograding_earned' => $autograding_earned,
                'autograding_max' => $autograding_max,
                // Is there a version conflict?
                'active_same_as_graded' => $active_same_as_graded,
                // Ta Grading Information
                'has_ta_grading' => $gradeable->isTaGrading() && ($ta_grading_max > 0 || $ta_grading_earned > 0),
                'ta_grading_complete' => $ta_grading_complete,
                'ta_grading_earned' => $ta_grading_earned,
                'ta_grading_max' => $ta_grading_max,
                // Peer Grading Information
                'has_peer_grading' => $gradeable->hasPeerComponent() && ($peer_grading_max > 0 || $peer_grading_earned > 0),
                'peer_grading_complete' => $peer_grading_complete,
                'peer_grading_earned' => $peer_grading_earned,
                'peer_grading_max' => $peer_grading_max,
                // Have grades been released yet?
                'ta_grades_released' => $gradeable->isTaGradeReleased()
            ]
        );
    }

     /**
      * @param GradedGradeable $graded_gradeable
      * @param AutoGradedVersion|null $version_instance
      * @param bool $show_hidden
      * @return string
      */
    private function renderAutogradingBox(GradedGradeable $graded_gradeable, $version_instance, bool $show_hidden): string {
        $gradeable = $graded_gradeable->getGradeable();
        $autograding_config = $gradeable->getAutogradingConfig();
        $auto_graded_gradeable = $graded_gradeable->getAutoGradedGradeable();
        $active_version_number = $auto_graded_gradeable->getActiveVersion();
        $display_version = 0;

        $param = [
            'in_queue' => false,
            'in_progress_grading' => false,
            'result_text' => ''
        ];

        $show_testcases = false;
        $show_incentive_message = false;
        $history = null;

        if ($version_instance !== null) {
            $display_version = $version_instance->getVersion();

            if ($version_instance->isAutogradingComplete()) {
                $history = $version_instance->getLatestHistory();

                foreach ($version_instance->getTestcases() as $testcase) {
                    if ($testcase->canView()) {
                        $show_testcases = true;
                        break;
                    }
                }
            }

            $show_incentive_message = $autograding_config->hasEarlySubmissionIncentive()
                && $active_version_number > 0
                && $version_instance->getEarlyIncentivePoints() >= $autograding_config->getEarlySubmissionMinimumPoints()
                && $version_instance->getDaysEarly() > $autograding_config->getEarlySubmissionMinimumDaysEarly();

            $param = array_merge($param, [
                'in_queue' => $version_instance->isQueued(),
                'in_progress_grading' => $version_instance->isGrading(),
                'result_text' => $this->core->getOutput()->renderTemplate('AutoGrading', 'showResults', $version_instance, $show_hidden)
            ]);

            if ($history !== null) {
                $param = array_merge($param, [
                    'results' => 0,
                ]);
            }

            if ($version_instance->isQueued()) {
                $param = array_merge($param, [
                    'queue_pos' => $version_instance->getQueuePosition(),
                    'queue_total' => $this->core->getGradingQueue()->getQueueCount()
                ]);
            }
        }

        $check_refresh_submission_url = $this->core->buildCourseUrl(['gradeable', $gradeable->getId(), $display_version, 'check_refresh']);
        $this->core->getOutput()->addVendorJs(FileUtils::joinPaths('mermaid', 'mermaid.min.js'));


        // Get the number of visible testcases (needed to see if there is autograding)
        $num_visible_testcases = 0;
        if ($version_instance !== null && $version_instance->isAutogradingComplete()) {
            foreach ($version_instance->getTestcases() as $testcase) {
                if ($testcase->canView()) {
                    $num_visible_testcases++;
                }
            }
        }
        // If there are 0 visible testcases and autograding is complete,
        // there is no autograding for this assignment.
        if ($version_instance !== null) {
            $no_autograding = $num_visible_testcases == 0 && $version_instance->isAutogradingComplete();
        }
        else {
            $no_autograding = true;
        }

        // If there is no autograding at all, only explicitly let the student know that before
        // TA grades are released.
        if (
            $no_autograding
            && $gradeable->isTaGrading()
            && $graded_gradeable->isTaGradingComplete()
            && $gradeable->isTaGradeReleased()
        ) {
            return "";
        }


        $param = array_merge($param, [
            'gradeable_id' => $gradeable->getId(),
            'hide_test_details' => $gradeable->getAutogradingConfig()->getHideTestDetails(),
            'incomplete_autograding' => $version_instance !== null ? !$version_instance->isAutogradingComplete() : false,
            'display_version' => $display_version,
            'check_refresh_submission_url' => $check_refresh_submission_url,
            'show_testcases' => $show_testcases,
            'show_incentive_message' => $show_incentive_message
        ]);

        $this->core->getOutput()->addInternalJs('confetti.js');
        $this->core->getOutput()->addInternalJs('submission-page.js');
        return $this->core->getOutput()->renderTwigTemplate('submission/homework/AutogradingResultsBox.twig', $param);
    }

    /**
     * @param GradedGradeable $graded_gradeable
     * @param AutoGradedVersion|null $version_instance
     * @param bool $show_hidden
     * @return string
     */
    private function renderVersionBox(GradedGradeable $graded_gradeable, $version_instance, bool $show_hidden): string {
        $gradeable = $graded_gradeable->getGradeable();
        $autograding_config = $gradeable->getAutogradingConfig();
        $auto_graded_gradeable = $graded_gradeable->getAutoGradedGradeable();
        $active_version_number = $auto_graded_gradeable->getActiveVersion();
        $display_version = 0;

        $version_data = array_map(function (AutoGradedVersion $version) use ($gradeable) {
            return [
                'points' => $version->getNonHiddenPoints(),
                'days_late' => $gradeable->isStudentSubmit() && $gradeable->hasDueDate() ? $version->getDaysLate() : 0
            ];
        }, $auto_graded_gradeable->getAutoGradedVersions());

        //sort array by version number after values have been mapped
        ksort($version_data);

        $param = [];
        $show_incentive_message = false;
        $history = null;

        if ($version_instance !== null) {
            $display_version = $version_instance->getVersion();

            if ($version_instance->isAutogradingComplete()) {
                $history = $version_instance->getLatestHistory();
            }

            $files = $version_instance->getFiles();

            $param = array_merge($param, [
                'submission_time' => DateUtils::dateTimeToString($version_instance->getSubmissionTime()),
                'days_late' => $version_instance->getDaysLate(),
                'num_autogrades' => $version_instance->getHistoryCount(),
                'files' => array_merge($files['submissions'], $files['checkout']),
                'display_version_days_late' => $version_instance->getDaysLate(),
                'autograder_machine' => $version_instance->getAutograderMachine(),
            ]);

            if ($history !== null) {
                $my_first_access_time = "";
                if ($history->getFirstAccessTime() !== null) {
                    $my_first_access_time = DateUtils::dateTimeToString($history->getFirstAccessTime());
                }
                $param = array_merge($param, [
                    'results' => 0,
                    'grade_time' => $history->getGradeTime(),
                    'first_access_time' => $my_first_access_time,
                    'grading_finished' => DateUtils::dateTimeToString($history->getGradingFinished()),
                    'wait_time' => $history->getWaitTime(),
                    'access_duration' => $history->getAccessDuration(),
                    'revision' => $history->getVcsRevision(),
                ]);
            }
        }

        $failed_file = '';
        // See if the grade has succeeded or failed
        if (count($param['files']) === 1) {
            foreach ($param['files'] as $file) {
                if (str_contains($file['relative_name'], 'failed')) {
                    $failed_file = file_get_contents($file['path']);
                // Exclude the Exception error message
                    $failed_file = substr(strstr($failed_file, "\n"), 3);
                }
            }
            // Arbitrary size, currently bigger than all of the failed files, but
            // could be increased if the failed files need more tips/messages
            $failed_file = (strlen($failed_file) > 1000) ? substr($failed_file, 0, 1000) : $failed_file;
        }

        // If its not git checkout
        $can_download = !$gradeable->isVcs();

        $active_same_as_graded = true;
        if ($active_version_number !== 0 || $display_version !== 0) {
            if ($graded_gradeable->hasTaGradingInfo() && $graded_gradeable->isTaGradingComplete()) {
                $active_same_as_graded = $graded_gradeable->getTaGradedGradeable()->getGradedVersion() === $active_version_number;
            }
        }

        $cancel_url = $this->core->buildCourseUrl(['gradeable', $gradeable->getId(), 'version' ,'0']);
        $change_version_url = $this->core->buildCourseUrl(['gradeable', $gradeable->getId(), 'version', $display_version]);
        $view_version_url = $this->core->buildCourseUrl(['gradeable', $gradeable->getId()]) . '/';

        $param = array_merge($param, [
            'failed_file' => $failed_file,
            'file_length' => count($param['files']),
            'gradeable_id' => $gradeable->getId(),
            'student_download' => $gradeable->canStudentDownload(),
            'hide_test_details' => $gradeable->getAutogradingConfig()->getHideTestDetails(),
            'has_manual_grading' => $gradeable->isTaGrading(),
            'incomplete_autograding' => $version_instance !== null ? !$version_instance->isAutogradingComplete() : false,
            // TODO: change this to submitter ID when the MiscController uses new model
            'user_id' => $this->core->getUser()->getId(),
            'team_assignment' => $gradeable->isTeamAssignment(),
            'team_members' => $gradeable->isTeamAssignment() ? $graded_gradeable->getSubmitter()->getTeam()->getMemberList() : [],
            'team_name' => $gradeable->isTeamAssignment() ? $graded_gradeable->getSubmitter()->getTeam()->getTeamName() : '',
            'display_version' => $display_version,
            'active_version' => $active_version_number,
            'cancel_url' => $cancel_url,
            'vcs_subdirectory' => $gradeable->getVcsSubdirectory(),
            'change_version_url' => $change_version_url,
            'view_version_url' => $view_version_url,
            'versions' => $version_data,
            'total_points' => $autograding_config->getTotalNonHiddenNonExtraCredit(),
            'allowed_late_days' => $gradeable->getLateDays(),
            'ta_grades_released' => $gradeable->isTaGradeReleased(),
            'is_vcs' => $gradeable->isVcs(),
            'can_download' => $can_download,
            'can_change_submissions' => $this->core->getUser()->accessGrading() || $gradeable->isStudentSubmit(),
            'can_see_all_versions' => $this->core->getUser()->accessGrading() || $gradeable->isStudentSubmit(),
            'active_same_as_graded' => $active_same_as_graded,
            'ta_grades_incomplete' => $gradeable->isTaGrading() && $gradeable->isTaGradeReleased() && !$graded_gradeable->isTaGradingComplete(),
            'csrf_token' => $this->core->getCsrfToken(),
            'date_time_format' => $this->core->getConfig()->getDateTimeFormat()->getFormat('gradeable_with_seconds'),
            'after_ta_open' => $gradeable->getGradeStartDate() < $this->core->getDateTimeNow()
        ]);

        $this->core->getOutput()->addInternalJs('confetti.js');
        return $this->core->getOutput()->renderTwigTemplate('submission/homework/CurrentVersionBox.twig', $param);
    }

    /**
     * @param GradedGradeable $graded_gradeable
     * @param bool $grade_inquiry_available
     * @return string
     */
    private function renderTAResultsBox(GradedGradeable $graded_gradeable, bool $grade_inquiry_available): string {

        $rendered_ta_results = '';
        $been_ta_graded = false;
        if ($graded_gradeable->isTaGradingComplete()) {
            $been_ta_graded = true;
            $rendered_ta_results = $this->core->getOutput()->renderTemplate(
                'AutoGrading',
                'showTAResults',
                $graded_gradeable->getTaGradedGradeable(),
                $grade_inquiry_available,
                $graded_gradeable->getAutoGradedGradeable()->getActiveVersionInstance()->getFiles()
            );
        }

        return $this->core->getOutput()->renderTwigTemplate('submission/homework/TAResultsBox.twig', [
            'been_ta_graded' => $been_ta_graded,
            'rendered_ta_results' => $rendered_ta_results]);
    }

    /**
     * @param GradedGradeable $graded_gradeable
     * @param bool $grade_inquiry_available
     * @return string
     */
    private function renderPeerResultsBox(GradedGradeable $graded_gradeable, bool $grade_inquiry_available): string {

        $rendered_peer_results = '';
        $been_peer_graded = false;
        // TODO: For now, Peer and TA grading completeness are synonymous.
        if ($graded_gradeable->isTaGradingComplete()) {
            $been_peer_graded = true;
            $rendered_peer_results = $this->core->getOutput()->renderTemplate(
                'AutoGrading',
                'showPeerResults',
                $graded_gradeable->getTaGradedGradeable(),
                $grade_inquiry_available,
                $graded_gradeable->getAutoGradedGradeable()->getActiveVersionInstance()->getFiles()
            );
        }

        return $this->core->getOutput()->renderTwigTemplate('submission/homework/PeerResultsBox.twig', [
            'been_peer_graded' => $been_peer_graded,
            'rendered_peer_results' => $rendered_peer_results]);
    }

    /**
     * @param GradedGradeable $graded_gradeable
     * @param bool $can_inquiry
     * @return string
     */
    private function renderGradeInquiryBox(GradedGradeable $graded_gradeable, bool $can_inquiry): string {
        return $this->core->getOutput()->renderTwigTemplate('submission/homework/GradeInquiryBox.twig', [
            'graded_gradeable' => $graded_gradeable,
            'can_inquiry' => $can_inquiry
        ]);
    }

    /**
     * @param GradedGradeable $graded_gradeable
     * @param bool $can_inquiry
     * @return string
     */
    public function showGradeInquiryDiscussion(GradedGradeable $graded_gradeable, bool $can_inquiry): string {
        $grade_inquiry_per_component_allowed = $graded_gradeable->getGradeable()->isGradeInquiryPerComponentAllowed();
        $is_inquiry_open = $graded_gradeable->getGradeable()->isGradeInquiryOpen();
        $grade_inquiry_message = $this->core->getConfig()->getGradeInquiryMessage();
        $grade_inquiry_url = $this->core->buildCourseUrl([
            'gradeable',
            $graded_gradeable->getGradeable()->getId(),
            'grade_inquiry',
            'new'
        ]);
        $change_request_status_url = $this->core->buildCourseUrl([
            'gradeable',
            $graded_gradeable->getGradeable()->getId(),
            'grade_inquiry',
            'toggle_status'
        ]);
        $make_grade_inquiry_post_url = $this->core->buildCourseUrl([
            'gradeable',
            $graded_gradeable->getGradeable()->getId(),
            'grade_inquiry',
            'post'
        ]);

        $grade_inquiries = $graded_gradeable->getGradeInquiries();
        $gradeable_components = $graded_gradeable->getGradeable()->getComponents();
        // initialize grade inquiries array with all posts grade inquiry to aggregate all posts
        $grade_inquiries_twig_array = [];
        if (!empty($grade_inquiries)) {
            $grade_inquiries_twig_array[0] = ['posts' => []];
            $queries = $this->core->getQueries();
            $grade_inquiry_posts = $queries->getGradeInquiryDiscussions($grade_inquiries);
            foreach ($grade_inquiries as $grade_inquiry) {
                $gc_id = $grade_inquiry->getGcId() ?? 0;
                $gc_title = '';
                if ($gc_id != 0) {
                    $component = $graded_gradeable->getGradeable()->getComponent($gc_id);
                    $gc_title = $component->getTitle();
                }


                $grade_inquiry_posts_for_id = $grade_inquiry_posts[$grade_inquiry->getId()];
                $author_user_ids = array_map(function ($post) {
                    return $post["user_id"];
                }, $grade_inquiry_posts_for_id);
                $author_user_groups = $queries->getAuthorUserGroups($author_user_ids);

                $instructor_full_access = [];
                $limited_access_grader = [];

                foreach ($author_user_groups as $author) {
                    $limited_access_grader[$author["user_id"]] = $author["user_group"] === User::GROUP_LIMITED_ACCESS_GRADER;
                    $instructor_full_access[$author["user_id"]] = $author["user_group"] <= User::GROUP_FULL_ACCESS_GRADER;
                }

                // format posts
                $posts = [];
                foreach ($grade_inquiry_posts[$grade_inquiry->getId()] as $post) {
                    if (empty($post)) {
                        break;
                    }
                    $is_staff = $queries->isStaffPost($post['user_id']);

                    $is_limited_access_grader = $limited_access_grader[$post['user_id']];
                    $is_instructor_or_full_access_grader = $instructor_full_access[$post['user_id']];
                    $given_name = $queries->getUserById($post['user_id'])->getDisplayedGivenName();
                    $family_name = $queries->getUserById($post['user_id'])->getDisplayedFamilyName();
                    $name = $given_name;
                    if ($is_limited_access_grader) {
                        $name = $given_name . " " . substr($family_name, 0, 1) . ".";
                    }
                    if ($is_instructor_or_full_access_grader) {
                        $name = $given_name . ' ' . $family_name;
                    }

                    $date = DateUtils::parseDateTime($post['timestamp'], $this->core->getConfig()->getTimezone());
                    $content = $post['content'];
                    $post_id = $post['id'];
                    $posts[] = [
                        'is_staff' => $is_staff,
                        'date' => DateUtils::convertTimeStamp($this->core->getUser(), $date->format('c'), $this->core->getConfig()->getDateTimeFormat()->getFormat('gradeable')),
                        'date_sort' => $date,
                        'name' => $name,
                        'content' => $content,
                        'gc_title' => $gc_title,
                        'id' => $post_id
                    ];
                }

                if ($gc_id != 0) {
                    // grade inquiry object
                    $grade_inquiry_twig_object = [
                        'id' => $grade_inquiry->getId(),
                        'gc_id' => $gc_id,
                        'status' => $grade_inquiry->getStatus(),
                        'posts' => $posts
                    ];
                    // add grade inquiry to grade inquiries array
                    $grade_inquiries_twig_array[$gc_id] = $grade_inquiry_twig_object;
                }
                else {
                    $grade_inquiries_twig_array[0]['id'] = $grade_inquiry->getId();
                    $grade_inquiries_twig_array[0]['gc_id'] = $gc_id;
                    $grade_inquiries_twig_array[0]['status'] = $grade_inquiry->getStatus();
                }
                $grade_inquiries_twig_array[0]['posts'] = array_merge($grade_inquiries_twig_array[0]['posts'], $posts);
            }
            // sort "all" tab posts chronologically
            usort($grade_inquiries_twig_array[0]['posts'], function ($post1, $post2) {
                if ($post1['date_sort'] == $post2['date_sort']) {
                    return 0;
                }
                return ($post1['date_sort'] < $post2['date_sort']) ? -1 : 1;
            });
        }

        // construct components array for tabs
        $components_twig_array = [];
        if ($grade_inquiry_per_component_allowed) {
            foreach ($gradeable_components as $component) {
                $component_object = [
                    'id' => $component->getId(),
                    'title' => $component->getTitle(),
                ];
                $components_twig_array[] = $component_object;
            }
        }
        $components_twig_array[] = ['id' => 0, 'title' => 'All'];

        return $this->core->getOutput()->renderTwigTemplate('submission/grade_inquiry/Discussion.twig', [
            'grade_inquiries' => $grade_inquiries_twig_array,
            'grade_inquiry_url' => $grade_inquiry_url,
            'change_request_status_url' => $change_request_status_url,
            'make_request_post_url' => $make_grade_inquiry_post_url,
            'has_submission' => $graded_gradeable->hasSubmission(),
            'submitter_id' => $graded_gradeable->getSubmitter()->getId(),
            'g_id' => $graded_gradeable->getGradeable()->getId(),
            'grade_inquiry_message' => $grade_inquiry_message,
            'can_inquiry' => $can_inquiry,
            'is_inquiry_yet_to_start' => $graded_gradeable->getGradeable()->isGradeInquiryYetToStart(),
            'is_inquiry_open' => $is_inquiry_open,
            'is_grading' => $this->core->getUser()->accessGrading(),
            'grade_inquiry_per_component_allowed' => $grade_inquiry_per_component_allowed,
            'gradeable_components' => $components_twig_array,
            "csrf_token" => $this->core->getCsrfToken()
        ]);
    }

    /**
     * @param array $post
     * @param GradedGradeable $graded_gradeable
     * @return string
     */

    public function renderSingleGradeInquiryPost(array $post, GradedGradeable $graded_gradeable): string {
        $grade_inquiry_per_component_allowed = $graded_gradeable->getGradeable()->isGradeInquiryPerComponentAllowed();
        $queries = $this->core->getQueries();
        $author_user_id = [$post["user_id"]];
        $author_user_group = $queries->getAuthorUserGroups($author_user_id)[0];
        $limited_access_grader = $author_user_group['user_group'] === User::GROUP_LIMITED_ACCESS_GRADER;
        $instructor_full_access = $author_user_group['user_group'] <= User::GROUP_FULL_ACCESS_GRADER;
        $family_name = $queries->getUserById($post['user_id'])->getDisplayedFamilyName();
        $given_name = $queries->getUserById($post['user_id'])->getDisplayedGivenName();
        $name  = $given_name;
        if ($limited_access_grader) {
            $name = $given_name . " " . substr($family_name, 0, 1) . ".";
        }
        if ($instructor_full_access) {
            $name = $given_name . ' ' . $family_name;
        }

        $is_staff = $queries->isStaffPost($post['user_id']);
        $date = DateUtils::parseDateTime($post['timestamp'], $this->core->getConfig()->getTimezone());
        $content = $post['content'];
        $post_id = $post['id'];

        $gc_id = $post['gc_id'];
        $gc_title = '';
        if (!is_null($gc_id)) {
            $gradeable_component = $graded_gradeable->getGradeable()->getComponent($gc_id);
            $gc_title = $gradeable_component->getTitle();
        }

        return $this->core->getOutput()->renderTwigTemplate('submission/grade_inquiry/Post.twig', [
            'post' => [
                'is_staff' => $is_staff,
                'date' => DateUtils::convertTimeStamp($this->core->getUser(), $date->format('c'), $this->core->getConfig()->getDateTimeFormat()->getFormat('gradeable')),
                'date_sort' => $date,
                'name' => $name,
                'content' => $content,
                'gc_title' => $gc_title,
                'id' => $post_id
            ],
            'grade_inquiry_per_component_allowed' => $grade_inquiry_per_component_allowed,
            'component' => [
                'id' => $gc_id
            ]
        ]);
    }
}<|MERGE_RESOLUTION|>--- conflicted
+++ resolved
@@ -463,30 +463,17 @@
         if (!is_null($graded_gradeable)) {
             $graded_gradeable->hasOverriddenGrades();
         }
-<<<<<<< HEAD
-
-        $vcs_base_url = rtrim($this->core->getConfig()->getVcsBaseUrl(), '/');
-        $vcs_base_url = str_replace('{$vcs_type}', $this->core->getConfig()->getVcsType(), $vcs_base_url);
-        $vcs_base_url = str_replace('{$gradeable_id}', $gradeable->getId(), $vcs_base_url);
-        $vcs_base_url = str_replace('{$user_id}', $this->core->getUser()->getId(), $vcs_base_url);
-=======
         $vcs_partial_path = '';
         $vcs_partial_path = $gradeable->getVcsPartialPath();
         $vcs_partial_path = str_replace('{$vcs_type}', $this->core->getConfig()->getVcsType(), $vcs_partial_path);
         $vcs_partial_path = str_replace('{$gradeable_id}', $gradeable->getId(), $vcs_partial_path);
         $vcs_partial_path = str_replace('{$user_id}', $this->core->getUser()->getId(), $vcs_partial_path);
->>>>>>> 2dce675b
 
         $recent_version_url = $graded_gradeable ? $this->core->buildCourseUrl(['gradeable', $gradeable->getId()]) . '/' . $graded_gradeable->getAutoGradedGradeable()->getHighestVersion() : null;
         $numberUtils = new NumberUtils();
         return $output . $this->core->getOutput()->renderTwigTemplate('submission/homework/SubmitBox.twig', [
             'vcs_subdirectory' => $gradeable->getVcsSubdirectory(),
-<<<<<<< HEAD
-            'vcs_base_url' => $vcs_base_url,
-            'vcs_partial_path' => $gradeable->getVcsPartialPath(),
-=======
             'vcs_partial_path' => $vcs_partial_path ,
->>>>>>> 2dce675b
             'gradeable_id' => $gradeable->getId(),
             'gradeable_name' => $gradeable->getTitle(),
             'gradeable_url' => $gradeable->getInstructionsUrl(),
