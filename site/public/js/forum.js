--- conflicted
+++ resolved
@@ -1293,12 +1293,8 @@
     });
 }
 
-<<<<<<< HEAD
-function toggleUpduck(post_id, current_user, isLiked, userGroup, taLiked) {
-=======
-function toggleLike(post_id, current_user) {
-
->>>>>>> 8509ac03
+
+function toggleLike(post_id, current_user, userGroup, taLiked) {
     // eslint-disable-next-line no-undef
     const url = buildCourseUrl(['post', 'likes']);
     $.ajax({
@@ -1337,15 +1333,9 @@
             const likeIconSrc = document.getElementById(`likeIcon_${post_id}`);
             let likeIconSrcElement = likeIconSrc.src;
 
-<<<<<<< HEAD
-            //if userGroup == 4 or 3 then make it print the liked by instructor in yellow
-            if (likeIconSrcElement.endsWith('/img/on-duck-button.svg')) {
-                if (likeIconSrcElement.endsWith('/img/on-duck-button.svg')) {
-=======
             const theme = localStorage.getItem('theme');
             if (liked==='unlike') {
                 if (theme==='light' && likeIconSrcElement.endsWith('/img/on-duck-button.svg')) {
->>>>>>> 8509ac03
                     likeIconSrcElement = likeIconSrcElement.replace('on-duck-button.svg', 'light-mode-off-duck.svg');
                     if (taLiked) {
                         likeCounterElement.style.color = '#ffba00';
@@ -1357,27 +1347,17 @@
                 if (userGroup === 1 || userGroup === 2) {
                     document.getElementById(`likedByInstructor_${post_id}`).style.display = 'none';
                 }
-<<<<<<< HEAD
-
-                likeCounter=likeCounter-1;
-=======
+
                 likeCounter=likes;//set to the sql like value
->>>>>>> 8509ac03
-
                 likeIconSrc.src = likeIconSrcElement; // Update the state
                 likeCounterElement.innerText = likeCounter;
             }
-<<<<<<< HEAD
-            else {
-                likeIconSrcElement = likeIconSrcElement.replace('light-mode-off-duck.svg', 'on-duck-button.svg');
-                if (userGroup === 1 || userGroup ===2) {
-                    document.getElementById(`likedByInstructor_${post_id}`).style.display = '';
-                    likeCounterElement.style.color = '#ffba00';
-=======
             else if (liked ==='like') {
                 if (theme==='light') {
                     likeIconSrcElement = likeIconSrcElement.replace('light-mode-off-duck.svg', 'on-duck-button.svg');
->>>>>>> 8509ac03
+                    if (userGroup === 1 || userGroup ===2) {
+                        document.getElementById(`likedByInstructor_${post_id}`).style.display = '';
+                        likeCounterElement.style.color = '#ffba00';
                 }
                 else {
                     if (taLiked) {
@@ -1387,18 +1367,13 @@
                         likeCounterElement.style.color = 'white';
                     }
                 }
-<<<<<<< HEAD
-
-                likeCounter=likeCounter+1;
-=======
                 likeCounter=likes;
->>>>>>> 8509ac03
-
                 likeIconSrc.src = likeIconSrcElement; // Update the state
                 likeCounterElement.innerText = likeCounter;
             }
-
-        },
+        }
+    },
+    
         error: function(err) {
             console.log(err);
         },
