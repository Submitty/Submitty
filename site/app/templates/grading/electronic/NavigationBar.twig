--- conflicted
+++ resolved
@@ -32,13 +32,10 @@
         {% if not peer %}
             <i title="Show/Hide Student Information (Press S)" class="fa fa-user icon-header" onclick="toggleInfo(); updateCookies();"></i>
         {% endif %}
-<<<<<<< HEAD
         {% if gradeable.getRegradeStatus() != 0 %}
             <i title="Show/Hide Regrade Information (Press X)" class="fa fa-hand-paper-o icon-header" onclick="toggleRegrade(); updateCookies();"></i>
         {% endif %}
-=======
         <i title="Show Grading Settings" class="fa fa-wrench icon-header" onclick="showSettings();"></i>
->>>>>>> 06172db5
         {# /Panel buttons #}
     </div>
 
