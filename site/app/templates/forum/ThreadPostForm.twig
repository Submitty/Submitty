<div class="thread-post-form"
    {% if post_box_id %}
        post_box_id="{{ post_box_id }}"
    {% endif %}
>

<div class="form-group row position-relative">
    <input type="hidden" name="csrf_token" value="{{ csrf_token }}" data-ays-ignore="true"/>

    {% if show_title %}
    <span class="edit_thread">
        Title: <input type="text" size="45" placeholder="Title" name="title" id="title" aria-label="Edit thread title" required/>
    </span>
    {% endif %}

</div>
<br/>
{% if show_post %}
    <div style="margin-bottom:10px;" class="form-group row position-relative">
        <div role="button" id="markdown_toggle_{{ post_box_id }}"
        class="markdown-toggle {{ render_markdown?"markdown-active":"markdown-inactive" }} key_to_click" tabindex="0"
        style="margin-right:10px;padding: unset;cursor: pointer; "
        title="Render markdown" onclick="$('#markdown_buttons_{{ post_box_id }}').toggle(); $(this).toggleClass('markdown-active'); $('#markdown_input_{{ post_box_id }}').val($('#markdown_input_{{ post_box_id }}').val() == 0? '1':'0');$('#markdown-info-{{ post_box_id }}').toggleClass('disabled');"><i class="fab fa-markdown fa-2x"></i></div>
        <input type="hidden" name="markdown_status" id="markdown_input_{{ post_box_id }}" value="{{ render_markdown?1:0 }}" />
        <a target=_blank href="https://submitty.org/student/discussion_forum#formatting-a-post-using-markdown/"><i id="markdown-info-{{ post_box_id }}" style="font-style:normal;" class="far fa-question-circle disabled"></i></a>
        &nbsp;&nbsp;
        <span style="display: {{ render_markdown?"block":"none" }}" id="markdown_buttons_{{ post_box_id }}">
<<<<<<< HEAD
            <button id="link_btn" type="button" title="Insert a link" onclick="addMarkdownCode(1, $(this).closest('.thread-post-form').find('[name=thread_post_content]'))" class="btn btn-default btn_markdown key_to_click" tabindex="0">Link <i class="fas fa-link fa-1x"></i></button>
            <button id="code_btn" title="Insert a code segment" type="button" onclick="addMarkdownCode(0, $(this).closest('.thread-post-form').find('[name=thread_post_content]'))" class="btn btn-default btn_markdown key_to_click" tabindex="0">Code <i class="fas fa-code fa-1x"></i></button>
            <button id="bold_btn" title="Insert bold text" type="button" onclick="addMarkdownCode(2, $(this).closest('.thread-post-form').find('[name=thread_post_content]'))" class="btn btn-default btn_markdown key_to_click" tabindex="0">Bold <i class="fas fa-bold fa-1x"></i></button>
            <button id="italic_btn" title="Insert italic text" type="button" onclick="addMarkdownCode(3, $(this).closest('.thread-post-form').find('[name=thread_post_content]'))" class="btn btn-default btn_markdown key_to_click" tabindex="0">Italics <i class="fas fa-italic fa-1x"></i></button>
        </span>
    {% if show_merge_thread_button and core.getUser().accessGrading() %}
        <a class="btn btn-primary key_to_click" tabindex="0" id="merge-thread-btn" title="Merge Threads" onclick="$('#merge-threads').css('display', 'block');">Merge Threads</a>
=======
            <button type="button" title="Insert a link" onclick="addMarkdownCode(1, $(this).closest('.thread-post-form').find('[name=thread_post_content]'))" class="btn btn-default btn_markdown">Link <i class="fas fa-link fa-1x"></i></button>
            <button title="Insert a code segment" type="button" onclick="addMarkdownCode(0, $(this).closest('.thread-post-form').find('[name=thread_post_content]'))" class="btn btn-default btn_markdown">Code <i class="fas fa-code fa-1x"></i></button>
            <button title="Insert bold text" type="button" onclick="addMarkdownCode(2, $(this).closest('.thread-post-form').find('[name=thread_post_content]'))" class="btn btn-default btn_markdown">Bold <i class="fas fa-bold fa-1x"></i></button>
            <button title="Insert italic text" type="button" onclick="addMarkdownCode(3, $(this).closest('.thread-post-form').find('[name=thread_post_content]'))" class="btn btn-default btn_markdown">Italics <i class="fas fa-italic fa-1x"></i></button>
        </span>
    {% if show_merge_thread_button and core.getUser().accessGrading() %}
        <a class="btn btn-primary" tabindex = "0" id="merge-thread-btn" title="Merge Threads" onclick="$('#merge-threads').css('display', 'block');">Merge Threads</a>
>>>>>>> 8b6ea197
    {% endif %}
    {% if show_lock_date and core.getUser().getGroup() <= 2 %}
        <label id="label_lock_thread" for="lock_thread_date"> Lock Thread Date
            <input class="date_picker" placeholder="Lock Thread Date" name="lock_thread_date" id="lock_thread_date" type="text">
        </label>
        <script>
            $(document).ready(function () {
                        flatpickr(".date_picker", {
                            plugins: [ShortcutButtonsPlugin(
                                    {
                                        button: [
                                            {
                                                label: "Now"
                                            },
                                            {
                                                label: "End of time"
                                            }
                                        ],
                                        label: "or",
                                        onClick: (index, fp) => {
                                            let date;
                                            switch (index) {
                                                case 0:
                                                    date = new Date();
                                                    break;
                                                case 1:
                                                    date = new Date("9998-01-01 00:00:00");
                                                    break;
                                            }
                                            fp.setDate(date, true);
                                        }
                                    }
                                )],
                            allowInput: true,
                            enableTime: true,
                            enableSeconds: true,
                            time_24hr: true,
                            dateFormat: "Y-m-d H:i:S",
                            onReady: (a, b, fp) => {
                              fp.calendarContainer.firstChild.childNodes[1].firstChild.firstChild.setAttribute('aria-label', 'Month');
                              fp.calendarContainer.childNodes[2].childNodes[4].firstChild.setAttribute('aria-label', 'Seconds');
                            }
                        });
            })
        </script>

    {% endif %}
    </div>
    <div class="form-group row">
        {% set min_height = (post_textarea_large?"40vmin":"100px") %}
        <textarea name="thread_post_content" class="fill-available post_content_reply thread_post_content" style="resize:none;min-height:{{ min_height }};max-height:300px" rows="10" cols="30" placeholder="{{ post_content_placeholder }}" required aria-label="Thread Post Textarea" maxlength="{{ post_content_limit }}"
        onkeydown="submitNearestForm(event,$(this))"></textarea>
    </div>
<br/>
{% endif %}

{% if show_categories %}

    <div id="category-selection-container" class="form-group row thread-category-container inline-block">
        <label id="cat_label">Categories</label>
        <br />

        {% if categories | length == 0 %}
            <span class='category-list-no-element' >
                No categories exists please create one.
            </span>
        {% endif %}
        <div id='categories-pick-list'>

        {% for category in categories %}
            <a class="btn cat-buttons" data-color="{{ category.color }}" aria-labelledby="cat_label" style="word-wrap: break-word; background-color: {{ category.color }}; color: white; max-width: 350px; text-align: left !important; white-space: unset !important;">{{ category.category_desc }}
                <input type="checkbox" name="cat[]" value="{{ category.category_id }}" aria-label="Category {{ category.category_desc }}">
            </a>
        {% endfor %}
    </div>
    <script type="text/javascript">
    $(function() {
        refreshCategories();
    });
    </script>
    </div>
{% endif %}
<div class="form-group row thread-attachment-container">
    {% if post_box_id %}
        <span class="inline-block">
            {# uploadID and input-file + Index required for drag-and-drop.js #}
            <div class="upload_attachment_box cursor-pointer" id="upload{{ post_box_id }}">
                <label id="file_input_label_{{post_box_id}}" class="btn btn-default" tabindex="0">Upload Attachment</label>
                <input type="file" accept="image/*" aria-labelledby="file_input_label_{{post_box_id}}" id="input-file{{ post_box_id }}" style="display: none;" onchange="addFilesFromInput({{ post_box_id }});testAndGetAttachments({{ post_box_id }}, true);" multiple />
                <br>
                <table class="file-upload-table" id="file-upload-table-{{ post_box_id }}"></table>
            </div>
        </span>
        <br style="margin-right:1rem;">

        {% if attachment_script %}
            {# To be executed at last attachment box #}
            <script type="text/javascript">
                $(function() {
                    $('div.upload_attachment_box').on('DOMNodeInserted',function(e){
                        var part = get_part_number(e);
                        if(isNaN(parseInt(part))) {
                            return;
                        }
                        var target = $(e.target);
                        var file_object = null;
                        var filename = target.attr("fname");
                        for (var j = 0; j < file_array[part-1].length; j++){
                            if (file_array[part-1][j].name == filename) {
                                file_object = file_array[part-1][j];
                                break;
                            }
                        }
                        var image = document.createElement('div');
                        $(image).addClass("thumbnail");
                        $(image).css("background-image", "url("+window.URL.createObjectURL(file_object)+")");
                        target.prepend(image);
                    });

                    // Attachments on Create Thread
                    var part = "{{ post_box_id }}";
                    initializeDragAndDrop();
                    createArray(part);
                    $(".upload_attachment_box").each(function() {
                        this.addEventListener("click", clicked_on_box, false);
                    });
                });
            </script>
        {% endif %}
    {% endif %}
    <span class="inline-block right-zero">
        {% if show_anon %}
            <label>Anonymous (to class)? <input type="checkbox" class="thread-anon-checkbox" {% if anon_edit_post_id %} id="{{ anon_edit_post_id }}"{% endif %} aria-label="Anonymous (to class)?" name="Anon" value="Anon" data-ays-ignore="true"/></label>
        {% endif %}
        {% if show_thread_status %}
        <select id="thread_status" name="thread_status" data-ays-ignore="true" aria-label="Select thread status">
            <option value="0">Comment</option>
            <option value="-1" selected="selected">Unresolved</option>
            <option value="1">Resolved</option>
        </select>
        {% endif %}
        {% if show_announcement and core.getUser().accessFullGrading() %}
            {% set announcement_text = email_enabled ? "Announcement?(w/ notification and email)" : "Announcement?(w/ notification)" %}
            <label class="inline-block" for="Announcement">{{ announcement_text }}</label>
            <input type="checkbox" id="Announcement" class="thread-announcement-checkbox" name="Announcement" value="Announcement" data-ays-ignore="true"/>
        {% endif %}
        {% if show_cancel_edit_form %}
        <a onclick="$('#edit-user-post').css('display', 'none');
                 $(this).closest('.thread-post-form').find('[name=thread_post_content]').val('');
                 $('#title').val('');
                 $(this).closest('form').trigger('reinitialize.areYouSure');"
                     class="btn btn-default close-button key_to_click" tabindex="0">Cancel</a>
        {% endif %}
        <input type="submit" name="post" value="{{ submit_label }}" class="btn btn-primary inline-block" />

        {% if thread_resolve_state == 1 and show_unresolve %}
            <input type="hidden" name="thread_status" id="thread_status_input{{ post_box_id | length > 0 ? "_" ~ post_box_id : ""  }}" value="{{ thread_resolve_state }}" data-ays-ignore="true" />
            <input type="submit" name="post_and_unresolve" class="submit_unresolve btn btn-primary inline-block" {{ post_box_id | length > 0 ? "post_box_id=" ~ post_box_id : ""  }} value="{{ submit_label }} and Unresolve" />
        {% endif %}
    </span>
</div>
<br>
</div>
<script type="text/javascript">
    $(function(){
        $("input[name='title']").change(function () {
            $(this).val($.trim($(this).val()));
        });
    });

    function submitNearestForm(e, textarea){
        if ((e.keyCode == 10 || e.keyCode == 13) && (e.metaKey || e.ctrlKey)) {//ctrl+enter keys pressed
            var theForm = textarea.closest('form');
            if(theForm.hasClass('dirty')){
                theForm.trigger('reinitialize.areYouSure');
                theForm.submit();
            }
        }
    }
</script><|MERGE_RESOLUTION|>--- conflicted
+++ resolved
@@ -25,23 +25,13 @@
         <a target=_blank href="https://submitty.org/student/discussion_forum#formatting-a-post-using-markdown/"><i id="markdown-info-{{ post_box_id }}" style="font-style:normal;" class="far fa-question-circle disabled"></i></a>
         &nbsp;&nbsp;
         <span style="display: {{ render_markdown?"block":"none" }}" id="markdown_buttons_{{ post_box_id }}">
-<<<<<<< HEAD
-            <button id="link_btn" type="button" title="Insert a link" onclick="addMarkdownCode(1, $(this).closest('.thread-post-form').find('[name=thread_post_content]'))" class="btn btn-default btn_markdown key_to_click" tabindex="0">Link <i class="fas fa-link fa-1x"></i></button>
-            <button id="code_btn" title="Insert a code segment" type="button" onclick="addMarkdownCode(0, $(this).closest('.thread-post-form').find('[name=thread_post_content]'))" class="btn btn-default btn_markdown key_to_click" tabindex="0">Code <i class="fas fa-code fa-1x"></i></button>
-            <button id="bold_btn" title="Insert bold text" type="button" onclick="addMarkdownCode(2, $(this).closest('.thread-post-form').find('[name=thread_post_content]'))" class="btn btn-default btn_markdown key_to_click" tabindex="0">Bold <i class="fas fa-bold fa-1x"></i></button>
-            <button id="italic_btn" title="Insert italic text" type="button" onclick="addMarkdownCode(3, $(this).closest('.thread-post-form').find('[name=thread_post_content]'))" class="btn btn-default btn_markdown key_to_click" tabindex="0">Italics <i class="fas fa-italic fa-1x"></i></button>
+            <button type="button" title="Insert a link" onclick="addMarkdownCode(1, $(this).closest('.thread-post-form').find('[name=thread_post_content]'))" class="btn btn-default btn_markdown key_to_click"  tabindex="0">Link <i class="fas fa-link fa-1x"></i></button>
+            <button title="Insert a code segment" type="button" onclick="addMarkdownCode(0, $(this).closest('.thread-post-form').find('[name=thread_post_content]'))" class="btn btn-default btn_markdown key_to_click"  tabindex="0">Code <i class="fas fa-code fa-1x"></i></button>
+            <button title="Insert bold text" type="button" onclick="addMarkdownCode(2, $(this).closest('.thread-post-form').find('[name=thread_post_content]'))" class="btn btn-default btn_markdown key_to_click"  tabindex="0">Bold <i class="fas fa-bold fa-1x"></i></button>
+            <button title="Insert italic text" type="button" onclick="addMarkdownCode(3, $(this).closest('.thread-post-form').find('[name=thread_post_content]'))" class="btn btn-default btn_markdown key_to_click"  tabindex="0">Italics <i class="fas fa-italic fa-1x"></i></button>
         </span>
     {% if show_merge_thread_button and core.getUser().accessGrading() %}
-        <a class="btn btn-primary key_to_click" tabindex="0" id="merge-thread-btn" title="Merge Threads" onclick="$('#merge-threads').css('display', 'block');">Merge Threads</a>
-=======
-            <button type="button" title="Insert a link" onclick="addMarkdownCode(1, $(this).closest('.thread-post-form').find('[name=thread_post_content]'))" class="btn btn-default btn_markdown">Link <i class="fas fa-link fa-1x"></i></button>
-            <button title="Insert a code segment" type="button" onclick="addMarkdownCode(0, $(this).closest('.thread-post-form').find('[name=thread_post_content]'))" class="btn btn-default btn_markdown">Code <i class="fas fa-code fa-1x"></i></button>
-            <button title="Insert bold text" type="button" onclick="addMarkdownCode(2, $(this).closest('.thread-post-form').find('[name=thread_post_content]'))" class="btn btn-default btn_markdown">Bold <i class="fas fa-bold fa-1x"></i></button>
-            <button title="Insert italic text" type="button" onclick="addMarkdownCode(3, $(this).closest('.thread-post-form').find('[name=thread_post_content]'))" class="btn btn-default btn_markdown">Italics <i class="fas fa-italic fa-1x"></i></button>
-        </span>
-    {% if show_merge_thread_button and core.getUser().accessGrading() %}
-        <a class="btn btn-primary" tabindex = "0" id="merge-thread-btn" title="Merge Threads" onclick="$('#merge-threads').css('display', 'block');">Merge Threads</a>
->>>>>>> 8b6ea197
+        <a class="btn btn-primary key_to_click" tabindex = "0" id="merge-thread-btn" title="Merge Threads" onclick="$('#merge-threads').css('display', 'block');">Merge Threads</a>
     {% endif %}
     {% if show_lock_date and core.getUser().getGroup() <= 2 %}
         <label id="label_lock_thread" for="lock_thread_date"> Lock Thread Date
