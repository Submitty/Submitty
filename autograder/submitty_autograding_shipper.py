--- conflicted
+++ resolved
@@ -34,16 +34,11 @@
 IN_PROGRESS_PATH = ''
 JOB_ID = '~SHIP~'
 
-<<<<<<< HEAD
-=======
-INTERACTIVE_QUEUE = os.path.join(SUBMITTY_DATA_DIR, "to_be_graded_queue")
-IN_PROGRESS_PATH = os.path.join(SUBMITTY_DATA_DIR, "in_progress_grading")
->>>>>>> ff5f710a
 
 def instantiate_global_variables(config):
     global INTERACTIVE_QUEUE, IN_PROGRESS_PATH
     INTERACTIVE_QUEUE = os.path.join(config.submitty['submitty_data_dir'], "to_be_graded_queue")
-    IN_PROGRESS_PATH = os.path.join(config.submitty['submitty_data_dir'], "grading")
+    IN_PROGRESS_PATH = os.path.join(config.submitty['submitty_data_dir'], "in_progress_grading")
 
 
 class GradingStatus(Enum):
@@ -105,44 +100,18 @@
 
 
 # ==================================================================================
-<<<<<<< HEAD
-def update_all_foreign_autograding_workers(config):
-    success_map = dict()
-    all_workers_json = os.path.join(
-        config.submitty['submitty_install_dir'],
-        'config',
-        "autograding_workers.json"
-    )
-
-    try:
-        with open(all_workers_json, 'r') as infile:
-            autograding_workers = json.load(infile)
-    except FileNotFoundError as e:
-        autograding_utils.log_stack_trace(config.error_path, trace=traceback.format_exc())
-        raise SystemExit("ERROR, could not locate autograding_workers_json :", e)
-
-    for key, value in autograding_workers.items():
-=======
-def update_all_foreign_autograding_workers(autograding_workers):
+def update_remote_autograding_workers(config, autograding_workers):
     success_map = dict()
     for machine, value in autograding_workers.items():
->>>>>>> ff5f710a
         if value['enabled'] is False:
             print(f"SKIPPING WORKER MACHINE {machine} because it is not enabled")
             success_map[machine] = False
             continue
-<<<<<<< HEAD
-        formatted_entry = {key: value}
-        formatted_entry = add_fields_to_autograding_worker_json(config, formatted_entry, key)
-        success = update_worker_json(config, key, formatted_entry)
-        success_map[key] = success
-=======
         print(f"UPDATE CONFIGURATION FOR WORKER MACHINE: {machine}")
         formatted_entry = {machine: value}
-        formatted_entry = add_fields_to_autograding_worker_json(formatted_entry, machine)
-        success = update_worker_json(machine, formatted_entry)
+        formatted_entry = add_fields_to_autograding_worker_json(config, formatted_entry, machine)
+        success = update_worker_json(config, machine, formatted_entry)
         success_map[machine] = success
->>>>>>> ff5f710a
     return success_map
 
 
@@ -1507,33 +1476,18 @@
 
 # ==================================================================================
 # ==================================================================================
-<<<<<<< HEAD
-def launch_shippers(config, worker_status_map):
-    # verify the DAEMON_USER is running this script
-    if not int(os.getuid()) == int(config.submitty_users['daemon_uid']):
-        raise SystemExit(
-            "ERROR: the submitty_autograding_shipper.py script must be run by the DAEMON_USER"
-        )
+def cleanup_shippers(config, worker_status_map, autograding_workers):
+    print("CLEANUP SHIPPERS")
     autograding_utils.log_message(
         config.log_path, JOB_ID,
-        message="grade_scheduler.py launched"
-    )
-
+        message="cleanup prior to launching submitty_autograding_shipper.py"
+    )
+
+    # remove the temporary files for any incomplete autograding
     for file_path in Path(
         config.submitty['submitty_data_dir'],
         "autograding_TODO"
     ).glob("untrusted*"):
-=======
-def cleanup_shippers(worker_status_map, autograding_workers):
-    print("CLEANUP SHIPPERS")
-    autograding_utils.log_message(
-        AUTOGRADING_LOG_PATH, JOB_ID,
-        message="cleanup prior to launching submitty_autograding_shipper.py"
-    )
-
-    # remove the temporary files for any incomplete autograding
-    for file_path in Path(SUBMITTY_DATA_DIR, "autograding_TODO").glob("untrusted*"):
->>>>>>> ff5f710a
         file_path = str(file_path)
         autograding_utils.log_message(
             config.log_path, JOB_ID,
@@ -1549,30 +1503,13 @@
         )
         os.remove(file_path)
 
-<<<<<<< HEAD
-    # The names of the worker machines, the capabilities of each
-    # worker machine, and the number of workers per machine are stored
-    # in the autograding_workers json.
-    try:
-        autograding_workers_path = os.path.join(
-            config.submitty['submitty_install_dir'], 'config', "autograding_workers.json"
-        )
-        with open(autograding_workers_path, 'r') as infile:
-            autograding_workers = json.load(infile)
-    except Exception as e:
-        autograding_utils.log_stack_trace(
-            config.error_path, job_id=JOB_ID,
-            trace=traceback.format_exc()
-        )
-        raise SystemExit(f"ERROR: could not locate the autograding workers json: {e}")
-=======
     # clean up the worker queue files and queue directories (they will be recreated)
     for p in Path(IN_PROGRESS_PATH).glob('*'):
         for f in Path(p).glob('*'):
             dname, fname = os.path.split(f)
             if fname.startswith("GRADING_"):
                 os.remove(f)
-                print(f"cancelling in progress job: {fname}")
+                print(f"canceling in progress job: {fname}")
             else:
                 try:
                     shutil.move(str(f), INTERACTIVE_QUEUE)
@@ -1582,45 +1519,33 @@
                     os.remove(f)
         os.rmdir(p)
         print(f"cleaned up directory: {p}")
->>>>>>> ff5f710a
-
-
-# ==================================================================================
-# ==================================================================================
-def launch_shippers(worker_status_map, autograding_workers):
+
+
+# ==================================================================================
+# ==================================================================================
+def launch_shippers(config, worker_status_map, autograding_workers):
     print("LAUNCH SHIPPERS")
     autograding_utils.log_message(
-        AUTOGRADING_LOG_PATH, JOB_ID,
+        config.log_path, JOB_ID,
         message="submitty_autograding_shipper.py launched"
     )
 
     # Launch a shipper process for every worker on the primary machine and each worker machine
     processes = list()
     for name, machine in autograding_workers.items():
-
         # SKIP MACHINES THAT ARE NOT ENABLED OR NOT REACHABLE
         if not machine['enabled']:
             print(f"NOTE: MACHINE {name} is not enabled")
             autograding_utils.log_message(
-<<<<<<< HEAD
                 config.log_path, JOB_ID,
-                message=f"{name} could not be reached, so we are not spinning up shipper threads."
-=======
-                AUTOGRADING_LOG_PATH, JOB_ID,
                 message=f"NOTE: MACHINE {name} is not enabled"
->>>>>>> ff5f710a
             )
             continue
         if not worker_status_map[name]:
             print(f"ERROR: MACHINE {name} could not be reached => no shipper threads.")
             autograding_utils.log_message(
-<<<<<<< HEAD
                 config.log_path, JOB_ID,
-                message=f"{name} is disabled, so we are not spinning up shipper threads."
-=======
-                AUTOGRADING_LOG_PATH, JOB_ID,
                 message=f"ERROR: MACHINE {name} could not be reached => no shipper threads."
->>>>>>> ff5f710a
             )
             continue
 
@@ -1701,7 +1626,7 @@
         return None
 
 
-def monitoring_loop(autograding_workers, processes):
+def monitoring_loop(config, autograding_workers, processes):
 
     print("MONITORING LOOP")
     total_num_workers = len(processes)
@@ -1792,7 +1717,7 @@
 
 
 # ==================================================================================
-def load_autograding_workers_json():
+def load_autograding_workers_json(config):
     print("LOAD AUTOGRADING WORKERS JSON")
 
     # The names of the worker machines, the capabilities of each
@@ -1800,13 +1725,13 @@
     # in the autograding_workers json.
     try:
         autograding_workers_path = os.path.join(
-            SUBMITTY_INSTALL_DIR, 'config', "autograding_workers.json"
+            config.submitty['submitty_install_dir'], 'config', "autograding_workers.json"
         )
         with open(autograding_workers_path, 'r') as infile:
             autograding_workers = json.load(infile)
     except Exception as e:
         autograding_utils.log_stack_trace(
-            AUTOGRADING_STACKTRACE_PATH, job_id=JOB_ID,
+            config.error_path, job_id=JOB_ID,
             trace=traceback.format_exc()
         )
         raise SystemExit(f"ERROR: could not locate the autograding workers json: {e}")
@@ -1846,13 +1771,9 @@
             "ERROR: the submitty_autograding_shipper.py script must be run by the DAEMON_USER"
         )
 
-<<<<<<< HEAD
-    worker_status_map = update_all_foreign_autograding_workers(config)
-    launch_shippers(config, worker_status_map)
-=======
-    autograding_workers = load_autograding_workers_json()
-    worker_status_map = update_all_foreign_autograding_workers(autograding_workers)
-    cleanup_shippers(worker_status_map, autograding_workers)
-    processes = launch_shippers(worker_status_map, autograding_workers)
-    monitoring_loop(autograding_workers, processes)
->>>>>>> ff5f710a
+
+    autograding_workers = load_autograding_workers_json(config)
+    worker_status_map = update_remote_autograding_workers(config, autograding_workers)
+    cleanup_shippers(config, worker_status_map, autograding_workers)
+    processes = launch_shippers(config, worker_status_map, autograding_workers)
+    monitoring_loop(config, autograding_workers, processes)