--- conflicted
+++ resolved
@@ -13,11 +13,8 @@
 import dateutil.parser
 import urllib.parse
 import contextlib
-<<<<<<< HEAD
 import paramiko
-=======
 import socket
->>>>>>> 63e025b0
 
 from submitty_utils import dateutils, glob
 import grade_items_logging
@@ -835,36 +832,38 @@
             queue_obj["which_untrusted"] = which_untrusted
             queue_obj["which_machine"] = which_machine
             queue_obj["ship_time"] = dateutils.write_submitty_date(microseconds=True)
-        
+
+        #TODO: replace which_machine with user, host, and passkey
         if which_machine == "localhost":
           shutil.move(autograding_zip_tmp,autograding_zip)
           shutil.move(submission_zip_tmp,submission_zip)
           with open(todo_queue_file, 'w') as outfile:
               json.dump(queue_obj, outfile, sort_keys=True, indent=4)
         else:
+          #TODO: read these in as separate parameters in place of whichmachine.
           user, host = which_machine.split("@")
-          print("attempting to copy to {0}@{1}".format(user, host))
-          print(autograding_zip)
           ssh = paramiko.SSHClient()
           ssh.get_host_keys()
           ssh.set_missing_host_key_policy(paramiko.AutoAddPolicy())
+          #TODO: replace with password parameter read in with user and host
           passit = "submitty"
                     
           ssh.connect(hostname = host, username = user, password = passit)
-          
           sftp = ssh.open_sftp()
-          print("source: {0}\ndestination: {1}".format(autograding_zip_tmp, autograding_zip))
+
           sftp.put(autograding_zip_tmp,autograding_zip)
           sftp.put(submission_zip_tmp,submission_zip)
           with open(todo_queue_file, 'w') as outfile:
               json.dump(queue_obj, outfile, sort_keys=True, indent=4)
           sftp.put(todo_queue_file, todo_queue_file)
-          sftp.put(todo_queue_file, todo_queue_file)
           sftp.close()
+          print("Successfully forwarded files to {0}@{1}".format(user, host))
     except Exception as e:
-        print("ERROR: ", e)
+        print("Cound not move files due to the following error:\n{0}".format(e))
         grade_items_logging.log_message(jobname=next_to_grade,message="ERROR: Exception when preparing autograding and submission zip")
-        return
+        return False
+
+    return True
 
 
 
@@ -884,35 +883,38 @@
           return False
       else:
         local_done_queue_file = target_done_queue_file
+        local_results_zip = target_results_zip
     else:      
       user, host = which_machine.split("@")
       ssh = paramiko.SSHClient() 
       ssh.get_host_keys()
       ssh.set_missing_host_key_policy(paramiko.AutoAddPolicy())
       passit = "submitty"
-      ssh.connect(hostname = host, username = user, password=passit)
-      
-      sftp = ssh.open_sftp()
-
-      #same file structure local and remote. Try queue file first.
+
       try:
+        ssh.connect(hostname = host, username = user, password=passit)
+
+        sftp = ssh.open_sftp()
         local_done_queue_file = tempfile.mkstemp()[1]
         local_results_zip     = tempfile.mkstemp()[1]
         #remote path first, then local.
         sftp.get(target_done_queue_file, local_done_queue_file)
         sftp.get(target_results_zip, local_results_zip)
-        #clean up (remove remote file?) ???
+        #Because get works like cp rather tnan mv, we have to clean up.
+        sftp.remove(target_done_queue_file)
+        sftp.remove(target_results_zip)
         sftp.close()
-
-      except:
+      #This is the normal case (still grading on the other end) so we don't need to print anything.
+      except FileNotFoundError:
+          return False
+      #In this more general case, we do want to print what the error was.
+      #TODO catch other types of exception as we identify them. 
+      except Exception as e:
+        print("Could not retrieve the file from the foreign machine.\nERROR: {0}".format(e))
         return False  
     # archive the results of grading
     try:
-<<<<<<< HEAD
-        unpack_grading_results_zip(local_results_zip)
-=======
-        unpack_grading_results_zip(which_machine,which_untrusted,results_zip)
->>>>>>> 63e025b0
+        unpack_grading_results_zip(which_machine,which_untrusted,local_results_zip)
     except:
         grade_items_logging.log_message(jobname=next_to_grade,message="ERROR: Exception when unpacking zip")
         with contextlib.suppress(FileNotFoundError):
