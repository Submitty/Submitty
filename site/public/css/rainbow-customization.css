/* stylelint-disable-next-line selector-class-pattern */
.customization_item {
    border: 2px solid var(--viewed-content);
    padding: 5px;
    padding-left: 20px;
    margin-top: 10px;
    border-radius: 25px;
}

/* stylelint-disable-next-line selector-class-pattern */
.customization_item h2 {
    margin-top: 3px;
    margin-bottom: 3px;
    font-size: 1.2em;
    font-style: italic;
}

/* stylelint-disable-next-line selector-class-pattern */
.customization_item h3 {
    font-size: 1.1em;
}

/* stylelint-disable-next-line selector-id-pattern */
#cust_messages_textarea {
    width: 80%;
    height: 10vh;
    margin-top: 10px;
}

/* stylelint-disable-next-line selector-id-pattern */
#buckets_available_list li {
    font-weight: bold;
    list-style-type: none;
}

/* stylelint-disable-next-line selector-id-pattern */
#buckets_used_list li {
    font-style: italic;
    list-style-type: none;
}

/* stylelint-disable-next-line selector-class-pattern */
.bucket_detail_div {
    padding: 3px;
}

/* stylelint-disable-next-line selector-class-pattern */
.bucket_detail_div:nth-child(2n) {
    background-color: var(--standard-mediumorchid);
}

/* stylelint-disable-next-line selector-class-pattern */
.bucket_detail_div:nth-child(2n+1) {
    background-color: var(--standard-lightskyblue);
}

/* stylelint-disable-next-line selector-id-pattern */
#save_status_container {
    display: flex;
    align-items: center;
    width: 100%;
    background-color: var(--standard-hover-light-gray);
    border: none;
    flex-wrap: wrap;
}

/* stylelint-disable-next-line selector-id-pattern */
#status_head {
    display: flex;
    align-items: center;
    width: 100%;
    flex-wrap: nowrap;
}

@media (max-width: 700px) {
    /* stylelint-disable-next-line selector-id-pattern */    
    #status_head {
        flex-flow: column wrap;
        justify-content: start;
    }

    /* stylelint-disable-next-line selector-id-pattern */    
    #status_head > div {
        width: 100%;
        margin: 3px 0;
    }
}

/* stylelint-disable-next-line selector-id-pattern */
#status_label {
    font-weight: bold;
}

/* stylelint-disable-next-line selector-id-pattern */
#save_status {
    display: inline;
}

/* stylelint-disable-next-line selector-id-pattern */
#save_status_buttons {
    display: flex;
    flex-direction: row;
    margin-right: 10px;
    border: none;
}

/* stylelint-disable-next-line selector-id-pattern */
#save_status_buttons input {
    margin-right: 10px;
}

/* stylelint-disable-next-line selector-id-pattern */
#show_log_button {
    display: none;
}

/* stylelint-disable-next-line selector-id-pattern */
#save_status_log {
    display: none;
    margin-top: 10px;
    margin-bottom: 10px;
    overflow: auto;
    width: 100%;  
}

/* status-log-scrollbar */
/* stylelint-disable-next-line selector-id-pattern */
#save_status_log::-webkit-scrollbar {
    height: 4px;
    width: 4px;
    border-radius: 2px;
}

/* stylelint-disable-next-line selector-id-pattern */
#save_status_log::-webkit-scrollbar-track {
    background: var(--standard-light-gray);
    border-radius: 2px;
}

/* stylelint-disable-next-line selector-id-pattern */
#save_status_log::-webkit-scrollbar-thumb {
    background: var(--standard-medium-gray);
    border-radius: 2px;
}

/* stylelint-disable-next-line selector-id-pattern */
#save_status_log::-webkit-scrollbar-thumb:hover {
    background: var(--subtle-grey-background);
}

/* stylelint-disable-next-line selector-id-pattern */
#limited_func_messages p {
    margin: 12px;
}

.fa-gradeable-curve {
    margin-right: 5px;
}

.fa-rb {
    color: black;
}

.fa-rb:hover {
    color: red;
}

.gradeable-li {
    display: flex;
    flex-direction: row;
    margin: 3px;
    align-items: center;
}

.gradeable-li-right-of-input {
    display: flex;
    flex-direction: column;
}

.rainbow-grades-warning-triangle {
    margin-right: 5px;
    padding-bottom: 2px;
    display: none;
    color: var(--standard-vibrant-yellow);
    position: relative;
    border-bottom: 1px dotted var(--standard-vibrant-yellow);
}

[data-theme="dark"] .rainbow-grades-warning-triangle {
    color: var(--standard-light-yellow);
    border-bottom: 1px dotted var(--standard-light-yellow);
}

.rainbow-grades-warning-triangle > .tooltiptext.tooltipbottom {
    margin-left: -110px;
    margin-top: 25px;
    font-family: "Source Sans Pro", sans-serif;
    color: var(--text-white);
    font-size: 16px;
    padding: 5px;
}

.same-section-name-warning-triangle {
    margin-top: 7px;
    margin-bottom: 4px;
    display: none;
    color: var(--standard-vibrant-orange);
    border-bottom: 1px dotted var(--standard-vibrant-orange);
}

[data-theme="dark"] .same-section-name-warning-triangle {
    color: var(--standard-light-yellow);
    border-bottom: 1px dotted var(--standard-light-yellow);
}

.same-section-name-warning-triangle > .tooltiptext.tooltipbottom {
    margin-left: -110px;
    margin-top: 25px;
    font-family: "Source Sans Pro", sans-serif;
    color: var(--text-white);
    font-size: 16px;
    padding: 5px;
}

[data-theme="dark"] .rainbow-grades-warning-triangle > .tooltiptext.tooltipbottom {
    color: var(--text-black);
}

.rainbow-grades-warning-triangle > .tooltiptext.tooltipbottom::after {
    content: "";
    position: absolute;
    top: -14%;
    right: 50%;
    border: 9px solid transparent;
    border-bottom-color: var(--standard-dark-gray);
}

[data-theme="dark"] .same-section-name-warning-triangle > .tooltiptext.tooltipbottom {
    color: var(--text-black);
}

.same-section-name-warning-triangle > .tooltiptext.tooltipbottom::after {
    content: "";
    position: absolute;
    top: -14%;
    right: 50%;
    border: 9px solid transparent;
    border-bottom-color: var(--standard-dark-gray);
}

.gradeable-li-info {
    display: flex;
    flex-direction: row;
    align-items: center;
}

.gradeable-id {
    margin-left: 5px;
}

.gradeable-li-curve {
    display: none;
}

/* stylelint-disable-next-line no-descending-specificity */
.gradeable-li-curve input {
    width: 50px;
}

hr {
    margin: 7px 10px;
    border-top: 1px solid var(--viewed-content);
}

/* stylelint-disable-next-line selector-class-pattern */
.rg_info_message {
    margin-bottom: 10px;
    max-width: 800px;
}

/* stylelint-disable-next-line selector-id-pattern */
#rg_web_ui {
    display: none;
}

.override {
    /* stylelint-disable-next-line declaration-no-important */
    color: var(--active-warning-brown) !important;
}

[data-theme="dark"] .override {
    /* stylelint-disable-next-line declaration-no-important */
    color: var(--standard-vibrant-orange) !important;
}

div:has(.override) ~ div.gradeable-li-right-of-input .rainbow-grades-warning-triangle {
    display: inline-block;
}

div:has(.override) ~ div.gradeable-li-right-of-input .same-section-name-warning-triangle {
    display: inline-block;
}

.input-field {
    display: flex;
    align-items: center;
}

.input-boxes {
    display: inline-grid;
    grid-template-columns: auto auto auto auto; /* four columns */
    grid-gap: 0 0.2em;
}

.input-label {
    padding: 4px 6px;
}

<<<<<<< HEAD
.omit-section-label{
    padding: 3px;
=======
.section-header {
    display: flex;
    gap: 7px;
>>>>>>> d1c1da00
}

#manual-grading-note {
    width: 32.5em;
}

#manual-grading-table,
#performance-warnings-table {
    text-align: left;
}

.select2 {
    /* stylelint-disable-next-line declaration-no-important */
    display: inline-block !important;
    /* stylelint-disable-next-line declaration-no-important */
    width: 38% !important;
}

#gradeables .gradeable-custom-item-input {
    width: 3em;
}

[id^="gradeable-pts-div-"],
[id^="gradeable-percents-div-"] {
    margin-right: 2em;
}

[id^="gradeable-percents-div-"] {
    display: none;
}

#btn-build-customization {
    border: none;
    margin-right: 10px;
}<|MERGE_RESOLUTION|>--- conflicted
+++ resolved
@@ -316,14 +316,13 @@
     padding: 4px 6px;
 }
 
-<<<<<<< HEAD
 .omit-section-label{
     padding: 3px;
-=======
+}
+  
 .section-header {
     display: flex;
     gap: 7px;
->>>>>>> d1c1da00
 }
 
 #manual-grading-note {
