--- conflicted
+++ resolved
@@ -359,16 +359,9 @@
                             'gc_is_extra_credit', 'gc_order', 'array_gcm_mark', 'array_gcm_id', 'array_gc_id', 'array_gcm_points', 'array_gcm_note', 'array_gcm_order', 'gcd_gc_id', 'gcd_score', 'gcd_component_comment', 'gcd_grader_id', 'gcd_graded_version',
                             'gcd_grade_time', 'gcd_user_id', 'gcd_user_firstname', 'gcd_user_preferred_firstname',
                             'gcd_user_lastname', 'gcd_user_email', 'gcd_user_group');
-
-<<<<<<< HEAD
             $component_fields = array('gc_id', 'gc_title', 'gc_ta_comment', 'gc_student_comment', 'gc_is_peer',
                                       'gc_max_value', 'gc_is_text', 'gc_is_extra_credit', 'gc_order', 'array_gcm_mark', 'array_gcm_id', 'array_gc_id', 'array_gcm_points', 'array_gcm_note', 'array_gcm_order');
             $user_fields = array('user_id', 'anon_id', 'user_firstname', 'user_preferred_firstname', 'user_lastname',
-=======
-            $component_fields = array('gc_id', 'gc_title', 'gc_ta_comment', 'gc_student_comment',
-                                      'gc_max_value', 'gc_is_text', 'gc_is_extra_credit', 'gc_order', 'array_gcm_id', 'array_gc_id', 'array_gcm_points', 'array_gcm_note', 'array_gcm_order');
-            $user_fields = array('user_id', 'user_firstname', 'user_preferred_firstname', 'user_lastname',
->>>>>>> 350a28ae
                                  'user_email', 'user_group');
 
             $bools = array('gc_is_text', 'gc_is_extra_credit', 'gc_is_peer');
@@ -1018,7 +1011,6 @@
         return $return;
     }
     
-<<<<<<< HEAD
     public function validateVersions($peer=false) {
         $active_check = $this->active_version;
         if(is_string($peer) || $this->peer_grading) {
@@ -1043,15 +1035,6 @@
                 if($component->getGradedVersion() !== $active_check) {
                     return false;
                 }
-=======
-    public function validateVersions($active_check = null) {
-        if($active_check === null) {
-            $active_check = $this->active_version;
-        }
-        foreach($this->components as $component) {
-            if($component->getGradedVersion() !== $active_check) {
-                return false;
->>>>>>> 350a28ae
             }
             return true;
         }
