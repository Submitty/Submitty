--- conflicted
+++ resolved
@@ -147,7 +147,6 @@
     </table>
 </div>
 
-<<<<<<< HEAD
 {% if peer %}
         <legend>
         Upload a csv file dictating grader-student pairs for peer grading. The csv file must contain a labelled 'student' column and a 'grader' column:<input type="file" name="peer_graders_list" id="peer_graders_list">
@@ -173,10 +172,8 @@
         </legend>
 {% endif %}
 
-<script type="text/javascript">
-=======
+
 <script>
->>>>>>> a03df52d
 
     // Updates the checkboxes for all sections for a student
     //  This feature purely a front-end convenience.
