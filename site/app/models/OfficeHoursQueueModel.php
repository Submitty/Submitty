<?php

namespace app\models;

use app\libraries\Core;
use app\libraries\DateUtils;
use app\models\OfficeHoursQueueModel;

class OfficeHoursQueueModel extends AbstractModel {


    /*
    current_state values
        ('waiting'):Waiting
        ('being_helped'):Being helped
        ('done'):Done/Fully out of the queue
    removal_type values
        (null):Still in queue
        ('self'):Removed yourself
        ('helped'):Mentor/TA helped you
        ('removed'):Mentor/TA removed you
        ('emptied'):Kicked out because queue emptied
        ('self_helped'):You helped you
    */

    private $code_to_index = array();//an array maps queue codes to their index (this is used to give each queue a color)
    private $current_queue;
    private $full_history;
    private $colors = array('#c98ee4','#9fcc55','#ea79a1','#4ed78e','#ef7568','#38b3eb','#e09965','#8499e3','#83cc88','#d9ab39','#4ddcc0','#b9c673','#658bfb','#76cc6c','#dc8b3d','#c9bf5d','#5499f0','#9a89f0','#e57fcf','#c0c246');

    /**
    * OfficeHoursQueueModel constructor.
    *
    * @param Core  $core
    */
    public function __construct(Core $core, $full_history = false) {
        parent::__construct($core);
        $index = 0;
        foreach ($this->core->getQueries()->getAllQueues() as $queue) {
            $this->code_to_index[$queue['code']] = $index;
            $index += 1;
        }

        $this->current_queue = $this->core->getQueries()->getCurrentQueue();
        $this->full_history = $full_history === 'true';
    }

    public function getIndexFromCode($code) {
        if (array_key_exists($code, $this->code_to_index)) {
            return $this->code_to_index[$code];
        }
        else {
            return "";
        }
    }

    public function isGrader() {
        return $this->core->getUser()->accessGrading();
    }

    public function getUserId() {
        return $this->core->getUser()->getId();
    }

    public function isAnyQueueOpen() {
        return $this->core->getQueries()->isAnyQueueOpen();
    }

    public function getName() {
        $name = $this->core->getQueries()->getLastUsedQueueName();
        if (is_null($name)) {
            return $this->core->getUser()->getDisplayedFirstName() . " " . $this->core->getUser()->getDisplayedLastName();
        }
        return $name;
    }

    public function getContactInfo() {
        $contact_info = $this->core->getQueries()->getLastUsedContactInfo();
        if (is_null($contact_info)) {
            return "";
        }
        return $contact_info;
    }

    public function getCurrentQueue() {
        return $this->current_queue;
    }

    public function getPastQueue() {
        return $this->core->getQueries()->getPastQueue();
    }

    public function getAllQueues() {
        return $this->core->getQueries()->getAllQueues();
    }

    public function timeToHM($time) {
        return date_format(date_create($time), "g:iA");
    }

    public function timeToISO($time) {
        return date_format(date_create($time), "c");
    }

    public function getTimeBeingHelped($time_out, $time_helped) {
        $diff = strtotime($time_out) - strtotime($time_helped);
        $h = $diff / 3600 % 24;
        $m = $diff / 60 % 60;
        $s = $diff % 60;
        return $h . "h " . $m . "m " . $s . "s";
    }

    public function getTimeWaitingInQueue($time_out, $time_helped, $time_in, $removal_type) {
        if (in_array($removal_type, array('helped','self_helped'))) {
            $diff = strtotime($time_helped) - strtotime($time_in);
        }
        else {
            $diff = strtotime($time_out) - strtotime($time_in);
        }
        $h = $diff / 3600 % 24;
        $m = $diff / 60 % 60;
        $s = $diff % 60;
        return $h . "h " . $m . "m " . $s . "s";
    }

    //gets the number of people ahead of you in the queue.
    //If no queue_code is passed it assumes you want the total number in all queues
    public function getQueueNumberAheadOfYou($queue_code = null) {
        return $this->core->getQueries()->getQueueNumberAheadOfYou($queue_code);
    }

    public function firstTimeInQueueToday($id, $queue_code) {
        return $this->core->getQueries()->firstTimeInQueueToday($id, $queue_code);
    }

    public function firstTimeInQueueThisWeek($id, $queue_code) {
        return $this->core->getQueries()->firstTimeInQueueThisWeek($id, $queue_code);
    }

    public function inQueue() {
        return $this->core->getQueries()->alreadyInAQueue();
    }

    public function getCurrentQueueCode() {
        return $this->core->getQueries()->getCurrentQueueState()['queue_code'];
    }

    public function getCurrentQueueStatus() {
        return $this->core->getQueries()->getCurrentQueueState()['current_state'];
    }

    public function cleanForId($str) {
        return strtoupper($str);
    }

    public function getLastQueueUpdate() {
        return $this->core->getQueries()->getLastQueueUpdate();
    }

    public function getFullHistory() {
        return $this->full_history;
    }

    public function getColors() {
        return $this->colors;
    }

    public function getColor($index) {
        return $this->colors[$index];
    }

    public function removeUnderScores($value) {
        return preg_replace('/_/', ' ', $value);
    }

    public function isContactInfoEnabled() {
        return $this->core->getConfig()->getQueueContactInfo();
    }
<<<<<<< HEAD
=======

    public function getQueueMessage() {
        return $this->core->getConfig()->getQueueMessage();
    }
>>>>>>> 91c7d3c8
}<|MERGE_RESOLUTION|>--- conflicted
+++ resolved
@@ -176,11 +176,8 @@
     public function isContactInfoEnabled() {
         return $this->core->getConfig()->getQueueContactInfo();
     }
-<<<<<<< HEAD
-=======
 
     public function getQueueMessage() {
         return $this->core->getConfig()->getQueueMessage();
     }
->>>>>>> 91c7d3c8
 }