--- conflicted
+++ resolved
@@ -226,11 +226,7 @@
     private function getButtons(Gradeable $gradeable, $graded_gradeable, int $list_section, bool $submit_everyone): array {
         $buttons = [];
         $buttons[] = $this->hasTeamButton($gradeable) ? $this->getTeamButton($gradeable, $graded_gradeable) : null;
-<<<<<<< HEAD
-        $buttons[] = $this->hasSubmitButton($gradeable) ? $this->getSubmitButton($gradeable, $graded_gradeable, $list_section, $submit_everyone): null;
-=======
-        $buttons[] = $this->hasSubmitButton($gradeable) ? $this->getSubmitButton($gradeable, $graded_gradeable, $list_section) : null;
->>>>>>> d80680ca
+        $buttons[] = $this->hasSubmitButton($gradeable) ? $this->getSubmitButton($gradeable, $graded_gradeable, $list_section, $submit_everyone) : null;
 
         if ($this->hasGradeButton($gradeable)) {
             $buttons[] = $this->getGradeButton($gradeable, $list_section);
