--- conflicted
+++ resolved
@@ -310,17 +310,12 @@
         }
 
         foreach ($ignore_list as $regex) {
-<<<<<<< HEAD
-            if ($this->getConfig()->getSemester() !== null) {
-                $regex = str_replace("<semester>", $this->getConfig()->getSemester(), $regex);
+            if ($this->getConfig()->getTerm() !== null) {
+                $regex = str_replace("<term>", $this->getConfig()->getTerm(), $regex);
             }
             if ($this->getConfig()->getCourse() !== null) {
                 $regex = str_replace("<course>", $this->getConfig()->getCourse(), $regex);
             }
-=======
-            $regex = str_replace("<term>", $this->getConfig()->getTerm(), $regex);
-            $regex = str_replace("<course>", $this->getConfig()->getCourse(), $regex);
->>>>>>> da33bd5a
             $regex = str_replace("<gradeable>", "[A-Za-z0-9\\-\\_]+", $regex);
             if (preg_match("#^" . $regex . "(\?.*)?$#", $_SERVER['REQUEST_URI']) === 1) {
                 return; // this route matches an ignore rule
