--- conflicted
+++ resolved
@@ -264,7 +264,6 @@
             'peer' => $gradeable->isPeerGrading(),
             'peer_grader_pairs' => $this->core->getQueries()->getPeerGradingAssignment($gradeable->getId())
         ]);
-<<<<<<< HEAD
         $this->core->getOutput()->renderOutput(array('grading', 'ElectronicGrader'), 'popupStudents');
         $this->core->getOutput()->renderOutput(array('grading', 'ElectronicGrader'), 'popupMarkConflicts');
         $this->core->getOutput()->renderOutput(array('admin', 'Gradeable'), 'AdminGradeablePeersForm', $gradeable);
@@ -279,12 +278,6 @@
         $gradeable = $this->core->getQueries()->getGradeableConfig($_POST['gradeable_id']);
         $peer_grading_assignments = $this->core->getQueries()->getPeerGradingAssignment($gradeable_id);
         $grading_assignment_for_grader = $this->core->getQueries()->getPeerGradingAssignmentsForGrader($grader_id);
-        
-
-=======
-        $this->core->getOutput()->renderOutput(['grading', 'ElectronicGrader'], 'popupStudents');
-        $this->core->getOutput()->renderOutput(['grading', 'ElectronicGrader'], 'popupMarkConflicts');
->>>>>>> 9817054b
     }
 
     /* Http request methods (i.e. ajax) */
