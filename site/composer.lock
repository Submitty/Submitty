--- conflicted
+++ resolved
@@ -4,11 +4,7 @@
         "Read more about it at https://getcomposer.org/doc/01-basic-usage.md#installing-dependencies",
         "This file is @generated automatically"
     ],
-<<<<<<< HEAD
-    "content-hash": "2bcac55384bfddf242cd6101ceaa64d6",
-=======
-    "content-hash": "cb38f155ba7e814c1eb9425abd6d2c8d",
->>>>>>> e1102420
+    "content-hash": "f76464be17c7ea0153b8d985d5a65ae7",
     "packages": [
         {
             "name": "aptoma/twig-markdown",
@@ -219,16 +215,16 @@
         },
         {
             "name": "doctrine/lexer",
-            "version": "1.1.0",
+            "version": "1.2.0",
             "source": {
                 "type": "git",
                 "url": "https://github.com/doctrine/lexer.git",
-                "reference": "e17f069ede36f7534b95adec71910ed1b49c74ea"
-            },
-            "dist": {
-                "type": "zip",
-                "url": "https://api.github.com/repos/doctrine/lexer/zipball/e17f069ede36f7534b95adec71910ed1b49c74ea",
-                "reference": "e17f069ede36f7534b95adec71910ed1b49c74ea",
+                "reference": "5242d66dbeb21a30dd8a3e66bf7a73b66e05e1f6"
+            },
+            "dist": {
+                "type": "zip",
+                "url": "https://api.github.com/repos/doctrine/lexer/zipball/5242d66dbeb21a30dd8a3e66bf7a73b66e05e1f6",
+                "reference": "5242d66dbeb21a30dd8a3e66bf7a73b66e05e1f6",
                 "shasum": ""
             },
             "require": {
@@ -242,7 +238,7 @@
             "type": "library",
             "extra": {
                 "branch-alias": {
-                    "dev-master": "1.1.x-dev"
+                    "dev-master": "1.2.x-dev"
                 }
             },
             "autoload": {
@@ -277,7 +273,7 @@
                 "parser",
                 "php"
             ],
-            "time": "2019-07-30T19:33:28+00:00"
+            "time": "2019-10-30T14:39:59+00:00"
         },
         {
             "name": "erusev/parsedown",
@@ -625,16 +621,16 @@
         },
         {
             "name": "symfony/filesystem",
-            "version": "v4.4.2",
+            "version": "v4.4.3",
             "source": {
                 "type": "git",
                 "url": "https://github.com/symfony/filesystem.git",
-                "reference": "40c2606131d56eff6f193b6e2ceb92414653b591"
-            },
-            "dist": {
-                "type": "zip",
-                "url": "https://api.github.com/repos/symfony/filesystem/zipball/40c2606131d56eff6f193b6e2ceb92414653b591",
-                "reference": "40c2606131d56eff6f193b6e2ceb92414653b591",
+                "reference": "266c9540b475f26122b61ef8b23dd9198f5d1cfd"
+            },
+            "dist": {
+                "type": "zip",
+                "url": "https://api.github.com/repos/symfony/filesystem/zipball/266c9540b475f26122b61ef8b23dd9198f5d1cfd",
+                "reference": "266c9540b475f26122b61ef8b23dd9198f5d1cfd",
                 "shasum": ""
             },
             "require": {
@@ -671,7 +667,7 @@
             ],
             "description": "Symfony Filesystem Component",
             "homepage": "https://symfony.com",
-            "time": "2019-11-26T23:16:41+00:00"
+            "time": "2020-01-21T08:20:44+00:00"
         },
         {
             "name": "symfony/http-foundation",
@@ -730,16 +726,16 @@
         },
         {
             "name": "symfony/mime",
-            "version": "v4.4.2",
+            "version": "v4.4.3",
             "source": {
                 "type": "git",
                 "url": "https://github.com/symfony/mime.git",
-                "reference": "010cc488e56cafe5f7494dea70aea93100c234df"
-            },
-            "dist": {
-                "type": "zip",
-                "url": "https://api.github.com/repos/symfony/mime/zipball/010cc488e56cafe5f7494dea70aea93100c234df",
-                "reference": "010cc488e56cafe5f7494dea70aea93100c234df",
+                "reference": "225034620ecd4b34fd826e9983d85e2b7a359094"
+            },
+            "dist": {
+                "type": "zip",
+                "url": "https://api.github.com/repos/symfony/mime/zipball/225034620ecd4b34fd826e9983d85e2b7a359094",
+                "reference": "225034620ecd4b34fd826e9983d85e2b7a359094",
                 "shasum": ""
             },
             "require": {
@@ -788,7 +784,7 @@
                 "mime",
                 "mime-type"
             ],
-            "time": "2019-11-30T08:27:26+00:00"
+            "time": "2020-01-04T13:00:46+00:00"
         },
         {
             "name": "symfony/polyfill-ctype",
@@ -1291,16 +1287,16 @@
         },
         {
             "name": "myclabs/deep-copy",
-            "version": "1.9.4",
+            "version": "1.9.5",
             "source": {
                 "type": "git",
                 "url": "https://github.com/myclabs/DeepCopy.git",
-                "reference": "579bb7356d91f9456ccd505f24ca8b667966a0a7"
-            },
-            "dist": {
-                "type": "zip",
-                "url": "https://api.github.com/repos/myclabs/DeepCopy/zipball/579bb7356d91f9456ccd505f24ca8b667966a0a7",
-                "reference": "579bb7356d91f9456ccd505f24ca8b667966a0a7",
+                "reference": "b2c28789e80a97badd14145fda39b545d83ca3ef"
+            },
+            "dist": {
+                "type": "zip",
+                "url": "https://api.github.com/repos/myclabs/DeepCopy/zipball/b2c28789e80a97badd14145fda39b545d83ca3ef",
+                "reference": "b2c28789e80a97badd14145fda39b545d83ca3ef",
                 "shasum": ""
             },
             "require": {
@@ -1335,7 +1331,7 @@
                 "object",
                 "object graph"
             ],
-            "time": "2019-12-15T19:12:40+00:00"
+            "time": "2020-01-17T21:11:47+00:00"
         },
         {
             "name": "nikic/php-parser",
@@ -1812,24 +1808,24 @@
         },
         {
             "name": "phpspec/prophecy",
-            "version": "1.10.1",
+            "version": "v1.10.2",
             "source": {
                 "type": "git",
                 "url": "https://github.com/phpspec/prophecy.git",
-                "reference": "cbe1df668b3fe136bcc909126a0f529a78d4cbbc"
-            },
-            "dist": {
-                "type": "zip",
-                "url": "https://api.github.com/repos/phpspec/prophecy/zipball/cbe1df668b3fe136bcc909126a0f529a78d4cbbc",
-                "reference": "cbe1df668b3fe136bcc909126a0f529a78d4cbbc",
+                "reference": "b4400efc9d206e83138e2bb97ed7f5b14b831cd9"
+            },
+            "dist": {
+                "type": "zip",
+                "url": "https://api.github.com/repos/phpspec/prophecy/zipball/b4400efc9d206e83138e2bb97ed7f5b14b831cd9",
+                "reference": "b4400efc9d206e83138e2bb97ed7f5b14b831cd9",
                 "shasum": ""
             },
             "require": {
                 "doctrine/instantiator": "^1.0.2",
                 "php": "^5.3|^7.0",
                 "phpdocumentor/reflection-docblock": "^2.0|^3.0.2|^4.0|^5.0",
-                "sebastian/comparator": "^1.2.3|^2.0|^3.0",
-                "sebastian/recursion-context": "^1.0|^2.0|^3.0"
+                "sebastian/comparator": "^1.2.3|^2.0|^3.0|^4.0",
+                "sebastian/recursion-context": "^1.0|^2.0|^3.0|^4.0"
             },
             "require-dev": {
                 "phpspec/phpspec": "^2.5 || ^3.2",
@@ -1871,7 +1867,7 @@
                 "spy",
                 "stub"
             ],
-            "time": "2019-12-22T21:05:45+00:00"
+            "time": "2020-01-20T15:57:02+00:00"
         },
         {
             "name": "phpstan/phpdoc-parser",
