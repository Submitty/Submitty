#!/usr/bin/env python3

import sys
from datetime import datetime
import os
from submitty_utils import dateutils
import fcntl


# these variables will be replaced by INSTALL_SUBMITTY.sh
AUTOGRADING_LOG_PATH="__INSTALL__FILLIN__AUTOGRADING_LOG_PATH__"
SUBMITTY_DATA_DIR = "__INSTALL__FILLIN__SUBMITTY_DATA_DIR__"


<<<<<<< HEAD
def log_message(is_batch=False,which_untrusted="",jobname="",timelabel="",elapsed_time="",message=""):
=======
def log_message(is_batch=False,which_untrusted="",jobname="",timelabel="",elapsed_time=-1,message=""):
>>>>>>> bb386088
    now = dateutils.get_current_time()
    datefile=datetime.strftime(now,"%Y%m%d")+".txt"
    autograding_log_file=os.path.join(AUTOGRADING_LOG_PATH,datefile)
    easy_to_read_date=dateutils.write_submitty_date(now,True)
    my_pid = os.getpid()
    parent_pid = os.getppid()
    batch_string = "BATCH" if is_batch else ""
<<<<<<< HEAD
    time_unit = "" if elapsed_time=="" else "sec"
    with open(autograding_log_file,'a') as myfile:
        fcntl.flock(myfile,fcntl.LOCK_EX | fcntl.LOCK_NB)
        print ("%s | %6s | %5s | %-11s | %-75s | %-6s %9s %3s | %s"
               % (easy_to_read_date,my_pid,batch_string,which_untrusted,
                  jobname,timelabel,elapsed_time,time_unit,message),
=======
    abbrev_jobname = jobname[len(SUBMITTY_DATA_DIR+"/courses/"):]
    elapsed_time_string = "" if elapsed_time<0 else '{:9.3f}'.format(elapsed_time)
    time_unit = "" if elapsed_time<0 else "sec"
    with open(autograding_log_file,'a') as myfile:
        fcntl.flock(myfile,fcntl.LOCK_EX | fcntl.LOCK_NB)
        print ("%s | %6s | %5s | %11s | %-75s | %-6s %9s %3s | %s"
               % (easy_to_read_date,my_pid,batch_string,which_untrusted,
                  abbrev_jobname,timelabel,elapsed_time_string,time_unit,message),
>>>>>>> bb386088
               file=myfile)
        fcntl.flock(myfile,fcntl.LOCK_UN)

    
def log_error(jobname,message):
    log_message("","",jobname,"",-1,"ERROR: "+message)
    print ("ERROR :",jobname,":",message)


def log_exit(jobname,message):
    log_error(jobname,message)
    log_error(jobname,"EXIT grade_items_scheduler.py")<|MERGE_RESOLUTION|>--- conflicted
+++ resolved
@@ -12,11 +12,7 @@
 SUBMITTY_DATA_DIR = "__INSTALL__FILLIN__SUBMITTY_DATA_DIR__"
 
 
-<<<<<<< HEAD
-def log_message(is_batch=False,which_untrusted="",jobname="",timelabel="",elapsed_time="",message=""):
-=======
 def log_message(is_batch=False,which_untrusted="",jobname="",timelabel="",elapsed_time=-1,message=""):
->>>>>>> bb386088
     now = dateutils.get_current_time()
     datefile=datetime.strftime(now,"%Y%m%d")+".txt"
     autograding_log_file=os.path.join(AUTOGRADING_LOG_PATH,datefile)
@@ -24,14 +20,6 @@
     my_pid = os.getpid()
     parent_pid = os.getppid()
     batch_string = "BATCH" if is_batch else ""
-<<<<<<< HEAD
-    time_unit = "" if elapsed_time=="" else "sec"
-    with open(autograding_log_file,'a') as myfile:
-        fcntl.flock(myfile,fcntl.LOCK_EX | fcntl.LOCK_NB)
-        print ("%s | %6s | %5s | %-11s | %-75s | %-6s %9s %3s | %s"
-               % (easy_to_read_date,my_pid,batch_string,which_untrusted,
-                  jobname,timelabel,elapsed_time,time_unit,message),
-=======
     abbrev_jobname = jobname[len(SUBMITTY_DATA_DIR+"/courses/"):]
     elapsed_time_string = "" if elapsed_time<0 else '{:9.3f}'.format(elapsed_time)
     time_unit = "" if elapsed_time<0 else "sec"
@@ -40,7 +28,6 @@
         print ("%s | %6s | %5s | %11s | %-75s | %-6s %9s %3s | %s"
                % (easy_to_read_date,my_pid,batch_string,which_untrusted,
                   abbrev_jobname,timelabel,elapsed_time_string,time_unit,message),
->>>>>>> bb386088
                file=myfile)
         fcntl.flock(myfile,fcntl.LOCK_UN)
 
