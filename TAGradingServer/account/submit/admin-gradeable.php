--- conflicted
+++ resolved
@@ -147,7 +147,7 @@
 
         $num_questions = 0;
         foreach($add_args as $k=>$v){
-            if(strpos($k,'comment') !== false){
+            if(strpos($k,'comment_title_') !== false){
                 ++$num_questions;
             }
         }
@@ -155,9 +155,9 @@
         $num_old_questions = intval($db->row()['cnt']);
         //insert the questions
         for ($i=0; $i<$num_questions; ++$i){
-            $gc_title = $add_args["comment_".strval($i)];
-            $gc_ta_comment = $add_args["ta_".strval($i)];
-            $gc_student_comment = $add_args["student_".strval($i)];
+            $gc_title = $add_args["comment_title_".strval($i)];
+            $gc_ta_comment = $add_args["ta_comment_".strval($i)];
+            $gc_student_comment = $add_args["student_comment_".strval($i)];
             $gc_max_value = $add_args['point_'.strval($i)];
             $gc_is_text = "false";
             $gc_is_ec = (isset($add_args['ec_'.strval($i)]) && $add_args['ec_'.strval($i)]=='on')? "true" : "false";
@@ -272,9 +272,7 @@
     fwrite($fp, json_encode(json_decode(urldecode($gradeableJSON)), JSON_PRETTY_PRINT | JSON_UNESCAPED_SLASHES));
     fclose($fp);
  }
- 
-// TODO MAKE SURE THE TRANSACTIONS are in the right spot!
- 
+
 abstract class GradeableType{
     const electronic_file = 0;
     const checkpoints = 1;
@@ -291,7 +289,6 @@
          }  
      }
 
-     
      $g_title = $request_args['gradeable_title'];
      $g_overall_ta_instr = $request_args['ta_instructions'];
      $g_use_teams = (isset($request_args['team_assignment']) && $request_args['team_assignment'] === 'yes') ? "true" : "false";
@@ -306,7 +303,6 @@
                                    'section_type' => $g_grade_by_registration, 'date_grade' => $g_grade_start_date,
                                    'date_released' =>$g_grade_released_date, 'bucket' => $g_syllabus_bucket);
      
-
      if ($request_args['gradeable_type'] === "Electronic File"){
         $g_constructor_params['gradeable_type'] = GradeableType::electronic_file;
         
@@ -353,24 +349,6 @@
     return $graders;
 }
  
- /* FIXME update the ASSIGNMENTS.txt file */
- // FIXME make member function of gradeable THIS IS BAD
- // FIXME NAIVE IMPLEMENTATION
-function addAssignmentsTxt($db, $assignments){
-    $fp = fopen(__SUBMISSION_SERVER__.'/ASSIGNMENTS.txt', 'a');
-    if (!$fp){
-        die('failed to open'. __SUBMISSION_SERVER__.'/ASSIGNMENTS.txt');
-    }
-    //THIS IS BAD
-    foreach ($assignments as $assignment){
-        $db->query("SELECT * FROM electronic_gradeable WHERE g_id=?", array($assignment));
-        $eg = $db->row();
-        if(!empty($eg)){
-            fwrite($fp, "build_homework" . "  " . $eg['eg_config_path'] . "  ". __COURSE_SEMESTER__. " ".__COURSE_CODE__. " ". $assignment ."\n");
-        }
-    }
-    fclose($fp);
-}
 
 $action = $_GET['action'];
 
@@ -395,9 +373,6 @@
     $gradeable->setupRotatingSections($db, $graders);
     
     $db->commit();
-    if($action != 'edit'){
-        addAssignmentsTxt($db,array($gradeable->get_GID()));
-    }
     writeFormJSON($_POST['gradeable_id'],$_POST['gradeableJSON']);
 }
 // batch update or create
@@ -421,6 +396,17 @@
             $request_args = json_decode($form_json, true);
             $gradeable = constructGradeable($db, $request_args);
             $gradeable->createGradeable($db);
+            
+            $offset = (is_a($gradeable, "ElectronicGradeable")) ? 0 : 1;
+            
+            foreach($request_args AS $k=>$v){
+                if (is_array($v)){
+                    for($i=0; $i< count($v); ++$i){
+                       $request_args[$k.'_'.intval($i+$offset)] = $v[$i];    
+                    } 
+                }  
+            }
+            
             $gradeable->createComponents($db, $action, $request_args);
             $graders = getGraders($request_args);
             $gradeable->setupRotatingSections($db, $graders);
@@ -433,7 +419,7 @@
             fclose($fp);
         }
     }
-    addAssignmentsTxt($db,$success_gids);
+
     print count($success_gids).' of '.$num_files." successfully imported.\n";
     if(count($failed_files) > 0){
         print "Files failed:\n";
@@ -445,11 +431,7 @@
 }
 
 if($action != 'import'){
-<<<<<<< HEAD
     header('Location: '.__BASE_URL__.'/account/admin-gradeables.php?course='.$_GET['course'].'&semester='.$_GET['semester']);
-=======
-    header('Location: '.__BASE_URL__.'/account/admin-gradeables.php?course='.$_GET['course']."&semester=".$_GET['semester']);
->>>>>>> 5f0480d0
 }
 
 ?>