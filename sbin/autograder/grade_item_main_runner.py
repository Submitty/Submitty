--- conflicted
+++ resolved
@@ -33,16 +33,6 @@
 def executeTestcases(complete_config_obj, tmp_logs, tmp_work, queue_obj, submission_string, item_name, USE_DOCKER, OBSOLETE_CONTAINER,
                       which_untrusted, job_id, grading_began):
 
-<<<<<<< HEAD
-=======
-    #The paths to the important folders.
-    tmp_work_test_input = os.path.join(tmp_work, "test_input")
-    tmp_work_subission = os.path.join(tmp_work, "submitted_files")
-    tmp_work_compiled = os.path.join(tmp_work, "compiled_files")
-    tmp_work_checkout = os.path.join(tmp_work, "checkout")
-    my_runner = os.path.join(tmp_work,"my_runner.out")
-
->>>>>>> 71f414a5
     queue_time_longstring = queue_obj["queue_time"]
     waittime = queue_obj["waittime"]
     is_batch_job = queue_obj["regrade"]
@@ -55,21 +45,16 @@
         print ("LOGGING BEGIN my_runner.out",file=logfile)
         logfile.flush()
         testcases = complete_config_obj["testcases"]
-<<<<<<< HEAD
-        # Testcases start counting from one.
-        for testcase_num in range(1, len(testcases)+1):
-            if 'type' in testcases[testcase_num-1] and testcases[testcase_num-1]['type'] == 'FileCheck':
-=======
+
         # we start counting from one.
         for testcase_num in range(1, len(testcases)+1):
             if 'type' in testcases[testcase_num-1]:
               if testcases[testcase_num-1]['type'] == 'FileCheck' or testcases[testcase_num-1]['type'] == 'Compilation':
->>>>>>> 71f414a5
                 continue
             #make the tmp folder for this testcase.
             testcase_folder = os.path.join(tmp_work, "test{:02}".format(testcase_num))
             os.makedirs(testcase_folder)
-<<<<<<< HEAD
+
             os.chdir(testcase_folder)
 
             if USE_DOCKER:
@@ -139,46 +124,10 @@
                         p = subprocess.Popen(['docker', 'exec', '-w', mounted_directory,
                                                           c_id,
                                                           os.path.join(mounted_directory, 'my_runner.out'),
-=======
-
-            #copy the required files to the test directory
-            grade_item.copy_contents_into(job_id,tmp_work_test_input,testcase_folder,tmp_logs)
-            grade_item.copy_contents_into(job_id,tmp_work_subission ,testcase_folder,tmp_logs)
-            grade_item.copy_contents_into(job_id,tmp_work_compiled  ,testcase_folder,tmp_logs)
-            grade_item.copy_contents_into(job_id,tmp_work_checkout  ,testcase_folder,tmp_logs)
-            shutil.copy(my_runner,testcase_folder)
-
-            #grade_item.untrusted_grant_rwx_access(which_untrusted, testcase_folder)
-            #grade_item.add_permissions(testcase_folder, stat.S_IWGRP)
-            grade_item.add_permissions_recursive(testcase_folder,
-                                      stat.S_IRUSR | stat.S_IWUSR | stat.S_IXUSR | stat.S_IRGRP | stat.S_IWGRP | stat.S_IXGRP | stat.S_IROTH | stat.S_IWOTH | stat.S_IXOTH,
-                                      stat.S_IRUSR | stat.S_IWUSR | stat.S_IXUSR | stat.S_IRGRP | stat.S_IWGRP | stat.S_IXGRP | stat.S_IROTH | stat.S_IWOTH | stat.S_IXOTH,
-                                      stat.S_IRUSR | stat.S_IWUSR | stat.S_IXUSR | stat.S_IRGRP | stat.S_IWGRP | stat.S_IXGRP | stat.S_IROTH | stat.S_IWOTH | stat.S_IXOTH)
-            #copy the compiled runner to the test directory
-            my_testcase_runner = os.path.join(testcase_folder, 'my_runner.out')
-
-            os.chdir(testcase_folder)
-
-            try:
-                if USE_DOCKER:
-                    try:
-                        new_container = subprocess.check_output(['docker', 'run', '-t', '-d', '-v', testcase_folder + ':' + testcase_folder,
-                                                                 'ubuntu:custom']).decode('utf8').strip()
-                        dockerlaunch_done=dateutils.get_current_time()
-                        dockerlaunch_time = (dockerlaunch_done-grading_began).total_seconds()
-                        grade_items_logging.log_message(job_id,is_batch_job,which_untrusted,item_name,"dcct:",dockerlaunch_time,
-                                                        "docker container created for testcase {0}".format(testcase_num))
-
-
-                        runner_success = subprocess.call(['docker', 'exec', '-w', testcase_folder,
-                                                          new_container,
-                                                          my_testcase_runner,
->>>>>>> 71f414a5
                                                           queue_obj['gradeable'],
                                                           queue_obj['who'],
                                                           str(queue_obj['version']),
                                                           submission_string,
-<<<<<<< HEAD
                                                           str(testcase_num),
                                                           name],
                                                           stdout=logfile)
@@ -203,22 +152,6 @@
                     # Move the files necessary for grading (runner, inputs, etc.) into the testcase folder.
                     setup_folder_for_grading(testcase_folder, tmp_work, job_id, tmp_logs)
                     my_testcase_runner = os.path.join(testcase_folder, 'my_runner.out')
-=======
-                                                          str(testcase_num)],
-                                                          stdout=logfile)
-                    except Exception as e:
-                        print('An error occurred when grading by docker.')
-                        traceback.print_exc()
-                    finally:
-                      #TODO switch to using --rm on docker run.
-                      subprocess.call(['docker', 'rm', '-f', new_container])
-                      dockerdestroy_done=dateutils.get_current_time()
-                      dockerdestroy_time = (dockerdestroy_done-grading_began).total_seconds()
-                      grade_items_logging.log_message(job_id,is_batch_job,which_untrusted,item_name,"ddt:",dockerdestroy_time,
-                                                      "docker container for testcase {0} destroyed".format(testcase_num))
-                      print("removed docker {0}".format(new_container))
-                else:
->>>>>>> 71f414a5
                     runner_success = subprocess.call([os.path.join(SUBMITTY_INSTALL_DIR, "sbin", "untrusted_execute"),
                                                       which_untrusted,
                                                       my_testcase_runner,
@@ -228,22 +161,11 @@
                                                       submission_string,
                                                       str(testcase_num)],
                                                       stdout=logfile)
-<<<<<<< HEAD
                 except Exception as e:
                     print ("ERROR caught runner.out exception={0}".format(str(e.args[0])).encode("utf-8"),file=logfile)
                     traceback.print_exc()
             logfile.flush()
             os.chdir(tmp_work)
-=======
-                logfile.flush()
-            except Exception as e:
-                print ("ERROR caught runner.out exception={0}".format(str(e.args[0])).encode("utf-8"),file=logfile)
-                logfile.flush()
-            finally:
-                #move back to the tmp_work directory (up one level)
-                os.chdir(tmp_work)
-
->>>>>>> 71f414a5
 
         
         print ("LOGGING END my_runner.out",file=logfile)
@@ -266,7 +188,6 @@
             msg='RUNNER ERROR: had to kill {} process(es)'.format(killall_success)
             print ("pid",os.getpid(),msg)
             grade_items_logging.log_message(job_id,is_batch_job,which_untrusted,item_name,"","",msg)
-<<<<<<< HEAD
     print('returning {0}'.format(runner_success))
     return runner_success
 
@@ -475,7 +396,3 @@
             network_destroy_time = (network_destroy_done-grading_began).total_seconds()
             grade_items_logging.log_message(job_id,is_batch_job,which_untrusted,submission_path,"ddt:",
                                             network_destroy_time,"docker network {0} destroyed".format(network_name))
-=======
-    
-    return runner_success
->>>>>>> 71f414a5
