/*
 * This file defines a standardized set of styling rules for html elements which have been converted from
 * markdown to html using our markdown parser.
 *
 * To utilize these rules simply add 'markdown' to the class attribute of the parent container which holds the
 * converted markdown.
 *
 * Beware when making changes here, as your changes are likely to affect the look and feel of several pages on submitty.
 */

.markdown {
    font-family: 'Source Sans Pro', 'sans-serif';
}

.markdown h1,
.markdown h2,
.markdown h3,
.markdown h4,
.markdown h5,
.markdown h6 {
    margin: 0
}

.markdown p {
    margin-top: 12px;
    margin-bottom: 12px;
    white-space: pre-wrap;
}

.markdown ol,
.markdown ul {
    margin-bottom: 12px;
    white-space: normal;
    padding-left: 15px;
}

.markdown li {
    margin-left: 25px;
<<<<<<< HEAD
}

.markdown pre {
    background: var(--code-box-background-light-gray);
    color: var(--code-box-font-color-dark-gray);
}

.markdown pre + pre {
    border-top: 1px dashed var(--text-black);
}

.markdown code {
    display: block;
    padding: 1em;
    overflow-x: scroll;
=======
    white-space: normal;
}

.markdown table {
    border-collapse: collapse;
    border: 1px solid var(--text-black);
}

.markdown th {
    border: 1px solid var(--text-black);
}

.markdown td {
    border: 1px solid var(--text-black);
}

.markdown-preview {
    border: 1px solid var(--standard-light-gray);
    background-color: var(--standard-input-background);
    border-radius: 4px;
    padding: 4px 6px;
    height: auto !important;
    overflow: scroll;
    resize: none;
    max-height: 300px;
}

.markdown-area textarea {
    resize: vertical;
    min-height: 100px;
    max-height: 300px;
    width: -webkit-fill-available;
}

.btn-markdown {
    margin: 5px;
>>>>>>> b77916fc
}<|MERGE_RESOLUTION|>--- conflicted
+++ resolved
@@ -36,7 +36,12 @@
 
 .markdown li {
     margin-left: 25px;
-<<<<<<< HEAD
+    white-space: normal;
+}
+
+.markdown table {
+    border-collapse: collapse;
+    border: 1px solid var(--text-black);
 }
 
 .markdown pre {
@@ -52,14 +57,7 @@
     display: block;
     padding: 1em;
     overflow-x: scroll;
-=======
-    white-space: normal;
-}
-
-.markdown table {
-    border-collapse: collapse;
-    border: 1px solid var(--text-black);
-}
+} 
 
 .markdown th {
     border: 1px solid var(--text-black);
@@ -89,5 +87,4 @@
 
 .btn-markdown {
     margin: 5px;
->>>>>>> b77916fc
 }