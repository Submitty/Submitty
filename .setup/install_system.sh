--- conflicted
+++ resolved
@@ -267,14 +267,11 @@
 pip3 install sqlalchemy
 pip3 install pylint
 pip3 install psutil
-<<<<<<< HEAD
 pip3 install pytz
 pip3 install python-dateutil
 pip3 install tzlocal
 pip3 install watchdog
-=======
 pip3 install xlsx2csv
->>>>>>> 070dad6e
 
 chmod -R 555 /usr/local/lib/python*/*
 chmod 555 /usr/lib/python*/dist-packages
