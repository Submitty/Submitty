--- conflicted
+++ resolved
@@ -4,15 +4,9 @@
     <header>
         <h1>Manage Students</h1>
         <div class="btn-wrapper">
-<<<<<<< HEAD
-            <a onclick="newDownloadForm()" class="btn btn-primary">Download Users</a>
-            <a onclick="newClassListForm()" class="btn btn-primary">Upload Classlist</a>
-            <a onclick="newUserForm(false)" class="btn btn-primary">New Student</a>
-=======
             <a href="javascript:newDownloadForm()" class="btn btn-primary">Download Users</a>
             <a href="javascript:newClassListForm()" class="btn btn-primary">Upload Classlist</a>
-            <a href="javascript:newUserForm()" class="btn btn-primary">New Student</a>
->>>>>>> 3f6342fb
+            <a href="javascript:newUserForm(false)" class="btn btn-primary">New Student</a>
         </div>
     </header>
     {# This is a data table #}
@@ -57,11 +51,6 @@
         <p class="warning">No students found</p>
     {% endif %}
 </div>
-<<<<<<< HEAD
 {% include('admin/users/UserForm.twig') with {'mode': 'student'} %}
 {% include('admin/users/ClassListForm.twig') %}
-=======
-{% include('admin/users/UserForm.twig') %}
-{% include('admin/users/ClassListForm.twig') %}
-{% include('admin/users/DownloadForm.twig') with { 'code': 'user' } %}
->>>>>>> 3f6342fb
+{% include('admin/users/DownloadForm.twig') with { 'code': 'user' } %}