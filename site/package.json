--- conflicted
+++ resolved
@@ -29,14 +29,10 @@
     "twig": "1.15.4"
   },
   "devDependencies": {
-<<<<<<< HEAD
     "@babel/core": "^7.15.8",
-    "@babel/preset-env": "^7.15.8",
-    "@babel/preset-typescript": "^7.16.0",
-=======
     "@babel/core": "^7.16.0",
     "@babel/preset-env": "^7.16.0",
->>>>>>> d3843734
+    "@babel/preset-typescript": "^7.16.0",
     "@cypress/skip-test": "^2.6.1",
     "@types/jquery": "^3.5.8",
     "@typescript-eslint/eslint-plugin": "^5.3.0",
