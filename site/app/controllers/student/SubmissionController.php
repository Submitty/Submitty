--- conflicted
+++ resolved
@@ -1487,8 +1487,6 @@
 
     }
 
-<<<<<<< HEAD
-=======
     private function ajaxUploadCourseMaterialsFiles() {
       if($this->core->getUser()->getGroup() !== 1) {
          return $this->uploadResult("You have no permission to access this page", false);
@@ -1588,7 +1586,6 @@
 
     }
 
->>>>>>> 07479745
     /**
      * Check if the results folder exists for a given gradeable and version results.json
      * in the results/ directory. If the file exists, we output a string that the calling
