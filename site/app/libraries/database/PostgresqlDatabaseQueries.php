<?php

namespace app\libraries\database;

use app\exceptions\DatabaseException;
use app\exceptions\ValidationException;
use app\libraries\Utils;
use \app\libraries\GradeableType;
use app\models\Gradeable;
use app\models\gradeable\AutoGradedGradeable;
use app\models\gradeable\Component;
use app\models\gradeable\GradedComponent;
use app\models\gradeable\GradedGradeable;
use app\models\gradeable\AutoGradedVersion;
use app\models\gradeable\Mark;
use app\models\gradeable\Submitter;
use app\models\gradeable\TaGradedGradeable;
use app\models\GradeableComponent;
use app\models\GradeableComponentMark;
use app\models\GradeableVersion;
use app\models\User;
use app\models\SimpleLateUser;
use app\models\Team;
use app\models\SimpleStat;

class PostgresqlDatabaseQueries extends DatabaseQueries{

    public function getUserById($user_id) {
        $this->course_db->query("
SELECT u.*, sr.grading_registration_sections
FROM users u
LEFT JOIN (
  SELECT array_agg(sections_registration_id) as grading_registration_sections, user_id
  FROM grading_registration
  GROUP BY user_id
) as sr ON u.user_id=sr.user_id
WHERE u.user_id=?", array($user_id));
        if (count($this->course_db->rows()) > 0) {
            $user = $this->course_db->row();
            if (isset($user['grading_registration_sections'])) {
                $user['grading_registration_sections'] = $this->course_db->fromDatabaseToPHPArray($user['grading_registration_sections']);
            }
            return new User($this->core, $user);
        }
        else {
            return null;
        }
    }

    public function getGradingSectionsByUserId($user_id) {
        $this->course_db->query("
SELECT array_agg(sections_registration_id) as grading_registration_sections, user_id
FROM grading_registration
WHERE user_id=?
GROUP BY user_id", array($user_id));
        return $this->course_db->row();
    }

    public function getAllUsers($section_key="registration_section") {
        $keys = array("registration_section", "rotating_section");
        $section_key = (in_array($section_key, $keys)) ? $section_key : "registration_section";
        $orderBy="";
        if($section_key == "registration_section") {
          $orderBy = "SUBSTRING(u.registration_section, '^[^0-9]*'), COALESCE(SUBSTRING(u.registration_section, '[0-9]+')::INT, -1), SUBSTRING(u.registration_section, '[^0-9]*$'), u.user_id";
        }
        else {
          $orderBy = "u.{$section_key}, u.user_id";
        }
        
        $this->course_db->query("
SELECT u.*, sr.grading_registration_sections
FROM users u
LEFT JOIN (
  SELECT array_agg(sections_registration_id) as grading_registration_sections, user_id
  FROM grading_registration
  GROUP BY user_id
) as sr ON u.user_id=sr.user_id
ORDER BY {$orderBy}");
        $return = array();
        foreach ($this->course_db->rows() as $user) {
            if (isset($user['grading_registration_sections'])) {
                $user['grading_registration_sections'] = $this->course_db->fromDatabaseToPHPArray($user['grading_registration_sections']);
            }
            $return[] = new User($this->core, $user);
        }
        return $return;
    }

    public function getAllGraders() {
        $this->course_db->query("
SELECT u.*, sr.grading_registration_sections
FROM users u
LEFT JOIN (
  SELECT array_agg(sections_registration_id) as grading_registration_sections, user_id
  FROM grading_registration
  GROUP BY user_id
) as sr ON u.user_id=sr.user_id
WHERE u.user_group < 4
ORDER BY SUBSTRING(u.registration_section, '^[^0-9]*'), COALESCE(SUBSTRING(u.registration_section, '[0-9]+')::INT, -1), SUBSTRING(u.registration_section, '[^0-9]*$'), u.user_id");
        $return = array();
        foreach ($this->course_db->rows() as $user) {
            if (isset($user['grading_registration_sections'])) {
                $user['grading_registration_sections'] = $this->course_db->fromDatabaseToPHPArray($user['grading_registration_sections']);
            }
            $return[] = new User($this->core, $user);
        }
        return $return;
    }


    public function insertSubmittyUser(User $user) {
        $array = array($user->getId(), $user->getPassword(), $user->getFirstName(), $user->getPreferredFirstName(),
                       $user->getLastName(), $user->getEmail(),
                       $this->submitty_db->convertBoolean($user->isUserUpdated()),
                       $this->submitty_db->convertBoolean($user->isInstructorUpdated()));

        $this->submitty_db->query("INSERT INTO users (user_id, user_password, user_firstname, user_preferred_firstname, user_lastname, user_email, user_updated, instructor_updated)
                                   VALUES (?, ?, ?, ?, ?, ?, ?, ?)", $array);
    }

    public function insertCourseUser(User $user, $semester, $course) {
        $params = array($semester, $course, $user->getId(), $user->getGroup(), $user->getRegistrationSection(),
                        $this->submitty_db->convertBoolean($user->isManualRegistration()));
        $this->submitty_db->query("
INSERT INTO courses_users (semester, course, user_id, user_group, registration_section, manual_registration)
VALUES (?,?,?,?,?,?)", $params);

        $params = array($user->getRotatingSection(), $user->getId());
        $this->course_db->query("UPDATE users SET rotating_section=? WHERE user_id=?", $params);
        $this->updateGradingRegistration($user->getId(), $user->getGroup(), $user->getGradingRegistrationSections());
    }

    public function updateUser(User $user, $semester=null, $course=null) {
        $params = array($user->getFirstName(), $user->getPreferredFirstName(),
                       $user->getLastName(), $user->getEmail(),
                       $this->submitty_db->convertBoolean($user->isUserUpdated()),
                       $this->submitty_db->convertBoolean($user->isInstructorUpdated()));
        $extra = "";
        if (!empty($user->getPassword())) {
            $params[] = $user->getPassword();
            $extra = ", user_password=?";
        }
        $params[] = $user->getId();

        $this->submitty_db->query("
UPDATE users
SET
  user_firstname=?, user_preferred_firstname=?, user_lastname=?,
  user_email=?, user_updated=?, instructor_updated=?{$extra}
WHERE user_id=?", $params);

        if (!empty($semester) && !empty($course)) {
            $params = array($user->getGroup(), $user->getRegistrationSection(),
                            $this->submitty_db->convertBoolean($user->isManualRegistration()), $semester, $course,
                            $user->getId());
            $this->submitty_db->query("
UPDATE courses_users SET user_group=?, registration_section=?, manual_registration=?
WHERE semester=? AND course=? AND user_id=?", $params);

            $params = array($user->getAnonId(), $user->getRotatingSection(), $user->getId());
            $this->course_db->query("UPDATE users SET anon_id=?, rotating_section=? WHERE user_id=?", $params);
            $this->updateGradingRegistration($user->getId(), $user->getGroup(), $user->getGradingRegistrationSections());
        }
    }

    public function getGradeablesIterator($g_ids = null, $user_ids = null, $section_key="registration_section", $sort_key="u.user_id", $g_type = null, $extra_order_by = []) {
        $return = array();
        if (!is_array($extra_order_by)) {
            $extra_order_by = [];
        }
        $g_ids_query = "";
        $users_query = "";
        $g_type_query = "";
        $params = array();
        if ($g_ids !== null) {
            if (!is_array($g_ids)) {
                $g_ids = array($g_ids);
            }
            if (count($g_ids) > 0) {
                $g_ids_query = implode(",", array_fill(0, count($g_ids), "?"));
                $params = $g_ids;
            }
            else {
                return $return;
            }
        }
        if ($user_ids !== null && $user_ids !== true) {
            if (!is_array($user_ids)) {
                $user_ids = array($user_ids);
            }
            if (count($user_ids) > 0) {
                $users_query = implode(",", array_fill(0, count($user_ids), "?"));
                $params = array_merge($params, $user_ids);
            }
            else {
                return $return;
            }
        }
        // added toggling of gradeable type to only grab Homeworks for HWReport generation
        if ($g_type !== null) {
            if (!is_array($g_type)) {
                $g_type = array($g_type);
            }
            if (count($g_type) > 0) {
                $g_type_query = implode(",", array_fill(0, count($g_type), "?"));
                $params = array_merge($params, $g_type);
            }
            else {
                return $return;
            }
        }
        $section_keys = array("registration_section", "rotating_section");
        $section_key = (in_array($section_key, $section_keys)) ? $section_key : "registration_section";
        $sort_keys = array("u.user_firstname", "u.user_lastname", "u.user_id");
        $sort_key = (in_array($sort_key, $sort_keys)) ? $sort_key : "u.user_id";
        $sort = array();
        switch ($sort_key) {
            /** @noinspection PhpMissingBreakStatementInspection */
            case 'u.user_firstname':
                $sort[] = 'u.user_firstname';
            /** @noinspection PhpMissingBreakStatementInspection */
            case 'u.user_lastname':
                $sort[] = 'u.user_lastname';
            case 'u.user_id':
                $sort[] = 'u.user_id';
                break;
            default:
                $sort[] = 'u.user_firstname';
        }
        $sort_key = implode(', ', $sort);
        $query = "
SELECT";
        if ($user_ids !== null) {
            $query .= "
  u.*,";
        }
        $query .= "
  g.*,
  eg.eg_config_path,
  eg.eg_is_repository,
  eg.eg_subdirectory,
  eg.eg_team_assignment,
  eg.eg_max_team_size,
  eg.eg_team_lock_date,
  eg.eg_use_ta_grading,
  eg.eg_student_view,
  eg.eg_student_submit,
  eg.eg_student_download,
  eg.eg_student_any_version,
  eg.eg_peer_grading,
  eg.eg_peer_grade_set,
  eg.eg_submission_open_date,
  eg.eg_submission_due_date,
  eg.eg_late_days,
  eg.eg_precision,
  gc.array_gc_id,
  gc.array_gc_title,
  gc.array_gc_ta_comment,
  gc.array_gc_student_comment,
  gc.array_gc_lower_clamp,
  gc.array_gc_default,
  gc.array_gc_max_value,
  gc.array_gc_upper_clamp,
  gc.array_gc_is_text,
  gc.array_gc_is_peer,
  gc.array_gc_order,
  gc.array_gc_page,
  gc.array_array_gcm_id,
  gc.array_array_gc_id,
  gc.array_array_gcm_points,
  gc.array_array_gcm_note,
  gc.array_array_gcm_publish,
  gc.array_array_gcm_order";
        if ($user_ids !== null) {
            $query .= ",
  gd.gd_id,
  gd.gd_overall_comment,
  gd.gd_user_viewed_date,
  gd.array_array_gcm_mark,
  gd.array_gcd_gc_id,
  gd.array_gcd_score,
  gd.array_gcd_component_comment,
  gd.array_gcd_grader_id,
  gd.array_verifier_id,
  gd.array_gcd_graded_version,
  gd.array_gcd_grade_time,
  gd.array_gcd_user_id,
  gd.array_gcd_anon_id,
  gd.array_gcd_user_firstname,
  gd.array_gcd_user_preferred_firstname,
  gd.array_gcd_user_lastname,
  gd.array_gcd_user_email,
  gd.array_gcd_user_group,
  gd.array_gcd_user_id2,
  gd.array_gcd_anon_id2,
  gd.array_gcd_user_firstname2,
  gd.array_gcd_user_preferred_firstname2,
  gd.array_gcd_user_lastname2,
  gd.array_gcd_user_email2,
  gd.array_gcd_user_group2,
  CASE WHEN egd.active_version IS NULL THEN
    0 ELSE
    egd.active_version
  END AS active_version,
  egd.team_id,
  egd.g_version,
  egd.autograding_non_hidden_non_extra_credit,
  egd.autograding_non_hidden_extra_credit,
  egd.autograding_hidden_non_extra_credit,
  egd.autograding_hidden_extra_credit,
  egd.submission_time,
  egv.highest_version,
  COALESCE(lde.late_day_exceptions, 0) AS late_day_exceptions,
  GREATEST(0, CEIL((EXTRACT(EPOCH FROM(COALESCE(egd.submission_time, eg.eg_submission_due_date) - eg.eg_submission_due_date)))/86400)::integer) AS days_late,
  get_allowed_late_days(u.user_id, eg.eg_submission_due_date) AS student_allowed_late_days
FROM users AS u
NATURAL JOIN gradeable AS g";
        }
        else {
            $query .= "
FROM gradeable AS g";
        }
        $query .= "
LEFT JOIN electronic_gradeable AS eg ON eg.g_id=g.g_id
LEFT JOIN (
  SELECT
    g_id,
    array_agg(gc_is_peer) as array_gc_is_peer,
    array_agg(gc_id) as array_gc_id,
    array_agg(gc_title) AS array_gc_title,
    array_agg(gc_ta_comment) AS array_gc_ta_comment,
    array_agg(gc_student_comment) AS array_gc_student_comment,
    array_agg(gc_lower_clamp) AS array_gc_lower_clamp,
    array_agg(gc_default) AS array_gc_default,
    array_agg(gc_max_value) AS array_gc_max_value,
    array_agg(gc_upper_clamp) AS array_gc_upper_clamp,
    array_agg(gc_is_text) AS array_gc_is_text,
    array_agg(gc_order) AS array_gc_order,
    array_agg(gc_page) AS array_gc_page,
    array_agg(array_gcm_id) AS array_array_gcm_id,
    array_agg(array_gc_id) AS array_array_gc_id,
    array_agg(array_gcm_points) AS array_array_gcm_points,
    array_agg(array_gcm_note) AS array_array_gcm_note,
    array_agg(array_gcm_publish) AS array_array_gcm_publish,
    array_agg(array_gcm_order) AS array_array_gcm_order
  FROM
  (SELECT gc.*, gcm.array_gcm_id, gcm.array_gc_id, gcm.array_gcm_points, array_gcm_note, array_gcm_publish, array_gcm_order
  FROM gradeable_component AS gc
  LEFT JOIN(
    SELECT
      gc_id,
      array_to_string(array_agg(gcm_id), ',') as array_gcm_id,
      array_to_string(array_agg(gc_id), ',') as array_gc_id,
      array_to_string(array_agg(gcm_points), ',') as array_gcm_points,
      array_to_string(array_agg(gcm_note), ',') as array_gcm_note,
      array_to_string(array_agg(gcm_publish), ',') as array_gcm_publish,
      array_to_string(array_agg(gcm_order), ',') as array_gcm_order
    FROM gradeable_component_mark
    GROUP BY gc_id
  ) AS gcm
  ON gc.gc_id=gcm.gc_id) as gradeable_component
  GROUP BY g_id
) AS gc ON gc.g_id=g.g_id";
        if ($user_ids !== null) {
            $query .= "
LEFT JOIN (
  SELECT
    in_gd.*,
    in_gcd.array_gcd_gc_id,
    in_gcd.array_gcd_score,
    in_gcd.array_gcd_component_comment,
    in_gcd.array_gcd_grader_id,
    in_gcd.array_verifier_id,
    in_gcd.array_gcd_graded_version,
    in_gcd.array_gcd_grade_time,
    in_gcd.array_array_gcm_mark,
    in_gcd.array_gcd_user_id,
    in_gcd.array_gcd_anon_id,
    in_gcd.array_gcd_user_firstname,
    in_gcd.array_gcd_user_preferred_firstname,
    in_gcd.array_gcd_user_lastname,
    in_gcd.array_gcd_user_email,
    in_gcd.array_gcd_user_group,
    in_gcd.array_gcd_user_id2,
    in_gcd.array_gcd_anon_id2,
    in_gcd.array_gcd_user_firstname2,
    in_gcd.array_gcd_user_preferred_firstname2,
    in_gcd.array_gcd_user_lastname2,
    in_gcd.array_gcd_user_email2,
    in_gcd.array_gcd_user_group2
  FROM gradeable_data as in_gd
  LEFT JOIN (
    SELECT
      gcd.gd_id,
      array_agg(gc_id) AS array_gcd_gc_id,
      array_agg(gcd_score) AS array_gcd_score,
      array_agg(gcd_component_comment) AS array_gcd_component_comment,
      array_agg(gcd_grader_id) AS array_gcd_grader_id,
      array_agg(verifier_id) AS array_verifier_id,
      array_agg(u2.user_id) AS array_gcd_user_id2,
      array_agg(u2.anon_id) AS array_gcd_anon_id2,
      array_agg(u2.user_firstname) AS array_gcd_user_firstname2,
      array_agg(u2.user_preferred_firstname) AS array_gcd_user_preferred_firstname2,
      array_agg(u2.user_lastname) AS array_gcd_user_lastname2,
      array_agg(u2.user_email) AS array_gcd_user_email2,
      array_agg(u2.user_group) AS array_gcd_user_group2,
      array_agg(gcd_graded_version) AS array_gcd_graded_version,
      array_agg(gcd_grade_time) AS array_gcd_grade_time,
      array_agg(array_gcm_mark) AS array_array_gcm_mark,
      array_agg(u.user_id) AS array_gcd_user_id,
      array_agg(u.anon_id) AS array_gcd_anon_id,
      array_agg(u.user_firstname) AS array_gcd_user_firstname,
      array_agg(u.user_preferred_firstname) AS array_gcd_user_preferred_firstname,
      array_agg(u.user_lastname) AS array_gcd_user_lastname,
      array_agg(u.user_email) AS array_gcd_user_email,
      array_agg(u.user_group) AS array_gcd_user_group
    FROM(
        SELECT gcd.* , gcmd.array_gcm_mark
        FROM gradeable_component_data AS gcd
        LEFT JOIN (
          SELECT gc_id, gd_id, gcd_grader_id, array_to_string(array_agg(gcm_id), ',') as array_gcm_mark
          FROM gradeable_component_mark_data AS gcmd
          GROUP BY gc_id, gd_id, gd_id, gcd_grader_id
        ) as gcmd
    ON gcd.gc_id=gcmd.gc_id AND gcd.gd_id=gcmd.gd_id AND gcmd.gcd_grader_id=gcd.gcd_grader_id
    ) AS gcd
    INNER JOIN users AS u ON gcd.gcd_grader_id = u.user_id
    LEFT JOIN users AS u2 ON gcd.verifier_id = u2.user_id
    GROUP BY gcd.gd_id
  ) AS in_gcd ON in_gd.gd_id = in_gcd.gd_id
) AS gd ON g.g_id = gd.g_id AND (gd.gd_user_id = u.user_id OR u.user_id IN (
    SELECT
      t.user_id
    FROM gradeable_teams AS gt, teams AS t
    WHERE g.g_id = gt.g_id AND gt.team_id = t.team_id AND t.team_id = gd.gd_team_id AND t.state = 1)
)
LEFT JOIN (
  SELECT
    egd.*,
    egv.active_version
  FROM electronic_gradeable_version AS egv, electronic_gradeable_data AS egd
  WHERE egv.active_version = egd.g_version AND egv.g_id = egd.g_id AND (egv.user_id = egd.user_id OR egv.team_id = egd.team_id)
) AS egd ON g.g_id = egd.g_id AND (u.user_id = egd.user_id OR u.user_id IN (
    SELECT
      t.user_id
    FROM gradeable_teams AS gt, teams AS t
    WHERE g.g_id = gt.g_id AND gt.team_id = t.team_id AND t.team_id = egd.team_id AND t.state = 1)
)
LEFT JOIN (
  SELECT
    g_id,
    user_id,
    team_id,
    count(*) as highest_version
  FROM electronic_gradeable_data
  GROUP BY g_id, user_id, team_id
) AS egv ON g.g_id = egv.g_id AND (u.user_id = egv.user_id OR u.user_id IN (
    SELECT
      t.user_id
    FROM gradeable_teams AS gt, teams AS t
    WHERE g.g_id = gt.g_id AND gt.team_id = t.team_id AND t.team_id = egv.team_id AND t.state = 1)
)
LEFT JOIN late_day_exceptions AS lde ON g.g_id = lde.g_id AND u.user_id = lde.user_id";
        }

        $where = array();
        if ($g_ids !== null) {
            $where[] = "g.g_id IN ({$g_ids_query})";
        }
        if ($user_ids !== null && $user_ids !== true) {
            $where[] = "u.user_id IN ({$users_query})";
        }
        if ($g_type !== null) {
            $where[] = "g.g_gradeable_type IN ({$g_type_query})";
        }
        if (count($where) > 0) {
            $query .= "
WHERE ".implode(" AND ", $where);
        }
        $order_by = [];
        if ($user_ids !== null) {
            if ($section_key == "rotating_section") { 
              $order_by[] = "u.rotating_section";
            }
            else if ($section_key == "registration_section"){
              $order_by[] = "SUBSTRING(u.registration_section, '^[^0-9]*'), COALESCE(SUBSTRING(u.registration_section, '[0-9]+')::INT, -1), SUBSTRING(u.registration_section, '[^0-9]*$')";
            }  
            $order_by[] = $sort_key;
        }
        $order_by = array_merge($order_by, $extra_order_by);
        if (count($order_by) > 0) {
            $query .= "
ORDER BY ".implode(", ", $order_by);
        }

        return $this->course_db->queryIterator($query, $params, function ($row) {
            $user = (isset($row['user_id']) && $row['user_id'] !== null) ? new User($this->core, $row) : null;
            if (isset($row['array_gc_id'])) {
                $fields = array('gc_id', 'gc_title', 'gc_ta_comment', 'gc_student_comment', 'gc_lower_clamp',
                                'gc_default', 'gc_max_value', 'gc_upper_clamp', 'gc_is_text', 'gc_is_peer',
                                'gc_order', 'gc_page', 'array_gcm_mark', 'array_gcm_id', 'array_gc_id',
                                'array_gcm_points', 'array_gcm_note', 'array_gcm_publish', 'array_gcm_order', 'gcd_gc_id', 'gcd_score',
                                'gcd_component_comment', 'gcd_grader_id','verifier_id', 'gcd_graded_version', 'gcd_grade_time',
                                'gcd_user_id', 'gcd_user_firstname', 'gcd_user_preferred_firstname',
                                'gcd_user_lastname', 'gcd_user_email', 'gcd_user_group', 'gcd_user_id2', 'gcd_user_firstname2', 'gcd_user_preferred_firstname2',
                                'gcd_user_lastname2', 'gcd_user_email2', 'gcd_user_group2');
                $bools = array('gc_is_text', 'gc_is_peer');
                foreach ($fields as $key) {
                    if (isset($row['array_' . $key])) {
                        $row['array_' . $key] = $this->core->getCourseDB()->fromDatabaseToPHPArray($row['array_' . $key], in_array($key, $bools));
                    }
                }
            }
            return new Gradeable($this->core, $row, $user);
        });
    }

    // Moved from class LateDaysCalculation on port from TAGrading server.  May want to incorporate late day information into gradeable object rather than having a separate query
    public function getLateDayInformation($user_id) {
        $params = array(300);
        $query = "SELECT
                      submissions.*
                      , coalesce(late_day_exceptions, 0) extensions
                      , greatest(0, ceil((extract(EPOCH FROM(coalesce(submission_time, eg_submission_due_date) - eg_submission_due_date)) - (?*60))/86400):: integer) as days_late
                    FROM
                      (
                        SELECT
                        base.g_id
                        , g_title
                        , base.assignment_allowed
                        , base.user_id
                        , eg_submission_due_date
                        , coalesce(active_version, -1) as active_version
                        , submission_time
                      FROM
                      (
                        --Begin BASE--
                        SELECT
                          g.g_id,
                          u.user_id,
                          g.g_title,
                          eg.eg_submission_due_date,
                          eg.eg_late_days AS assignment_allowed
                        FROM
                          users u
                          , gradeable g
                          , electronic_gradeable eg
                        WHERE
                          g.g_id = eg.g_id
                        --End Base--
                      ) as base
                    LEFT JOIN
                    (
                        --Begin Details--
                        SELECT
                          egv.g_id
                          , egv.user_id
                          , active_version
                          , g_version
                          , submission_time
                        FROM
                          electronic_gradeable_version egv INNER JOIN electronic_gradeable_data egd
                        ON
                          egv.active_version = egd.g_version
                          AND egv.g_id = egd.g_id
                          AND egv.user_id = egd.user_id
                        GROUP BY  egv.g_id,egv.user_id, active_version, g_version, submission_time
                        --End Details--
                    ) as details
                    ON
                      base.user_id = details.user_id
                      AND base.g_id = details.g_id
                    )
                      AS submissions
                      FULL OUTER JOIN
                        late_day_exceptions AS lde
                      ON submissions.g_id = lde.g_id
                      AND submissions.user_id = lde.user_id";
        if($user_id !== null) {
            if (is_array($user_id)) {
                $query .= " WHERE submissions.user_id IN (".implode(", ", array_fill(0, count($user_id), '?')).")";
                $params = array_merge($params, $user_id);
            }
            else {
                $query .= " WHERE submissions.user_id=?";
                $params[] = $user_id;
            }
        }
        $this->course_db->query($query, $params);
        return $this->course_db->rows();
    }
public function getAverageComponentScores($g_id, $section_key, $is_team) {
        $u_or_t="u";
        $users_or_teams="users";
        $user_or_team_id="user_id";
        if($is_team){
            $u_or_t="t";
            $users_or_teams="gradeable_teams";
            $user_or_team_id="team_id";
        }
        $return = array();
        $this->course_db->query("
SELECT gc_id, gc_title, gc_max_value, gc_is_peer, gc_order, round(AVG(comp_score),2) AS avg_comp_score, round(stddev_pop(comp_score),2) AS std_dev, COUNT(*) FROM(
  SELECT gc_id, gc_title, gc_max_value, gc_is_peer, gc_order,
  CASE WHEN (gc_default + sum_points + gcd_score) > gc_upper_clamp THEN gc_upper_clamp
  WHEN (gc_default + sum_points + gcd_score) < gc_lower_clamp THEN gc_lower_clamp
  ELSE (gc_default + sum_points + gcd_score) END AS comp_score FROM(
    SELECT gcd.gc_id, gc_title, gc_max_value, gc_is_peer, gc_order, gc_lower_clamp, gc_default, gc_upper_clamp,
    CASE WHEN sum_points IS NULL THEN 0 ELSE sum_points END AS sum_points, gcd_score
    FROM gradeable_component_data AS gcd
    LEFT JOIN gradeable_component AS gc ON gcd.gc_id=gc.gc_id
    LEFT JOIN(
      SELECT SUM(gcm_points) AS sum_points, gcmd.gc_id, gcmd.gd_id
      FROM gradeable_component_mark_data AS gcmd
      LEFT JOIN gradeable_component_mark AS gcm ON gcmd.gcm_id=gcm.gcm_id AND gcmd.gc_id=gcm.gc_id
      GROUP BY gcmd.gc_id, gcmd.gd_id
      )AS marks
    ON gcd.gc_id=marks.gc_id AND gcd.gd_id=marks.gd_id
    LEFT JOIN(
      SELECT gd.gd_{$user_or_team_id}, gd.gd_id
      FROM gradeable_data AS gd
      WHERE gd.g_id=?
    ) AS gd ON gcd.gd_id=gd.gd_id
    INNER JOIN(
      SELECT {$u_or_t}.{$user_or_team_id}, {$u_or_t}.{$section_key}
      FROM {$users_or_teams} AS {$u_or_t}
      WHERE {$u_or_t}.{$user_or_team_id} IS NOT NULL
    ) AS {$u_or_t} ON gd.gd_{$user_or_team_id}={$u_or_t}.{$user_or_team_id}
    INNER JOIN(
      SELECT egv.{$user_or_team_id}, egv.active_version
      FROM electronic_gradeable_version AS egv
      WHERE egv.g_id=? AND egv.active_version>0
    ) AS egv ON egv.{$user_or_team_id}={$u_or_t}.{$user_or_team_id}
    WHERE g_id=?
  )AS parts_of_comp
)AS comp
GROUP BY gc_id, gc_title, gc_max_value, gc_is_peer, gc_order
ORDER BY gc_order
        ", array($g_id, $g_id, $g_id));
        foreach ($this->course_db->rows() as $row) {
            $return[] = new SimpleStat($this->core, $row);
        }
        return $return;
    }
    public function getAverageAutogradedScores($g_id, $section_key, $is_team) {
        $u_or_t="u";
        $users_or_teams="users";
        $user_or_team_id="user_id";
        if($is_team){
            $u_or_t="t";
            $users_or_teams="gradeable_teams";
            $user_or_team_id="team_id";
        }
        $this->course_db->query("
SELECT round((AVG(score)),2) AS avg_score, round(stddev_pop(score), 2) AS std_dev, 0 AS max, COUNT(*) FROM(
   SELECT * FROM (
      SELECT (egv.autograding_non_hidden_non_extra_credit + egv.autograding_non_hidden_extra_credit + egv.autograding_hidden_non_extra_credit + egv.autograding_hidden_extra_credit) AS score
      FROM electronic_gradeable_data AS egv
      INNER JOIN {$users_or_teams} AS {$u_or_t} ON {$u_or_t}.{$user_or_team_id} = egv.{$user_or_team_id}, electronic_gradeable_version AS egd
      WHERE egv.g_id=? AND {$u_or_t}.{$section_key} IS NOT NULL AND egv.g_version=egd.active_version AND active_version>0 AND egd.{$user_or_team_id}=egv.{$user_or_team_id}
   )g
) as individual;
          ", array($g_id));
        return ($this->course_db->getRowCount() > 0) ? new SimpleStat($this->core, $this->course_db->rows()[0]) : null;
    }

public function getAverageForGradeable($g_id, $section_key, $is_team) {
        $u_or_t="u";
        $users_or_teams="users";
        $user_or_team_id="user_id";
        if($is_team){
            $u_or_t="t";
            $users_or_teams="gradeable_teams";
            $user_or_team_id="team_id";
        }
        $this->course_db->query("SELECT COUNT(*) as cnt FROM gradeable_component WHERE g_id=?", array($g_id));
        $count = $this->course_db->row()['cnt'];
        $this->course_db->query("
SELECT round((AVG(g_score) + AVG(autograding)),2) AS avg_score, round(stddev_pop(g_score),2) AS std_dev, round(AVG(max),2) AS max, COUNT(*) FROM(
  SELECT * FROM(
    SELECT gd_id, SUM(comp_score) AS g_score, SUM(gc_max_value) AS max, COUNT(comp.*), autograding FROM(
      SELECT  gd_id, gc_title, gc_max_value, gc_is_peer, gc_order, autograding,
      CASE WHEN (gc_default + sum_points + gcd_score) > gc_upper_clamp THEN gc_upper_clamp
      WHEN (gc_default + sum_points + gcd_score) < gc_lower_clamp THEN gc_lower_clamp
      ELSE (gc_default + sum_points + gcd_score) END AS comp_score FROM(
        SELECT gcd.gd_id, gc_title, gc_max_value, gc_is_peer, gc_order, gc_lower_clamp, gc_default, gc_upper_clamp,
        CASE WHEN sum_points IS NULL THEN 0 ELSE sum_points END AS sum_points, gcd_score, CASE WHEN autograding IS NULL THEN 0 ELSE autograding END AS autograding
        FROM gradeable_component_data AS gcd
        LEFT JOIN gradeable_component AS gc ON gcd.gc_id=gc.gc_id
        LEFT JOIN(
          SELECT SUM(gcm_points) AS sum_points, gcmd.gc_id, gcmd.gd_id
          FROM gradeable_component_mark_data AS gcmd
          LEFT JOIN gradeable_component_mark AS gcm ON gcmd.gcm_id=gcm.gcm_id AND gcmd.gc_id=gcm.gc_id
          GROUP BY gcmd.gc_id, gcmd.gd_id
          )AS marks
        ON gcd.gc_id=marks.gc_id AND gcd.gd_id=marks.gd_id
        LEFT JOIN gradeable_data AS gd ON gd.gd_id=gcd.gd_id
        LEFT JOIN (
          SELECT egd.g_id, egd.{$user_or_team_id}, (autograding_non_hidden_non_extra_credit + autograding_non_hidden_extra_credit + autograding_hidden_non_extra_credit + autograding_hidden_extra_credit) AS autograding
          FROM electronic_gradeable_version AS egv
          LEFT JOIN electronic_gradeable_data AS egd ON egv.g_id=egd.g_id AND egv.{$user_or_team_id}=egd.{$user_or_team_id} AND active_version=g_version
          )AS auto
        ON gd.g_id=auto.g_id AND gd_user_id=auto.{$user_or_team_id}
        INNER JOIN {$users_or_teams} AS {$u_or_t} ON {$u_or_t}.{$user_or_team_id} = auto.{$user_or_team_id}
        WHERE gc.g_id=? AND {$u_or_t}.{$section_key} IS NOT NULL
      )AS parts_of_comp
    )AS comp
    GROUP BY gd_id, autograding
  )g WHERE count=?
)AS individual
          ", array($g_id, $count));

        return ($this->course_db->getRowCount() > 0) ? new SimpleStat($this->core, $this->course_db->rows()[0]) : null;
    }
    public function getGradeablesPastAndSection() {
        $this->course_db->query("
  SELECT
    gu.g_id, gu.user_id, gu.user_group, gr.sections_rotating_id, g_grade_start_date
  FROM (
    SELECT g.g_id, u.user_id, u.user_group, g_grade_start_date
    FROM (SELECT user_id, user_group FROM users WHERE user_group BETWEEN 1 AND 3) AS u
    CROSS JOIN (
      SELECT
        DISTINCT g.g_id,
        g_grade_start_date
      FROM gradeable AS g
      LEFT JOIN
        grading_rotating AS gr ON g.g_id = gr.g_id
      WHERE g_grade_by_registration = 'f'
    ) AS g
  ) as gu
  LEFT JOIN (
    SELECT
      g_id, user_id, json_agg(sections_rotating_id) as sections_rotating_id
    FROM
      grading_rotating
    GROUP BY g_id, user_id
  ) AS gr ON gu.user_id=gr.user_id AND gu.g_id=gr.g_id
  ORDER BY user_group, user_id, g_grade_start_date");
        $rows = $this->course_db->rows();
        $modified_rows = [];
        foreach($rows as $row) {
            $row['sections_rotating_id'] = json_decode($row['sections_rotating_id']);
            $modified_rows[] = $row;
        }
        return $modified_rows;
    }

    /**
     * Gets rotating sections of each grader for a gradeable
     * @param $gradeable_id
     * @return array An array (indexed by user id) of arrays of section numbers
     */
    public function getRotatingSectionsByGrader($gradeable_id) {
        $this->course_db->query("
    SELECT
        u.user_id, u.user_group, json_agg(sections_rotating_id ORDER BY sections_rotating_id ASC) AS sections
    FROM
        users AS u INNER JOIN grading_rotating AS gr ON u.user_id = gr.user_id
    WHERE
        g_id=?
    AND
        u.user_group BETWEEN 1 AND 3
    GROUP BY
        u.user_id
    ORDER BY
        u.user_group ASC
    ",array($gradeable_id));

        // Split arrays into php arrays
        $rows = $this->course_db->rows();
        $sections_row = [];
        foreach($rows as $row) {
            $sections_row[$row['user_id']] = json_decode($row['sections']);
        }
        return $sections_row;
    }

    public function getUsersWithLateDays() {
        $this->course_db->query("
        SELECT u.user_id, user_firstname, user_preferred_firstname,
          user_lastname, allowed_late_days, since_timestamp::timestamp::date
        FROM users AS u
        FULL OUTER JOIN late_days AS l
          ON u.user_id=l.user_id
        WHERE allowed_late_days IS NOT NULL
        ORDER BY
          user_email ASC, since_timestamp DESC;");

        $return = array();
        foreach($this->course_db->rows() as $row){
            $return[] = new SimpleLateUser($this->core, $row);
        }
        return $return;
    }

    /**
     * "Upserts" a given user's late days allowed effective at a given time.
     *
     * Requires Postgresql 9.5+
     * About $csv_options:
     * default behavior is to overwrite all late days for user and timestamp.
     * null value is for updating via form where radio button selection is
     * ignored, so it should do default behavior.  'csv_option_overwrite_all'
     * invokes default behavior for csv upload.  'csv_option_preserve_higher'
     * will preserve existing values when uploaded csv value is lower.
     *
     * @param string $user_id
     * @param string $timestamp
     * @param integer $days
     * @param string $csv_option value determined by selected radio button
     * @todo maybe process csv uploads as a batch transaction
     */
    public function updateLateDays($user_id, $timestamp, $days, $csv_option=null) {
        //Update query and values list.
    $query = "
            INSERT INTO late_days (user_id, since_timestamp, allowed_late_days)
            VALUES(?,?,?)
            ON CONFLICT (user_id, since_timestamp) DO UPDATE
            SET allowed_late_days=?
            WHERE late_days.user_id=? AND late_days.since_timestamp=?";
        $vals = array($user_id, $timestamp, $days, $days, $user_id, $timestamp);

        switch ($csv_option) {
        case 'csv_option_preserve_higher':
          //Does NOT overwrite a higher (or same) value of allowed late days.
          $query .= "AND late_days.allowed_late_days<?";
          $vals[] = $days;
          break;
        case 'csv_option_overwrite_all':
        default:
          //Default behavior: overwrite all late days for user and timestamp.
          //No adjustment to SQL query.
      }

        $this->course_db->query($query, $vals);
    }

    /**
     * Return Team object for team whith given Team ID
     * @param string $team_id
     * @return \app\models\Team|null
     */
    public function getTeamById($team_id) {
        $this->course_db->query("
            SELECT gt.team_id, gt.registration_section, gt.rotating_section, json_agg(u) AS users
            FROM gradeable_teams gt
              JOIN
              (SELECT t.team_id, t.state, u.*
               FROM teams t
                 JOIN users u ON t.user_id = u.user_id
              ) AS u ON gt.team_id = u.team_id
            WHERE gt.team_id = ?
            GROUP BY gt.team_id",
            array($team_id));
        if (count($this->course_db->rows()) === 0) {
            return null;
        }
        $details = $this->course_db->row();
        $details["users"] = json_decode($details["users"], true);
        return new Team($this->core, $details);
    }

    /**
     * Return Team object for team which the given user belongs to on the given gradeable
     * @param string $g_id
     * @param string $user_id
     * @return \app\models\Team|null
     */
    public function getTeamByGradeableAndUser($g_id, $user_id) {
        $this->course_db->query("
            SELECT gt.team_id, gt.registration_section, gt.rotating_section, json_agg(u) AS users
            FROM gradeable_teams gt
              JOIN
              (SELECT t.team_id, t.state, u.*
               FROM teams t
                 JOIN users u ON t.user_id = u.user_id
              ) AS u ON gt.team_id = u.team_id
            WHERE g_id=? AND gt.team_id IN (
              SELECT team_id
              FROM teams
              WHERE user_id=? AND state=1)
            GROUP BY gt.team_id",
            array($g_id, $user_id));
        if (count($this->course_db->rows()) === 0) {
            return null;
        }
        $details = $this->course_db->row();
        $details["users"] = json_decode($details["users"], true);
        return new Team($this->core, $details);
    }

    /**
     * Return an array of Team objects for all teams on given gradeable
     * @param string $g_id
     * @return \app\models\Team[]
     */
    public function getTeamsByGradeableId($g_id) {
        $this->course_db->query("
            SELECT gt.team_id, gt.registration_section, gt.rotating_section, json_agg(u) AS users
            FROM gradeable_teams gt
              JOIN
                (SELECT t.team_id, t.state, u.*
                 FROM teams t
                   JOIN users u ON t.user_id = u.user_id
                ) AS u ON gt.team_id = u.team_id
            WHERE g_id=?
            GROUP BY gt.team_id
            ORDER BY team_id",
            array($g_id));

        $teams = array();
        foreach($this->course_db->rows() as $row) {
            $row['users'] = json_decode($row['users'], true);
            $teams[] = new Team($this->core, $row);
        }

        return $teams;
    }

    /**
     * Returns array of User objects for users with given User IDs
     * @param string[] $user_ids
     * @return User[] The user objects, indexed by user id
     */
    public function getUsersById(array $user_ids) {
        if (count($user_ids) === 0) {
            return [];
        }

        // Generate placeholders for each team id
        $place_holders = implode(',', array_fill(0, count($user_ids), '?'));
        $query = "
            SELECT u.*, sr.grading_registration_sections
            FROM users u
            LEFT JOIN (
                SELECT array_agg(sections_registration_id) as grading_registration_sections, user_id
                FROM grading_registration
                GROUP BY user_id
            ) as sr ON u.user_id=sr.user_id
            WHERE u.user_id IN ($place_holders)";
        $this->course_db->query($query, array_values($user_ids));

        $users = [];
        foreach ($this->course_db->rows() as $user) {
            if (isset($user['grading_registration_sections'])) {
                $user['grading_registration_sections'] = $this->course_db->fromDatabaseToPHPArray($user['grading_registration_sections']);
            }
            $user = new User($this->core, $user);
            $users[$user->getId()] = $user;
        }

        return $users;
    }

    /**
     * Return array of Team objects for teams with given Team IDs
     * @param string[] $team_ids
     * @return Team[] The team objects, indexed by team id
     */
    public function getTeamsById(array $team_ids) {
        if (count($team_ids) === 0) {
            return [];
        }

        // Generate placeholders for each team id
        $place_holders = implode(',', array_fill(0, count($team_ids), '?'));
        $query = "
            SELECT gt.team_id, gt.registration_section, gt.rotating_section, json_agg(u) AS users
            FROM gradeable_teams gt
              JOIN
                (SELECT t.team_id, t.state, u.*
                 FROM teams t
                   JOIN users u ON t.user_id = u.user_id
                ) AS u ON gt.team_id = u.team_id
            WHERE gt.team_id IN ($place_holders)
            GROUP BY gt.team_id";

        $this->course_db->query($query, array_values($team_ids));

        $teams = [];
        foreach ($this->course_db->rows() as $row) {
            // Get the user data for the team
            $row['users'] = json_decode($row['users'], true);

            // Create the team with the query results and users array
            $team = new Team($this->core, $row);
            $teams[$team->getId()] = $team;
        }

        return $teams;
    }

    /**
     * Get an array of Teams for a Gradeable matching the given registration sections
     * @param string $g_id
     * @param array $sections
     * @param string $orderBy
     * @return Team[]
     */
    public function getTeamsByGradeableAndRegistrationSections($g_id, $sections, $orderBy="registration_section") {
        $return = array();
        if (count($sections) > 0) {
            $orderBy = str_replace("registration_section","SUBSTRING(registration_section, '^[^0-9]*'), COALESCE(SUBSTRING(registration_section, '[0-9]+')::INT, -1), SUBSTRING(registration_section, '[^0-9]*$')",$orderBy);
            $placeholders = implode(",", array_fill(0, count($sections), "?"));
            $params = [$g_id];
            $params = array_merge($params, $sections);

            $this->course_db->query("
                SELECT gt.team_id, gt.registration_section, gt.rotating_section, json_agg(u) AS users
                FROM gradeable_teams gt
                  JOIN
                    (SELECT t.team_id, t.state, u.*
                     FROM teams t
                       JOIN users u ON t.user_id = u.user_id
                    ) AS u ON gt.team_id = u.team_id
                WHERE gt.g_id = ?
                  AND gt.registration_section IN ($placeholders)
                GROUP BY gt.team_id
                ORDER BY {$orderBy}
            ", $params);
            foreach ($this->course_db->rows() as $row) {
                $row["users"] = json_decode($row["users"], true);
                $return[] = new Team($this->core, $row);
            }
        }
        return $return;
    }

    /**
     * Get an array of Teams for a Gradeable matching the given rotating sections
     * @param string $g_id
     * @param array $sections
     * @param string $orderBy
     * @return Team[]
     */
    public function getTeamsByGradeableAndRotatingSections($g_id, $sections, $orderBy="rotating_section") {
        $return = array();
        if (count($sections) > 0) {
            $placeholders = implode(",", array_fill(0, count($sections), "?"));
            $params = [$g_id];
            $params = array_merge($params, $sections);

            $this->course_db->query("
                SELECT gt.team_id, gt.registration_section, gt.rotating_section, json_agg(u) AS users
                FROM gradeable_teams gt
                  JOIN
                    (SELECT t.team_id, t.state, u.*
                     FROM teams t
                       JOIN users u ON t.user_id = u.user_id
                    ) AS u ON gt.team_id = u.team_id
                WHERE gt.g_id = ?
                  AND gt.rotating_section IN ($placeholders)
                GROUP BY gt.team_id
                ORDER BY {$orderBy}
            ", $params);
            foreach ($this->course_db->rows() as $row) {
                $row["users"] = json_decode($row["users"], true);
                $return[] = new Team($this->core, $row);
            }
        }
        return $return;
    }

    /**
     * Maps sort keys to an array of expressions to sort by in place of the key.
     *  Useful for ambiguous keys or for key alias's
     */
    const graded_gradeable_key_map = [
        'registration_section' => [
            'SUBSTRING(u.registration_section, \'^[^0-9]*\')',
            'COALESCE(SUBSTRING(u.registration_section, \'[0-9]+\')::INT, -1)',
            'SUBSTRING(u.registration_section, \'[^0-9]*$\')',
            'SUBSTRING(team.registration_section, \'^[^0-9]*\')',
            'COALESCE(SUBSTRING(team.registration_section, \'[0-9]+\')::INT, -1)',
            'SUBSTRING(team.registration_section, \'[^0-9]*$\')'
        ],
        'rotating_section' => [
            'u.rotating_section',
            'team.rotating_section'
        ]
    ];

    /**
     * Generates the ORDER BY clause with the provided sorting keys
     * @param string[]|null $sort_keys
     * @param array $key_map A map from sort keys to arrays of expressions to sort by instead
     *          (see self::graded_gradeable_key_map for example)
     * @return string
     */
    private static function generateOrderByClause($sort_keys, array $key_map) {
        if ($sort_keys !== null) {
            if (!is_array($sort_keys)) {
                $sort_keys = [$sort_keys];
            }
            if (count($sort_keys) === 0) {
                return '';
            }
            // Use simplified expression for empty keymap
            if (empty($key_map)) {
                return 'ORDER BY ' . implode(',', $sort_keys);
            }
            return 'ORDER BY ' . implode(',', array_map(function ($key_ext) use ($key_map) {
                    $split_key = explode(' ', $key_ext);
                    $key = $split_key[0];
                    $order = '';
                    if (count($split_key) > 1) {
                        $order = $split_key[1];
                    }
                    // Map any keys with special requirements to the proper statements and preserve specified order
                    return implode(" $order,", $key_map[$key] ?? [$key]) . " $order";
                }, $sort_keys));
        }
        return '';
    }

    /**
     * Gets all GradedGradeable's associated with each Gradeable.  If
     *  both $users and $teams are null, then everyone will be retrieved.
     *  Note: The users' teams will be included in the search
     * @param \app\models\gradeable\Gradeable[] The gradeable(s) to retrieve data for
     * @param string[]|string|null $users The id(s) of the user(s) to get data for
     * @param string[]|string|null $teams The id(s) of the team(s) to get data for
     * @param string[]|string|null $sort_keys An ordered list of keys to sort by (i.e. `user_id` or `g_id DESC`)
     * @return DatabaseRowIterator Iterator to access each GradeableData
     * @throws \InvalidArgumentException If any GradedGradeable or GradedComponent fails to construct
     */
    public function getGradedGradeables(array $gradeables, $users = null, $teams = null, $sort_keys = null) {

        // Get the gradeables array into a lookup table by id
        $gradeables_by_id = [];
        foreach ($gradeables as $gradeable) {
            if (!($gradeable instanceof \app\models\gradeable\Gradeable)) {
                throw new \InvalidArgumentException('Gradeable array must only contain Gradeables');
            }
            $gradeables_by_id[$gradeable->getId()] = $gradeable;
        }
        if (count($gradeables_by_id) === 0) {
            throw new \InvalidArgumentException('Gradeable array must not be blank!');
        }

        // Make sure that our users/teams are arrays
        if ($users !== null) {
            if (!is_array($users)) {
                $users = [$users];
            }
        } else {
            $users = [];
        }
        if ($teams !== null) {
            if (!is_array($teams)) {
                $teams = [$teams];
            }
        } else {
            $teams = [];
        }

        //
        // Generate selector for the submitters the user wants
        //

        // If both are zero-count, that indicates to get all users/teams
        $all = (count($users) === count($teams)) && count($users) === 0;

        // Since the query won't like an empty array, try to filter it
        $selector_union_list = [];
        $selector_union_list[] = strval($this->course_db->convertBoolean($all));
        // Users were provided, so check that list
        if (count($users) > 0) {
            $user_placeholders = implode(',', array_fill(0, count($users), '?'));
            $selector_union_list[] = "u.user_id IN ($user_placeholders)";

            // Select the users' teams as well
            $selector_union_list[] = "team.team_id IN (SELECT team_id FROM teams WHERE state=1 AND user_id IN ($user_placeholders))";
        }
        // Teams were provided, so check that list
        if (count($teams) > 0) {
            $team_placeholders = implode(',', array_fill(0, count($teams), '?'));
            $selector_union_list[] = "team.team_id IN ($team_placeholders)";
        }

        $selector_intersection_list = [];
        //
        // Generate selector for the gradeables the user wants
        //
        $gradeable_placeholders = implode(',', array_fill(0, count($gradeables_by_id), '?'));
        $selector_intersection_list[] = "g.g_id IN ($gradeable_placeholders)";

        // Add the user selector later so the gradeable selector can be first
        if (count($selector_union_list) > 0) {
            $selector_intersection_list[] = '(' . implode(' OR ', $selector_union_list) . ')';
        }

        // Create the complete selector
        $selector = implode(' AND ', $selector_intersection_list);

        // Generate the ORDER BY clause
        $order = self::generateOrderByClause($sort_keys, self::graded_gradeable_key_map);

        $query = "
            SELECT /* Select everything we retrieved */
            
              g.g_id,
            
              /* Gradeable Data */
              gd.gd_id AS id,
              gd.gd_overall_comment AS overall_comment,
              gd.gd_user_viewed_date AS user_viewed_date,

              /* Aggregate Gradeable Component Data */
              gcd.array_comp_id,
              gcd.array_score,
              gcd.array_comment,
              gcd.array_grader_id,
              gcd.array_graded_version,
              gcd.array_grade_time,
              gcd.array_mark_id,

              /* Aggregate Gradeable Component Grader Data */
              gcd.array_grader_user_id,
              gcd.array_grader_anon_id,
              gcd.array_grader_user_firstname,
              gcd.array_grader_user_preferred_firstname,
              gcd.array_grader_user_lastname,
              gcd.array_grader_user_email,
              gcd.array_grader_user_group,
              gcd.array_grader_manual_registration,
              gcd.array_grader_last_updated,
              gcd.array_grader_registration_section,
              gcd.array_grader_rotating_section,
              gcd.array_grader_grading_registration_sections,

              /* Aggregate Gradeable Component Data (versions) */
              egd.array_version,
              egd.array_non_hidden_non_extra_credit,
              egd.array_non_hidden_extra_credit,
              egd.array_hidden_non_extra_credit,
              egd.array_hidden_extra_credit,
              egd.array_submission_time,
              egd.array_autograding_complete,

              /* Active Submission Version */
              egv.active_version,

              /* Aggregate Team User Data */
              team.team_id,
              team.array_team_users,

              /* User Submitter Data */
              u.user_id,
              u.anon_id,
              u.user_firstname,
              u.user_preferred_firstname,
              u.user_lastname,
              u.user_email,
              u.user_group,
              u.manual_registration,
              u.last_updated,
              u.grading_registration_sections,

              /* Only select the section information for the submitter type */
              (CASE WHEN team.team_id IS NULL THEN u.registration_section ELSE team.registration_section END) AS registration_section,
              (CASE WHEN team.team_id IS NULL THEN u.rotating_section ELSE team.rotating_section END) AS rotating_section
            FROM gradeable g

              /* Get teamness so we know to join teams or users*/
              LEFT JOIN (
                SELECT
                  g_id,
                  eg_team_assignment AS team_assignment
                FROM electronic_gradeable
              ) AS eg ON eg.g_id=g.g_id

              /* Join user data */
              LEFT JOIN (
                SELECT u.*, sr.grading_registration_sections
                FROM users u
                LEFT JOIN (
                  SELECT
                    json_agg(sections_registration_id) AS grading_registration_sections,
                    user_id
                  FROM grading_registration
                  GROUP BY user_id
                ) AS sr ON u.user_id=sr.user_id
              ) AS u ON eg IS NULL OR NOT eg.team_assignment

              /* Join team data */
              LEFT JOIN (
                SELECT gt.team_id,
                  gt.registration_section,
                  gt.rotating_section,
                  json_agg(tu) AS array_team_users
                FROM gradeable_teams gt
                  JOIN (
                    SELECT
                      t.team_id,
                      t.state,
                      tu.*
                    FROM teams t
                    JOIN users tu ON t.user_id = tu.user_id
                  ) AS tu ON gt.team_id = tu.team_id
                GROUP BY gt.team_id
              ) AS team ON eg.team_assignment AND EXISTS (
                         SELECT 1 FROM gradeable_teams gt 
                         WHERE gt.team_id=team.team_id AND gt.g_id=g.g_id 
                         LIMIT 1)
                         
              /* Join manual grading data */
              LEFT JOIN (
                SELECT *
                FROM gradeable_data
              ) AS gd ON gd.g_id=g.g_id AND (gd.gd_user_id=u.user_id OR gd.gd_team_id=team.team_id)

              /* Join aggregate gradeable component data */
              LEFT JOIN (
                SELECT
<<<<<<< HEAD
                  json_agg(in_gcd.gc_id) as array_comp_id,
                  json_agg(gcd_score) as array_score,
                  json_agg(gcd_component_comment) as array_comment,
                  json_agg(gcd_grader_id) as array_grader_id,
                  json_agg(verifier_id) as array_verifier_id,
                  json_agg(gcd_graded_version) as array_graded_version,
                  json_agg(gcd_grade_time) as array_grade_time,
                  json_agg(string_mark_id) as array_mark_id,
=======
                  json_agg(in_gcd.gc_id) AS array_comp_id,
                  json_agg(gcd_score) AS array_score,
                  json_agg(gcd_component_comment) AS array_comment,
                  json_agg(gcd_grader_id) AS array_grader_id,
                  json_agg(gcd_graded_version) AS array_graded_version,
                  json_agg(gcd_grade_time) AS array_grade_time,
                  json_agg(string_mark_id) AS array_mark_id,

>>>>>>> 33f870c7
                  json_agg(ug.user_id) AS array_grader_user_id,
                  json_agg(ug.anon_id) AS array_grader_anon_id,
                  json_agg(ug.user_firstname) AS array_grader_user_firstname,
                  json_agg(ug.user_preferred_firstname) AS array_grader_user_preferred_firstname,
                  json_agg(ug.user_lastname) AS array_grader_user_lastname,
                  json_agg(ug.user_email) AS array_grader_user_email,
                  json_agg(ug.user_group) AS array_grader_user_group,
                  json_agg(ug.manual_registration) AS array_grader_manual_registration,
                  json_agg(ug.last_updated) AS array_grader_last_updated,
                  json_agg(ug.registration_section) AS array_grader_registration_section,
                  json_agg(ug.rotating_section) AS array_grader_rotating_section,
                  json_agg(ug.grading_registration_sections) AS array_grader_grading_registration_sections,
                  json_agg(ug2.user_id) AS array_verifier_user_id,
                  json_agg(ug2.anon_id) AS array_verifier_anon_id,
                  json_agg(ug2.user_firstname) AS array_verifier_user_firstname,
                  json_agg(ug2.user_preferred_firstname) AS array_verifier_user_preferred_firstname,
                  json_agg(ug2.user_lastname) AS array_verifier_user_lastname,
                  json_agg(ug2.user_email) AS array_verifier_user_email,
                  json_agg(ug2.user_group) AS array_verifier_user_group,
                  json_agg(ug2.manual_registration) AS array_verifier_manual_registration,
                  json_agg(ug2.last_updated) AS array_verifier_last_updated,
                  json_agg(ug2.registration_section) AS array_verifier_registration_section,
                  json_agg(ug2.rotating_section) AS array_verifier_rotating_section,
                  json_agg(ug2.grading_registration_sections) AS array_verifier_grading_registration_sections,
                  in_gcd.gd_id
                FROM gradeable_component_data in_gcd
                  LEFT JOIN (
                    SELECT
                      json_agg(gcm_id) AS string_mark_id,
                      gc_id,
                      gd_id
                    FROM gradeable_component_mark_data
                    GROUP BY gc_id, gd_id
                  ) AS gcmd ON gcmd.gc_id=in_gcd.gc_id AND gcmd.gd_id=in_gcd.gd_id

                  /* Join grader data; TODO: do we want/need 'sr' information? */
                  LEFT JOIN (
                    SELECT u.*, grading_registration_sections
                    FROM users u
                    LEFT JOIN (
                      SELECT
                        json_agg(sections_registration_id) AS grading_registration_sections,
                        user_id
                      FROM grading_registration
                      GROUP BY user_id
<<<<<<< HEAD
                    ) as sr ON u.user_id=sr.user_id
                  ) AS ug ON ug.user_id=in_gcd.gcd_grader_id AND AS ug2 ON ug2.user_id=in_gcd.gcd_verifier_id
=======
                    ) AS sr ON u.user_id=sr.user_id
                  ) AS ug ON ug.user_id=in_gcd.gcd_grader_id
>>>>>>> 33f870c7
                GROUP BY in_gcd.gd_id
              ) AS gcd ON gcd.gd_id=gd.gd_id

              /* Join aggregate gradeable version data */
              LEFT JOIN (
                SELECT
                  json_agg(in_egd.g_version) AS array_version,
                  json_agg(in_egd.autograding_non_hidden_non_extra_credit) AS array_non_hidden_non_extra_credit,
                  json_agg(in_egd.autograding_non_hidden_extra_credit) AS array_non_hidden_extra_credit,
                  json_agg(in_egd.autograding_hidden_non_extra_credit) AS array_hidden_non_extra_credit,
                  json_agg(in_egd.autograding_hidden_extra_credit) AS array_hidden_extra_credit,
                  json_agg(in_egd.submission_time) AS array_submission_time,
                  json_agg(in_egd.autograding_complete) AS array_autograding_complete,
                  g_id,
                  user_id,
                  team_id
                FROM electronic_gradeable_data AS in_egd
                GROUP BY g_id, user_id, team_id
              ) AS egd ON egd.g_id=g.g_id AND (egd.user_id=u.user_id OR egd.team_id=team.team_id)
              LEFT JOIN (
                SELECT *
                FROM electronic_gradeable_version
              ) AS egv ON (egv.team_id=egd.team_id OR egv.user_id=egd.user_id) AND egv.g_id=egd.g_id
            WHERE $selector
            $order";


        $constructGradedGradeable = function ($row) use ($gradeables_by_id) {
            $gradeable = $gradeables_by_id[$row['g_id']];

            // Get the submitter
            $submitter = null;
            if (isset($row['team_id'])) {
                // Get the user data for the team
                $team_users = json_decode($row["array_team_users"], true);

                // Create the team with the query results and users array
                $submitter = new Team($this->core, array_merge($row, ['users' => $team_users]));
            } else {
                if (isset($row['grading_registration_sections'])) {
                    $row['grading_registration_sections'] = json_decode($row['grading_registration_sections']);
                }
                $submitter = new User($this->core, $row);
            }

            // Create the graded gradeable instances
            $graded_gradeable = new GradedGradeable($this->core, $gradeable, new Submitter($this->core, $submitter));
            $ta_graded_gradeable = null;
            $auto_graded_gradeable = null;

            // This will be false if there is no manual grade yet
            if (isset($row['id'])) {
                $ta_graded_gradeable = new TaGradedGradeable($this->core, $graded_gradeable, $row);
                $graded_gradeable->setTaGradedGradeable($ta_graded_gradeable);
            }

<<<<<<< HEAD
            // This will be false if autograding hasn't run yet, or if the gradeable isn't electronic
            if (isset($row['active_version'])) {
                $auto_graded_gradeable = new AutoGradedGradeable($this->core, $graded_gradeable, $row);
                $graded_gradeable->setAutoGradedGradeable($auto_graded_gradeable);
            }
=======
            // Always construct an instance even if there is no data
            $auto_graded_gradeable = new AutoGradedGradeable($this->core, $graded_gradeable, $row);
            $graded_gradeable->setAutoGradedGradeable($auto_graded_gradeable);
>>>>>>> 33f870c7

            $graded_components = [];
            $graded_versions = [];

            // Break down the graded component / version / grader data into an array of arrays
            //  instead of arrays of sql array-strings
            $user_properties = [
                'user_id',
                'anon_id',
                'user_firstname',
                'user_preferred_firstname',
                'user_lastname',
                'user_email',
                'user_group',
                'manual_registration',
                'last_updated',
                'registration_section',
                'rotating_section',
                'grading_registration_sections'
            ];
            $comp_array_properties = [
                'comp_id',
                'score',
                'comment',
                'grader_id',
                'graded_version',
                'grade_time',
                'mark_id',
            ];
            $version_array_properties = [
                'version',
                'non_hidden_non_extra_credit',
                'non_hidden_extra_credit',
                'hidden_non_extra_credit',
                'hidden_extra_credit',
                'submission_time',
                'autograding_complete'
            ];
            $db_row_split = [];
            foreach (array_merge($version_array_properties, $comp_array_properties,
                array_map(function ($elem) {
                    return 'grader_' . $elem;
                }, $user_properties)) as $property) {
                $db_row_split[$property] = json_decode($row['array_' . $property]);
            }

<<<<<<< HEAD
            if ($ta_graded_gradeable !== null) {
=======
            if (isset($db_row_split['comp_id'])) {
>>>>>>> 33f870c7
                // Create all of the GradedComponents
                if (isset($db_row_split['comp_id'])) {
                    for ($i = 0; $i < count($db_row_split['comp_id']); ++$i) {
                        // Create a temporary array for each graded component instead of trying
                        //  to transpose the entire $db_row_split array
                        $comp_array = [];
                        foreach ($comp_array_properties as $property) {
                            $comp_array[$property] = $db_row_split[$property][$i];
                        }

                        //  Similarly, transpose just this grader
                        $user_array = [];
                        foreach ($user_properties as $property) {
                            $user_array[$property] = $db_row_split['grader_' . $property][$i];
                        }

                        // Create the grader user
                        $grader = new User($this->core, $user_array);

                        // Create the component
                        $graded_component = new GradedComponent($this->core,
                            $ta_graded_gradeable,
                            $gradeable->getComponent($db_row_split['comp_id'][$i]),
                            $grader,
                            $comp_array);
                        $graded_component->setMarkIdsFromDb($db_row_split['mark_id'][$i] ?? []);
                        $graded_components[] = $graded_component;
                    }
                }
                $ta_graded_gradeable->setGradedComponentsFromDatabase($graded_components);
            }

<<<<<<< HEAD
            if ($auto_graded_gradeable !== null) {
                // Create all of the AutogradingVersions
                if (isset($db_row_split['version'])) {
                    for ($i = 0; $i < count($db_row_split['version']); ++$i) {
                        // Similarly, transpose each version
                        $version_array = [];
                        foreach ($version_array_properties as $property) {
                            $version_array[$property] = $db_row_split[$property][$i];
                        }

                        $version = new AutogradingVersion($this->core, $graded_gradeable, $version_array);
                        $graded_versions[$version->getVersion()] = $version;
                    }
=======
            if (isset($db_row_split['version'])) {
                // Create all of the AutoGradedVersions
                for ($i = 0; $i < count($db_row_split['version']); ++$i) {
                    // Similarly, transpose each version
                    $version_array = [];
                    foreach ($version_array_properties as $property) {
                        $version_array[$property] = $db_row_split[$property][$i];
                    }

                    $version = new AutoGradedVersion($this->core, $graded_gradeable, $version_array);
                    $graded_versions[$version->getVersion()] = $version;
>>>>>>> 33f870c7
                }
                $auto_graded_gradeable->setAutoGradedVersions($graded_versions);
            }

            return $graded_gradeable;
        };

        return $this->course_db->queryIterator($query,
            array_merge(
                array_keys($gradeables_by_id),
                array_values($users),           // for user lookup
                array_values($users),           // for team lookup
                array_values($teams)
            ),
            $constructGradedGradeable);
    }

    /**
     * Gets all Gradeable instances for the given ids (or all if id is null)
     * @param string[]|null $ids ids of the gradeables to retrieve
     * @param string[]|string|null $sort_keys An ordered list of keys to sort by (i.e. `id` or `grade_start_date DESC`)
     * @return DatabaseRowIterator Iterates across array of Gradeables retrieved
     * @throws \InvalidArgumentException If any Gradeable or Component fails to construct
     * @throws ValidationException If any Gradeable or Component fails to construct
     */
    public function getGradeableConfigs($ids, $sort_keys = ['id']) {
        if($ids === null) {
            $ids = [];
        }

        // Generate the selector statement
        $selector = '';
        if(count($ids) > 0) {
            $place_holders = implode(',', array_fill(0, count($ids), '?'));
            $selector = "WHERE g.g_id IN ($place_holders)";
        }

        // Generate the ORDER BY clause
        $order = self::generateOrderByClause($sort_keys, []);

        $query = "
            SELECT
              g.g_id AS id,
              g_title AS title,
              g_instructions_url AS instructions_url,
              g_overall_ta_instructions AS ta_instructions,
              g_gradeable_type AS type,
              g_grade_by_registration AS grade_by_registration,
              g_ta_view_start_date AS ta_view_start_date,
              g_grade_start_date AS grade_start_date,
              g_grade_released_date AS grade_released_date,
              g_grade_locked_date AS grade_locked_date,
              g_min_grading_group AS min_grading_group,
              g_syllabus_bucket AS syllabus_bucket,
              eg.*,
              gc.*
            FROM gradeable g
              LEFT JOIN (
                SELECT
                  g_id AS eg_g_id,
                  eg_config_path AS autograding_config_path,
                  eg_is_repository AS vcs,
                  eg_subdirectory AS vcs_subdirectory,
                  eg_team_assignment AS team_assignment,
                  eg_max_team_size AS team_size_max,
                  eg_team_lock_date AS team_lock_date,
                  eg_use_ta_grading AS ta_grading,
                  eg_student_view AS student_view,
                  eg_student_submit AS student_submit,
                  eg_student_download AS student_download,
                  eg_student_any_version AS student_download_any_version,
                  eg_peer_grading AS peer_grading,
                  eg_peer_grade_set AS peer_grade_set,
                  eg_submission_open_date AS submission_open_date,
                  eg_submission_due_date AS submission_due_date,
                  eg_late_days AS late_days,
                  eg_allow_late_submission AS late_submission_allowed,
                  eg_precision AS precision
                FROM electronic_gradeable
              ) AS eg ON g.g_id=eg.eg_g_id
              LEFT JOIN (
                SELECT
                  g_id AS gc_g_id,
                  json_agg(gc.gc_id) AS array_id,
                  json_agg(gc_title) AS array_title,
                  json_agg(gc_ta_comment) AS array_ta_comment,
                  json_agg(gc_student_comment) AS array_student_comment,
                  json_agg(gc_lower_clamp) AS array_lower_clamp,
                  json_agg(gc_default) AS array_default,
                  json_agg(gc_max_value) AS array_max_value,
                  json_agg(gc_upper_clamp) AS array_upper_clamp,
                  json_agg(gc_is_text) AS array_text,
                  json_agg(gc_is_peer) AS array_peer,
                  json_agg(gc_order) AS array_order,
                  json_agg(gc_page) AS array_page,
                  json_agg(gcm.array_id) AS array_mark_id,
                  json_agg(gcm.array_points) AS array_mark_points,
                  json_agg(gcm.array_title) AS array_mark_title,
                  json_agg(gcm.array_publish) AS array_mark_publish,
                  json_agg(gcm.array_order) AS array_mark_order
                FROM gradeable_component gc
                LEFT JOIN (
                  SELECT
                    gc_id AS gcm_gc_id,
                    json_agg(gcm_id) AS array_id,
                    json_agg(gcm_points) AS array_points,
                    json_agg(gcm_note) AS array_title,
                    json_agg(gcm_publish) AS array_publish,
                    json_agg(gcm_order) AS array_order
                    FROM gradeable_component_mark
                  GROUP BY gcm_gc_id
                ) AS gcm ON gcm.gcm_gc_id=gc.gc_id
                GROUP BY g_id
              ) AS gc ON gc.gc_g_id=g.g_id
             $selector
             $order";

        $gradeable_constructor = function($row) {
            if (!isset($row['eg_g_id']) && $row['type'] === GradeableType::ELECTRONIC_FILE) {
                throw new DatabaseException("Electronic gradeable didn't have an entry in the electronic_gradeable table!");
            }

            // Finally, create the gradeable
            $gradeable = new \app\models\gradeable\Gradeable($this->core, $row);

            // Construct the components
            $component_properties = [
                'id',
                'title',
                'ta_comment',
                'student_comment',
                'lower_clamp',
                'default',
                'max_value',
                'upper_clamp',
                'text',
                'peer',
                'order',
                'page'
            ];
            $mark_properties = [
                'id',
                'points',
                'title',
                'publish',
                'order'
            ];
            $component_mark_properties = array_map(function ($value) {
                return 'mark_' . $value;
            }, $mark_properties);

            // Unpack the component data
            $unpacked_component_data = [];
            foreach (array_merge($component_properties, $component_mark_properties) as $property) {
                $unpacked_component_data[$property] = json_decode($row['array_' . $property]) ?? [];
            }

            // Create the components
            $components = [];
            for ($i = 0; $i < count($unpacked_component_data['id']); ++$i) {

                // Transpose a single component at a time
                $component_data = [];
                foreach ($component_properties as $property) {
                    $component_data[$property] = $unpacked_component_data[$property][$i];
                }

                // Create the component instance
                $component = new Component($this->core, $gradeable, $component_data);

                // Unpack the mark data
                if ($gradeable->getType() === GradeableType::ELECTRONIC_FILE) {
                    $unpacked_mark_data = [];
                    foreach ($mark_properties as $property) {
                        $unpacked_mark_data[$property] = $unpacked_component_data['mark_' . $property][$i];
                    }

                    // If there are no marks, there will be a single 'null' element in the unpacked arrays
                    if ($unpacked_mark_data['id'][0] !== null) {
                        // Create the marks
                        $marks = [];
                        for ($j = 0; $j < count($unpacked_mark_data['id']); ++$j) {
                            // Transpose a single mark at a time
                            $mark_data = [];
                            foreach ($mark_properties as $property) {
                                $mark_data[$property] = $unpacked_mark_data[$property][$j];
                            }

                            // Create the mark instance
                            $marks[] = new Mark($this->core, $component, $mark_data);
                        }
                        $component->setMarks($marks);
                    }
                }

                $components[] = $component;
            }

            // Set the components
            $gradeable->setComponents($components);

            return $gradeable;
        };

        return $this->course_db->queryIterator($query,
            $ids,
            $gradeable_constructor);
    }
}
<|MERGE_RESOLUTION|>--- conflicted
+++ resolved
@@ -1314,7 +1314,6 @@
               /* Join aggregate gradeable component data */
               LEFT JOIN (
                 SELECT
-<<<<<<< HEAD
                   json_agg(in_gcd.gc_id) as array_comp_id,
                   json_agg(gcd_score) as array_score,
                   json_agg(gcd_component_comment) as array_comment,
@@ -1323,16 +1322,6 @@
                   json_agg(gcd_graded_version) as array_graded_version,
                   json_agg(gcd_grade_time) as array_grade_time,
                   json_agg(string_mark_id) as array_mark_id,
-=======
-                  json_agg(in_gcd.gc_id) AS array_comp_id,
-                  json_agg(gcd_score) AS array_score,
-                  json_agg(gcd_component_comment) AS array_comment,
-                  json_agg(gcd_grader_id) AS array_grader_id,
-                  json_agg(gcd_graded_version) AS array_graded_version,
-                  json_agg(gcd_grade_time) AS array_grade_time,
-                  json_agg(string_mark_id) AS array_mark_id,
-
->>>>>>> 33f870c7
                   json_agg(ug.user_id) AS array_grader_user_id,
                   json_agg(ug.anon_id) AS array_grader_anon_id,
                   json_agg(ug.user_firstname) AS array_grader_user_firstname,
@@ -1378,13 +1367,8 @@
                         user_id
                       FROM grading_registration
                       GROUP BY user_id
-<<<<<<< HEAD
                     ) as sr ON u.user_id=sr.user_id
                   ) AS ug ON ug.user_id=in_gcd.gcd_grader_id AND AS ug2 ON ug2.user_id=in_gcd.gcd_verifier_id
-=======
-                    ) AS sr ON u.user_id=sr.user_id
-                  ) AS ug ON ug.user_id=in_gcd.gcd_grader_id
->>>>>>> 33f870c7
                 GROUP BY in_gcd.gd_id
               ) AS gcd ON gcd.gd_id=gd.gd_id
 
@@ -1441,18 +1425,9 @@
                 $graded_gradeable->setTaGradedGradeable($ta_graded_gradeable);
             }
 
-<<<<<<< HEAD
-            // This will be false if autograding hasn't run yet, or if the gradeable isn't electronic
-            if (isset($row['active_version'])) {
-                $auto_graded_gradeable = new AutoGradedGradeable($this->core, $graded_gradeable, $row);
-                $graded_gradeable->setAutoGradedGradeable($auto_graded_gradeable);
-            }
-=======
             // Always construct an instance even if there is no data
             $auto_graded_gradeable = new AutoGradedGradeable($this->core, $graded_gradeable, $row);
             $graded_gradeable->setAutoGradedGradeable($auto_graded_gradeable);
->>>>>>> 33f870c7
-
             $graded_components = [];
             $graded_versions = [];
 
@@ -1498,11 +1473,7 @@
                 $db_row_split[$property] = json_decode($row['array_' . $property]);
             }
 
-<<<<<<< HEAD
-            if ($ta_graded_gradeable !== null) {
-=======
             if (isset($db_row_split['comp_id'])) {
->>>>>>> 33f870c7
                 // Create all of the GradedComponents
                 if (isset($db_row_split['comp_id'])) {
                     for ($i = 0; $i < count($db_row_split['comp_id']); ++$i) {
@@ -1534,22 +1505,6 @@
                 }
                 $ta_graded_gradeable->setGradedComponentsFromDatabase($graded_components);
             }
-
-<<<<<<< HEAD
-            if ($auto_graded_gradeable !== null) {
-                // Create all of the AutogradingVersions
-                if (isset($db_row_split['version'])) {
-                    for ($i = 0; $i < count($db_row_split['version']); ++$i) {
-                        // Similarly, transpose each version
-                        $version_array = [];
-                        foreach ($version_array_properties as $property) {
-                            $version_array[$property] = $db_row_split[$property][$i];
-                        }
-
-                        $version = new AutogradingVersion($this->core, $graded_gradeable, $version_array);
-                        $graded_versions[$version->getVersion()] = $version;
-                    }
-=======
             if (isset($db_row_split['version'])) {
                 // Create all of the AutoGradedVersions
                 for ($i = 0; $i < count($db_row_split['version']); ++$i) {
@@ -1561,7 +1516,6 @@
 
                     $version = new AutoGradedVersion($this->core, $graded_gradeable, $version_array);
                     $graded_versions[$version->getVersion()] = $version;
->>>>>>> 33f870c7
                 }
                 $auto_graded_gradeable->setAutoGradedVersions($graded_versions);
             }
