--- conflicted
+++ resolved
@@ -59,8 +59,6 @@
     const LEVEL_FACULTY               = 2;
     const LEVEL_USER                  = 3;
 
-    const NULL_TIME_ZONE_MESSAGE = 'Null User->time_zone detected. User->time_zone should never be null.';
-
     /** @prop @var bool Is this user actually loaded (else you cannot access the other member variables) */
     protected $loaded = false;
 
@@ -193,11 +191,10 @@
             $this->setGradingRegistrationSections($details['grading_registration_sections']);
         }
 
-<<<<<<< HEAD
         if (isset($details['user_id']) && isset($details['display_image_state'])) {
             $this->display_image = new DisplayImage($core, $details['user_id'], $details['display_image_state']);
         }
-=======
+
         $this->time_zone = $details['time_zone'] ?? 'NOT_SET/NOT_SET';
     }
 
@@ -240,7 +237,6 @@
      */
     public function getUTCOffset(): string {
         return DateUtils::getUTCOffset($this->time_zone);
->>>>>>> e004c213
     }
 
     /**
