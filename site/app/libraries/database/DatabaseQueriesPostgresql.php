<?php

namespace app\libraries\database;

use app\libraries\Core;
use app\libraries\Database;
use app\libraries\Utils;
use app\models\Gradeable;
use app\models\GradeableComponent;
use app\models\GradeableVersion;
use app\models\User;
use app\models\SimpleLateUser;
use app\models\Team;

class DatabaseQueriesPostgresql implements IDatabaseQueries{
    /** @var Core */
    private $core;

    /** @var Database */
    private $database;

    public function __construct(Core $core) {
        $this->core = $core;
        $this->database = $core->getDatabase();
    }

    public function getUserById($user_id) {
        $this->database->query("
SELECT u.*, sr.grading_registration_sections
FROM users u
LEFT JOIN (
	SELECT array_agg(sections_registration_id) as grading_registration_sections, user_id
	FROM grading_registration
	GROUP BY user_id
) as sr ON u.user_id=sr.user_id
WHERE u.user_id=?", array($user_id));
        return new User($this->core, $this->database->row());
    }
    
    public function getAllUsers($section_key="registration_section") {
        $keys = array("registration_section", "rotating_section");
        $section_key = (in_array($section_key, $keys)) ? $section_key : "registration_section";
        $this->database->query("
SELECT u.*, sr.grading_registration_sections
FROM users u
LEFT JOIN (
	SELECT array_agg(sections_registration_id) as grading_registration_sections, user_id
	FROM grading_registration
	GROUP BY user_id
) as sr ON u.user_id=sr.user_id
ORDER BY u.{$section_key}, u.user_id");
        $return = array();
        foreach ($this->database->rows() as $row) {
            $return[] = new User($this->core, $row);
        }
        return $return;
    }

    public function getAllGraders() {
        $this->database->query("
SELECT u.*, sr.grading_registration_sections
FROM users u
LEFT JOIN (
	SELECT array_agg(sections_registration_id) as grading_registration_sections, user_id
	FROM grading_registration
	GROUP BY user_id
) as sr ON u.user_id=sr.user_id
WHERE u.user_group < 4
ORDER BY u.registration_section, u.user_id");
        $return = array();
        foreach ($this->database->rows() as $row) {
            $return[] = new User($this->core, $row);
        }
        return $return;
    }

    public function createUser(User $user) {

        $array = array($user->getId(), $user->getFirstName(), $user->getPreferredFirstName(), $user->getLastName(),
            $user->getEmail(), $user->getGroup(), $user->getRegistrationSection(), $user->getRotatingSection(),
            Utils::convertBooleanToString($user->isManualRegistration()));

        $this->database->query("
INSERT INTO users (user_id, user_firstname, user_preferred_firstname, user_lastname, user_email, 
                   user_group, registration_section, rotating_section, manual_registration) 
VALUES (?, ?, ?, ?, ?, ?, ?, ?, ?)", $array);
        $this->updateGradingRegistration($user->getId(), $user->getGroup(), $user->getGradingRegistrationSections());
    }

    public function updateUser(User $user) {
        $array = array($user->getFirstName(), $user->getPreferredFirstName(), $user->getLastName(),
            $user->getEmail(), $user->getGroup(), $user->getRegistrationSection(), $user->getRotatingSection(),
            Utils::convertBooleanToString($user->isManualRegistration()), $user->getId());
        $this->database->query("
UPDATE users SET user_firstname=?, user_preferred_firstname=?, user_lastname=?, user_email=?, user_group=?, 
registration_section=?, rotating_section=?, manual_registration=?
WHERE user_id=?", $array);
        $this->updateGradingRegistration($user->getId(), $user->getGroup(), $user->getGradingRegistrationSections());
    }

    public function updateGradingRegistration($user_id, $user_group, $sections) {
        $this->database->query("DELETE FROM grading_registration WHERE user_id=?", array($user_id));
        if ($user_group < 4) {
            foreach ($sections as $section) {
                $this->database->query("
    INSERT INTO grading_registration (user_id, sections_registration_id) VALUES(?, ?)", array($user_id, $section));
            }
        }
    }

    public function getGradeableComponents($g_id, $gd_id=null) {
        $this->database->query("
SELECT gcd.*, gc.*
FROM gradeable_component AS gc
LEFT JOIN (
  SELECT *
  FROM gradeable_component_data
  WHERE gd_id = ?
) as gcd ON gc.gc_id = gcd.gc_id
WHERE gc.g_id=?
", array($gd_id, $g_id));

        $return = array();
        foreach ($this->database->rows() as $row) {
            $return[$row['gc_id']] = new GradeableComponent($this->core, $row);
        }
        return $return;
    }

    public function getGradeableVersions($g_id, $user_id, $team_id, $due_date) {
        if ($user_id === null) {
            $this->database->query("
SELECT egd.*, egv.active_version = egd.g_version as active_version
FROM electronic_gradeable_data AS egd
LEFT JOIN (
  SELECT *
  FROM electronic_gradeable_version
) AS egv ON egv.active_version = egd.g_version AND egv.team_id = egd.team_id AND egv.g_id = egd.g_id
WHERE egd.g_id=? AND egd.team_id=?
ORDER BY egd.g_version", array($g_id, $team_id));
        }
        else {
            $this->database->query("
SELECT egd.*, egv.active_version = egd.g_version as active_version
FROM electronic_gradeable_data AS egd
LEFT JOIN (
  SELECT *
  FROM electronic_gradeable_version
) AS egv ON egv.active_version = egd.g_version AND egv.user_id = egd.user_id AND egv.g_id = egd.g_id
WHERE egd.g_id=? AND egd.user_id=?
ORDER BY egd.g_version", array($g_id, $user_id));
        }
        
        $return = array();
        foreach ($this->database->rows() as $row) {
            $row['submission_time'] = new \DateTime($row['submission_time'], $this->core->getConfig()->getTimezone());
            $return[$row['g_version']] = new GradeableVersion($this->core, $row, $due_date);
        }

        return $return;
    }

    public function getAllGradeables($user_id = null) {
        return $this->getGradeables(null, $user_id);
    }

    public function getGradeable($g_id = null, $user_id = null) {
        return $this->getGradeables($g_id, $user_id)[0];
    }

    /*
     * TODO:
     * This should take in for:
     *  gradeable: [string] or [array] which then maps that into a where clause (g_id = string) OR (g_id IN (?, ?))
     *  users: [string] or [array] which then maps that into a where clause as well as adding in additional
     *      components for the SELECT cause and in the FROM clause (don't need gradeable_data if this is null, etc.)
     *  section_key:
     */
    public function getGradeables($g_ids = null, $user_ids = null, $section_key="registration_section", $sort_key="u.user_id") {
        $return = array();
        $g_ids_query = "";
        $users_query = "";
        $params = array();
        if ($g_ids !== null) {
            if (!is_array($g_ids)) {
                $g_ids = array($g_ids);
            }
            if (count($g_ids) > 0) {
                $g_ids_query = implode(",", array_fill(0, count($g_ids), "?"));
                $params = $g_ids;
            }
            else {
                return $return;
            }
        }

        if ($user_ids !== null) {
            if (!is_array($user_ids)) {
                $user_ids = array($user_ids);
            }
            if (count($user_ids) > 0) {
                $users_query = implode(",", array_fill(0, count($user_ids), "?"));
                $params = array_merge($params, $user_ids);
            }
            else {
                return $return;
            }
        }
        $section_keys = array("registration_section", "rotating_section");
        $section_key = (in_array($section_key, $section_keys)) ? $section_key : "registration_section";
        $sort_keys = array("u.user_firstname", "u.user_lastname", "u.user_id");
        $sort_key = (in_array($sort_key, $sort_keys)) ? $sort_key : "u.user_id";
        $sort = array();
        switch ($sort_key) {
            case 'u.user_firstname':
                $sort[] = 'u.user_firstname';
            case 'u.user_lastname':
                $sort[] = 'u.user_lastname';
            case 'u.user_id':
                $sort[] = 'u.user_id';
                break;
            default:
                $sort[] = 'u.user_firstname';
        }
        $sort_key = implode(', ', $sort);
        $query = "
SELECT";
        if ($user_ids !== null) {
            $query .= "
  u.*,";
        }
        $query .= "
  g.*,
  eg.eg_config_path,
  eg.eg_is_repository,
  eg.eg_subdirectory,
  eg.eg_use_ta_grading,
  eg.eg_submission_open_date,
  eg.eg_submission_due_date,
  eg.eg_late_days,
  eg.eg_precision,
  gc.array_gc_id,
  gc.array_gc_title,
  gc.array_gc_ta_comment,
  gc.array_gc_student_comment,
  gc.array_gc_max_value,
  gc.array_gc_is_text,
  gc.array_gc_is_extra_credit,
  gc.array_gc_order";
        if ($user_ids !== null) {
            $query .= ",
  gd.gd_id,
  gd.gd_overall_comment,
  gd.gd_status,
  gd.gd_user_viewed_date,
  gd.gd_late_days_used,
  gd.gd_active_version,
  gd.array_gcd_gc_id,
  gd.array_gcd_score,
  gd.array_gcd_component_comment,
  gd.array_gcd_grade_time,
  gd.array_gcd_user_id,
  gd.array_gcd_user_firstname,
  gd.array_gcd_user_preferred_firstname,
  gd.array_gcd_user_lastname,
  gd.array_gcd_user_email,
  gd.array_gcd_user_group,
  CASE WHEN egd.active_version IS NULL THEN 
    0 ELSE 
    egd.active_version 
  END AS active_version,
  egd.team_id,
  egd.g_version,
  egd.autograding_non_hidden_non_extra_credit,
  egd.autograding_non_hidden_extra_credit,
  egd.autograding_hidden_non_extra_credit,
  egd.autograding_hidden_extra_credit,
  egd.submission_time
FROM users AS u
NATURAL JOIN gradeable AS g";
        }
        else {
            $query .= "
FROM gradeable AS g";
        }
        $query .= "
LEFT JOIN (
  SELECT *
  FROM electronic_gradeable
) AS eg ON eg.g_id=g.g_id
LEFT JOIN (
  SELECT
    g_id,
    array_agg(gc_id) as array_gc_id,
    array_agg(gc_title) AS array_gc_title,
    array_agg(gc_ta_comment) AS array_gc_ta_comment,
    array_agg(gc_student_comment) AS array_gc_student_comment,
    array_agg(gc_max_value) AS array_gc_max_value,
    array_agg(gc_is_text) AS array_gc_is_text,
    array_agg(gc_is_extra_credit) AS array_gc_is_extra_credit,
    array_agg(gc_order) AS array_gc_order
  FROM gradeable_component
  GROUP BY g_id
) AS gc ON gc.g_id=g.g_id";
        if ($user_ids !== null) {
            $query .= "
LEFT JOIN (
  SELECT 
    in_gd.*,
    in_gcd.array_gcd_gc_id,
    in_gcd.array_gcd_score,
    in_gcd.array_gcd_component_comment,
    in_gcd.array_gcd_grade_time,
    in_gcd.array_gcd_user_id,
    in_gcd.array_gcd_user_firstname,
    in_gcd.array_gcd_user_preferred_firstname,
    in_gcd.array_gcd_user_lastname,
    in_gcd.array_gcd_user_email,
    in_gcd.array_gcd_user_group
  FROM gradeable_data as in_gd
  LEFT JOIN (
    SELECT
      gd_id,
      array_agg(gc_id) AS array_gcd_gc_id,
      array_agg(gcd_score) as array_gcd_score,
      array_agg(gcd_component_comment) as array_gcd_component_comment,
      array_agg(gcd_grade_time) AS array_gcd_grade_time,
      array_agg(u.user_id) AS array_gcd_user_id,
      array_agg(u.user_firstname) AS array_gcd_user_firstname,
      array_agg(u.user_preferred_firstname) AS array_gcd_user_preferred_firstname,
      array_agg(u.user_lastname) AS array_gcd_user_lastname,
      array_agg(u.user_email) AS array_gcd_user_email,
      array_agg(u.user_group) AS array_gcd_user_group
    FROM gradeable_component_data AS gcd
    INNER JOIN users AS u ON gcd.gcd_grader_id = u.user_id 
    GROUP BY gd_id
  ) AS in_gcd ON in_gd.gd_id = in_gcd.gd_id
) AS gd ON gd.gd_user_id = u.user_id AND g.g_id = gd.g_id
LEFT JOIN (
  SELECT
    egd.*,
    egv.active_version
  FROM electronic_gradeable_version AS egv, electronic_gradeable_data AS egd
  WHERE egv.active_version = egd.g_version AND egv.g_id = egd.g_id AND (egv.user_id = egd.user_id OR egv.team_id = egd.team_id)
) AS egd ON g.g_id = egd.g_id AND (u.user_id = egd.user_id OR u.user_id IN ( 
    SELECT
      t.user_id
    FROM gradeable_teams AS gt, teams AS t
    WHERE g.g_id = gt.g_id AND gt.team_id = t.team_id AND t.team_id = egd.team_id AND t.state = 1))";
        }

        $where = array();
        if ($g_ids !== null) {
            $where[] = "g.g_id IN ({$g_ids_query})";
        }
        if ($user_ids !== null) {
            $where[] = "u.user_id IN ({$users_query})";
        }
        if (count($where) > 0) {
            $query .= "
WHERE ".implode(" AND ", $where);
        }
        if ($user_ids !== null) {
          $query .= "
ORDER BY u.{$section_key}, {$sort_key}";
        }


        $this->database->query($query, $params);

        foreach ($this->database->rows() as $row) {
            $user = (isset($row['user_id']) && $row['user_id'] !== null) ? new User($this->core, $row) : null;
            $return[] = new Gradeable($this->core, $row, $user);
        }

        return $return;
    }

    public function getUsersByRegistrationSections($sections) {
        $return = array();
        if (count($sections) > 0) {
            $query = implode(",", array_fill(0, count($sections), "?"));
            $this->database->query("SELECT * FROM users WHERE registration_section IN ({$query}) ORDER BY registration_section", $sections);
            foreach ($this->database->rows() as $row) {
                $return[] = new User($this->core, $row);
            }
        }
        return $return;
    }

    public function getTotalUserCountByRegistrationSections($sections) {
        $return = array();
        $params = array();
        $where = "";
        if (count($sections) > 0) {
            $where = "WHERE registration_section IN (".implode(",", array_fill(0, count($sections), "?")).")";
            $params = $sections;
        }
        $this->database->query("
SELECT count(*) as cnt, registration_section 
FROM users 
{$where}
GROUP BY registration_section 
ORDER BY registration_section", $params);
        foreach ($this->database->rows() as $row) {
            if ($row['registration_section'] === null) {
                $row['registration_section'] = "NULL";
            }
            $return[$row['registration_section']] = intval($row['cnt']);
        }
        return $return;
    }

    public function getGradedUserCountByRegistrationSections($g_id, $sections) {
        $return = array();
        $params = array($g_id);
        $where = "";
        if (count($sections) > 0) {
            $where = "WHERE registration_section IN (".implode(",", array_fill(0, count($sections), "?")).")";
            $params = array_merge($params, $sections);
        }
        $this->database->query("
SELECT count(u.*) as cnt, u.registration_section
FROM users AS u
INNER JOIN (
  SELECT * FROM gradeable_data WHERE g_id=? AND (gd_active_version >= 0 OR (gd_active_version = -1 AND gd_status = 0))
) AS gd ON u.user_id = gd.gd_user_id
{$where}
GROUP BY u.registration_section
ORDER BY u.registration_section", $params);
        foreach ($this->database->rows() as $row) {
            if ($row['registration_section'] === null) {
                $row['registration_section'] = "NULL";
            }
            $return[$row['registration_section']] = intval($row['cnt']);
        }
        return $return;
    }

    public function getGradersForRegistrationSections($sections) {
        $return = array();
        $params = array();
        $where = "";
        if (count($sections) > 0) {
            $where = "WHERE sections_registration_id IN (" . implode(",", array_fill(0, count($sections), "?")) . ")";
            $params = $sections;
        }
        $this->database->query("
SELECT g.*, u.* 
FROM grading_registration AS g
LEFT JOIN (
  SELECT *
  FROM users
) AS u ON u.user_id = g.user_id
{$where}
ORDER BY g.sections_registration_id, g.user_id", $params);
        $user_store = array();
        foreach ($this->database->rows() as $row) {
            if ($row['sections_registration_id'] === null) {
                $row['sections_registration_id'] = "NULL";
            }
            if (!isset($return[$row['sections_registration_id']])) {
                $return[$row['sections_registration_id']] = array();
            }
            if (!isset($user_store[$row['user_id']])) {
                $user_store[$row['user_id']] = new User($this->core, $row);
            }
            $return[$row['sections_registration_id']][] = $user_store[$row['user_id']];
        }
        return $return;
    }

    public function getRotatingSectionsForGradeableAndUser($g_id, $user) {
        $this->database->query("SELECT sections_rotating_id FROM grading_rotating WHERE g_id=? AND user_id=?", array($g_id, $user));
        $return = array();
        foreach ($this->database->rows() as $row) {
            $return[] = $row['sections_rotating_id'];
        }
        return $return;
    }

    public function getUsersByRotatingSections($sections) {
        $return = array();
        if (count($sections) > 0) {
            $query = implode(",", array_fill(0, count($sections), "?"));
            $this->database->query("SELECT * FROM users WHERE rotating_section IN ({$query}) ORDER BY rotating_section", $sections);
            foreach ($this->database->rows() as $row) {
                $return[] = new User($this->core, $row);
            }
        }
        return $return;
    }

    public function getTotalUserCountByRotatingSections($sections) {
        $return = array();
        $where = "";
        $params = array();
        if (count($sections) > 0) {
            $where = "WHERE rotating_section IN (".implode(",", array_fill(0, count($sections), "?")).")";
            $params = $sections;
        }
        $this->database->query("
SELECT count(*) as cnt, rotating_section 
FROM users 
{$where}
GROUP BY rotating_section 
ORDER BY rotating_section", $params);
        foreach ($this->database->rows() as $row) {
            if ($row['rotating_section'] === null) {
                $row['rotating_section'] = "NULL";
            }
            $return[$row['rotating_section']] = intval($row['cnt']);
        }
        return $return;
    }

    public function getGradedUserCountByRotatingSections($g_id, $sections) {
        $return = array();
        $params = array($g_id);
        $where = "";
        if (count($sections) > 0) {
            $where = "WHERE rotating_section IN (".implode(",", array_fill(0, count($sections), "?")).")";
            $params = array_merge($params, $sections);
        }
        $this->database->query("
SELECT count(u.*) as cnt, u.rotating_section
FROM users AS u
INNER JOIN (
  SELECT * FROM gradeable_data WHERE g_id=? AND (gd_active_version >= 0 OR (gd_active_version = -1 AND gd_status = 0))
) AS gd ON u.user_id = gd.gd_user_id
{$where}
GROUP BY u.rotating_section
ORDER BY u.rotating_section", $params);
        foreach ($this->database->rows() as $row) {
            if ($row['rotating_section'] === null) {
                $row['rotating_section'] = "NULL";
            }
            $return[$row['rotating_section']] = intval($row['cnt']);
        }
        return $return;
    }

    public function getGradersForRotatingSections($g_id, $sections) {
        $return = array();
        $params = array($g_id);
        $where = "";
        if (count($sections) > 0) {
            $where = " AND sections_rotating_id IN (" . implode(",", array_fill(0, count($sections), "?")) . ")";
            $params = array_merge($params, $sections);
        }
        $this->database->query("
SELECT g.*, u.* 
FROM grading_rotating AS g
LEFT JOIN (
  SELECT *
  FROM users
) AS u ON u.user_id = g.user_id
WHERE g.g_id=? {$where}
ORDER BY g.sections_rotating_id, g.user_id", $params);
        $user_store = array();
        foreach ($this->database->rows() as $row) {
            if ($row['sections_rotating_id'] === null) {
                $row['sections_rotating_id'] = "NULL";
            }
            if (!isset($return[$row['sections_rotating_id']])) {
                $return[$row['sections_rotating_id']] = array();
            }
            if (!isset($user_store[$row['user_id']])) {
                $user_store[$row['user_id']] = new User($this->core, $row);
            }
            $return[$row['sections_rotating_id']][] = $user_store[$row['user_id']];
        }
        return $return;
    }

    public function getRegistrationSections() {
        $this->database->query("SELECT * FROM sections_registration ORDER BY sections_registration_id");
        return $this->database->rows();
    }

    public function getRotatingSections() {
        $this->database->query("SELECT * FROM sections_rotating ORDER BY sections_rotating_id");
        return $this->database->rows();
    }

    public function getGradeablesPastAndSection() {
        $this->database->query("
  SELECT
    gu.g_id, gu.user_id, gu.user_group, gr.sections_rotating_id, g_grade_start_date
  FROM (SELECT g.g_id, u.user_id, u.user_group, g_grade_start_date
          FROM (SELECT user_id, user_group FROM users WHERE user_group BETWEEN 1 AND 3) AS u CROSS JOIN (
            SELECT
              DISTINCT g.g_id,
              g_grade_start_date
            FROM gradeable AS g
            LEFT JOIN
              grading_rotating AS gr ON g.g_id = gr.g_id
            WHERE g_grade_by_registration = 'f') AS g ) as gu
        LEFT JOIN (
              SELECT
                g_id, user_id, array_agg(sections_rotating_id) as sections_rotating_id
              FROM
                grading_rotating
              GROUP BY
              g_id, user_id) AS gr ON gu.user_id=gr.user_id AND gu.g_id=gr.g_id
              ORDER BY user_group, user_id, g_grade_start_date");
        return $this->database->rows();
    }

    public function getRotatingSectionsGradeableIDS() {
        $this->database->query("SELECT g_id FROM gradeable WHERE g_grade_by_registration = 'f' ORDER BY g_grade_start_date ASC");
        return $this->database->rows();
    }

    public function getCountUsersRotatingSections() {
        $this->database->query("
SELECT rotating_section, count(*) as count
FROM users
WHERE (registration_section IS NOT NULL OR manual_registration)
GROUP BY rotating_section
ORDER BY rotating_section");
        return $this->database->rows();
    }

        public function getGradersForAllRotatingSections($gradeable_id) {
        $this->database->query("
    SELECT 
        u.user_id, array_agg(sections_rotating_id ORDER BY sections_rotating_id ASC) AS sections
    FROM 
        users AS u INNER JOIN grading_rotating AS gr ON u.user_id = gr.user_id
    WHERE 
        g_id=?
    AND 
        u.user_group BETWEEN 1 AND 3
    GROUP BY 
        u.user_id
    ",array($gradeable_id));
        return $this->database->rows();
    }

    public function getGradersFromUserType($user_type) {
        $this->database->query("SELECT user_id FROM users WHERE user_group=? ORDER BY user_id ASC", array($user_type));
        return $this->database->rows();
    }

    public function getCountNullUsersRotatingSections() {
        $this->database->query("
SELECT rotating_section, count(*) as count
FROM users
WHERE (registration_section IS NULL and NOT manual_registration) AND rotating_section IS NOT NULL
GROUP BY rotating_section
ORDER BY rotating_section");
        return $this->database->rows();
    }

    public function getRegisteredUserIdsWithNullRotating() {
        $this->database->query("
SELECT user_id 
FROM users 
WHERE
    (rotating_section IS NULL) and 
    (registration_section IS NOT NULL or manual_registration)
ORDER BY user_id ASC");
        return array_map(function($elem) { return $elem['user_id']; }, $this->database->rows());
    }

    public function getRegisteredUserIds() {
        $this->database->query("
SELECT user_id 
FROM users 
WHERE
    (registration_section IS NOT NULL) OR 
    (manual_registration)
ORDER BY user_id ASC");
        return array_map(function($elem) { return $elem['user_id']; }, $this->database->rows());
    }

    public function setAllUsersRotatingSectionNull() {
        $this->database->query("UPDATE users SET rotating_section=NULL");
    }

    public function setNonRegisteredUsersRotatingSectionNull() {
        $this->database->query("UPDATE users SET rotating_section=NULL WHERE registration_section IS NULL AND NOT manual_registration");
    }

    public function deleteAllRotatingSections() {
        $this->database->query("DELETE FROM sections_rotating");
    }

    public function getMaxRotatingSection() {
        $this->database->query("SELECT MAX(sections_rotating_id) as max FROM sections_rotating");
        $row = $this->database->row();
        return $row['max'];
    }

    public function insertNewRotatingSection($section) {
        $this->database->query("INSERT INTO sections_rotating (sections_rotating_id) VALUES(?)", array($section));
    }

    public function setupRotatingSections($graders, $gradeable_id) {
        $this->database->query("DELETE FROM grading_rotating WHERE g_id=?", array($gradeable_id));
        foreach ($graders as $grader=>$sections){
            foreach($sections as $i=>$section){
                $this->database->query("INSERT INTO grading_rotating(g_id, user_id, sections_rotating_id) VALUES(?,?,?)", array($gradeable_id,$grader,$section));
            }
        }
    }

    public function updateUsersRotatingSection($section, $users) {
        $update_array = array_merge(array($section), $users);
        $update_string = implode(",", array_pad(array(), count($users), "?"));
        $this->database->query("UPDATE users SET rotating_section=? WHERE user_id IN ({$update_string})", $update_array);
    }

<<<<<<< HEAD
=======
    public function insertVersionDetails($g_id, $user_id, $team_id, $version, $timestamp) {
        $this->database->query("
INSERT INTO electronic_gradeable_data 
(g_id, user_id, team_id, g_version, autograding_non_hidden_non_extra_credit, autograding_non_hidden_extra_credit, 
autograding_hidden_non_extra_credit, autograding_hidden_extra_credit, submission_time) 
VALUES(?, ?, ?, ?, 0, 0, 0, 0, ?)", array($g_id, $user_id, $team_id, $version, $timestamp));
        if ($user_id === null) {
            $this->database->query("SELECT * FROM electronic_gradeable_version WHERE g_id=? AND team_id=?",
            array($g_id, $team_id));
        }
        else {
            $this->database->query("SELECT * FROM electronic_gradeable_version WHERE g_id=? AND user_id=?",
            array($g_id, $user_id));
        }
        $row = $this->database->row();
        if (!empty($row)) {
            $this->updateActiveVersion($g_id, $user_id, $team_id, $version);
        }
        else {
            $this->database->query("INSERT INTO electronic_gradeable_version (g_id, user_id, team_id, active_version) VALUES(?, ?, ?, ?)",
                array($g_id, $user_id, $team_id, $version));
        }
    }

    public function updateActiveVersion($g_id, $user_id, $team_id, $version) {
        if ($user_id === null) {
            $this->database->query("UPDATE electronic_gradeable_version SET active_version=? WHERE g_id=? AND team_id=?",
            array($version, $g_id, $team_id));
        }
        else {
            $this->database->query("UPDATE electronic_gradeable_version SET active_version=? WHERE g_id=? AND user_id=?",
            array($version, $g_id, $user_id));
        }  
    }

    public function insertGradeableData(Gradeable $gradeable) {
        $params = array($gradeable->getId(), $gradeable->getUser()->getId(),
                        $gradeable->getOverallComment(), $gradeable->getStatus(), 0,
                        $gradeable->getActiveVersion());
        $this->database->query("INSERT INTO 
gradeable_data (g_id, gd_user_id, gd_overall_comment, gd_status, gd_late_days_used, gd_active_version)
VALUES (?, ?, ?, ?, ?, ?)", $params);
        return $this->database->getLastInsertId("gradeable_data_gd_id_seq");
    }

    public function updateGradeableData(Gradeable $gradeable) {
        //$this->database->query("UPDATE gradeable_data SET gd_grader_id=? WHERE gd_id=?", array($gradeable->getGrader()->getId(), $gradeable->getGdId()));
    }

    public function insertGradeableComponentData($gd_id, GradeableComponent $component) {
        $params = array($component->getId(), $gd_id, $component->getScore(),
                        $component->getComment(), $component->getGrader()->getId(), $component->getGradeTime()->format("Y-m-d H:i:s"));
        $this->database->query("
INSERT INTO gradeable_component_data (gc_id, gd_id, gcd_score, gcd_component_comment, gcd_grader_id, gcd_grade_time) 
VALUES (?, ?, ?, ?, ?, ?)", $params);
    }

    public function updateGradeableComponentData($gd_id, GradeableComponent $component) {
        $params = array($component->getScore(), $component->getComment(), $component->getGrader()->getId(),
                        $component->getGradeTime()->format("Y-m-d H:i:s"), $component->getId(), $gd_id);
        $this->database->query("
UPDATE gradeable_component_data SET gcd_score=?, gcd_component_comment=?, gcd_grader_id=?, gcd_grade_time=? WHERE gc_id=? AND gd_id=?",
            $params);
    }

>>>>>>> b8705e3f
    public function createNewGradeable($details) {
        $this->database->beginTransaction();

        //inserts the data common among all gradeable types
        $params = array($details['g_id'], $details['g_title'], $details['g_instructions_url'], $details['g_overall_ta_instructions'],
            $details['g_use_teams'], $details['g_gradeable_type'], $details['g_grade_by_registration'], $details['g_ta_view_start_date'],
            $details['g_grade_start_date'], $details['g_grade_released_date'], $details['g_min_grading_group'], $details['syllabus_bucket']);
        $this->database->query("
INSERT INTO gradeable(g_id, g_title, g_instructions_url,g_overall_ta_instructions, g_team_assignment, g_gradeable_type, g_grade_by_registration,
 g_ta_view_start_date, g_grade_start_date,  g_grade_released_date,  g_min_grading_group, g_syllabus_bucket) 
VALUES (?, ?, ?, ?, ?, ?, ?, ?, ?, ?, ?, ?)", $params);

        //inserts the data if the gradeable is an electronic gradeable.
        if($details['g_gradeable_type'] === 0) {
            $params = array($details['g_id'], $details['eg_submission_open_date'], $details['eg_submission_due_date'],
                    $details['eg_is_repository'], $details['eg_subdirectory'], $details['use_ta_grading'], $details['eg_config_path'], 
                    $details['eg_late_days'], $details['eg_precision']);
            $this->database->query("
INSERT INTO electronic_gradeable(g_id, eg_submission_open_date, eg_submission_due_date, eg_is_repository, 
eg_subdirectory, eg_use_ta_grading, eg_config_path, eg_late_days, eg_precision) 
VALUES(?, ?, ?, ?, ?, ?, ?, ?, ?)", $params);
            for ($x = 0; $x < $details['num_questions']; $x++) {
                        $params = array($details['g_id'], $details['array_eg_gc_title'][$x], $details['array_gc_ta_comment'][$x], 
                            $details['array_gc_student_comment'][$x], $details['array_gc_max_value'][$x], 
                            $details['array_gc_is_text'][$x], $details['array_eg_gc_is_extra_credit'][$x], $details['array_gc_order'][$x]);
            $this->database->query("
INSERT INTO gradeable_component(g_id, gc_title, gc_ta_comment, gc_student_comment, gc_max_value, 
gc_is_text, gc_is_extra_credit, gc_order) 
VALUES(?, ?, ?, ?, ?, ?, ?, ?)",$params);
            }

        //inserts the data if the gradeable is a checkpoint gradeable.
        } else if ($details['g_gradeable_type'] === 1) {
            for ($x = 0; $x < $details['num_checkpoints']; $x++) {
            $params = array($details['g_id'], $details['array_cp_gc_title'][$x], '','',1,"false",$details['array_cp_gc_is_extra_credit'][$x],$x);
                $this->database->query("
INSERT INTO gradeable_component(g_id, gc_title, gc_ta_comment, gc_student_comment,
gc_max_value,gc_is_text,gc_is_extra_credit,gc_order) 
VALUES (?, ?, ?, ?, ?, ?, ?, ?)", $params);
            }

        //inserts the data if the gradeable is a numeric/text gradeable.
        } else if ($details['g_gradeable_type'] === 2) {
            for($x=1; $x<=$details['num_numeric']+$details['num_text']; $x++) {
                $params = array($details['g_id'], $details['array_nt_gc_title'][$x], '','', $details['array_gc_max_value'][$x],
                    $details['array_gc_is_text'][$x], $details['array_nt_gc_is_extra_credit'][$x], $x);
                $this->database->query("
INSERT INTO gradeable_component(g_id, gc_title, gc_ta_comment, gc_student_comment, gc_max_value,
gc_is_text, gc_is_extra_credit, gc_order) 
VALUES (?, ?, ?, ?, ?, ?, ?, ?)",$params);
            }
        }
        $this->database->commit();
    }

    public function getGradeableData($gradeable_id) {
        $this->database->query("SELECT * FROM gradeable WHERE g_id=?",array($gradeable_id));
        $old_gradeable = $this->database->row();
        $this->database->query("SELECT * FROM gradeable_component WHERE g_id=? ORDER BY gc_order", array($gradeable_id));
        $old_components = json_encode($this->database->rows());
        if ($old_gradeable['g_gradeable_type']==2){
            $this->database->query("SELECT COUNT(*) AS cnt FROM gradeable AS g INNER JOIN gradeable_component AS gc 
                        ON g.g_id=gc.g_id WHERE g.g_id=? AND gc_is_text='false'", array($gradeable_id));
            $num_numeric = $this->database->row()['cnt'];
            $this->database->query("SELECT COUNT(*) AS cnt FROM gradeable AS g INNER JOIN gradeable_component AS gc 
                        ON g.g_id=gc.g_id WHERE g.g_id=? AND gc_is_text='true'", array($gradeable_id));
            $num_text = $this->database->row()['cnt'];
        }

        $this->database->query("SELECT COUNT(*) as cnt FROM gradeable AS g INNER JOIN gradeable_component AS gc ON g.g_id=gc.g_id 
                    INNER JOIN gradeable_component_data AS gcd ON gcd.gc_id=gc.gc_id WHERE g.g_id=?",array($gradeable_id));
        $has_grades= $this->database->row()['cnt'];

        if($old_gradeable['g_gradeable_type']==0){
            //get the electronic file stuff
            $this->database->query("SELECT * FROM electronic_gradeable WHERE g_id=?", array($gradeable_id));
            $electronic_gradeable = $this->database->row();
            $use_ta_grading = $electronic_gradeable['eg_use_ta_grading'];

            $initial_ta_grading_compare_date = "Due Date (+ max allowed late days)";

            if ($use_ta_grading) {
              $initial_grades_released_compare_date = "TA Grading Open Date";
            } else {
              $initial_grades_released_compare_date = "Due Date";
            }

            $is_repository = $electronic_gradeable['eg_is_repository'];
            $late_days = $electronic_gradeable['eg_late_days'];
            $this->database->query("SELECT gc_title, gc_ta_comment, gc_student_comment, gc_max_value, gc_is_extra_credit FROM gradeable_component 
                        WHERE g_id=? GROUP BY gc_id ORDER BY gc_order ASC",array($gradeable_id));
            $tmp_questions = $this->database->rows();
            $old_questions = array();
            if ($use_ta_grading) {
                foreach($tmp_questions as $question){

                    array_push($old_questions, array('question_message' => $question['gc_title'],
                                                    'question_grading_note' => $question['gc_ta_comment'],
                                                    'student_grading_note'  => $question['gc_student_comment'],
                                                    'question_total'        => $question['gc_max_value'],
                                                    'question_extra_credit' => $question['gc_is_extra_credit']));
                }
            }
        } else {
         // numeric or checkpoint
         $initial_ta_grading_compare_date = "TA Beta Testing Date";
         $initial_grades_released_compare_date = "TA Grading Open Date";
        }
        if ($old_gradeable['g_gradeable_type']==0) {
            $data = array($old_gradeable, $old_components, $has_grades, $electronic_gradeable, $initial_grades_released_compare_date, 
                $old_questions);
        }
        if ($old_gradeable['g_gradeable_type']==1) {
            $data = array($old_gradeable, $old_components, $has_grades, $initial_ta_grading_compare_date, $initial_grades_released_compare_date);
        }
        if ($old_gradeable['g_gradeable_type']==2) {
            $data = array($old_gradeable, $old_components, $has_grades, $num_numeric, $num_text, $initial_ta_grading_compare_date, 
                $initial_grades_released_compare_date);
        }

        return $data;
    }
    public function updateGradeable($details) {
        $this->database->beginTransaction();

        //updates the data common for all gradeables.
        $params = array($details['g_title'], $details['g_overall_ta_instructions'], $details['g_use_teams'], $details['g_gradeable_type'],
                        $details['g_grade_by_registration'], $details['g_grade_start_date'], $details['g_grade_released_date'],
                        $details['syllabus_bucket'], $details['g_min_grading_group'], $details['g_instructions_url'],
                        $details['g_ta_view_start_date'] , $details['g_id']);
        $this->database->query("
UPDATE gradeable SET g_title=?, g_overall_ta_instructions=?, g_team_assignment=?, g_gradeable_type=?, 
g_grade_by_registration=?, g_grade_start_date=?, g_grade_released_date=?, g_syllabus_bucket=?, 
g_min_grading_group=?, g_instructions_url=?, g_ta_view_start_date=? WHERE g_id=?", $params);

        //inserts the data if the gradeable is an electronic gradeable.
        if($details['g_gradeable_type'] === 0) {
            $params = array($details['eg_submission_open_date'], $details['eg_submission_due_date'],
                    $details['eg_is_repository'], $details['eg_subdirectory'], $details['use_ta_grading'], $details['eg_config_path'], 
                    $details['eg_late_days'], $details['eg_precision'], $details['g_id']);
            $this->database->query("
UPDATE electronic_gradeable SET eg_submission_open_date=?, eg_submission_due_date=?, eg_is_repository=?, 
eg_subdirectory=?, eg_use_ta_grading=?, eg_config_path=?, eg_late_days=?, eg_precision=? WHERE g_id=?", $params); 

            $this->database->query("SELECT COUNT(*) as cnt FROM gradeable_component WHERE g_id=?", array($details['g_id']));
            $num_old_questions = intval($this->database->row()['cnt']);
            for ($x = 0; $x < $details['num_questions']; $x++) {
                if($x<$num_old_questions) {
                    $params = array($details['array_eg_gc_title'][$x], $details['array_gc_ta_comment'][$x], $details['array_gc_student_comment'][$x], $details['array_gc_max_value'][$x], $details['array_gc_is_text'][$x], $details['array_eg_gc_is_extra_credit'][$x],        $details['g_id'], $details['array_gc_order'][$x]);
                    $this->database->query("
UPDATE gradeable_component SET gc_title=?, gc_ta_comment=?,gc_student_comment=?, gc_max_value=?, 
gc_is_text=?, gc_is_extra_credit=? WHERE g_id=? AND gc_order=?", $params);
                } else {
                    $params = array($details['g_id'], $details['array_eg_gc_title'][$x], $details['array_gc_ta_comment'][$x], 
                    $details['array_gc_student_comment'][$x], $details['array_gc_max_value'][$x], 
                    $details['array_gc_is_text'][$x], $details['array_eg_gc_is_extra_credit'][$x], $details['array_gc_order'][$x]);
                    $this->database->query("
INSERT INTO gradeable_component(g_id, gc_title, gc_ta_comment, gc_student_comment, gc_max_value, 
gc_is_text, gc_is_extra_credit, gc_order) 
VALUES(?, ?, ?, ?, ?, ?, ?, ?)",$params);
                }
            }
            for($i=$details['num_questions']; $i<$num_old_questions; ++$i){
                //DELETE all grades associated with these gcs
                $params = array($details['g_id'],$i);
                $this->database->query("SELECT gc_id FROM gradeable_component WHERE g_id=? AND gc_order=?",$params);
                $row = $this->database->row();
                if (!isset($row['gc_id'])) {
                    continue;
                }

                $gc_id = $row['gc_id'];
                $this->database->query("DELETE FROM gradeable_component_data AS gcd WHERE gc_id=?",array($gc_id));
                $this->database->query("DELETE FROM gradeable_component WHERE gc_id=?", array($gc_id));
            }
        } else if ($details['g_gradeable_type'] === 1) {
            $this->database->query("SELECT COUNT(*) as cnt FROM gradeable_component WHERE g_id=?", array($details['g_id']));
            $num_old_checkpoints = intval($this->database->row()['cnt']);
            for ($x = 0; $x < $details['num_checkpoints']; $x++) {
                if ($x < $num_old_checkpoints) {
                    $params = array($details['array_cp_gc_title'][$x], '', '', 1, "false", $details['array_cp_gc_is_extra_credit'][$x], $details['g_id'], $x);
                    $this->database->query("
UPDATE gradeable_component SET gc_title=?, gc_ta_comment=?, gc_student_comment=?,
gc_max_value=?, gc_is_text=?, gc_is_extra_credit=? WHERE g_id=? AND gc_order=?", $params);
                } else {
                    $params = array($details['g_id'], $details['array_cp_gc_title'][$x], '','',1,"false",$details['array_cp_gc_is_extra_credit'][$x],$x);
                $this->database->query("
INSERT INTO gradeable_component(g_id, gc_title, gc_ta_comment, gc_student_comment,
gc_max_value,gc_is_text,gc_is_extra_credit,gc_order) 
VALUES (?, ?, ?, ?, ?, ?, ?, ?)", $params);
                }            
            }

            for($i=$details['num_checkpoints']; $i<$num_old_checkpoints; ++$i){
                //DELETE all grades associated with these gcs
                $params = array($details['g_id'],$i);
                $this->database->query("SELECT gc_id FROM gradeable_component WHERE g_id=? AND gc_order=?",$params);
                $row = $this->database->row();
                if (!isset($row['gc_id'])) {
                    continue;
                }

                $gc_id = $row['gc_id'];
                $this->database->query("DELETE FROM gradeable_component_data AS gcd WHERE gc_id=?",array($gc_id));
                $this->database->query("DELETE FROM gradeable_component WHERE gc_id=?", array($gc_id));
            }
        } else if ($details['g_gradeable_type'] === 2) {
            $this->database->query("SELECT COUNT(*) as cnt FROM gradeable_component WHERE g_id=?", array($details['g_id']));
            $num_old_numerics = intval($this->database->row()['cnt']);
            for($x=1; $x<=$details['num_numeric']+$details['num_text']; $x++) {
                if ($x<=$num_old_numerics) {
                    $params = array($details['array_nt_gc_title'][$x], '','',$details['array_gc_max_value'][$x], $details['array_gc_is_text'][$x], $details['array_nt_gc_is_extra_credit'][$x], $details['g_id'],$x);
                    $this->database->query("
UPDATE gradeable_component SET gc_title=?, gc_ta_comment=?, gc_student_comment=?, 
gc_max_value=?, gc_is_text=?, gc_is_extra_credit=? WHERE g_id=? AND gc_order=?", $params);
                } else {
                    $params = array($details['g_id'], $details['array_nt_gc_title'][$x], '','', $details['array_gc_max_value'][$x],
                    $details['array_gc_is_text'][$x], $details['array_nt_gc_is_extra_credit'][$x], $x);
                $this->database->query("
INSERT INTO gradeable_component(g_id, gc_title, gc_ta_comment, gc_student_comment, gc_max_value,
gc_is_text, gc_is_extra_credit, gc_order) 
VALUES (?, ?, ?, ?, ?, ?, ?, ?)",$params);
                }
            }

            for($i=$details['num_numeric']+$details['num_text']+1; $i<=$num_old_numerics; ++$i){
                //DELETE all grades associated with these gcs
                $params = array($details['g_id'],$i);
                $this->database->query("SELECT gc_id FROM gradeable_component WHERE g_id=? AND gc_order=?",$params);
                $row = $this->database->row();
                if (!isset($row['gc_id'])) {
                    continue;
                }

                $gc_id = $row['gc_id'];
                $this->database->query("DELETE FROM gradeable_component_data AS gcd WHERE gc_id=?",array($gc_id));
                $this->database->query("DELETE FROM gradeable_component WHERE gc_id=?", array($gc_id));
            }
        }
        $this->database->commit();
    }

    public function insertVersionDetails($g_id, $user_id, $team_id, $version, $timestamp) {
        $this->database->query("
INSERT INTO electronic_gradeable_data 
(g_id, user_id, team_id, g_version, autograding_non_hidden_non_extra_credit, autograding_non_hidden_extra_credit, 
autograding_hidden_non_extra_credit, autograding_hidden_extra_credit, submission_time) 
VALUES(?, ?, ?, ?, 0, 0, 0, 0, ?)", array($g_id, $user_id, $team_id, $version, $timestamp));
        if ($user_id === null) {
            $this->database->query("SELECT * FROM electronic_gradeable_version WHERE g_id=? AND team_id=?",
            array($g_id, $team_id));
        }
        else {
            $this->database->query("SELECT * FROM electronic_gradeable_version WHERE g_id=? AND user_id=?",
            array($g_id, $user_id));
        }
        $row = $this->database->row();
        if (!empty($row)) {
            $this->updateActiveVersion($g_id, $user_id, $team_id, $version);
        }
        else {
            $this->database->query("INSERT INTO electronic_gradeable_version (g_id, user_id, team_id, active_version) VALUES(?, ?, ?, ?)",
                array($g_id, $user_id, $team_id, $version));
        }
    }

    public function updateActiveVersion($g_id, $user_id, $team_id, $version) {
        if ($user_id === null) {
            $this->database->query("UPDATE electronic_gradeable_version SET active_version=? WHERE g_id=? AND team_id=?",
            array($version, $g_id, $team_id));
        }
        else {
            $this->database->query("UPDATE electronic_gradeable_version SET active_version=? WHERE g_id=? AND user_id=?",
            array($version, $g_id, $user_id));
        }  
    }

    public function updateGradeableData(Gradeable $gradeable) {
        $this->database->beginTransaction();
        if ($gradeable->getGdId() === null) {
            $params = array($gradeable->getId(), $gradeable->getUser()->getId(), $gradeable->getGrader()->getId(),
                            $gradeable->getOverallComment(), $gradeable->getStatus(), 0,
                            $gradeable->getActiveVersion());
            $this->database->query("INSERT INTO 
gradeable_data (g_id, gd_user_id, gd_grader_id, gd_overall_comment, gd_status, gd_late_days_used, gd_active_version)
VALUES (?, ?, ?, ?, ?, ?, ?)", $params);
            $gradeable->setGdId($this->database->getLastInsertId("gradeable_data_gd_id_seq"));
        }
        else {
            $this->database->query("UPDATE gradeable_data SET gd_grader_id=? WHERE gd_id=?", array($gradeable->getGrader()->getId(), $gradeable->getGdId()));
        }

        foreach ($gradeable->getComponents() as $component) {
            if ($component->getHasGrade()) {
                $params = array($component->getScore(), $component->getComment(), $component->getId(), $gradeable->getGdId());
                $this->database->query("
UPDATE gradeable_component_data SET gcd_score=?, gcd_component_comment=? WHERE gc_id=? AND gd_id=?", $params);
            }
            else {
                $params = array($component->getId(), $gradeable->getGdId(), $component->getScore(),
                                $component->getComment());
                $this->database->query("
INSERT INTO gradeable_component_data (gc_id, gd_id, gcd_score, gcd_component_comment) 
VALUES (?, ?, ?, ?)", $params);
            }

        }
        $this->database->commit();
    }

        //the better way to update a gradeable, this way should eventually replace the old way
        public function updateGradeable2(Gradeable $gradeable) {
        $this->database->beginTransaction();
        $tempTeam = ($gradeable->isTeamAssignment() == 1) ? '1' : '0';
        $tempRegistration = ($gradeable->getGradeByRegistration() == 1) ? '1' : '0';
        //updates the data common for all gradeables.
        $params = array($gradeable->getName(), $gradeable->getTaInstructions(), $tempTeam, $gradeable->getType(),
                        $tempRegistration, $gradeable->getGradeStartDate()->format('Y/m/d H:i:s'), $gradeable->getGradeReleasedDate()->format('Y/m/d H:i:s'),
                        $gradeable->getBucket(), $gradeable->getMinimumGradingGroup(), $gradeable->getInstructionsURL(),
                        $gradeable->getTAViewDate()->format('Y/m/d H:i:s'), $gradeable->getId());
        $this->database->query("
UPDATE gradeable SET g_title=?, g_overall_ta_instructions=?, g_team_assignment=?, g_gradeable_type=?, 
g_grade_by_registration=?, g_grade_start_date=?, g_grade_released_date=?, g_syllabus_bucket=?, 
g_min_grading_group=?, g_instructions_url=?, g_ta_view_start_date=? WHERE g_id=?", $params);

        if($gradeable->getType() === 0) {
            $tempRepository = ($gradeable->getIsRepository() == 1 ) ? '1' : '0';
            $tempTAgrading = ($gradeable->useTAGrading() == 1) ? '1' : '0';
            $params = array($gradeable->getOpenDate()->format('Y/m/d H:i:s'), $gradeable->getDueDate()->format('Y/m/d H:i:s'),
                    $tempRepository, $gradeable->getSubdirectory(), $tempTAgrading,  
                    $gradeable->getAllowedLateDays(), $gradeable->getPointPrecision(), $gradeable->getId());
            $this->database->query("
UPDATE electronic_gradeable SET eg_submission_open_date=?, eg_submission_due_date=?, eg_is_repository=?, 
eg_subdirectory=?, eg_use_ta_grading=?, eg_late_days=?, eg_precision=? WHERE g_id=?", $params); 
        }

        $this->database->commit();
      }

    public function updateUserViewedDate(Gradeable $gradeable) {
        if ($gradeable->getGdId() !== null) {
            $this->database->query("UPDATE gradeable_data SET gd_user_viewed_date = NOW() WHERE gd_id=?",
                array($gradeable->getGdId()));
        }
    }

    public function getNumberRotatingSessions() {
        $this->database->query("SELECT COUNT(*) AS cnt FROM sections_rotating");
        return $this->database->row()['cnt'];
    }

    public function getSession($session_id) {
        $this->database->query("SELECT * FROM sessions WHERE session_id=?", array($session_id));
        return $this->database->row();
    }

    public function updateSessionExpiration($session_id) {
        $this->database->query("UPDATE sessions SET session_expires=(current_timestamp + interval '336 hours') 
        WHERE session_id=?", array($session_id));
    }

    public function getAllGradeablesIdsAndTitles() {
        $this->database->query("SELECT g_id, g_title FROM gradeable ORDER BY g_title ASC");
        return $this->database->rows();
    }
    

    public function newSession($session_id, $user_id, $csrf_token) {
        $this->database->query("INSERT INTO sessions (session_id, user_id, csrf_token, session_expires) VALUES(?,?,?,current_timestamp + interval '336 hours')",
                               array($session_id, $user_id, $csrf_token));

    }

    public function removeExpiredSessions() {
        $this->database->query("DELETE FROM sessions WHERE session_expires < current_timestamp");
    }

    public function removeSessionById($session_id) {
        $this->database->query("DELETE FROM sessions WHERE session_id=?", array($session_id));
    }
    
    public function getAllGradeablesIds() {
        $this->database->query("SELECT g_id FROM gradeable ORDER BY g_id");
        return $this->database->rows();
    }
    public function getAllElectronicGradeablesIds() {
        $this->database->query("SELECT g_id, g_title FROM gradeable WHERE g_gradeable_type=0 ORDER BY g_grade_released_date DESC");
        return $this->database->rows();
    }

    public function getAllGradeablesIdsAndTitles() {
        $this->database->query("SELECT g_id, g_title FROM gradeable ORDER BY g_title ASC");
        return $this->database->rows();
    }
      
    public function newTeam($g_id, $user_id) {
        $this->database->query("SELECT * FROM gradeable_teams ORDER BY team_id");
        $team_id_prefix = count($this->database->rows());
        $team_id = "{$team_id_prefix}_{$user_id}";
        $this->database->query("INSERT INTO gradeable_teams (team_id, g_id) VALUES(?,?)", array($team_id, $g_id));
        $this->database->query("INSERT INTO teams (team_id, user_id, state) VALUES(?,?,1)", array($team_id, $user_id));
    }

    public function newTeamInvite($team_id, $user_id) {
        $this->database->query("INSERT INTO teams (team_id, user_id, state) VALUES(?,?,0)", array($team_id, $user_id,));
    }

    public function newTeamMember($team_id, $user_id) {
        $this->database->query("INSERT INTO teams (team_id, user_id, state) VALUES(?,?,1)", array($team_id, $user_id,));
    }

    public function removeTeamUser($g_id, $user_id) {
        $this->database->query("
          DELETE FROM teams AS t
          USING gradeable_teams AS gt
          WHERE gt.g_id=? AND gt.team_id = t.team_id AND t.user_id=?",
          array($g_id, $user_id));
    }

    public function getTeamsByGradeableId($g_id) {
        $this->database->query("
          SELECT gt.team_id, t.user_id, t.state
          FROM gradeable_teams AS gt 
          LEFT JOIN (
            SELECT *
            FROM teams
          ) AS t ON gt.team_id=t.team_id
          WHERE g_id=?
          ORDER BY team_id",
          array($g_id));

        $team_rows = array();
        foreach($this->database->rows() as $row) {
            if (!isset($team_rows[$row['team_id']])){
                $team_rows[$row['team_id']] = array();
            }
            $team_rows[$row['team_id']][] = $row;
        }
        $teams = array();
        foreach($team_rows as $team_row) {
            $teams[] = new Team($this->core, $team_row);
        }
        return $teams;
    }

    public function getTeamByUserId($g_id, $user_id) {
        $this->database->query("
          SELECT team_id, user_id, state
          FROM gradeable_teams NATURAL JOIN teams
          WHERE g_id=? AND team_id IN (
            SELECT team_id
            FROM teams
            WHERE user_id=?)",
          array($g_id, $user_id));

        if (count($this->database->rows()) === 0) {
            return null;
        }
        else {
            $team = new Team($this->core, $this->database->rows());
            return $team;
        }
    }

    public function getUsersWithLateDays() {
      $this->database->query("
        SELECT u.user_id, user_firstname, user_preferred_firstname, 
          user_lastname, allowed_late_days, since_timestamp::timestamp::date
        FROM users AS u
        FULL OUTER JOIN late_days AS l
          ON u.user_id=l.user_id
        WHERE allowed_late_days IS NOT NULL
          AND allowed_late_days>0
        ORDER BY
          user_email ASC, since_timestamp DESC;");

      $return = array();
      foreach($this->database->rows() as $row){
        $return[] = new SimpleLateUser($row);
      }
      return $return;
    }

    public function getUsersWithExtensions($gradeable_id) {
      $this->database->query("
        SELECT u.user_id, user_firstname,
          user_preferred_firstname, user_lastname, late_day_exceptions
        FROM users as u
        FULL OUTER JOIN late_day_exceptions as l
          ON u.user_id=l.user_id
        WHERE g_id=?
          AND late_day_exceptions IS NOT NULL
          AND late_day_exceptions>0
        ORDER BY user_email ASC;", array($gradeable_id));

      $return = array();
      foreach($this->database->rows() as $row){
        $return[] = new SimpleLateUser($row);
      }
      return $return;
    }

    public function updateLateDays($user_id, $timestamp, $days){
        $this->database->query("
          UPDATE late_days
          SET allowed_late_days=?
          WHERE user_id=?
            AND since_timestamp=?", array($days, $user_id, $timestamp));
        if(count($this->database->rows())==0){
          $this->database->query("
            INSERT INTO late_days
            (user_id, since_timestamp, allowed_late_days)
            VALUES(?,?,?)", array($user_id, $timestamp, $days));
        }
    }

    public function updateExtensions($user_id, $g_id, $days){
        $this->database->query("
          UPDATE late_day_exceptions
          SET late_day_exceptions=?
          WHERE user_id=?
            AND g_id=?;", array($days, $user_id, $g_id));
        if(count($this->database->rows())==0){
          $this->database->query("
            INSERT INTO late_day_exceptions
            (user_id, g_id, late_day_exceptions)
            VALUES(?,?,?)", array($user_id, $g_id, $days));
        }
    }
}
<|MERGE_RESOLUTION|>--- conflicted
+++ resolved
@@ -711,9 +711,6 @@
         $update_string = implode(",", array_pad(array(), count($users), "?"));
         $this->database->query("UPDATE users SET rotating_section=? WHERE user_id IN ({$update_string})", $update_array);
     }
-
-<<<<<<< HEAD
-=======
     public function insertVersionDetails($g_id, $user_id, $team_id, $version, $timestamp) {
         $this->database->query("
 INSERT INTO electronic_gradeable_data 
@@ -778,8 +775,7 @@
 UPDATE gradeable_component_data SET gcd_score=?, gcd_component_comment=?, gcd_grader_id=?, gcd_grade_time=? WHERE gc_id=? AND gd_id=?",
             $params);
     }
-
->>>>>>> b8705e3f
+  
     public function createNewGradeable($details) {
         $this->database->beginTransaction();
 
