--- conflicted
+++ resolved
@@ -21,11 +21,7 @@
 cryptography==3.3.2
 
 # For QR bulk upload
-<<<<<<< HEAD
 opencv-python-headless==4.6.0.66
-=======
-opencv-python==4.6.0.66
->>>>>>> f5054d00
 
 # jsonschema & jsonref & pytz & tzlocal
 pytz==2021.3 # Submitty-util specific.
