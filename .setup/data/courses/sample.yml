--- conflicted
+++ resolved
@@ -809,9 +809,6 @@
   gradeable_config: multiple_pdf_annotations
   g_bucket: homework
   g_grader_assignment_method: 2
-<<<<<<< HEAD
-
-=======
   eg_annotated_pdf: true
   
 - g_id: grading_pdf_peer_team_homework
@@ -890,7 +887,6 @@
   g_bucket: homework
   g_grader_assignment_method: 2
   eg_annotated_pdf: true
->>>>>>> 0e894156
 
 - g_id: closed_team_homework
   eg_peer_grading: true
