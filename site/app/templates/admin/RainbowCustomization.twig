<div class="content">
    <div id="rg_web_ui_loading">
        <p>Loading...</p>
    </div>
    <div id="rg_web_ui">
        <h1>Rainbow Grades Customization</h1>
        {% if limited_functionality_mode %}
            <div id="limited_func_messages">
                <p><strong>Notice:</strong> Rainbow Grades tools are running in limited functionality mode.  This means that grades summaries must be
                    manually generated prior to each use of this interface.  To generate grade summaries navigate to the Grade
                    Reports page, and click the "Generate Grade Summaries" button.</p>
                <p>For more information about limited functionality mode visit the
                    <a href="http://www.submitty.org/instructor/course_settings/rainbow_grades/automatic_setup">rainbow grades documentation</a>.</p>
            </div>
        {% endif %}

        <div id="save_status_container" class="customization_item">
            <button
                id="btn-build-customization"
                class="btn btn-primary key_to_click"
                tabindex="0"
                type="button"
                onclick="runBuild()";
            >
                <i class="fas fa-magic-wand-sparkles" title="Download the file"></i>
                Build
            </button>


            <span id="status_label">Status: </span>
            <div id="save_status" data-testid="save-status">
                No changes to save
            </div>
            <div id="save_status_buttons">
<<<<<<< HEAD
=======
                <input id="save_status_button" class="key_to_click" tabindex="0" type="button" value="Save Changes" onclick="ajaxUpdateJSON();" data-testid="save-status-button"/>
>>>>>>> dab005d2
                <input id="show_log_button" type="button" value="Log" />
            </div>
            <div id="save_status_log"></div>



{#            <span id="status_label">Status: </span>#}
{#            <div id="save_status">#}
{#                No changes to save#}
{#            </div>#}
{#            <div id="save_status_buttons">#}
{#                <input id="save_status_button" class="key_to_click" tabindex="0" type="button" value="Save Changes" onclick="ajaxUpdateJSON();" />#}
{#                <input id="show_log_button" type="button" value="Log" />#}
{#            </div>#}
{#            <div id="save_status_log"></div>#}
        </div>



        <div id="manman" class="customization_item">
            <div id="grade-report-customization-upload" class="card">
                <div class="title-cont">
                </div>
                <div class="card-btn-cont">
                    <form action="{{ customization_upload_url }}" method="POST" enctype="multipart/form-data">
                        <input type="hidden" name="csrf_token" value="{{csrfToken}}">
                        <input type="file" id="config-upload" name="config_upload" style="display:none">

                        <button
                            id="btn-upload-customization"
                            class="btn btn-default key_to_click"
                            tabindex="0"
                            type="button"
                            title="Upload a Rainbow Grades customization.json directly to Submitty"
                        >
                            <i class="fas fa-upload" title="Download the file"></i>
                            Upload Manual Customization
                        </button>
                        <button id="btn-download-customization" class="btn btn-default key_to_click" tabindex="0" type="button"
                                onclick="window.location.href='{{ manual_customization_download_url }}'">
                            <i class="fas fa-download" title="Download the file"></i>
                            Download Manual Customization
                        </button>

                        <button id="btn-download-gui-customization" class="btn btn-default key_to_click" tabindex="0" type="button"
                                onclick="window.location.href='{{ gui_customization_download_url }}'">
                            <i class="fas fa-download" title="Download the file"></i>
                            Download GUI Customization
                        </button>

                    </form>
                </div>
            </div>
        </div>


        <div id="ask_which_customization" class="customization_item">
            <fieldset>
                <legend><h2>Customization</h2></legend>
                <input type="hidden" name="csrf_token" value="{{ csrfToken }}" />
                <form id="customizationForm">
                    {% if manual_customization_exists %}
                    <div id="customization-options" style="display:block;">
                        {% else %}
                        <div id="customization-options" style="display:none;">
                            {% endif %}
                            <p>It appears that a manual customization file has been provided. Please specify the preferred file to be utilized for rendering Rainbow Grades:</p>
                            <div>
                                <input type="radio" id="manual_customization" name="customization" value="manual" {{ manual_customization_exists ? 'checked' : '' }}>
                                <label for="manual_customization">Manual Customization</label>
                            </div>
                            <div>
                                <input type="radio" id="gui_customization" name="customization" value="gui" {{ manual_customization_exists ? '' : 'checked' }}>
                                <label for="gui_customization">GUI Customization</label>
                            </div>
                        </div>
                    </div>
                </form>
            </fieldset>
        </div>




        <div id="list_wrapper">

            <div id="display" class="customization_item">
                <fieldset>
                    <legend><h2>Display</h2></legend>
                    {% set counter = 0 %}
                    {% for display_option in display %}
                        {% set description = display_description[counter] %}
                        <div style="display: table;">
                            <input type="checkbox" id="display_{{ display_option.id }}" name="display" value="{{ display_option.id }}" data-testid="display-{{ display_option.id|replace({'_': '-'}) }}"
                                   {% if display_option.isUsed == true %}checked{% endif %}
                            >
                            <label style="display: table-cell; width: 150px;" for="display_{{ display_option.id }}">{{ display_option.id }}</label>
                            <span style=" display: table-cell;"><em>{{ description | raw }}</em></span>
                        </div>
                        {% set counter = counter + 1 %}
                    {% endfor %}
                </fieldset>
            </div>
            <div id="display_benchmarks" class="customization_item">
                <fieldset>
                    <legend><h2>Display Benchmarks</h2></legend>
                    {% for benchmark in display_benchmarks %}
                        <p>
                            <input type="checkbox" id="display_benchmarks_{{ benchmark.id }}" name="display_benchmarks" value="{{ benchmark.id }}" data-testid="display-benchmarks-{{ benchmark.id }}"
                                   {% if benchmark.isUsed == true %}checked{% endif %}
                            >
                            <label for="display_benchmarks_{{ benchmark.id }}">{{ benchmark.id }}</label>
                        </p>
                    {% endfor %}
                </fieldset>
            </div>
            <div id="benchmark_percents" class="customization_item">
                <h2>Benchmark Percents</h2>
                <p class="rg_info_message">You may adjust the minimum percent required to receive certain letter grades.  Enter this percentage as a decimal number.<br />As an example 90% would be entered as .9</p>
                <div class="input-boxes">
                    {% for benchmark in benchmarks_with_input_fields %}
                        {% if benchmark_percents[benchmark] is defined %}
                            {% set percent = benchmark_percents[benchmark] %}
                        {% else %}
                            {% set percent = '' %}
                        {% endif %}

                        <label for="benchmark_{{ benchmark }}" class="{{ benchmark }} input-label">{{ benchmark }}</label>
                        <input type="text" id="benchmark_{{ benchmark }}" class="benchmark_percent_input {{ benchmark }}" data-benchmark="{{ benchmark }}" value="{{ percent }}">
                    {% endfor %}
                </div>
            </div>
            <div id="final_grade_cutoffs" class="customization_item">
                <h2>Final Grade Cutoffs</h2>
                <p class="rg_info_message">You may adjust the minimum percent required to receive certain final letter grades.  Enter this percentage as a decimal number out of 100.<br />As an example 90% would be entered as 90.0</p>
                <div class="input-boxes">
                    {% for cutoff_input in final_cutoff_input_fields %}
                        {% if final_cutoff[cutoff_input] is defined %}
                            {% set percent = final_cutoff[cutoff_input] %}
                        {% else %}
                            {% set percent = '' %}
                        {% endif %}

                        <label for="cutoff_{{ cutoff_input }}" class="{{ cutoff_input }} input-label">{{ cutoff_input }}</label>
                        <input type="text" id="cutoff_{{ cutoff_input }}" class="final_cutoff_input {{ cutoff_input }}" name="final_grade_cutoffs" data-benchmark="{{ cutoff_input }}" value="{{ percent }}">
                    {% endfor %}
                </div>
            </div>
            <div id="cust_messages" class="customization_item">
                <h2>Messages</h2>
                <label for="cust_messages_textarea" class="rg_info_message">You may enter a message that will appear above the student's rainbow grades.</label>
                <textarea id="cust_messages_textarea">{% if 0 in messages|keys %}{{ messages[0] }}{% endif %}</textarea>
            </div>
            <div id="section_labels" class="customization_item">
                <h2>Section Labels</h2>
                <p class="rg_info_message">You may use this area to assign a label to each section number, for example the name of the TA or TAs
                    handling the section.  You may also leave it as the default, but it may not be blank.</p>
                <div class="input-boxes">
                    {% for section, label in sections_and_labels %}
                        <label for="section_and_labels_{{ section }}" class="input-label">{{ section }}</label>
                        <input type="text" data-section="{{ section }}" class="sections_and_labels" id="section_and_labels_{{ section }}" name="section_and_labels_{{ section }}" value="{{ label }}">
                    {% endfor %}
                </div>
            </div>
            <div id="plagiarism" class="customization_item">
                <h2>Penalties for Academic Dishonesty and Plagiarism</h2>
                <p class="rg_info_message">All students will receive a zero for the specified gradeable.  Additionally if a non-zero penalty value is indicated they will receive an additional reduction on the semester grade.  Penalty = 1 is a full letter grade.  Penalty = 0.5 is a half letter grade.  Penalty = 0.33 is a one third letter grade.</p>
                <input type="hidden" name="csrf_token" value="{{ csrfToken }}" />
                <input type="hidden" name="option" value="-1" />
                <div class="option">
                    <label for="user_id">
                        <span>USER ID:</span>
                        <input class="option-input" type="text" name="user_id" id="user_id">
                    </label>
                    <label for="g_id" class="option">Gradeable:</label>
                    <select name="g_id" id="g_id">
                        <option disabled selected value> -- select an option -- </option>
                        {% for index, value in gradeables %}
                            <option value="{{value['g_id']}}" >{{ value['g_title'] }}</option>
                        {% endfor %}
                    </select>
                    <label for="marks">
                        <span>Penalty:</span>
                        <input class="option-input" type="text" name="marks" id="marks">
                    </label>
                    <button type="submit" class="btn btn-primary" onclick="addToTable()" aria-label="submit">
                        <i class="fas fa-plus"></i>
                    </button>
                    {# This is a data table #}
                    <table id="plagiarism-table" class="table table-striped table-bordered persist-area mobile-table">
                        <caption id="title"></caption>
                        <thead>
                        <tr style="text-align:left">
                            <th>USER ID</th>
                            <th>Gradeable</th>
                            <th>Penalty</th>
                            <th>Delete</th>
                        </tr>
                        </thead>
                        <tbody id="table-body" style="text-align:left">
                        {% for entry in plagiarism %}
                            <tr>
                                <td>{{ entry.user }}</td>
                                <td>{{ entry.gradeable }}</td>
                                <td>{{ entry.penalty }}</td>
                                <td><a onclick="deleteRow(this)"><i class="fas fa-trash"></i></a></td>
                            </tr>
                        {% endfor %}
                        </tbody>
                    </table>
                </div>
            </div>


            <div id="gradeables" class="customization_item">
                <h2>Gradeables</h2>
                <div style="width:45%;float:left;" id="buckets_used">
                    <h3>Assigned Buckets</h3>
                    <ol id="buckets_used_list" style="min-height:50px;background-color:var(--standard-beige);">
                        {%  for bucket in used_buckets %}
                            <li>
                                <div class="bucket-percent" style="display: inline;">
                                    <input aria-label="{{ bucket|capitalize }} percent" type="text" class="gradeable-custom-item-input" value="{{ bucket_percentages[bucket] }}" onblur="ClampPercent(this);" id="percent-{{ bucket }}"><span style="margin-right: 10px;">%</span>
                                </div>
                                {{ bucket|capitalize }} ({{ customization_data[bucket]|length }} items)
                            </li>
                        {% endfor %}
                    </ol>
                    Total: <span id="used_percentage">{% if 'used_percentage' in bucket_percentages|keys %}{{ bucket_percentages['used_percentage'] }}{% else %}0{% endif %}%</span>
                </div>
                <div style="width:45%;display:inline-block;margin-left:50px;" id="buckets_available">
                    <h3>Available Buckets</h3>
                    <ol id="buckets_available_list" style="min-height:50px;background-color:var(--standard-light-green);">
                        {%  for bucket in available_buckets %}
                            <li>
                                <div class="bucket-percent" style="display: none;">
                                    <input aria-label="{{ bucket|capitalize }} percent" type="text" class="gradeable-custom-item-input" value="0" onblur="ClampPercent(this);" id="percent-{{ bucket }}"><span style="margin-right: 10px;">%</span>
                                </div>
                                {{ bucket|capitalize }} ({{ customization_data[bucket]|length }} items)
                            </li>
                        {% endfor %}
                    </ol>
                </div>
                <div id="gradeable_config" style="background-color:var(--standard-peachpuff);margin-top:50px;width:1000px;padding:5px;">
                    <h2>Category/Gradeable Configuration:
                        <i id="pencilIcon" class="fas fa-pencil-alt black-btn"></i>
                    </h2>
                    <div id="checkboxControls" style="display: none;">
                        <label>Extra credit:
                            <input id="extra_credit_checkbox" type="checkbox" name="extra_credit">
                        </label><br>

                        <label>Remove lowest:
                            <input id="drop_lowest_checkbox" type="checkbox" name="drop_lowest">
                        </label>
                    </div>


                    <div id="config-wrapper">
                        {% for bucket, gradeables in customization_data %}
                            <div id="config-{{ bucket }}" style="margin-top:25px;min-height:100px;display:none;" class="bucket_detail_div">
                                <div class="input-field">
                                    <h3 style="display:inline">{{ bucket|capitalize }}</h3>:
                                    <input
                                        type="text"
                                        class="gradeable-custom-item-input"
                                        aria-label="{{ bucket|capitalize }} config count"
                                        value="{{ bucket_counts[bucket] }}"
                                        id="config-count-{{ bucket }}"
                                    >
                                    items
                                    <span style="margin-left: 100px;"></span>
                                    <div id="dropLowestDiv-{{ bucket }}" style="display: none;">
                                        <label>
                                            Remove lowest:
                                            <input
                                                type="text"
                                                class="gradeable-custom-item-input"
                                                aria-label="{{ bucket|capitalize }} drop-howmany"
                                                value="{{ bucket_remove_lowest[bucket] }}"
                                                id="config-remove_lowest-{{ bucket }}"
                                            >
                                        </label>
                                        items
                                    </div>
                                </div>
                                <div style="margin-top:10px">
                                    <ol style="list-style-type: none;" id="gradeables-list-{{ bucket }}">
                                        {% for gradeable in gradeables %}
                                            <li class="gradeable-li pt-1" style="border-top: 1px solid #FFFFFF;">
                                                <input type="text"
                                                       class="gradeable-custom-item-input"
                                                       aria-label="{{gradeable["title"]}} max score"
                                                       class="{{ gradeable["override"] ? "override" : "" }}"
                                                       placeholder="{{ gradeable["max_score"] }}"
                                                       value="{{ gradeable["override"] ? gradeable["override_max"] : gradeable["max_score"] }}"
                                                       id="maxscore-{{ gradeable["id"] }}"
                                                       data-grade-release-date="{{ gradeable["grade_release_date"] }}"
                                                       style="margin-right: 10px;"
                                                       onblur="ClampPoints(this);"
                                                       onkeyup="DetectMaxOverride(this);">
                                                <div class="gradeable-li-right-of-input">
                                                        <div class="gradeable-li-info">
                                                        <i class="fas fa-exclamation-triangle fa-rb tooltip">
                                                            <span class="tooltiptext tooltipbottom">
                                                                WARNING: Max Score has been overridden in Rainbow Grades
                                                                <br><br>
                                                                Actual Max Score: {{ gradeable["max_score"] }}
                                                                <br>
                                                                Override Max Score: <span id="override-maxscore-{{ gradeable["id"] }}"></span>
                                                            </span>
                                                        </i>
                                                        <i class="fas fa-chart-line fa-gradeable-curve fa-rb" id="gradeable-curve-button-{{ gradeable['id'] }}"></i>
                                                        {{ gradeable["title"] }}
                                                        <span style="font-style: italic;font-size: 0.8em;" class="gradeable-id">{{ gradeable["id"] }}</span>
                                                    </div>
                                                    <div class="gradeable-li-curve" id="gradeable-curve-div-{{ gradeable['id'] }}">
                                                        {# Generate input boxes for each per-gradeable curve input #}
                                                        {% set curve_points = ['A-', 'B-', 'C-', 'D'] %}

                                                        {% if per_gradeable_curves[bucket][gradeable['id']] is defined %}
                                                            {% set curve_point_value = per_gradeable_curves[bucket][gradeable['id']] %}
                                                        {% else %}
                                                            {% set curve_point_value = ['', '', '', ''] %}
                                                        {% endif %}

                                                        {% for i in range(0, 3) %}
                                                            {% set html_id = 'per-gradeable-curve-' ~ gradeable['id'] ~ '-' ~ benchmarks_with_input_fields[i] %}

                                                            <label for="{{ html_id }}" class="{{ benchmarks_with_input_fields[i] }}">{{ curve_points[i] }} :</label>
                                                            <input type="text" id="{{ html_id }}" class="per-gradeable-curve-input {{ benchmarks_with_input_fields[i] }}" data-benchmark="{{ benchmarks_with_input_fields[i] }}" value="{{ curve_point_value[i] }}">
                                                        {% endfor %}
                                                        <i class="far fa-question-circle fa-rb" title="You may apply a curve on a per gradeable basis.

These values should be entered in points, not percentages.

For example, if the maximum points a student could earn
on this gradeable was 20, and you wanted to adjust
the minimum percent needed to earn an A- on this gradeable
to 50%, you would enter 10 in the A- box.

To remove a curve simply blank all boxes."></i>
                                                    </div>
                                                </div>
                                            </li>
                                        {% endfor %}
                                    </ol>
                                </div>
                            </div>
                        {% endfor %}
                    </div>
                </div>
            </div>
        </div>
    </div>



    <script>
        $('.gradeable-li-info .tooltip').on('mouseenter', function(){
            const gradeable = $(this).closest('.gradeable-li');
            const override = gradeable.find('.override');
            const gradeable_id = override.attr('id');
            $(`#override-${gradeable_id}`).html(override.val());
        });

        $("#user_id").autocomplete({
            source: {{ student_full|raw }}
        });
        var studentFullData = {{ student_full|raw }};
        var old_index;
        var new_index;
        var old_parent;
        var new_parent;
        var bucket_lists = $("#buckets_available_list,#buckets_used_list");
        var available_list = $("#buckets_available_list");
        var used_list = $("#buckets_used_list");
        bucket_lists.sortable({
            connectWith: "#buckets_available_list,#buckets_used_list",
            start: function(e,u){
                old_index = u.item.index();
                old_parent = u.item.parent().attr("id");
            },
            update: function(e,u){
                /* TODO: The UI either needs to be visually clear or we need to do some sort of height adjustment
                 * to make sure that one list isn't way longer than the other, otherwise it won't be intuitive where
                 * the user can and can't drop a bucket successfully.
                 */

                new_index = u.item.index();
                new_parent = u.item.parent().attr("id");
                //console.log("Moved " + u.item.text() + " from " + old_parent + "," + old_index.toString() + " to " + new_parent + "," + new_index.toString());

                //Change position of an existing used item
                if (old_parent === new_parent && new_parent === "buckets_used_list"){
                    //console.log("Rearranging!");
                    UpdateVisibilityBuckets();
                }
                else if(old_parent !==  new_parent && this.id === new_parent){
                    //XXX: In case of an update that moves across lists, we make it the new parent's job
                    var percent_input = $(u.item).find(".bucket-percent");

                    //Added a new bucket from available->used
                    if(new_parent === "buckets_used_list"){
                        //console.log("Adding!");
                        percent_input.css("display","inline");
                    }
                    else{ //Removed a bucket from used
                        //console.log("Removing!");
                        percent_input.css("display","none");
                    }
                    UpdateVisibilityBuckets();
                    UpdateUsedPercentage();
                }

            }
        });
        bucket_lists.disableSelection();

        var gradeables_lists = $("ol[id^='gradeables-list']").sortable();
        gradeables_lists.disableSelection();

        $(document).ready(function(){
            UpdateVisibilityBuckets();
        });
    </script>
</div><|MERGE_RESOLUTION|>--- conflicted
+++ resolved
@@ -32,10 +32,6 @@
                 No changes to save
             </div>
             <div id="save_status_buttons">
-<<<<<<< HEAD
-=======
-                <input id="save_status_button" class="key_to_click" tabindex="0" type="button" value="Save Changes" onclick="ajaxUpdateJSON();" data-testid="save-status-button"/>
->>>>>>> dab005d2
                 <input id="show_log_button" type="button" value="Log" />
             </div>
             <div id="save_status_log"></div>
