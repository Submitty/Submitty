<div class="{{ classes|join(" ") }}" id="{{ post_id }}" style="margin-left:{{ offset }}px;" reply-level="{{ reply_level }}">
    {% if first == true %}
        <h2 class="create-post-head">

            {% if userGroup <= 2 and activeThreadAnnouncement %}

                <a class="active-thread-remove-announcement" onClick="alterAnnouncement({{ activeThread.id }}, 'Are you sure you want to remove this thread as an announcement?', 0, '{{ csrf_token }}')" title="Remove Announcement" aria-label="Remove Announcement"><i class="fas fa-star" onmouseleave="changeColor(this, 'gold')" onmouseover="changeColor(this, '#e0e0e0')"></i></a>

            {% elseif activeThreadAnnouncement %}

                <i class="fas fa-star active-thread-announcement" title = "Announcement" aria-label="Announcement"></i>

            {% elseif userGroup <= 2 and not activeThreadAnnouncement %}

                <a class="not-active-thread-announcement" onClick="alterAnnouncement({{ activeThread.id }}, 'Are you sure you want to make this thread an announcement?', 1, '{{ csrf_token }}')" title="Make thread an announcement" aria-label="Make Announcement"><i class="fas fa-star" title = "Make Announcement" onmouseleave="changeColor(this, '#e0e0e0')" onmouseover="changeColor(this, 'gold')"></i></a>

            {% endif %}

            {% if isCurrentFavorite %}

                <a class="current-favorite" onClick="pinThread({{ activeThread.id }}, '0');" title="Pin Thread" aria-label="Pin Thread"><i class="fas fa-thumbtack" onmouseleave="changeColor(this, 'gold')" onmouseover="changeColor(this, '#e0e0e0')"></i></a>

            {% else %}

                <a class="pinned-thread" onClick="pinThread({{ activeThread.id }}, '1');" title="Pin Thread" aria-label="Pin Thread"><i class="fas fa-thumbtack" onmouseleave="changeColor(this, '#e0e0e0')" onmouseover="changeColor(this, 'gold')"></i></a>

            {% endif %}

            {{ activeThreadTitle }}

        </h2>

    {% endif %}

    <pre class='pre_forum'><span class="post_content pre-wrap" >{% include "forum/RenderPost.twig" with { "post_content": post_content, "render_markdown": render_markdown } only %}</span></pre>

    <hr style="margin-bottom: 3px;">

    {% if display_option == 'tree' %}

        {% if not (isThreadLocked != 1 or userAccessFullGrading) %}
            {# pass #}
        {% elseif not first %}
            <a class="btn btn-default btn-sm post_button_color text-decoration-none" tabindex = "0" onClick="replyPost({{ post.id }})"> Reply</a>
        {% else %}
            <a class="btn btn-default btn-sm post_button_color text-decoration-none" tabindex = "0" onClick="$('html, #posts_list').animate({ scrollTop: document.getElementById('posts_list').scrollHeight }, 'slow');"> Reply</a>
        {% endif %}

        {% if userGroup <= 3 %}
            <a class="btn btn-default btn-sm post_button_color text-decoration-none" tabindex = "0" onClick="showHistory({{ post.id }})">Show History</a>
        {% endif %}

    {% endif %}

    {% if includeReply and (userGroup <= 3 or post.author_user_id == current_user) and first and thread_resolve_state == -1 %}
        <a class="btn btn-default btn-sm post_button_color text-decoration-none" tabindex = "0" onClick="changeThreadStatus({{ post.thread_id }})" title="Mark thread as resolved">Mark as resolved</a>
    {% endif %}

    <span class="post-action-container">

        {% if userGroup <= 2 and post.author_user_id != current_user %}
<<<<<<< HEAD
            <a class="post-email-toggle" tabindex = "0" onClick='$(this).next().toggle();' title="Show/Hide email address"><i class="fas fa-envelope" aria-hidden="true"></i></a>
=======
            <a class="post-email-toggle" onClick='$(this).next().toggle();' title="Show/Hide email address" aria-label="Show/Hide email address"><i class="fas fa-envelope"></i></a>
>>>>>>> 691256ab
            <a href="mailto:{{ author_email }}" style="display: none;">{{ author_email }}</a>
        {% endif %}

        {% if userGroup <= 2 %}
<<<<<<< HEAD
            <a class="post-user-info" tabindex = "0" onClick='changeName(this.parentNode, {{ post_user_info.info_name }}, {{ post_user_info.visible_user_json}}, {{ post_user_info.jscriptAnonFix}})' title="Show full user information"><i class="fas fa-eye" aria-hidden="true"></i></a>
=======
            <a class="post-user-info" onClick='changeName(this.parentNode, {{ post_user_info.info_name }}, {{ post_user_info.visible_user_json}}, {{ post_user_info.jscriptAnonFix}})' title="Show full user information" aria-label="Show full user information"><i class="fas fa-eye"></i></a>
>>>>>>> 691256ab
        {% endif %}

        {% if userGroup <= 3 or post.author_user_id == current_user %}
            {% if not (isThreadLocked != 1 or userAccessFullGrading == true) %}
                {#pass#}
            {% else %}
<<<<<<< HEAD
                <a class="post_button delete-post-button" tabindex = "0" onClick="deletePostToggle({{ post_buttons.delete.ud_toggle_status }}, {{ post.thread_id }}, {{ post.id }}, '{{ post.author_user_id }}', '{{ post_date }}', '{{ csrf_token }}' )" title="{{ post_buttons.delete.ud_button_title }}"><i class="fa {{ post_buttons.delete.ud_button_icon }}" aria-hidden="true"></i></a>
                <a class="post_button edit-post-button" tabindex = "0" onClick="editPost({{ post.id }}, {{ post.thread_id }}, {{ post_buttons.edit.shouldEditThread }}, {{ render_markdown?1:0 }}, '{{ csrf_token }}')" title="{{ post_buttons.edit.edit_button_title }}"><i class="fas fa-edit" aria-hidden="true"></i></a>
=======
                <a class="post_button delete-post-button" onClick="deletePostToggle({{ post_buttons.delete.ud_toggle_status }}, {{ post.thread_id }}, {{ post.id }}, '{{ post.author_user_id }}', '{{ post_date }}', '{{ csrf_token }}' )" title="{{ post_buttons.delete.ud_button_title }}" aria-label="{{ post_buttons.delete.ud_button_title }}"><i class="fa {{ post_buttons.delete.ud_button_icon }}"></i></a>
                <a class="post_button edit-post-button" onClick="editPost({{ post.id }}, {{ post.thread_id }}, {{ post_buttons.edit.shouldEditThread }}, {{ render_markdown?1:0 }}, '{{ csrf_token }}')" title="{{ post_buttons.edit.edit_button_title }}" aria-label="{{ post_buttons.edit.edit_button_title }}"><i class="fas fa-edit"></i></a>
>>>>>>> 691256ab
            {% endif %}
        {% endif %}

        <h7 class="last-edit">
			<strong id="post_user_id">{{ visible_username }}</strong>
			{{ post_date }}
            {% if edit_date is not null %}
                (<i>Last edit at {{ edit_date }}</i>)
            {% endif %}
        </h7>
    </span>

    {% if post_attachment.exist == true %}

        <a href="#" id="{{ post_attachment.params.button_id }}" onclick="loadInlineImages('{{ post_attachment.params.encoded_data }}');" class="attachment-btn btn btn-default btn-sm" type="button">
                    Attachments <span class="attachment-badge badge">{{ post_attachment.params.num_files }}</span> </a>


        <div id="{{ post_attachment.params.well_id }}" class="attachment-well well well-lg"></div>

    {% endif %}

    {% set offset = offset + 30 %}
</div>

{% if isThreadLocked != 1 or userAccessFullGrading %}
    <form class="reply-box post_reply_from" id="{{ post_id }}-reply" style="margin-left:{{ offset }}px" method="POST" action="{{ form_post_url }}" enctype="multipart/form-data">
        <input type="hidden" name="thread_id" value="{{ thread_id }}" />
        <input type="hidden" name="parent_id" value="{{ post_id }}" />
        <br/>

        {%  include "forum/ThreadPostForm.twig" with {
            "show_post" : true,
            "post_content_placeholder" : "Enter your reply to " ~ visible_username ~ " here...",
            "show_merge_thread_button" : false,
            "post_box_id" : post_box_id,
            "show_anon" : true,
            "thread_resolve_state": thread_resolve_state,
            "show_unresolve": show_unresolve,
            "visible_username" : visible_username,
            "submit_label" : "Submit Reply to " ~ visible_username,
        } %}

    </form>
{% endif %}<|MERGE_RESOLUTION|>--- conflicted
+++ resolved
@@ -59,33 +59,20 @@
     <span class="post-action-container">
 
         {% if userGroup <= 2 and post.author_user_id != current_user %}
-<<<<<<< HEAD
             <a class="post-email-toggle" tabindex = "0" onClick='$(this).next().toggle();' title="Show/Hide email address"><i class="fas fa-envelope" aria-hidden="true"></i></a>
-=======
-            <a class="post-email-toggle" onClick='$(this).next().toggle();' title="Show/Hide email address" aria-label="Show/Hide email address"><i class="fas fa-envelope"></i></a>
->>>>>>> 691256ab
             <a href="mailto:{{ author_email }}" style="display: none;">{{ author_email }}</a>
         {% endif %}
 
         {% if userGroup <= 2 %}
-<<<<<<< HEAD
             <a class="post-user-info" tabindex = "0" onClick='changeName(this.parentNode, {{ post_user_info.info_name }}, {{ post_user_info.visible_user_json}}, {{ post_user_info.jscriptAnonFix}})' title="Show full user information"><i class="fas fa-eye" aria-hidden="true"></i></a>
-=======
-            <a class="post-user-info" onClick='changeName(this.parentNode, {{ post_user_info.info_name }}, {{ post_user_info.visible_user_json}}, {{ post_user_info.jscriptAnonFix}})' title="Show full user information" aria-label="Show full user information"><i class="fas fa-eye"></i></a>
->>>>>>> 691256ab
         {% endif %}
 
         {% if userGroup <= 3 or post.author_user_id == current_user %}
             {% if not (isThreadLocked != 1 or userAccessFullGrading == true) %}
                 {#pass#}
             {% else %}
-<<<<<<< HEAD
                 <a class="post_button delete-post-button" tabindex = "0" onClick="deletePostToggle({{ post_buttons.delete.ud_toggle_status }}, {{ post.thread_id }}, {{ post.id }}, '{{ post.author_user_id }}', '{{ post_date }}', '{{ csrf_token }}' )" title="{{ post_buttons.delete.ud_button_title }}"><i class="fa {{ post_buttons.delete.ud_button_icon }}" aria-hidden="true"></i></a>
                 <a class="post_button edit-post-button" tabindex = "0" onClick="editPost({{ post.id }}, {{ post.thread_id }}, {{ post_buttons.edit.shouldEditThread }}, {{ render_markdown?1:0 }}, '{{ csrf_token }}')" title="{{ post_buttons.edit.edit_button_title }}"><i class="fas fa-edit" aria-hidden="true"></i></a>
-=======
-                <a class="post_button delete-post-button" onClick="deletePostToggle({{ post_buttons.delete.ud_toggle_status }}, {{ post.thread_id }}, {{ post.id }}, '{{ post.author_user_id }}', '{{ post_date }}', '{{ csrf_token }}' )" title="{{ post_buttons.delete.ud_button_title }}" aria-label="{{ post_buttons.delete.ud_button_title }}"><i class="fa {{ post_buttons.delete.ud_button_icon }}"></i></a>
-                <a class="post_button edit-post-button" onClick="editPost({{ post.id }}, {{ post.thread_id }}, {{ post_buttons.edit.shouldEditThread }}, {{ render_markdown?1:0 }}, '{{ csrf_token }}')" title="{{ post_buttons.edit.edit_button_title }}" aria-label="{{ post_buttons.edit.edit_button_title }}"><i class="fas fa-edit"></i></a>
->>>>>>> 691256ab
             {% endif %}
         {% endif %}
 
