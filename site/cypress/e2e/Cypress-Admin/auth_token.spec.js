--- conflicted
+++ resolved
@@ -27,11 +27,7 @@
         // Clear the cookie so we can access the vcs_login route
         cy.clearCookies();
 
-<<<<<<< HEAD
-        cy.get('#new-token-banner > p:nth-child(6)').invoke('text').then((text) => {
-=======
-        cy.get('[data-testid="new-vcs-token"]').invoke('text').then(text => {
->>>>>>> daf41108
+        cy.get('[data-testid="new-vcs-token"]').invoke('text').then((text) => {
             const token = text.trim().split(' ')[1];
             // Verify the token works as a password
             cy.request({
@@ -90,14 +86,8 @@
             cy.get('[data-testid="auth-token-name"]').should('have.text', 'Desktop');
             cy.get('[data-testid="auth-token-expire"]').should('have.text', 'Never expires');
 
-<<<<<<< HEAD
-            cy.get('#main > div.content > table > tbody > tr:nth-child(2) > td:nth-child(3) > form > input.btn.btn-danger').click();
-            cy.get('#main > div.content > p:nth-child(16)').should('have.text', 'You don\'t have any Authentication Tokens.');
-=======
             cy.get('[data-testid="auth-token-revoke"]').click();
             cy.get('[data-testid="no-auth-token"]').should('have.text', 'You don\'t have any Authentication Tokens.');
-
->>>>>>> daf41108
         });
     });
 });