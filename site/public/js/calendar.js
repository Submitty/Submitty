--- conflicted
+++ resolved
@@ -1,10 +1,5 @@
-<<<<<<< HEAD
-/* exported prevMonth, nextMonth, loadCalendar, loadFullCalendar, editCalendarItemForm, deleteCalendarItem */
-/* global curr_day, curr_month, curr_year, gradeables_by_date, instructor_courses */
-=======
 /* exported prevMonth, nextMonth, loadCalendar, loadFullCalendar, editCalendarItemForm, deleteCalendarItem, openNewItemModal */
 /* global curr_day, curr_month, curr_year, gradeables_by_date */
->>>>>>> 98a0ea59
 /* global csrfToken, buildCourseUrl */
 
 // List of names of months in English
@@ -70,11 +65,7 @@
  * Create a HTML element that contains the calendar item (button/link/text).
  *
  * @param item : array the calendar item
-<<<<<<< HEAD
- * @returns {string} the HTML string containing the calendar item
-=======
  * @returns {HTMLElement} the HTML Element for the calendar item
->>>>>>> 98a0ea59
  */
 function generateCalendarItem(item) {
     // When hovering over an item, shows the name and due date
@@ -110,20 +101,8 @@
         }
     }
     const icon = item['icon'];
-<<<<<<< HEAD
-    const disabled = item['disabled'] ? 'disabled' : '';
-    return `<a class="btn ${item['class']} cal-gradeable-status-${item['status']}${inst} cal-gradeable-item"
-           title="${tooltip}" 
-           style="${(item['type'] === 'gradeable') ? `background-color: ${item['color']}` : `border-color: ${item['color']}`}"
-           ${(link !== '') ? `href="${link}"` : ''} 
-           ${(onclick !== '') ? `onclick="${onclick}"` : ''} 
-           ${disabled}>
-          ${(icon !== '') ? `<i class="fas ${icon} cal-icon"></i>` : ''} 
-          ${item['title']}
-        </a>`;
-=======
     const element = document.createElement('a');
-    element.classList.add('btn', item['class'], `cal-gradeable-status-${item['status']}`, 'cal-gradeable-item');
+    element.classList.add('btn', item['class'], `cal-gradeable-status-${item['status']}${inst}`, 'cal-gradeable-item');
     element.title = tooltip;
     if (link !== '') {
         element.href = link;
@@ -139,7 +118,6 @@
     }
     element.append(item['title']);
     return element;
->>>>>>> 98a0ea59
 }
 
 /**
@@ -504,13 +482,13 @@
  * @param semester_name the name of the semester
  */
 function loadFullCalendar(start, end, semester_name) {
-<<<<<<< HEAD
-    $('#full-calendar').html(generateFullCalendar(start, end, semester_name));
-=======
     const calendar = document.getElementById('full-calendar');
     calendar.innerHTML = '';
     calendar.appendChild(generateFullCalendar(start, end, semester_name));
->>>>>>> 98a0ea59
+}
+
+function openNewItemModal() {
+    $('#new-calendar-item-form').css('display', 'block');
 }
 
 function openNewItemModal() {
