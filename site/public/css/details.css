.content {
    padding: 20px 10px;
}

#details-table tbody.details-info-header {
    font-size: 15px;
}

#details-table tbody.details-info-header .info td {
    padding-left: 20px;
}

/* stylelint-disable-next-line no-descending-specificity */
#details-table tbody.details-content td {
    text-align: center;
}

.expand-icon,
.collapse-icon {
    position: absolute;
    transform: translate(50%, -50%);
    font-size: 30px;
    top: 50%;
    left: 3%;
}

.collapse-icon {
    left: 2%;
}

.details-header-row {
    justify-content: space-between;
    margin-bottom: 5px;
}

.markers-container {
    display: flex;
    flex-wrap: wrap;
    width: 100%;
    justify-content: space-between;
}

.details-action-box {
    padding: 10px 0;
    display: flex;
    flex-direction: column-reverse;
}

.details-warning-box {
    text-align: center;
    padding: 20px;
    margin-top: 20px;
}

.details-warning-highlight {
    background-color: var(--standard-vibrant-orange);
}

.details-warning-neutral {
    background-color: var(--standard-hover-light-gray);
}

.details-action-box > * {
    margin-top: 0;
    white-space: initial;
}

#details-legend {
    width: 100%;
    padding: 6px 6px 6px 0;
    justify-self: flex-end;
    border: 1px solid var(--standard-medium-gray);
    border-radius: 4px;
}

#details-legend li i {
    margin-right: 6px;
}

.row-wrapper {
    display: flex;
    flex-direction: column;
    float: right;
}

#details-table#details-table td::before {
    font-size: 1rem;
    color: var(--text-black);
}

/* stylelint-disable-next-line no-descending-specificity */
.panel-head-active .expand-icon,
.collapse-icon {
    display: inline;
}

/* stylelint-disable-next-line no-descending-specificity */
.panel-head-active .collapse-icon,
/* stylelint-disable-next-line no-descending-specificity */
.expand-icon {
    display: none;
}

@media (max-width: 950px) {
    table.table,
    .table thead,
    .table tbody,
    .table th,
    .table td,
    .table tr {
        display: block;
        border: none;
    }

    /* Hide table headers */
    #details-table thead tr {
        background: none;
        position: absolute;
        width: 1px;
        height: 1px;
        padding: 0;
        margin: -1px;
        overflow: hidden;
        clip: rect(0, 0, 0, 0);
        border: 0;
    }

    /* stylelint-disable-next-line no-descending-specificity */
    #details-table tr {
        margin-top: 1em;
        /* stylelint-disable-next-line declaration-no-important */
        background: none !important;
    }

    #details-table td {
        display: flex;
        justify-content: space-between;
        align-items: center;
        padding: 4px 8px;
    }

    .details-action-box {
        justify-content: space-between;
    }

    #details-table tbody.panel-head-active {
        background: var(--submitty-logo-blue);
        color: var(--default-white);
    }

    #details-table .details-content td:nth-of-type(1) {
        display: none;
    }

    /*
        The content for the ':before' will be added through details.js
        That is ...
        #details-table td:nth-of-type(2):before { content: "User ID"; }
     */

    /* stylelint-disable-next-line no-descending-specificity */
    #details-table tr:nth-child(even) td {
        background: var(--standard-hover-light-gray);
    }

    /* stylelint-disable-next-line no-descending-specificity */
    #details-table tr:nth-child(odd) td {
        background: var(--standard-light-gray);
    }

    #details-table td::before {
        padding-right: 1em;
        font-weight: bold;
    }

    #details-table tbody.details-content {
        display: none;
    }

    #details-table tbody.panel-content-active {
        display: block;
    }

    #details-table .details-info-header,
    #details-table .empty-info-header {
        padding: 10px 0;
        position: relative;
        margin: 15px 0;
        background-color: var(--alert-background-blue);
        transition: 0.2s;
        cursor: pointer;
    }

    /* stylelint-disable-next-line no-descending-specificity */
    #details-table .empty-info-header tr td {
        display: block;
        background: none;
    }

    #details-table tbody.details-info-header:hover {
        background-color: var(--standard-medium-blue);
        color: var(--default-white);
        transform: translate(0, -5px);
    }

    .details-info-header .info,
    #details-table .details-info-header .info td:nth-of-type(1) {
        display: block;
        background: transparent;
    }

    #details-table .info {
        margin-top: 0;
    }
}

@media (min-width: 401px) {
    .content {
        padding: 30px;
    }

    #details-table tbody.details-info-header {
        font-size: 1rem;
    }

    #details-table tbody.details-info-header .info td {
        padding: 0 25px;
    }

    .collapse-icon {
        left: 4%;
    }
}

@media (min-width: 660px) {
    .markers-container {
        width: unset;
    }

    #details-legend {
        width: 300px;
    }
}

@media (min-width: 780px) {
    #details-table tbody.details-info-header .info td {
        padding: 0;
    }

    .details-action-box {
        flex-direction: row-reverse;
    }

    .details-action-box > * {
        margin-top: 0;
    }

    .markers-container {
        display: flex;
        grid-template-columns: 60% 40%;
        gap: 10px;
    }

    #details-legend {
        width: unset;
    }
<<<<<<< HEAD
    
    .column-wrapper {
        display: flex;
        justify-content: space-between;
        align-items: flex-end;
=======

    .action-btn-cont {
        margin: 0;
        width: unset;
>>>>>>> 4400faa2
    }
}

@media (min-width: 951px) {
    .details-action-box > * {
        margin-right: 5px;
    }

    #details-table td::before {
        /* stylelint-disable-next-line declaration-no-important */
        content: none !important;
    }

    .markers-container {
        width: 100%;
    }

    #details-table td:nth-of-type(1) {
        display: table-cell;
    }

    #details-table .details-info-header {
        cursor: pointer;
        position: relative;
    }

    #details-table
        .details-info-header:not(.panel-head-active)
        tr:last-of-type
        > td {
        border-bottom: 1px solid var(--standard-hover-light-gray);
    }
}

/* stylelint-disable-next-line selector-class-pattern */
.randomize_cancel_btn {
    float: left;
}

/* stylelint-disable-next-line selector-class-pattern */
.gradeable_message li {
    margin-left: 30px;
    margin-bottom: 10px;
}<|MERGE_RESOLUTION|>--- conflicted
+++ resolved
@@ -264,18 +264,16 @@
     #details-legend {
         width: unset;
     }
-<<<<<<< HEAD
     
     .column-wrapper {
         display: flex;
         justify-content: space-between;
         align-items: flex-end;
-=======
+    }
 
     .action-btn-cont {
         margin: 0;
         width: unset;
->>>>>>> 4400faa2
     }
 }
 
