{% extends 'generic/Popup.twig' %}
{% block popup_id %}upload-course-materials-form{% endblock %}
{% block title %}Upload Course Materials{% endblock %}
{% block body %}
    <div id="material-upload-form" class="flex-col flex-col-space">
        <p>
            <strong>Path to directory containing course materials file(s):</strong><br />
            {{ base_course_material_path~"/" }}
        </p>
        <label id="cm-path">
            <span>
                <strong>Optional: amend the above path to use a sub directory</strong><br />
                e.g. "optional/subdirectory" makes the full path:<br />
                {{ base_course_material_path }}/optional/subdirectory
            </span>
            <input type="text" id="input-provide-full-path" class="full-width" name="eg_config_path" value="" placeholder="optional/subdirectory"/>
        </label>
        <fieldset>
            <legend class="black-message">
                Do you want to restrict this course material to some sections?
            </legend>
            <label class = "radio" for="all_Sections_Showing">
                <input id = "all_Sections_Showing" name="show_Some_Section_Selection" type = "radio" onchange="toggleRegistrationSections()" checked>
                No
            </label>
            <label class = "radio" for="all_Sections_Showing_yes">
                <input id="all_Sections_Showing_yes" name="show_Some_Section_Selection" type = "radio" onchange="toggleRegistrationSections()">
                Yes
            </label>
            <script>
                function toggleRegistrationSections(){
                    $("#show_Some_Section_Selection").toggle();
                }
            </script>
            <br>
            <div id = "show_Some_Section_Selection" class= "show-some-section-selection" style="display: none">
            {% for section in reg_sections %}
                <div class = "reg-section-item">
                    <input id="section-upload-{{section['sections_registration_id']}}" type="checkbox" value="off"/>
                    <label for="section-upload-{{section['sections_registration_id']}}">Section{{ section['sections_registration_id'] }}</label>
                </div>
            {% endfor %}
            </div>
        </fieldset>
        <label id="upload_dt" style="pointer-events:none;">
            <span>
                <strong>Choose a time to release the files being uploaded:</strong>
            </span>
            <input id="upload_picker" class="date_picker" type="text" size="26" value='9998-01-01 00:00:00' style="pointer-events:auto;"><br>
            <span><em>Note: Everyone with grading access will be able to view all the materials irrespective of the release date/time.</em></span>
        </label>
        <label>
            <span>
                <strong>Sorting rank (lower value = higher position):</strong>
            </span>
            <input id="upload_sort" value="0.0" type="text" size="26"/>
        </label>
        <label>
            <input id="hide-materials-checkbox" type="checkbox" value="off">
            Hide from Students<br>
            <em>Note: Hidden course materials are omitted from the course materials directory listing; however, these materials can still be accessed via the URL.</em>
        </label>
        <input type="hidden" name="csrf_token" value="{{ csrf_token }}" />
        <fieldset>
            <legend class="black-message">
                Type of course material?
            </legend>
            <label class = "radio" for="file_selection_radio">
                <input id="file_selection_radio" name="course_material_type" type="radio" onchange="$('#file_selection').show();$('#url_selection').hide();" checked>
                File
            </label>
            <label class = "radio" for="url_selection_radio">
                <input id="url_selection_radio" name="course_material_type" type="radio" onchange="$('#file_selection').hide();$('#url_selection').show();">
                External URL
            </label>
        </fieldset>
        <div id="file_selection">
          <label>
              <input id="expand-zip-checkbox" type="checkbox" value="off"/>
              Unzip zip files (Note: If checked, will replace all folders/files)
          </label>
          <div id="upload-boxes">
              {# upload1 and input-file1 required for drag-and-drop.js #}
              <div id="upload1" class="file-input">
                <label class="label key_to_click" for="input-file1" tabindex="0">"Drag your file(s) here or click to open file browser"</label>
                <input type="file" name="files" id="input-file1" onchange="addFilesFromInput(1,false)" multiple />
                <table class="file-upload-table" id="file-upload-table-1">
                  <tr style="background:transparent; display:none;">
                    <th>File Name:</th>
                    <th>Size:</th>
                  </tr>
                </table>
            </div>
          </div>
          <p>Total files cannot exceed 10 mb or 10240 kb.</p>
        </div>
        <div id="url_selection" style="display: none;">
          <span>
            <label>
              Title for URL:
              <input id="title" type="text" class="full-width"/>
            </label>
            <label>
              URL:
              <input id="url_url" type="url" class="full-width"/>
            </label>
          </span>
        </div>
    </div>
    <script>
        function makeSubmission(expandZip, hideFromStudents, cmPath, requestedPath, cmTime, sort, sections, sections_lock, overwrite_all) {
            handleUploadCourseMaterials("{{ csrf_token }}", expandZip, hideFromStudents, cmPath, requestedPath, cmTime, sort, sections, sections_lock, overwrite_all);
        }
        $(function() {
            $("#submit-materials").click(function(e){ // Submit button

                var sections = [];
                var cmTime = document.getElementById("upload_picker").value;
                var sort = document.getElementById("upload_sort").value;
                var cb = $("input#expand_zip_checkbox");
                var expandZip = 'off';
                if  ($('#expand-zip-checkbox').is(':checked'))  {
                    expandZip = 'on';
                }
                var hideFromStudents = 'off';
                if  ($('#hide-materials-checkbox').is(':checked'))  {
                    hideFromStudents = 'on';
                }
                var reg_sectionArray = JSON.parse('{{ reg_sections|json_encode|raw }}');

                reg_sectionArray.forEach(function(element){
                    var currentSection = '#section-upload-' +element['sections_registration_id']
                    if  ($(currentSection).is(':checked'))  {
                        sections.push(element['sections_registration_id']);
                    }
                });

                if(document.getElementById('show_Some_Section_Selection').style.display == "none"){
                    sections = null;
                }
                if(sections === null || sections.length > 0){
                    const cmPath = document.getElementById('cm-path').innerHTML;
                    const requestedPath = document.getElementById("input-provide-full-path").value;
                    const sections_lock = document.getElementById('all_Sections_Showing_yes').checked === true;
                    const overwrite_input = document.body.querySelector('input[name=overwrite-all]');
                    overwrite_all = overwrite_input ? (document.body.querySelector('input[name=overwrite-all]').value === 'true') : null;
                    makeSubmission(expandZip, hideFromStudents, cmPath, requestedPath, cmTime, sort, sections, sections_lock, overwrite_all);
                }
                else {
                    alert("Select at least one section");
                }
                e.stopPropagation();
            });

            let paths = Object.keys($.parseJSON('{{ directory_priorities|json_encode|raw }}'));
            paths.forEach(function(item,index,arr) {
                arr[index] = item.slice(69);
            });
            $("#input-provide-full-path").autocomplete({
                source: paths,
                appendTo: "#cm-path",
                minLength: 0,
                scroll: true
            }).focus(function() {
                $(this).autocomplete("search", "");
            });
        });
        const upload_fp = flatpickr('#upload_picker', {
                    plugins: [ShortcutButtonsPlugin(
                        {
                            button: [
                                {
                                    label: "Beginning of time"
                                },
                                {
                                    label: "Now"
                                },
                                {
                                    label: "Tomorrow"
                                },
                                {
                                    label: "End of time"
                                }
                            ],
                            onClick: (index, fp) => {
                                let date;
                                switch (index) {
                                    case 0:
                                        date = new Date("1001-01-01 00:00:00");
                                        break;
                                    case 1:
                                        date = new Date();
                                        break;
                                    case 2:
                                        date = new Date();
                                        date.setDate(date.getDate() + 1);
                                        break;
                                    case 3:
                                        date = new Date("9998-01-01 00:00:00");
                                        break;
                                }
                                fp.setDate(date);
                            }
                        }
                    )],
                    appendTo: document.getElementById('upload-course-materials-form'),
                    allowInput: true,
                    enableTime: true,
                    enableSeconds: true,
                    time_24hr: true,
                    dateFormat: "Y-m-d H:i:S",
                    onReady: (a, b, fp) => {
                      fp.calendarContainer.firstChild.childNodes[1].firstChild.firstChild.setAttribute('aria-label', 'Month');
                      fp.calendarContainer.childNodes[2].childNodes[4].firstChild.setAttribute('aria-label', 'Seconds');
                    }
                    });
<<<<<<< HEAD

=======
    $('.form-body').on('scroll', function() {
        upload_fp._positionCalendar();
    });
    </script>
    <script>
>>>>>>> 17994628
        createArray(1);
        var dropzone = document.getElementById("upload1");
        dropzone.addEventListener("dragenter", draghandle, false);
        dropzone.addEventListener("dragover", draghandle, false);
        dropzone.addEventListener("dragleave", draghandle, false);
        dropzone.addEventListener("drop", dropWithMultipleZips, false);
    </script>
{% endblock %}
{% block buttons %}
    {{ block('close_button') }}
    <input class="btn btn-primary" id="submit-materials" type="submit" value="Submit" />
{% endblock %}<|MERGE_RESOLUTION|>--- conflicted
+++ resolved
@@ -214,15 +214,11 @@
                       fp.calendarContainer.childNodes[2].childNodes[4].firstChild.setAttribute('aria-label', 'Seconds');
                     }
                     });
-<<<<<<< HEAD
-
-=======
-    $('.form-body').on('scroll', function() {
-        upload_fp._positionCalendar();
-    });
-    </script>
-    <script>
->>>>>>> 17994628
+    
+        $('.form-body').on('scroll', function() {
+            upload_fp._positionCalendar();
+        });
+        
         createArray(1);
         var dropzone = document.getElementById("upload1");
         dropzone.addEventListener("dragenter", draghandle, false);
