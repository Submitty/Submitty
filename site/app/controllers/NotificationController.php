<?php

namespace app\controllers;

use app\libraries\Core;
use app\libraries\response\MultiResponse;
use app\libraries\response\WebResponse;
use app\libraries\response\JsonResponse;
use app\libraries\response\RedirectResponse;
use app\models\Notification;
use Symfony\Component\Routing\Annotation\Route;

/**
 * Class NotificationController
 *
 */
class NotificationController extends AbstractController {
    const NOTIFICATION_SELECTIONS = [
        'merge_threads',
        'all_new_threads',
        'all_new_posts',
        'all_modifications_forum',
        'reply_in_post_thread',
        'team_invite',
        'team_joined',
        'team_member_submission',
        'self_notification',
        'all_released_grades'
    ];

    const EMAIL_SELECTIONS = [
        'merge_threads_email',
        'all_new_threads_email',
        'all_new_posts_email',
        'all_modifications_forum_email',
        'reply_in_post_thread_email',
        'team_invite_email',
        'team_joined_email',
        'team_member_submission_email',
        'self_notification_email',
<<<<<<< HEAD
        'all_released_grades_email'
=======
        'self_registration_email',
>>>>>>> 495db497
    ];

    protected $selections;

    public function __construct(Core $core) {
        parent::__construct($core);
        $this->selections = self::NOTIFICATION_SELECTIONS;
        if ($this->core->getConfig()->isEmailEnabled()) {
            $this->selections = array_merge($this->selections, self::EMAIL_SELECTIONS);
        }
    }
    /**
     * @param string|null $show_all
     * @return MultiResponse
     */
    #[Route("/courses/{_semester}/{_course}/notifications")]
    public function showNotifications(?string $show_all = null) {
        $show_all = !empty($show_all);
        $notifications = $this->core->getQueries()->getUserNotifications($this->core->getUser()->getId(), $show_all);
        return MultiResponse::webOnlyResponse(
            new WebResponse(
                'Notification',
                'showNotifications',
                $this->core->getConfig()->getCourse(),
                $show_all,
                $notifications,
                $this->core->getUser()->getNotificationSettings()
            )
        );
    }

    /**
     * @param string $nid
     * @param string|null $seen
     *
     * @return MultiResponse
     */
    #[Route("/courses/{_semester}/{_course}/notifications/{nid}", requirements: ["nid" => "[1-9]\d*"])]
    public function openNotification($nid, $seen) {
        $user_id = $this->core->getUser()->getId();
        $metadata = $this->core->getQueries()->getNotificationInfoById($user_id, $nid)['metadata'];
        if (!$seen) {
            $thread_id = Notification::getThreadIdIfExists($metadata);
            $this->core->getQueries()->markNotificationAsSeen($user_id, intval($nid), $thread_id);
        }
        return MultiResponse::RedirectOnlyResponse(
            new RedirectResponse(Notification::getUrl($this->core, $metadata))
        );
    }

    /**
     * @param string $nid
     *
     * @return MultiResponse
     */
    #[Route("/courses/{_semester}/{_course}/notifications/{nid}/seen", requirements: ["nid" => "[1-9]\d*"])]
    public function markNotificationAsSeen($nid) {
        $this->core->getQueries()->markNotificationAsSeen($this->core->getUser()->getId(), intval($nid));
        return MultiResponse::RedirectOnlyResponse(
            new RedirectResponse($this->core->buildCourseUrl(['notifications']))
        );
    }

    /**
     * @return MultiResponse
     */
    #[Route("/courses/{_semester}/{_course}/notifications/seen")]
    public function markAllNotificationsAsSeen() {
        $this->core->getQueries()->markNotificationAsSeen($this->core->getUser()->getId(), -1);
        return MultiResponse::RedirectOnlyResponse(
            new RedirectResponse($this->core->buildCourseUrl(['notifications']))
        );
    }

    /**
     * @return MultiResponse
     */
    #[Route("/courses/{_semester}/{_course}/notifications/settings", methods: ["GET"])]
    public function viewNotificationSettings() {
        return MultiResponse::webOnlyResponse(
            new WebResponse(
                'Notification',
                'showNotificationSettings',
                $this->core->getUser()->getNotificationSettings(),
                $this->core->getQueries()->getSelfRegistrationType($this->core->getConfig()->getTerm(), $this->core->getConfig()->getCourse())
            )
        );
    }

    /**
     * @return MultiResponse
     */
    #[Route("/courses/{_semester}/{_course}/notifications/settings", methods: ["POST"])]
    public function changeSettings() {
        //Change settings for the current user.
        unset($_POST['csrf_token']);
        $new_settings = $_POST;

        if ($this->validateNotificationSettings(array_keys($new_settings))) {
            $values_not_sent = array_diff($this->selections, array_keys($new_settings));
            foreach (array_values($values_not_sent) as $value) {
                $new_settings[$value] = 'false';
            }
            $this->core->getQueries()->updateNotificationSettings($new_settings);
            return MultiResponse::JsonOnlyResponse(
                JsonResponse::getSuccessResponse('Notification settings have been saved.')
            );
        }
        else {
            return MultiResponse::JsonOnlyResponse(
                JsonResponse::getFailResponse('Notification settings could not be saved. Please try again.')
            );
        }
    }

    private function validateNotificationSettings($columns) {
        if (count($columns) <= count($this->selections) && count(array_intersect($columns, $this->selections)) == count($columns)) {
            return true;
        }
        return false;
    }
}<|MERGE_RESOLUTION|>--- conflicted
+++ resolved
@@ -38,11 +38,8 @@
         'team_joined_email',
         'team_member_submission_email',
         'self_notification_email',
-<<<<<<< HEAD
+        'self_registration_email',
         'all_released_grades_email'
-=======
-        'self_registration_email',
->>>>>>> 495db497
     ];
 
     protected $selections;
