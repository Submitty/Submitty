#!/usr/bin/env python3

import os
import sys
import time
import signal
import shutil
import json
import grade_items_logging
import grade_item
from submitty_utils import glob
from submitty_utils import dateutils
import multiprocessing
import contextlib
import socket

# ==================================================================================
# these variables will be replaced by INSTALL_SUBMITTY.sh
NUM_GRADING_SCHEDULER_WORKERS_string = "__INSTALL__FILLIN__NUM_GRADING_SCHEDULER_WORKERS__"
NUM_GRADING_SCHEDULER_WORKERS_int    = int(NUM_GRADING_SCHEDULER_WORKERS_string)
SUBMITTY_INSTALL_DIR= "__INSTALL__FILLIN__SUBMITTY_INSTALL_DIR__"


SUBMITTY_DATA_DIR = "__INSTALL__FILLIN__SUBMITTY_DATA_DIR__"
HWCRON_UID = "__INSTALL__FILLIN__HWCRON_UID__"

JOB_ID = '~WORK~'

# ==================================================================================
# ==================================================================================
def worker_process(which_machine,address,which_untrusted,my_server):

    # verify the hwcron user is running this script
    if not int(os.getuid()) == int(HWCRON_UID):
        grade_items_logging.log_message(JOB_ID, message="ERROR: must be run by hwcron")
        raise SystemExit("ERROR: the grade_item.py script must be run by the hwcron user")

    # ignore keyboard interrupts in the worker processes
    signal.signal(signal.SIGINT, signal.SIG_IGN)
    counter = 0

    servername_workername = "{0}_{1}".format(my_server, address)
    autograding_zip = os.path.join(SUBMITTY_DATA_DIR,"autograding_TODO",servername_workername+"_"+which_untrusted+"_autograding.zip")
    submission_zip = os.path.join(SUBMITTY_DATA_DIR,"autograding_TODO",servername_workername+"_"+which_untrusted+"_submission.zip")
    todo_queue_file = os.path.join(SUBMITTY_DATA_DIR,"autograding_TODO",servername_workername+"_"+which_untrusted+"_queue.json")

    while True:
        if os.path.exists(todo_queue_file):
            try:
                results_zip_tmp = grade_item.grade_from_zip(autograding_zip,submission_zip,which_untrusted)
                results_zip = os.path.join(SUBMITTY_DATA_DIR,"autograding_DONE",servername_workername+"_"+which_untrusted+"_results.zip")
                done_queue_file = os.path.join(SUBMITTY_DATA_DIR,"autograding_DONE",servername_workername+"_"+which_untrusted+"_queue.json")
                #move doesn't inherit the permissions of the destination directory. Copyfile does.
                shutil.copyfile(results_zip_tmp, results_zip)

                os.remove(results_zip_tmp)
                
                with open(todo_queue_file, 'r') as infile:
                    queue_obj = json.load(infile)
                    queue_obj["done_time"]=dateutils.write_submitty_date(microseconds=True)

                with open(done_queue_file, 'w') as outfile:
                    json.dump(queue_obj, outfile, sort_keys=True, indent=4)        
            except Exception as e:
<<<<<<< HEAD
                print("ERROR: ", e)
                grade_items_logging.log_message(message="ERROR attempting to grade item: " + which_machine + " " + which_untrusted + " exception " + repr(e))
                grade_items_logging.log_message(jobname="DUNNO",message="ERROR: Exception when grading from zip")
=======
                grade_items_logging.log_message(JOB_ID, message="ERROR attempting to unzip graded item: " + which_machine + " " + which_untrusted + " exception " + repr(e))
>>>>>>> e9da50db
                with contextlib.suppress(FileNotFoundError):
                    os.remove(autograding_zip)
                with contextlib.suppress(FileNotFoundError):
                    os.remove(submission_zip)
            with contextlib.suppress(FileNotFoundError):
                os.remove(todo_queue_file)
            counter = 0
        else:
            if counter >= 10:
                print (which_machine,which_untrusted,"wait")
                counter = 0
            counter += 1
            time.sleep(1)

                
# ==================================================================================
# ==================================================================================
def launch_workers(my_name, my_stats):
    num_workers = my_stats['num_autograding_workers']

    # verify the hwcron user is running this script
    if not int(os.getuid()) == int(HWCRON_UID):
        raise SystemExit("ERROR: the grade_item.py script must be run by the hwcron user")

    grade_items_logging.log_message(JOB_ID, message="grade_scheduler.py launched")

    # prepare a list of untrusted users to be used by the workers
    untrusted_users = multiprocessing.Queue()
    for i in range(num_workers):
        untrusted_users.put("untrusted" + str(i).zfill(2))

    # launch the worker threads
    address = my_stats['address']
    if address != 'localhost':
        which_machine="{0}@{1}".format(my_stats['username'], address)
    else:
        which_machine = address
    my_server=my_stats['server_name']
    processes = list()
    for i in range(0,num_workers):
        u = "untrusted" + str(i).zfill(2)
        p = multiprocessing.Process(target=worker_process,args=(which_machine,address,u,my_server))
        p.start()
        processes.append(p)

    # main monitoring loop
    try:
        while True:
            alive = 0
            for i in range(0,num_workers):
                if processes[i].is_alive:
                    alive = alive+1
                else:
                    grade_items_logging.log_message(JOB_ID, message="ERROR: process "+str(i)+" is not alive")
            if alive != num_workers:
                grade_items_logging.log_message(JOB_ID, message="ERROR: #workers="+str(num_workers)+" != #alive="+str(alive))
            #print ("workers= ",num_workers,"  alive=",alive)
            time.sleep(1)

    except KeyboardInterrupt:
        grade_items_logging.log_message(JOB_ID, message="grade_scheduler.py keyboard interrupt")

        # just kill everything in this group id right now
        # NOTE:  this may be a bug if the grandchildren have a different group id and not be killed
        os.kill(-os.getpid(), signal.SIGKILL)

        # run this to check if everything is dead
        #    ps  xao pid,ppid,pgid,sid,comm,user  | grep untrust

        # everything's dead, including the main process so the rest of this will be ignored
        # but this was mostly working...

        # terminate the jobs
        for i in range(0,num_workers):
            processes[i].terminate()

        # wait for them to join
        for i in range(0,num_workers):
            processes[i].join()

    grade_items_logging.log_message(JOB_ID, message="grade_scheduler.py terminated")
# ==================================================================================

def read_autograding_worker_json():
    all_workers_json   = os.path.join(SUBMITTY_DATA_DIR, "autograding_TODO", "autograding_worker.json")
    try:
        with open(all_workers_json, 'r') as infile:
            name_and_stats = json.load(infile)
            #grab the key and the value. NOTE: For now there should only ever be one pair.
            name = list(name_and_stats.keys())[0]
            stats = name_and_stats[name]
    except Exception as e:
        raise SystemExit("ERROR loading autograding_worker.json file: {0}".format(e))
    return name, stats
# ==================================================================================
if __name__ == "__main__":
    my_name, my_stats = read_autograding_worker_json()
    launch_workers(my_name, my_stats)<|MERGE_RESOLUTION|>--- conflicted
+++ resolved
@@ -54,21 +54,13 @@
                 shutil.copyfile(results_zip_tmp, results_zip)
 
                 os.remove(results_zip_tmp)
-                
                 with open(todo_queue_file, 'r') as infile:
                     queue_obj = json.load(infile)
                     queue_obj["done_time"]=dateutils.write_submitty_date(microseconds=True)
-
                 with open(done_queue_file, 'w') as outfile:
                     json.dump(queue_obj, outfile, sort_keys=True, indent=4)        
             except Exception as e:
-<<<<<<< HEAD
-                print("ERROR: ", e)
-                grade_items_logging.log_message(message="ERROR attempting to grade item: " + which_machine + " " + which_untrusted + " exception " + repr(e))
-                grade_items_logging.log_message(jobname="DUNNO",message="ERROR: Exception when grading from zip")
-=======
                 grade_items_logging.log_message(JOB_ID, message="ERROR attempting to unzip graded item: " + which_machine + " " + which_untrusted + " exception " + repr(e))
->>>>>>> e9da50db
                 with contextlib.suppress(FileNotFoundError):
                     os.remove(autograding_zip)
                 with contextlib.suppress(FileNotFoundError):
