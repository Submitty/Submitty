<?php

namespace app\libraries\database;

use app\exceptions\DatabaseException;
use app\exceptions\ValidationException;
use app\libraries\Utils;
use \app\libraries\GradeableType;
use app\models\Gradeable;
use app\models\gradeable\AutoGradedGradeable;
use app\models\gradeable\Component;
use app\models\gradeable\GradedComponent;
use app\models\gradeable\GradedComponentContainer;
use app\models\gradeable\GradedGradeable;
use app\models\gradeable\AutoGradedVersion;
use app\models\gradeable\Mark;
use app\models\gradeable\Submitter;
use app\models\gradeable\TaGradedGradeable;
use app\models\GradeableComponent;
use app\models\GradeableComponentMark;
use app\models\GradeableVersion;
use app\models\User;
use app\models\SimpleLateUser;
use app\models\Team;
use app\models\SimpleStat;

class PostgresqlDatabaseQueries extends DatabaseQueries{

    public function getUserById($user_id) {
        $this->course_db->query("
SELECT u.*, sr.grading_registration_sections
FROM users u
LEFT JOIN (
  SELECT array_agg(sections_registration_id) as grading_registration_sections, user_id
  FROM grading_registration
  GROUP BY user_id
) as sr ON u.user_id=sr.user_id
WHERE u.user_id=?", array($user_id));
        if (count($this->course_db->rows()) > 0) {
            $user = $this->course_db->row();
            if (isset($user['grading_registration_sections'])) {
                $user['grading_registration_sections'] = $this->course_db->fromDatabaseToPHPArray($user['grading_registration_sections']);
            }
            return new User($this->core, $user);
        }
        else {
            return null;
        }
    }

    public function getGradingSectionsByUserId($user_id) {
        $this->course_db->query("
SELECT array_agg(sections_registration_id) as grading_registration_sections, user_id
FROM grading_registration
WHERE user_id=?
GROUP BY user_id", array($user_id));
        return $this->course_db->row();
    }

    public function getAllUsers($section_key="registration_section") {
        $keys = array("registration_section", "rotating_section");
        $section_key = (in_array($section_key, $keys)) ? $section_key : "registration_section";
        $orderBy="";
        if($section_key == "registration_section") {
          $orderBy = "SUBSTRING(u.registration_section, '^[^0-9]*'), COALESCE(SUBSTRING(u.registration_section, '[0-9]+')::INT, -1), SUBSTRING(u.registration_section, '[^0-9]*$'), u.user_id";
        }
        else {
          $orderBy = "u.{$section_key}, u.user_id";
        }
        
        $this->course_db->query("
SELECT u.*, sr.grading_registration_sections
FROM users u
LEFT JOIN (
  SELECT array_agg(sections_registration_id) as grading_registration_sections, user_id
  FROM grading_registration
  GROUP BY user_id
) as sr ON u.user_id=sr.user_id
ORDER BY {$orderBy}");
        $return = array();
        foreach ($this->course_db->rows() as $user) {
            if (isset($user['grading_registration_sections'])) {
                $user['grading_registration_sections'] = $this->course_db->fromDatabaseToPHPArray($user['grading_registration_sections']);
            }
            $return[] = new User($this->core, $user);
        }
        return $return;
    }

    public function getAllGraders() {
        $this->course_db->query("
SELECT u.*, sr.grading_registration_sections
FROM users u
LEFT JOIN (
  SELECT array_agg(sections_registration_id) as grading_registration_sections, user_id
  FROM grading_registration
  GROUP BY user_id
) as sr ON u.user_id=sr.user_id
WHERE u.user_group < 4
ORDER BY SUBSTRING(u.registration_section, '^[^0-9]*'), COALESCE(SUBSTRING(u.registration_section, '[0-9]+')::INT, -1), SUBSTRING(u.registration_section, '[^0-9]*$'), u.user_id");
        $return = array();
        foreach ($this->course_db->rows() as $user) {
            if (isset($user['grading_registration_sections'])) {
                $user['grading_registration_sections'] = $this->course_db->fromDatabaseToPHPArray($user['grading_registration_sections']);
            }
            $return[] = new User($this->core, $user);
        }
        return $return;
    }


    public function insertSubmittyUser(User $user) {
        $array = array($user->getId(), $user->getPassword(), $user->getFirstName(), $user->getPreferredFirstName(),
                       $user->getLastName(), $user->getEmail(),
                       $this->submitty_db->convertBoolean($user->isUserUpdated()),
                       $this->submitty_db->convertBoolean($user->isInstructorUpdated()));

        $this->submitty_db->query("INSERT INTO users (user_id, user_password, user_firstname, user_preferred_firstname, user_lastname, user_email, user_updated, instructor_updated)
                                   VALUES (?, ?, ?, ?, ?, ?, ?, ?)", $array);
    }

    public function insertCourseUser(User $user, $semester, $course) {
        $params = array($semester, $course, $user->getId(), $user->getGroup(), $user->getRegistrationSection(),
                        $this->submitty_db->convertBoolean($user->isManualRegistration()));
        $this->submitty_db->query("
INSERT INTO courses_users (semester, course, user_id, user_group, registration_section, manual_registration)
VALUES (?,?,?,?,?,?)", $params);

        $params = array($user->getRotatingSection(), $user->getId());
        $this->course_db->query("UPDATE users SET rotating_section=? WHERE user_id=?", $params);
        $this->updateGradingRegistration($user->getId(), $user->getGroup(), $user->getGradingRegistrationSections());
    }

    public function updateUser(User $user, $semester=null, $course=null) {
        $params = array($user->getFirstName(), $user->getPreferredFirstName(),
                       $user->getLastName(), $user->getEmail(),
                       $this->submitty_db->convertBoolean($user->isUserUpdated()),
                       $this->submitty_db->convertBoolean($user->isInstructorUpdated()));
        $extra = "";
        if (!empty($user->getPassword())) {
            $params[] = $user->getPassword();
            $extra = ", user_password=?";
        }
        $params[] = $user->getId();

        $this->submitty_db->query("
UPDATE users
SET
  user_firstname=?, user_preferred_firstname=?, user_lastname=?,
  user_email=?, user_updated=?, instructor_updated=?{$extra}
WHERE user_id=?", $params);

        if (!empty($semester) && !empty($course)) {
            $params = array($user->getGroup(), $user->getRegistrationSection(),
                            $this->submitty_db->convertBoolean($user->isManualRegistration()), $semester, $course,
                            $user->getId());
            $this->submitty_db->query("
UPDATE courses_users SET user_group=?, registration_section=?, manual_registration=?
WHERE semester=? AND course=? AND user_id=?", $params);

            $params = array($user->getAnonId(), $user->getRotatingSection(), $user->getId());
            $this->course_db->query("UPDATE users SET anon_id=?, rotating_section=? WHERE user_id=?", $params);
            $this->updateGradingRegistration($user->getId(), $user->getGroup(), $user->getGradingRegistrationSections());
        }
    }

    public function getGradeablesIterator($g_ids = null, $user_ids = null, $section_key="registration_section", $sort_key="u.user_id", $g_type = null, $extra_order_by = []) {
        $return = array();
        if (!is_array($extra_order_by)) {
            $extra_order_by = [];
        }
        $g_ids_query = "";
        $users_query = "";
        $g_type_query = "";
        $params = array();
        if ($g_ids !== null) {
            if (!is_array($g_ids)) {
                $g_ids = array($g_ids);
            }
            if (count($g_ids) > 0) {
                $g_ids_query = implode(",", array_fill(0, count($g_ids), "?"));
                $params = $g_ids;
            }
            else {
                return $return;
            }
        }
        if ($user_ids !== null && $user_ids !== true) {
            if (!is_array($user_ids)) {
                $user_ids = array($user_ids);
            }
            if (count($user_ids) > 0) {
                $users_query = implode(",", array_fill(0, count($user_ids), "?"));
                $params = array_merge($params, $user_ids);
            }
            else {
                return $return;
            }
        }
        // added toggling of gradeable type to only grab Homeworks for HWReport generation
        if ($g_type !== null) {
            if (!is_array($g_type)) {
                $g_type = array($g_type);
            }
            if (count($g_type) > 0) {
                $g_type_query = implode(",", array_fill(0, count($g_type), "?"));
                $params = array_merge($params, $g_type);
            }
            else {
                return $return;
            }
        }
        $section_keys = array("registration_section", "rotating_section");
        $section_key = (in_array($section_key, $section_keys)) ? $section_key : "registration_section";
        $sort_keys = array("u.user_firstname", "u.user_lastname", "u.user_id");
        $sort_key = (in_array($sort_key, $sort_keys)) ? $sort_key : "u.user_id";
        $sort = array();
        switch ($sort_key) {
            /** @noinspection PhpMissingBreakStatementInspection */
            case 'u.user_firstname':
                $sort[] = 'u.user_firstname';
            /** @noinspection PhpMissingBreakStatementInspection */
            case 'u.user_lastname':
                $sort[] = 'u.user_lastname';
            case 'u.user_id':
                $sort[] = 'u.user_id';
                break;
            default:
                $sort[] = 'u.user_firstname';
        }
        $sort_key = implode(', ', $sort);
        $query = "
SELECT";
        if ($user_ids !== null) {
            $query .= "
  u.*,";
        }
        $query .= "
  g.*,
  eg.eg_config_path,
  eg.eg_is_repository,
  eg.eg_subdirectory,
  eg.eg_team_assignment,
  eg.eg_max_team_size,
  eg.eg_team_lock_date,
  eg.eg_use_ta_grading,
  eg.eg_student_view,
  eg.eg_student_submit,
  eg.eg_student_download,
  eg.eg_student_any_version,
  eg.eg_peer_grading,
  eg.eg_peer_grade_set,
  eg.eg_submission_open_date,
  eg.eg_submission_due_date,
  eg.eg_late_days,
  eg.eg_precision,
  gc.array_gc_id,
  gc.array_gc_title,
  gc.array_gc_ta_comment,
  gc.array_gc_student_comment,
  gc.array_gc_lower_clamp,
  gc.array_gc_default,
  gc.array_gc_max_value,
  gc.array_gc_upper_clamp,
  gc.array_gc_is_text,
  gc.array_gc_is_peer,
  gc.array_gc_order,
  gc.array_gc_page,
  gc.array_array_gcm_id,
  gc.array_array_gc_id,
  gc.array_array_gcm_points,
  gc.array_array_gcm_note,
  gc.array_array_gcm_publish,
  gc.array_array_gcm_order";
        if ($user_ids !== null) {
            $query .= ",
  gd.gd_id,
  gd.gd_overall_comment,
  gd.gd_user_viewed_date,
  gd.array_array_gcm_mark,
  gd.array_gcd_gc_id,
  gd.array_gcd_score,
  gd.array_gcd_component_comment,
  gd.array_gcd_grader_id,
  gd.array_gcd_verifier_id,
  gd.array_gcd_graded_version,
  gd.array_gcd_grade_time,
  gd.array_gcd_user_id,
  gd.array_gcd_anon_id,
  gd.array_gcd_user_firstname,
  gd.array_gcd_user_preferred_firstname,
  gd.array_gcd_user_lastname,
  gd.array_gcd_user_email,
  gd.array_gcd_user_group,
  gd.array_gcd_user_id2,
  gd.array_gcd_anon_id2,
  gd.array_gcd_user_firstname2,
  gd.array_gcd_user_preferred_firstname2,
  gd.array_gcd_user_lastname2,
  gd.array_gcd_user_email2,
  gd.array_gcd_user_group2,
  CASE WHEN egd.active_version IS NULL THEN
    0 ELSE
    egd.active_version
  END AS active_version,
  egd.team_id,
  egd.g_version,
  egd.autograding_non_hidden_non_extra_credit,
  egd.autograding_non_hidden_extra_credit,
  egd.autograding_hidden_non_extra_credit,
  egd.autograding_hidden_extra_credit,
  egd.submission_time,
  egv.highest_version,
  COALESCE(lde.late_day_exceptions, 0) AS late_day_exceptions,
  GREATEST(0, CEIL((EXTRACT(EPOCH FROM(COALESCE(egd.submission_time, eg.eg_submission_due_date) - eg.eg_submission_due_date)))/86400)::integer) AS days_late,
  get_allowed_late_days(u.user_id, eg.eg_submission_due_date) AS student_allowed_late_days
FROM users AS u
NATURAL JOIN gradeable AS g";
        }
        else {
            $query .= "
FROM gradeable AS g";
        }
        $query .= "
LEFT JOIN electronic_gradeable AS eg ON eg.g_id=g.g_id
LEFT JOIN (
  SELECT
    g_id,
    array_agg(gc_is_peer) as array_gc_is_peer,
    array_agg(gc_id) as array_gc_id,
    array_agg(gc_title) AS array_gc_title,
    array_agg(gc_ta_comment) AS array_gc_ta_comment,
    array_agg(gc_student_comment) AS array_gc_student_comment,
    array_agg(gc_lower_clamp) AS array_gc_lower_clamp,
    array_agg(gc_default) AS array_gc_default,
    array_agg(gc_max_value) AS array_gc_max_value,
    array_agg(gc_upper_clamp) AS array_gc_upper_clamp,
    array_agg(gc_is_text) AS array_gc_is_text,
    array_agg(gc_order) AS array_gc_order,
    array_agg(gc_page) AS array_gc_page,
    array_agg(array_gcm_id) AS array_array_gcm_id,
    array_agg(array_gc_id) AS array_array_gc_id,
    array_agg(array_gcm_points) AS array_array_gcm_points,
    array_agg(array_gcm_note) AS array_array_gcm_note,
    array_agg(array_gcm_publish) AS array_array_gcm_publish,
    array_agg(array_gcm_order) AS array_array_gcm_order
  FROM
  (SELECT gc.*, gcm.array_gcm_id, gcm.array_gc_id, gcm.array_gcm_points, array_gcm_note, array_gcm_publish, array_gcm_order
  FROM gradeable_component AS gc
  LEFT JOIN(
    SELECT
      gc_id,
      array_to_string(array_agg(gcm_id), ',') as array_gcm_id,
      array_to_string(array_agg(gc_id), ',') as array_gc_id,
      array_to_string(array_agg(gcm_points), ',') as array_gcm_points,
      array_to_string(array_agg(gcm_note), ',') as array_gcm_note,
      array_to_string(array_agg(gcm_publish), ',') as array_gcm_publish,
      array_to_string(array_agg(gcm_order), ',') as array_gcm_order
    FROM gradeable_component_mark
    GROUP BY gc_id
  ) AS gcm
  ON gc.gc_id=gcm.gc_id) as gradeable_component
  GROUP BY g_id
) AS gc ON gc.g_id=g.g_id";
        if ($user_ids !== null) {
            $query .= "
LEFT JOIN (
  SELECT
    in_gd.*,
    in_gcd.array_gcd_gc_id,
    in_gcd.array_gcd_score,
    in_gcd.array_gcd_component_comment,
    in_gcd.array_gcd_grader_id,
    in_gcd.array_gcd_verifier_id,
    in_gcd.array_gcd_graded_version,
    in_gcd.array_gcd_grade_time,
    in_gcd.array_array_gcm_mark,
    in_gcd.array_gcd_user_id,
    in_gcd.array_gcd_anon_id,
    in_gcd.array_gcd_user_firstname,
    in_gcd.array_gcd_user_preferred_firstname,
    in_gcd.array_gcd_user_lastname,
    in_gcd.array_gcd_user_email,
    in_gcd.array_gcd_user_group,
    in_gcd.array_gcd_user_id2,
    in_gcd.array_gcd_anon_id2,
    in_gcd.array_gcd_user_firstname2,
    in_gcd.array_gcd_user_preferred_firstname2,
    in_gcd.array_gcd_user_lastname2,
    in_gcd.array_gcd_user_email2,
    in_gcd.array_gcd_user_group2
  FROM gradeable_data as in_gd
  LEFT JOIN (
    SELECT
      gcd.gd_id,
      array_agg(gc_id) AS array_gcd_gc_id,
      array_agg(gcd_score) AS array_gcd_score,
      array_agg(gcd_component_comment) AS array_gcd_component_comment,
      array_agg(gcd_grader_id) AS array_gcd_grader_id,
      array_agg(gcd_verifier_id) AS array_gcd_verifier_id,
      array_agg(u2.user_id) AS array_gcd_user_id2,
      array_agg(u2.anon_id) AS array_gcd_anon_id2,
      array_agg(u2.user_firstname) AS array_gcd_user_firstname2,
      array_agg(u2.user_preferred_firstname) AS array_gcd_user_preferred_firstname2,
      array_agg(u2.user_lastname) AS array_gcd_user_lastname2,
      array_agg(u2.user_email) AS array_gcd_user_email2,
      array_agg(u2.user_group) AS array_gcd_user_group2,
      array_agg(gcd_graded_version) AS array_gcd_graded_version,
      array_agg(gcd_grade_time) AS array_gcd_grade_time,
      array_agg(array_gcm_mark) AS array_array_gcm_mark,
      array_agg(u.user_id) AS array_gcd_user_id,
      array_agg(u.anon_id) AS array_gcd_anon_id,
      array_agg(u.user_firstname) AS array_gcd_user_firstname,
      array_agg(u.user_preferred_firstname) AS array_gcd_user_preferred_firstname,
      array_agg(u.user_lastname) AS array_gcd_user_lastname,
      array_agg(u.user_email) AS array_gcd_user_email,
      array_agg(u.user_group) AS array_gcd_user_group
    FROM(
        SELECT gcd.* , gcmd.array_gcm_mark
        FROM gradeable_component_data AS gcd
        LEFT JOIN (
          SELECT gc_id, gd_id, gcd_grader_id, array_to_string(array_agg(gcm_id), ',') as array_gcm_mark
          FROM gradeable_component_mark_data AS gcmd
          GROUP BY gc_id, gd_id, gd_id, gcd_grader_id
        ) as gcmd
    ON gcd.gc_id=gcmd.gc_id AND gcd.gd_id=gcmd.gd_id AND gcmd.gcd_grader_id=gcd.gcd_grader_id
    ) AS gcd
    INNER JOIN users AS u ON gcd.gcd_grader_id = u.user_id
    LEFT JOIN users AS u2 ON gcd.gcd_verifier_id = u2.user_id
    GROUP BY gcd.gd_id
  ) AS in_gcd ON in_gd.gd_id = in_gcd.gd_id
) AS gd ON g.g_id = gd.g_id AND (gd.gd_user_id = u.user_id OR u.user_id IN (
    SELECT
      t.user_id
    FROM gradeable_teams AS gt, teams AS t
    WHERE g.g_id = gt.g_id AND gt.team_id = t.team_id AND t.team_id = gd.gd_team_id AND t.state = 1)
)
LEFT JOIN (
  SELECT
    egd.*,
    egv.active_version
  FROM electronic_gradeable_version AS egv, electronic_gradeable_data AS egd
  WHERE egv.active_version = egd.g_version AND egv.g_id = egd.g_id AND (egv.user_id = egd.user_id OR egv.team_id = egd.team_id)
) AS egd ON g.g_id = egd.g_id AND (u.user_id = egd.user_id OR u.user_id IN (
    SELECT
      t.user_id
    FROM gradeable_teams AS gt, teams AS t
    WHERE g.g_id = gt.g_id AND gt.team_id = t.team_id AND t.team_id = egd.team_id AND t.state = 1)
)
LEFT JOIN (
  SELECT
    g_id,
    user_id,
    team_id,
    count(*) as highest_version
  FROM electronic_gradeable_data
  GROUP BY g_id, user_id, team_id
) AS egv ON g.g_id = egv.g_id AND (u.user_id = egv.user_id OR u.user_id IN (
    SELECT
      t.user_id
    FROM gradeable_teams AS gt, teams AS t
    WHERE g.g_id = gt.g_id AND gt.team_id = t.team_id AND t.team_id = egv.team_id AND t.state = 1)
)
LEFT JOIN late_day_exceptions AS lde ON g.g_id = lde.g_id AND u.user_id = lde.user_id";
        }

        $where = array();
        if ($g_ids !== null) {
            $where[] = "g.g_id IN ({$g_ids_query})";
        }
        if ($user_ids !== null && $user_ids !== true) {
            $where[] = "u.user_id IN ({$users_query})";
        }
        if ($g_type !== null) {
            $where[] = "g.g_gradeable_type IN ({$g_type_query})";
        }
        if (count($where) > 0) {
            $query .= "
WHERE ".implode(" AND ", $where);
        }
        $order_by = [];
        if ($user_ids !== null) {
            if ($section_key == "rotating_section") { 
              $order_by[] = "u.rotating_section";
            }
            else if ($section_key == "registration_section"){
              $order_by[] = "SUBSTRING(u.registration_section, '^[^0-9]*'), COALESCE(SUBSTRING(u.registration_section, '[0-9]+')::INT, -1), SUBSTRING(u.registration_section, '[^0-9]*$')";
            }  
            $order_by[] = $sort_key;
        }
        $order_by = array_merge($order_by, $extra_order_by);
        if (count($order_by) > 0) {
            $query .= "
ORDER BY ".implode(", ", $order_by);
        }

        return $this->course_db->queryIterator($query, $params, function ($row) {
            $user = (isset($row['user_id']) && $row['user_id'] !== null) ? new User($this->core, $row) : null;
            if (isset($row['array_gc_id'])) {
                $fields = array('gc_id', 'gc_title', 'gc_ta_comment', 'gc_student_comment', 'gc_lower_clamp',
                                'gc_default', 'gc_max_value', 'gc_upper_clamp', 'gc_is_text', 'gc_is_peer',
                                'gc_order', 'gc_page', 'array_gcm_mark', 'array_gcm_id', 'array_gc_id',
                                'array_gcm_points', 'array_gcm_note', 'array_gcm_publish', 'array_gcm_order', 'gcd_gc_id', 'gcd_score',
                                'gcd_component_comment', 'gcd_grader_id','gcd_verifier_id', 'gcd_graded_version', 'gcd_grade_time',
                                'gcd_user_id', 'gcd_user_firstname', 'gcd_user_preferred_firstname',
                                'gcd_user_lastname', 'gcd_user_email', 'gcd_user_group', 'gcd_user_id2', 'gcd_user_firstname2', 'gcd_user_preferred_firstname2',
                                'gcd_user_lastname2', 'gcd_user_email2', 'gcd_user_group2');
                $bools = array('gc_is_text', 'gc_is_peer');
                foreach ($fields as $key) {
                    if (isset($row['array_' . $key])) {
                        $row['array_' . $key] = $this->core->getCourseDB()->fromDatabaseToPHPArray($row['array_' . $key], in_array($key, $bools));
                    }
                }
            }
            return new Gradeable($this->core, $row, $user);
        });
    }

    // Moved from class LateDaysCalculation on port from TAGrading server.  May want to incorporate late day information into gradeable object rather than having a separate query
    public function getLateDayInformation($user_id) {
        $params = array(300);
        $query = "SELECT
                      submissions.*
                      , coalesce(late_day_exceptions, 0) extensions
                      , greatest(0, ceil((extract(EPOCH FROM(coalesce(submission_time, eg_submission_due_date) - eg_submission_due_date)) - (?*60))/86400):: integer) as days_late
                    FROM
                      (
                        SELECT
                        base.g_id
                        , g_title
                        , base.assignment_allowed
                        , base.user_id
                        , eg_submission_due_date
                        , coalesce(active_version, -1) as active_version
                        , submission_time
                      FROM
                      (
                        --Begin BASE--
                        SELECT
                          g.g_id,
                          u.user_id,
                          g.g_title,
                          eg.eg_submission_due_date,
                          eg.eg_late_days AS assignment_allowed
                        FROM
                          users u
                          , gradeable g
                          , electronic_gradeable eg
                        WHERE
                          g.g_id = eg.g_id
                        --End Base--
                      ) as base
                    LEFT JOIN
                    (
                        --Begin Details--
                        SELECT
                          egv.g_id
                          , egv.user_id
                          , active_version
                          , g_version
                          , submission_time
                        FROM
                          electronic_gradeable_version egv INNER JOIN electronic_gradeable_data egd
                        ON
                          egv.active_version = egd.g_version
                          AND egv.g_id = egd.g_id
                          AND egv.user_id = egd.user_id
                        GROUP BY  egv.g_id,egv.user_id, active_version, g_version, submission_time
                        --End Details--
                    ) as details
                    ON
                      base.user_id = details.user_id
                      AND base.g_id = details.g_id
                    )
                      AS submissions
                      FULL OUTER JOIN
                        late_day_exceptions AS lde
                      ON submissions.g_id = lde.g_id
                      AND submissions.user_id = lde.user_id";
        if($user_id !== null) {
            if (is_array($user_id)) {
                $query .= " WHERE submissions.user_id IN (".implode(", ", array_fill(0, count($user_id), '?')).")";
                $params = array_merge($params, $user_id);
            }
            else {
                $query .= " WHERE submissions.user_id=?";
                $params[] = $user_id;
            }
        }
        $this->course_db->query($query, $params);
        return $this->course_db->rows();
    }
public function getAverageComponentScores($g_id, $section_key, $is_team) {
        $u_or_t="u";
        $users_or_teams="users";
        $user_or_team_id="user_id";
        if($is_team){
            $u_or_t="t";
            $users_or_teams="gradeable_teams";
            $user_or_team_id="team_id";
        }
        $return = array();
        $this->course_db->query("
SELECT gc_id, gc_title, gc_max_value, gc_is_peer, gc_order, round(AVG(comp_score),2) AS avg_comp_score, round(stddev_pop(comp_score),2) AS std_dev, COUNT(*) FROM(
  SELECT gc_id, gc_title, gc_max_value, gc_is_peer, gc_order,
  CASE WHEN (gc_default + sum_points + gcd_score) > gc_upper_clamp THEN gc_upper_clamp
  WHEN (gc_default + sum_points + gcd_score) < gc_lower_clamp THEN gc_lower_clamp
  ELSE (gc_default + sum_points + gcd_score) END AS comp_score FROM(
    SELECT gcd.gc_id, gc_title, gc_max_value, gc_is_peer, gc_order, gc_lower_clamp, gc_default, gc_upper_clamp,
    CASE WHEN sum_points IS NULL THEN 0 ELSE sum_points END AS sum_points, gcd_score
    FROM gradeable_component_data AS gcd
    LEFT JOIN gradeable_component AS gc ON gcd.gc_id=gc.gc_id
    LEFT JOIN(
      SELECT SUM(gcm_points) AS sum_points, gcmd.gc_id, gcmd.gd_id
      FROM gradeable_component_mark_data AS gcmd
      LEFT JOIN gradeable_component_mark AS gcm ON gcmd.gcm_id=gcm.gcm_id AND gcmd.gc_id=gcm.gc_id
      GROUP BY gcmd.gc_id, gcmd.gd_id
      )AS marks
    ON gcd.gc_id=marks.gc_id AND gcd.gd_id=marks.gd_id
    LEFT JOIN(
      SELECT gd.gd_{$user_or_team_id}, gd.gd_id
      FROM gradeable_data AS gd
      WHERE gd.g_id=?
    ) AS gd ON gcd.gd_id=gd.gd_id
    INNER JOIN(
      SELECT {$u_or_t}.{$user_or_team_id}, {$u_or_t}.{$section_key}
      FROM {$users_or_teams} AS {$u_or_t}
      WHERE {$u_or_t}.{$user_or_team_id} IS NOT NULL
    ) AS {$u_or_t} ON gd.gd_{$user_or_team_id}={$u_or_t}.{$user_or_team_id}
    INNER JOIN(
      SELECT egv.{$user_or_team_id}, egv.active_version
      FROM electronic_gradeable_version AS egv
      WHERE egv.g_id=? AND egv.active_version>0
    ) AS egv ON egv.{$user_or_team_id}={$u_or_t}.{$user_or_team_id}
    WHERE g_id=?
  )AS parts_of_comp
)AS comp
GROUP BY gc_id, gc_title, gc_max_value, gc_is_peer, gc_order
ORDER BY gc_order
        ", array($g_id, $g_id, $g_id));
        foreach ($this->course_db->rows() as $row) {
            $return[] = new SimpleStat($this->core, $row);
        }
        return $return;
    }
    public function getAverageAutogradedScores($g_id, $section_key, $is_team) {
        $u_or_t="u";
        $users_or_teams="users";
        $user_or_team_id="user_id";
        if($is_team){
            $u_or_t="t";
            $users_or_teams="gradeable_teams";
            $user_or_team_id="team_id";
        }
        $this->course_db->query("
SELECT round((AVG(score)),2) AS avg_score, round(stddev_pop(score), 2) AS std_dev, 0 AS max, COUNT(*) FROM(
   SELECT * FROM (
      SELECT (egv.autograding_non_hidden_non_extra_credit + egv.autograding_non_hidden_extra_credit + egv.autograding_hidden_non_extra_credit + egv.autograding_hidden_extra_credit) AS score
      FROM electronic_gradeable_data AS egv
      INNER JOIN {$users_or_teams} AS {$u_or_t} ON {$u_or_t}.{$user_or_team_id} = egv.{$user_or_team_id}, electronic_gradeable_version AS egd
      WHERE egv.g_id=? AND {$u_or_t}.{$section_key} IS NOT NULL AND egv.g_version=egd.active_version AND active_version>0 AND egd.{$user_or_team_id}=egv.{$user_or_team_id}
   )g
) as individual;
          ", array($g_id));
        return ($this->course_db->getRowCount() > 0) ? new SimpleStat($this->core, $this->course_db->rows()[0]) : null;
    }

public function getAverageForGradeable($g_id, $section_key, $is_team) {
        $u_or_t="u";
        $users_or_teams="users";
        $user_or_team_id="user_id";
        if($is_team){
            $u_or_t="t";
            $users_or_teams="gradeable_teams";
            $user_or_team_id="team_id";
        }
        $this->course_db->query("SELECT COUNT(*) as cnt FROM gradeable_component WHERE g_id=?", array($g_id));
        $count = $this->course_db->row()['cnt'];
        $this->course_db->query("
SELECT round((AVG(g_score) + AVG(autograding)),2) AS avg_score, round(stddev_pop(g_score),2) AS std_dev, round(AVG(max),2) AS max, COUNT(*) FROM(
  SELECT * FROM(
    SELECT gd_id, SUM(comp_score) AS g_score, SUM(gc_max_value) AS max, COUNT(comp.*), autograding FROM(
      SELECT  gd_id, gc_title, gc_max_value, gc_is_peer, gc_order, autograding,
      CASE WHEN (gc_default + sum_points + gcd_score) > gc_upper_clamp THEN gc_upper_clamp
      WHEN (gc_default + sum_points + gcd_score) < gc_lower_clamp THEN gc_lower_clamp
      ELSE (gc_default + sum_points + gcd_score) END AS comp_score FROM(
        SELECT gcd.gd_id, gc_title, gc_max_value, gc_is_peer, gc_order, gc_lower_clamp, gc_default, gc_upper_clamp,
        CASE WHEN sum_points IS NULL THEN 0 ELSE sum_points END AS sum_points, gcd_score, CASE WHEN autograding IS NULL THEN 0 ELSE autograding END AS autograding
        FROM gradeable_component_data AS gcd
        LEFT JOIN gradeable_component AS gc ON gcd.gc_id=gc.gc_id
        LEFT JOIN(
          SELECT SUM(gcm_points) AS sum_points, gcmd.gc_id, gcmd.gd_id
          FROM gradeable_component_mark_data AS gcmd
          LEFT JOIN gradeable_component_mark AS gcm ON gcmd.gcm_id=gcm.gcm_id AND gcmd.gc_id=gcm.gc_id
          GROUP BY gcmd.gc_id, gcmd.gd_id
          )AS marks
        ON gcd.gc_id=marks.gc_id AND gcd.gd_id=marks.gd_id
        LEFT JOIN gradeable_data AS gd ON gd.gd_id=gcd.gd_id
        LEFT JOIN (
          SELECT egd.g_id, egd.{$user_or_team_id}, (autograding_non_hidden_non_extra_credit + autograding_non_hidden_extra_credit + autograding_hidden_non_extra_credit + autograding_hidden_extra_credit) AS autograding
          FROM electronic_gradeable_version AS egv
          LEFT JOIN electronic_gradeable_data AS egd ON egv.g_id=egd.g_id AND egv.{$user_or_team_id}=egd.{$user_or_team_id} AND active_version=g_version
          )AS auto
        ON gd.g_id=auto.g_id AND gd_user_id=auto.{$user_or_team_id}
        INNER JOIN {$users_or_teams} AS {$u_or_t} ON {$u_or_t}.{$user_or_team_id} = auto.{$user_or_team_id}
        WHERE gc.g_id=? AND {$u_or_t}.{$section_key} IS NOT NULL
      )AS parts_of_comp
    )AS comp
    GROUP BY gd_id, autograding
  )g WHERE count=?
)AS individual
          ", array($g_id, $count));

        return ($this->course_db->getRowCount() > 0) ? new SimpleStat($this->core, $this->course_db->rows()[0]) : null;
    }
    public function getGradeablesPastAndSection() {
        $this->course_db->query("
  SELECT
    gu.g_id, gu.user_id, gu.user_group, gr.sections_rotating_id, g_grade_start_date
  FROM (
    SELECT g.g_id, u.user_id, u.user_group, g_grade_start_date
    FROM (SELECT user_id, user_group FROM users WHERE user_group BETWEEN 1 AND 3) AS u
    CROSS JOIN (
      SELECT
        DISTINCT g.g_id,
        g_grade_start_date
      FROM gradeable AS g
      LEFT JOIN
        grading_rotating AS gr ON g.g_id = gr.g_id
      WHERE g_grade_by_registration = 'f'
    ) AS g
  ) as gu
  LEFT JOIN (
    SELECT
      g_id, user_id, json_agg(sections_rotating_id) as sections_rotating_id
    FROM
      grading_rotating
    GROUP BY g_id, user_id
  ) AS gr ON gu.user_id=gr.user_id AND gu.g_id=gr.g_id
  ORDER BY user_group, user_id, g_grade_start_date");
        $rows = $this->course_db->rows();
        $modified_rows = [];
        foreach($rows as $row) {
            $row['sections_rotating_id'] = json_decode($row['sections_rotating_id']);
            $modified_rows[] = $row;
        }
        return $modified_rows;
    }

    /**
     * Gets rotating sections of each grader for a gradeable
     * @param $gradeable_id
     * @return array An array (indexed by user id) of arrays of section numbers
     */
    public function getRotatingSectionsByGrader($gradeable_id) {
        $this->course_db->query("
    SELECT
        u.user_id, u.user_group, json_agg(sections_rotating_id ORDER BY sections_rotating_id ASC) AS sections
    FROM
        users AS u INNER JOIN grading_rotating AS gr ON u.user_id = gr.user_id
    WHERE
        g_id=?
    AND
        u.user_group BETWEEN 1 AND 3
    GROUP BY
        u.user_id
    ORDER BY
        u.user_group ASC
    ",array($gradeable_id));

        // Split arrays into php arrays
        $rows = $this->course_db->rows();
        $sections_row = [];
        foreach($rows as $row) {
            $sections_row[$row['user_id']] = json_decode($row['sections']);
        }
        return $sections_row;
    }

    public function getUsersWithLateDays() {
        $this->course_db->query("
        SELECT u.user_id, user_firstname, user_preferred_firstname,
          user_lastname, allowed_late_days, since_timestamp::timestamp::date
        FROM users AS u
        FULL OUTER JOIN late_days AS l
          ON u.user_id=l.user_id
        WHERE allowed_late_days IS NOT NULL
        ORDER BY
          user_email ASC, since_timestamp DESC;");

        $return = array();
        foreach($this->course_db->rows() as $row){
            $return[] = new SimpleLateUser($this->core, $row);
        }
        return $return;
    }

    /**
     * "Upserts" a given user's late days allowed effective at a given time.
     *
     * Requires Postgresql 9.5+
     * About $csv_options:
     * default behavior is to overwrite all late days for user and timestamp.
     * null value is for updating via form where radio button selection is
     * ignored, so it should do default behavior.  'csv_option_overwrite_all'
     * invokes default behavior for csv upload.  'csv_option_preserve_higher'
     * will preserve existing values when uploaded csv value is lower.
     *
     * @param string $user_id
     * @param string $timestamp
     * @param integer $days
     * @param string $csv_option value determined by selected radio button
     * @todo maybe process csv uploads as a batch transaction
     */
    public function updateLateDays($user_id, $timestamp, $days, $csv_option=null) {
        //Update query and values list.
    $query = "
            INSERT INTO late_days (user_id, since_timestamp, allowed_late_days)
            VALUES(?,?,?)
            ON CONFLICT (user_id, since_timestamp) DO UPDATE
            SET allowed_late_days=?
            WHERE late_days.user_id=? AND late_days.since_timestamp=?";
        $vals = array($user_id, $timestamp, $days, $days, $user_id, $timestamp);

        switch ($csv_option) {
        case 'csv_option_preserve_higher':
          //Does NOT overwrite a higher (or same) value of allowed late days.
          $query .= "AND late_days.allowed_late_days<?";
          $vals[] = $days;
          break;
        case 'csv_option_overwrite_all':
        default:
          //Default behavior: overwrite all late days for user and timestamp.
          //No adjustment to SQL query.
      }

        $this->course_db->query($query, $vals);
    }

    /**
     * Return Team object for team whith given Team ID
     * @param string $team_id
     * @return \app\models\Team|null
     */
    public function getTeamById($team_id) {
        $this->course_db->query("
            SELECT gt.team_id, gt.registration_section, gt.rotating_section, json_agg(u) AS users
            FROM gradeable_teams gt
              JOIN
              (SELECT t.team_id, t.state, u.*
               FROM teams t
                 JOIN users u ON t.user_id = u.user_id
              ) AS u ON gt.team_id = u.team_id
            WHERE gt.team_id = ?
            GROUP BY gt.team_id",
            array($team_id));
        if (count($this->course_db->rows()) === 0) {
            return null;
        }
        $details = $this->course_db->row();
        $details["users"] = json_decode($details["users"], true);
        return new Team($this->core, $details);
    }

    /**
     * Return Team object for team which the given user belongs to on the given gradeable
     * @param string $g_id
     * @param string $user_id
     * @return \app\models\Team|null
     */
    public function getTeamByGradeableAndUser($g_id, $user_id) {
        $this->course_db->query("
            SELECT gt.team_id, gt.registration_section, gt.rotating_section, json_agg(u) AS users
            FROM gradeable_teams gt
              JOIN
              (SELECT t.team_id, t.state, u.*
               FROM teams t
                 JOIN users u ON t.user_id = u.user_id
              ) AS u ON gt.team_id = u.team_id
            WHERE g_id=? AND gt.team_id IN (
              SELECT team_id
              FROM teams
              WHERE user_id=? AND state=1)
            GROUP BY gt.team_id",
            array($g_id, $user_id));
        if (count($this->course_db->rows()) === 0) {
            return null;
        }
        $details = $this->course_db->row();
        $details["users"] = json_decode($details["users"], true);
        return new Team($this->core, $details);
    }

    /**
     * Return an array of Team objects for all teams on given gradeable
     * @param string $g_id
     * @return \app\models\Team[]
     */
    public function getTeamsByGradeableId($g_id) {
        $this->course_db->query("
            SELECT gt.team_id, gt.registration_section, gt.rotating_section, json_agg(u) AS users
            FROM gradeable_teams gt
              JOIN
                (SELECT t.team_id, t.state, u.*
                 FROM teams t
                   JOIN users u ON t.user_id = u.user_id
                ) AS u ON gt.team_id = u.team_id
            WHERE g_id=?
            GROUP BY gt.team_id
            ORDER BY team_id",
            array($g_id));

        $teams = array();
        foreach($this->course_db->rows() as $row) {
            $row['users'] = json_decode($row['users'], true);
            $teams[] = new Team($this->core, $row);
        }

        return $teams;
    }

    /**
     * Returns array of User objects for users with given User IDs
     * @param string[] $user_ids
     * @return User[] The user objects, indexed by user id
     */
    public function getUsersById(array $user_ids) {
        if (count($user_ids) === 0) {
            return [];
        }

        // Generate placeholders for each team id
        $place_holders = implode(',', array_fill(0, count($user_ids), '?'));
        $query = "
            SELECT u.*, sr.grading_registration_sections
            FROM users u
            LEFT JOIN (
                SELECT array_agg(sections_registration_id) as grading_registration_sections, user_id
                FROM grading_registration
                GROUP BY user_id
            ) as sr ON u.user_id=sr.user_id
            WHERE u.user_id IN ($place_holders)";
        $this->course_db->query($query, array_values($user_ids));

        $users = [];
        foreach ($this->course_db->rows() as $user) {
            if (isset($user['grading_registration_sections'])) {
                $user['grading_registration_sections'] = $this->course_db->fromDatabaseToPHPArray($user['grading_registration_sections']);
            }
            $user = new User($this->core, $user);
            $users[$user->getId()] = $user;
        }

        return $users;
    }

    /**
     * Return array of Team objects for teams with given Team IDs
     * @param string[] $team_ids
     * @return Team[] The team objects, indexed by team id
     */
    public function getTeamsById(array $team_ids) {
        if (count($team_ids) === 0) {
            return [];
        }

        // Generate placeholders for each team id
        $place_holders = implode(',', array_fill(0, count($team_ids), '?'));
        $query = "
            SELECT gt.team_id, gt.registration_section, gt.rotating_section, json_agg(u) AS users
            FROM gradeable_teams gt
              JOIN
                (SELECT t.team_id, t.state, u.*
                 FROM teams t
                   JOIN users u ON t.user_id = u.user_id
                ) AS u ON gt.team_id = u.team_id
            WHERE gt.team_id IN ($place_holders)
            GROUP BY gt.team_id";

        $this->course_db->query($query, array_values($team_ids));

        $teams = [];
        foreach ($this->course_db->rows() as $row) {
            // Get the user data for the team
            $row['users'] = json_decode($row['users'], true);

            // Create the team with the query results and users array
            $team = new Team($this->core, $row);
            $teams[$team->getId()] = $team;
        }

        return $teams;
    }

    /**
     * Get an array of Teams for a Gradeable matching the given registration sections
     * @param string $g_id
     * @param array $sections
     * @param string $orderBy
     * @return Team[]
     */
    public function getTeamsByGradeableAndRegistrationSections($g_id, $sections, $orderBy="registration_section") {
        $return = array();
        if (count($sections) > 0) {
            $orderBy = str_replace("registration_section","SUBSTRING(registration_section, '^[^0-9]*'), COALESCE(SUBSTRING(registration_section, '[0-9]+')::INT, -1), SUBSTRING(registration_section, '[^0-9]*$')",$orderBy);
            $placeholders = implode(",", array_fill(0, count($sections), "?"));
            $params = [$g_id];
            $params = array_merge($params, $sections);

            $this->course_db->query("
                SELECT gt.team_id, gt.registration_section, gt.rotating_section, json_agg(u) AS users
                FROM gradeable_teams gt
                  JOIN
                    (SELECT t.team_id, t.state, u.*
                     FROM teams t
                       JOIN users u ON t.user_id = u.user_id
                    ) AS u ON gt.team_id = u.team_id
                WHERE gt.g_id = ?
                  AND gt.registration_section IN ($placeholders)
                GROUP BY gt.team_id
                ORDER BY {$orderBy}
            ", $params);
            foreach ($this->course_db->rows() as $row) {
                $row["users"] = json_decode($row["users"], true);
                $return[] = new Team($this->core, $row);
            }
        }
        return $return;
    }

    /**
     * Get an array of Teams for a Gradeable matching the given rotating sections
     * @param string $g_id
     * @param array $sections
     * @param string $orderBy
     * @return Team[]
     */
    public function getTeamsByGradeableAndRotatingSections($g_id, $sections, $orderBy="rotating_section") {
        $return = array();
        if (count($sections) > 0) {
            $placeholders = implode(",", array_fill(0, count($sections), "?"));
            $params = [$g_id];
            $params = array_merge($params, $sections);

            $this->course_db->query("
                SELECT gt.team_id, gt.registration_section, gt.rotating_section, json_agg(u) AS users
                FROM gradeable_teams gt
                  JOIN
                    (SELECT t.team_id, t.state, u.*
                     FROM teams t
                       JOIN users u ON t.user_id = u.user_id
                    ) AS u ON gt.team_id = u.team_id
                WHERE gt.g_id = ?
                  AND gt.rotating_section IN ($placeholders)
                GROUP BY gt.team_id
                ORDER BY {$orderBy}
            ", $params);
            foreach ($this->course_db->rows() as $row) {
                $row["users"] = json_decode($row["users"], true);
                $return[] = new Team($this->core, $row);
            }
        }
        return $return;
    }

    /**
     * Maps sort keys to an array of expressions to sort by in place of the key.
     *  Useful for ambiguous keys or for key alias's
     */
    const graded_gradeable_key_map = [
        'registration_section' => [
            'SUBSTRING(u.registration_section, \'^[^0-9]*\')',
            'COALESCE(SUBSTRING(u.registration_section, \'[0-9]+\')::INT, -1)',
            'SUBSTRING(u.registration_section, \'[^0-9]*$\')',
            'SUBSTRING(team.registration_section, \'^[^0-9]*\')',
            'COALESCE(SUBSTRING(team.registration_section, \'[0-9]+\')::INT, -1)',
            'SUBSTRING(team.registration_section, \'[^0-9]*$\')'
        ],
        'rotating_section' => [
            'u.rotating_section',
            'team.rotating_section'
        ]
    ];

    /**
     * Generates the ORDER BY clause with the provided sorting keys
     * @param string[]|null $sort_keys
     * @param array $key_map A map from sort keys to arrays of expressions to sort by instead
     *          (see self::graded_gradeable_key_map for example)
     * @return string
     */
    private static function generateOrderByClause($sort_keys, array $key_map) {
        if ($sort_keys !== null) {
            if (!is_array($sort_keys)) {
                $sort_keys = [$sort_keys];
            }
            if (count($sort_keys) === 0) {
                return '';
            }
            // Use simplified expression for empty keymap
            if (empty($key_map)) {
                return 'ORDER BY ' . implode(',', $sort_keys);
            }
            return 'ORDER BY ' . implode(',', array_map(function ($key_ext) use ($key_map) {
                    $split_key = explode(' ', $key_ext);
                    $key = $split_key[0];
                    $order = '';
                    if (count($split_key) > 1) {
                        $order = $split_key[1];
                    }
                    // Map any keys with special requirements to the proper statements and preserve specified order
                    return implode(" $order,", $key_map[$key] ?? [$key]) . " $order";
                }, $sort_keys));
        }
        return '';
    }

    /**
     * Gets all GradedGradeable's associated with each Gradeable.  If
     *  both $users and $teams are null, then everyone will be retrieved.
     *  Note: The users' teams will be included in the search
     * @param \app\models\gradeable\Gradeable[] The gradeable(s) to retrieve data for
     * @param string[]|string|null $users The id(s) of the user(s) to get data for
     * @param string[]|string|null $teams The id(s) of the team(s) to get data for
     * @param string[]|string|null $sort_keys An ordered list of keys to sort by (i.e. `user_id` or `g_id DESC`)
     * @return DatabaseRowIterator Iterator to access each GradeableData
     * @throws \InvalidArgumentException If any GradedGradeable or GradedComponent fails to construct
     */
    public function getGradedGradeables(array $gradeables, $users = null, $teams = null, $sort_keys = null) {

        // Get the gradeables array into a lookup table by id
        $gradeables_by_id = [];
        foreach ($gradeables as $gradeable) {
            if (!($gradeable instanceof \app\models\gradeable\Gradeable)) {
                throw new \InvalidArgumentException('Gradeable array must only contain Gradeables');
            }
            $gradeables_by_id[$gradeable->getId()] = $gradeable;
        }
        if (count($gradeables_by_id) === 0) {
            throw new \InvalidArgumentException('Gradeable array must not be blank!');
        }

        // Make sure that our users/teams are arrays
        if ($users !== null) {
            if (!is_array($users)) {
                $users = [$users];
            }
        } else {
            $users = [];
        }
        if ($teams !== null) {
            if (!is_array($teams)) {
                $teams = [$teams];
            }
        } else {
            $teams = [];
        }

        //
        // Generate selector for the submitters the user wants
        //

        // If both are zero-count, that indicates to get all users/teams
        $all = (count($users) === count($teams)) && count($users) === 0;

        // Since the query won't like an empty array, try to filter it
        $selector_union_list = [];
        $selector_union_list[] = strval($this->course_db->convertBoolean($all));
        // Users were provided, so check that list
        if (count($users) > 0) {
            $user_placeholders = implode(',', array_fill(0, count($users), '?'));
            $selector_union_list[] = "u.user_id IN ($user_placeholders)";

            // Select the users' teams as well
            $selector_union_list[] = "team.team_id IN (SELECT team_id FROM teams WHERE state=1 AND user_id IN ($user_placeholders))";
        }
        // Teams were provided, so check that list
        if (count($teams) > 0) {
            $team_placeholders = implode(',', array_fill(0, count($teams), '?'));
            $selector_union_list[] = "team.team_id IN ($team_placeholders)";
        }

        $selector_intersection_list = [];
        //
        // Generate selector for the gradeables the user wants
        //
        $gradeable_placeholders = implode(',', array_fill(0, count($gradeables_by_id), '?'));
        $selector_intersection_list[] = "g.g_id IN ($gradeable_placeholders)";

        // Add the user selector later so the gradeable selector can be first
        if (count($selector_union_list) > 0) {
            $selector_intersection_list[] = '(' . implode(' OR ', $selector_union_list) . ')';
        }

        // Create the complete selector
        $selector = implode(' AND ', $selector_intersection_list);

        // Generate the ORDER BY clause
        $order = self::generateOrderByClause($sort_keys, self::graded_gradeable_key_map);

        $query = "
            SELECT /* Select everything we retrieved */
            
              g.g_id,
            
              /* Gradeable Data */
              gd.gd_id AS id,
              gd.gd_overall_comment AS overall_comment,
              gd.gd_user_viewed_date AS user_viewed_date,

              /* Aggregate Gradeable Component Data */
              gcd.array_comp_id,
              gcd.array_score,
              gcd.array_comment,
              gcd.array_grader_id,
              gcd.array_graded_version,
              gcd.array_grade_time,
              gcd.array_mark_id,

              /* Aggregate Gradeable Component Grader Data */
              gcd.array_grader_user_id,
              gcd.array_grader_anon_id,
              gcd.array_grader_user_firstname,
              gcd.array_grader_user_preferred_firstname,
              gcd.array_grader_user_lastname,
              gcd.array_grader_user_email,
              gcd.array_grader_user_group,
              gcd.array_grader_manual_registration,
              gcd.array_grader_last_updated,
              gcd.array_grader_registration_section,
              gcd.array_grader_rotating_section,
              gcd.array_grader_grading_registration_sections,

              /* Aggregate Gradeable Component Data (versions) */
              egd.array_version,
              egd.array_non_hidden_non_extra_credit,
              egd.array_non_hidden_extra_credit,
              egd.array_hidden_non_extra_credit,
              egd.array_hidden_extra_credit,
              egd.array_submission_time,
              egd.array_autograding_complete,

              /* Active Submission Version */
              egv.active_version,

              /* Late day exception data */
              ldet.array_late_day_exceptions,
              ldet.array_late_day_user_ids,
              ldeu.late_day_exceptions,

              /* Aggregate Team User Data */
              team.team_id,
              team.array_team_users,

              /* User Submitter Data */
              u.user_id,
              u.anon_id,
              u.user_firstname,
              u.user_preferred_firstname,
              u.user_lastname,
              u.user_email,
              u.user_group,
              u.manual_registration,
              u.last_updated,
              u.grading_registration_sections,

              /* Only select the section information for the submitter type */
              (CASE WHEN team.team_id IS NULL THEN u.registration_section ELSE team.registration_section END) AS registration_section,
              (CASE WHEN team.team_id IS NULL THEN u.rotating_section ELSE team.rotating_section END) AS rotating_section
            FROM gradeable g

              /* Get teamness so we know to join teams or users*/
              LEFT JOIN (
                SELECT
                  g_id,
                  eg_team_assignment AS team_assignment
                FROM electronic_gradeable
              ) AS eg ON eg.g_id=g.g_id

              /* Join user data */
              LEFT JOIN (
                SELECT u.*, sr.grading_registration_sections
                FROM users u
                LEFT JOIN (
                  SELECT
                    json_agg(sections_registration_id) AS grading_registration_sections,
                    user_id
                  FROM grading_registration
                  GROUP BY user_id
                ) AS sr ON u.user_id=sr.user_id
              ) AS u ON eg IS NULL OR NOT eg.team_assignment

              /* Join team data */
              LEFT JOIN (
                SELECT gt.team_id,
                  gt.registration_section,
                  gt.rotating_section,
                  json_agg(tu) AS array_team_users
                FROM gradeable_teams gt
                  JOIN (
                    SELECT
                      t.team_id,
                      t.state,
                      tu.*
                    FROM teams t
                    JOIN users tu ON t.user_id = tu.user_id
                  ) AS tu ON gt.team_id = tu.team_id
                GROUP BY gt.team_id
              ) AS team ON eg.team_assignment AND EXISTS (
                SELECT 1 FROM gradeable_teams gt 
                WHERE gt.team_id=team.team_id AND gt.g_id=g.g_id 
                LIMIT 1)
                         
              /* Join manual grading data */
              LEFT JOIN (
                SELECT *
                FROM gradeable_data
              ) AS gd ON gd.g_id=g.g_id AND (gd.gd_user_id=u.user_id OR gd.gd_team_id=team.team_id)

              /* Join aggregate gradeable component data */
              LEFT JOIN (
                SELECT
                  json_agg(in_gcd.gc_id) AS array_comp_id,
                  json_agg(gcd_score) AS array_score,
                  json_agg(gcd_component_comment) AS array_comment,
                  json_agg(gcd_grader_id) AS array_grader_id,
                  json_agg(gcd_verifier_id) AS array_gcd_verifier_id,
                  json_agg(gcd_graded_version) AS array_graded_version,
                  json_agg(gcd_grade_time) AS array_grade_time,
                  json_agg(string_mark_id) AS array_mark_id,
                  json_agg(ug.user_id) AS array_grader_user_id,
                  json_agg(ug.anon_id) AS array_grader_anon_id,
                  json_agg(ug.user_firstname) AS array_grader_user_firstname,
                  json_agg(ug.user_preferred_firstname) AS array_grader_user_preferred_firstname,
                  json_agg(ug.user_lastname) AS array_grader_user_lastname,
                  json_agg(ug.user_email) AS array_grader_user_email,
                  json_agg(ug.user_group) AS array_grader_user_group,
                  json_agg(ug.manual_registration) AS array_grader_manual_registration,
                  json_agg(ug.last_updated) AS array_grader_last_updated,
                  json_agg(ug.registration_section) AS array_grader_registration_section,
                  json_agg(ug.rotating_section) AS array_grader_rotating_section,
                  json_agg(ug.grading_registration_sections) AS array_grader_grading_registration_sections,
                  in_gcd.gd_id
                FROM gradeable_component_data in_gcd
                  LEFT JOIN (
                    SELECT
                      json_agg(gcm_id) AS string_mark_id,
                      gc_id,
                      gd_id
                    FROM gradeable_component_mark_data
                    GROUP BY gc_id, gd_id
                  ) AS gcmd ON gcmd.gc_id=in_gcd.gc_id AND gcmd.gd_id=in_gcd.gd_id

                  /* Join grader data; TODO: do we want/need 'sr' information? */
                  LEFT JOIN (
                    SELECT u.*, grading_registration_sections
                    FROM users u
                    LEFT JOIN (
                      SELECT
                        json_agg(sections_registration_id) AS grading_registration_sections,
                        user_id
                      FROM grading_registration
                      GROUP BY user_id
                    ) AS sr ON u.user_id=sr.user_id
                  ) AS ug ON ug.user_id=in_gcd.gcd_grader_id AND ug.user_id=in_gcd.gcd_verifier_id
                GROUP BY in_gcd.gd_id
              ) AS gcd ON gcd.gd_id=gd.gd_id

              /* Join aggregate gradeable version data */
              LEFT JOIN (
                SELECT
                  json_agg(in_egd.g_version) AS array_version,
                  json_agg(in_egd.autograding_non_hidden_non_extra_credit) AS array_non_hidden_non_extra_credit,
                  json_agg(in_egd.autograding_non_hidden_extra_credit) AS array_non_hidden_extra_credit,
                  json_agg(in_egd.autograding_hidden_non_extra_credit) AS array_hidden_non_extra_credit,
                  json_agg(in_egd.autograding_hidden_extra_credit) AS array_hidden_extra_credit,
                  json_agg(in_egd.submission_time) AS array_submission_time,
                  json_agg(in_egd.autograding_complete) AS array_autograding_complete,
                  g_id,
                  user_id,
                  team_id
                FROM electronic_gradeable_data AS in_egd
                GROUP BY g_id, user_id, team_id
              ) AS egd ON egd.g_id=g.g_id AND (egd.user_id=u.user_id OR egd.team_id=team.team_id)
              LEFT JOIN (
                SELECT *
                FROM electronic_gradeable_version
              ) AS egv ON (egv.team_id=egd.team_id OR egv.user_id=egd.user_id) AND egv.g_id=egd.g_id
              
              /* Join user late day exceptions */
              LEFT JOIN late_day_exceptions ldeu ON g.g_id=ldeu.g_id AND u.user_id=ldeu.user_id
              
              /* Join team late day exceptions */
              LEFT JOIN (
                SELECT 
                  json_agg(e.late_day_exceptions) AS array_late_day_exceptions,
                  json_agg(e.user_id) AS array_late_day_user_ids,
                  t.team_id,
                  g_id
                FROM late_day_exceptions e
                LEFT JOIN teams t ON e.user_id=t.user_id AND t.state=1
                GROUP BY team_id, g_id
              ) AS ldet ON g.g_id=ldet.g_id AND ldet.team_id=team.team_id
            WHERE $selector
            $order";


        $constructGradedGradeable = function ($row) use ($gradeables_by_id) {
            /** @var \app\models\gradeable\Gradeable $gradeable */
            $gradeable = $gradeables_by_id[$row['g_id']];

            // Get the submitter
            $submitter = null;
            if (isset($row['team_id'])) {
                // Get the user data for the team
                $team_users = json_decode($row["array_team_users"], true);

                // Create the team with the query results and users array
                $submitter = new Team($this->core, array_merge($row, ['users' => $team_users]));

                // Get the late day exceptions for each user
                $late_day_exceptions = [];
                if (isset($row['array_late_day_user_ids'])) {
                    $late_day_exceptions = array_combine(
                        json_decode($row['array_late_day_user_ids']),
                        json_decode($row['array_late_day_exceptions'])
                    );
                }
                foreach ($submitter->getMembers() as $user_id) {
                    if (!isset($late_day_exceptions[$user_id])) {
                        $late_day_exceptions[$user_id] = 0;
                    }
                }
            } else {
                if (isset($row['grading_registration_sections'])) {
                    $row['grading_registration_sections'] = json_decode($row['grading_registration_sections']);
                }
                $submitter = new User($this->core, $row);

                // Get the late day exception for the user
                $late_day_exceptions = [
                    $submitter->getId() => $row['late_day_exceptions'] ?? 0
                ];
            }

            // Create the graded gradeable instances
            $graded_gradeable = new GradedGradeable($this->core, $gradeable, new Submitter($this->core, $submitter), [
                'late_day_exceptions' => $late_day_exceptions
            ]);
            $ta_graded_gradeable = null;
            $auto_graded_gradeable = null;

            // This will be false if there is no manual grade yet
            if (isset($row['id'])) {
                $ta_graded_gradeable = new TaGradedGradeable($this->core, $graded_gradeable, $row);
                $graded_gradeable->setTaGradedGradeable($ta_graded_gradeable);
            }

            // Always construct an instance even if there is no data
            $auto_graded_gradeable = new AutoGradedGradeable($this->core, $graded_gradeable, $row);
            $graded_gradeable->setAutoGradedGradeable($auto_graded_gradeable);
<<<<<<< HEAD
            
            $graded_components = [];
=======

            $graded_components_by_id = [];
            /** @var AutoGradedVersion[] $graded_versions */
>>>>>>> 0edff630
            $graded_versions = [];

            // Break down the graded component / version / grader data into an array of arrays
            //  instead of arrays of sql array-strings
            $user_properties = [
                'user_id',
                'anon_id',
                'user_firstname',
                'user_preferred_firstname',
                'user_lastname',
                'user_email',
                'user_group',
                'manual_registration',
                'last_updated',
                'registration_section',
                'rotating_section',
                'grading_registration_sections'
            ];
            $comp_array_properties = [
                'comp_id',
                'score',
                'comment',
                'grader_id',
                'graded_version',
                'grade_time',
                'mark_id',
            ];
            $version_array_properties = [
                'version',
                'non_hidden_non_extra_credit',
                'non_hidden_extra_credit',
                'hidden_non_extra_credit',
                'hidden_extra_credit',
                'submission_time',
                'autograding_complete'
            ];
            $db_row_split = [];
            foreach (array_merge($version_array_properties, $comp_array_properties,
                array_map(function ($elem) {
                    return 'grader_' . $elem;
                }, $user_properties)) as $property) {
                $db_row_split[$property] = json_decode($row['array_' . $property]);
            }

            if (isset($db_row_split['comp_id'])) {
                // Create all of the GradedComponents
                if (isset($db_row_split['comp_id'])) {
                    for ($i = 0; $i < count($db_row_split['comp_id']); ++$i) {
                        // Create a temporary array for each graded component instead of trying
                        //  to transpose the entire $db_row_split array
                        $comp_array = [];
                        foreach ($comp_array_properties as $property) {
                            $comp_array[$property] = $db_row_split[$property][$i];
                        }

                        //  Similarly, transpose just this grader
                        $user_array = [];
                        foreach ($user_properties as $property) {
                            $user_array[$property] = $db_row_split['grader_' . $property][$i];
                        }

                        // Create the grader user
                        $grader = new User($this->core, $user_array);

                        // Create the component
                        $graded_component = new GradedComponent($this->core,
                            $ta_graded_gradeable,
                            $gradeable->getComponent($db_row_split['comp_id'][$i]),
                            $grader,
                            $comp_array);
                        $graded_component->setMarkIdsFromDb($db_row_split['mark_id'][$i] ?? []);
                        $graded_components_by_id[$graded_component->getComponentId()][] = $graded_component;
                    }
                }

<<<<<<< HEAD
                $ta_graded_gradeable->setGradedComponentsFromDatabase($graded_components);
=======
                // Create containers for each component
                $containers = [];
                foreach ($gradeable->getComponents() as $component) {
                    $container = new GradedComponentContainer($this->core, $ta_graded_gradeable, $component);
                    $container->setGradedComponents($graded_components_by_id[$component->getId()] ?? []);
                    $containers[$component->getId()] = $container;
                }
                $ta_graded_gradeable->setGradedComponentContainersFromDatabase($containers);
>>>>>>> 0edff630
            }
            if (isset($db_row_split['version'])) {
                // Create all of the AutoGradedVersions
                for ($i = 0; $i < count($db_row_split['version']); ++$i) {
                    // Similarly, transpose each version
                    $version_array = [];
                    foreach ($version_array_properties as $property) {
                        $version_array[$property] = $db_row_split[$property][$i];
                    }

                    $version = new AutoGradedVersion($this->core, $graded_gradeable, $version_array);
                    $graded_versions[$version->getVersion()] = $version;
                }
                $auto_graded_gradeable->setAutoGradedVersions($graded_versions);
            }

            return $graded_gradeable;
        };

        return $this->course_db->queryIterator($query,
            array_merge(
                array_keys($gradeables_by_id),
                array_values($users),           // for user lookup
                array_values($users),           // for team lookup
                array_values($teams)
            ),
            $constructGradedGradeable);
    }

    /**
     * Gets all Gradeable instances for the given ids (or all if id is null)
     * @param string[]|null $ids ids of the gradeables to retrieve
     * @param string[]|string|null $sort_keys An ordered list of keys to sort by (i.e. `id` or `grade_start_date DESC`)
     * @return DatabaseRowIterator Iterates across array of Gradeables retrieved
     * @throws \InvalidArgumentException If any Gradeable or Component fails to construct
     * @throws ValidationException If any Gradeable or Component fails to construct
     */
    public function getGradeableConfigs($ids, $sort_keys = ['id']) {
        if($ids === null) {
            $ids = [];
        }

        // Generate the selector statement
        $selector = '';
        if(count($ids) > 0) {
            $place_holders = implode(',', array_fill(0, count($ids), '?'));
            $selector = "WHERE g.g_id IN ($place_holders)";
        }

        // Generate the ORDER BY clause
        $order = self::generateOrderByClause($sort_keys, []);

        $query = "
            SELECT
              g.g_id AS id,
              g_title AS title,
              g_instructions_url AS instructions_url,
              g_overall_ta_instructions AS ta_instructions,
              g_gradeable_type AS type,
              g_grade_by_registration AS grade_by_registration,
              g_ta_view_start_date AS ta_view_start_date,
              g_grade_start_date AS grade_start_date,
              g_grade_released_date AS grade_released_date,
              g_grade_locked_date AS grade_locked_date,
              g_min_grading_group AS min_grading_group,
              g_syllabus_bucket AS syllabus_bucket,
              eg.*,
              gc.*
            FROM gradeable g
              LEFT JOIN (
                SELECT
                  g_id AS eg_g_id,
                  eg_config_path AS autograding_config_path,
                  eg_is_repository AS vcs,
                  eg_subdirectory AS vcs_subdirectory,
                  eg_team_assignment AS team_assignment,
                  eg_max_team_size AS team_size_max,
                  eg_team_lock_date AS team_lock_date,
                  eg_use_ta_grading AS ta_grading,
                  eg_student_view AS student_view,
                  eg_student_submit AS student_submit,
                  eg_student_download AS student_download,
                  eg_student_any_version AS student_download_any_version,
                  eg_peer_grading AS peer_grading,
                  eg_peer_grade_set AS peer_grade_set,
                  eg_submission_open_date AS submission_open_date,
                  eg_submission_due_date AS submission_due_date,
                  eg_late_days AS late_days,
                  eg_allow_late_submission AS late_submission_allowed,
                  eg_precision AS precision
                FROM electronic_gradeable
              ) AS eg ON g.g_id=eg.eg_g_id
              LEFT JOIN (
                SELECT
                  g_id AS gc_g_id,
                  json_agg(gc.gc_id) AS array_id,
                  json_agg(gc_title) AS array_title,
                  json_agg(gc_ta_comment) AS array_ta_comment,
                  json_agg(gc_student_comment) AS array_student_comment,
                  json_agg(gc_lower_clamp) AS array_lower_clamp,
                  json_agg(gc_default) AS array_default,
                  json_agg(gc_max_value) AS array_max_value,
                  json_agg(gc_upper_clamp) AS array_upper_clamp,
                  json_agg(gc_is_text) AS array_text,
                  json_agg(gc_is_peer) AS array_peer,
                  json_agg(gc_order) AS array_order,
                  json_agg(gc_page) AS array_page,
                  json_agg(gcm.array_id) AS array_mark_id,
                  json_agg(gcm.array_points) AS array_mark_points,
                  json_agg(gcm.array_title) AS array_mark_title,
                  json_agg(gcm.array_publish) AS array_mark_publish,
                  json_agg(gcm.array_order) AS array_mark_order
                FROM gradeable_component gc
                LEFT JOIN (
                  SELECT
                    gc_id AS gcm_gc_id,
                    json_agg(gcm_id) AS array_id,
                    json_agg(gcm_points) AS array_points,
                    json_agg(gcm_note) AS array_title,
                    json_agg(gcm_publish) AS array_publish,
                    json_agg(gcm_order) AS array_order
                    FROM gradeable_component_mark
                  GROUP BY gcm_gc_id
                ) AS gcm ON gcm.gcm_gc_id=gc.gc_id
                GROUP BY g_id
              ) AS gc ON gc.gc_g_id=g.g_id
             $selector
             $order";

        $gradeable_constructor = function($row) {
            if (!isset($row['eg_g_id']) && $row['type'] === GradeableType::ELECTRONIC_FILE) {
                throw new DatabaseException("Electronic gradeable didn't have an entry in the electronic_gradeable table!");
            }

            // Finally, create the gradeable
            $gradeable = new \app\models\gradeable\Gradeable($this->core, $row);

            // Construct the components
            $component_properties = [
                'id',
                'title',
                'ta_comment',
                'student_comment',
                'lower_clamp',
                'default',
                'max_value',
                'upper_clamp',
                'text',
                'peer',
                'order',
                'page'
            ];
            $mark_properties = [
                'id',
                'points',
                'title',
                'publish',
                'order'
            ];
            $component_mark_properties = array_map(function ($value) {
                return 'mark_' . $value;
            }, $mark_properties);

            // Unpack the component data
            $unpacked_component_data = [];
            foreach (array_merge($component_properties, $component_mark_properties) as $property) {
                $unpacked_component_data[$property] = json_decode($row['array_' . $property]) ?? [];
            }

            // Create the components
            $components = [];
            for ($i = 0; $i < count($unpacked_component_data['id']); ++$i) {

                // Transpose a single component at a time
                $component_data = [];
                foreach ($component_properties as $property) {
                    $component_data[$property] = $unpacked_component_data[$property][$i];
                }

                // Create the component instance
                $component = new Component($this->core, $gradeable, $component_data);

                // Unpack the mark data
                if ($gradeable->getType() === GradeableType::ELECTRONIC_FILE) {
                    $unpacked_mark_data = [];
                    foreach ($mark_properties as $property) {
                        $unpacked_mark_data[$property] = $unpacked_component_data['mark_' . $property][$i];
                    }

                    // If there are no marks, there will be a single 'null' element in the unpacked arrays
                    if ($unpacked_mark_data['id'][0] !== null) {
                        // Create the marks
                        $marks = [];
                        for ($j = 0; $j < count($unpacked_mark_data['id']); ++$j) {
                            // Transpose a single mark at a time
                            $mark_data = [];
                            foreach ($mark_properties as $property) {
                                $mark_data[$property] = $unpacked_mark_data[$property][$j];
                            }

                            // Create the mark instance
                            $marks[] = new Mark($this->core, $component, $mark_data);
                        }
                        $component->setMarks($marks);
                    }
                }

                $components[] = $component;
            }

            // Set the components
            $gradeable->setComponents($components);

            return $gradeable;
        };

        return $this->course_db->queryIterator($query,
            $ids,
            $gradeable_constructor);
    }
}
<|MERGE_RESOLUTION|>--- conflicted
+++ resolved
@@ -1459,14 +1459,8 @@
             // Always construct an instance even if there is no data
             $auto_graded_gradeable = new AutoGradedGradeable($this->core, $graded_gradeable, $row);
             $graded_gradeable->setAutoGradedGradeable($auto_graded_gradeable);
-<<<<<<< HEAD
-            
-            $graded_components = [];
-=======
-
             $graded_components_by_id = [];
             /** @var AutoGradedVersion[] $graded_versions */
->>>>>>> 0edff630
             $graded_versions = [];
 
             // Break down the graded component / version / grader data into an array of arrays
@@ -1542,9 +1536,6 @@
                     }
                 }
 
-<<<<<<< HEAD
-                $ta_graded_gradeable->setGradedComponentsFromDatabase($graded_components);
-=======
                 // Create containers for each component
                 $containers = [];
                 foreach ($gradeable->getComponents() as $component) {
@@ -1553,7 +1544,6 @@
                     $containers[$component->getId()] = $container;
                 }
                 $ta_graded_gradeable->setGradedComponentContainersFromDatabase($containers);
->>>>>>> 0edff630
             }
             if (isset($db_row_split['version'])) {
                 // Create all of the AutoGradedVersions
