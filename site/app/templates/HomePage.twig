--- conflicted
+++ resolved
@@ -11,32 +11,6 @@
                     <tr>
                         <td><b>First Name:</b> {{ user.getDisplayedFirstName() }} </td>
                         <td><a onclick="userNameChange()"><i class="fa fa-pencil" aria-hidden="true"></i></a></td>
-<<<<<<< HEAD
-                        <script type="text/javascript">
-                            function userNameChange() {
-                                $('.popup-form').css('display', 'none');
-                                var form = $("#edit-username-form");
-                                form.css("display", "block");
-                                $('[name="user_name_change"]', form).val("");
-                            }
-                        </script>
-                        <div class="popup-form" id="edit-username-form">
-                            <h2 id="name_user_change">Specify Preferred First Name</h2>
-                            <p>{{ change_name_text }}</p>
-                            <p>&emsp;</p>
-                            <form method="post" action="{{ core.buildUrl({'page': 'change_username'}) }}">
-                                <input type="hidden" name="csrf_token" value="{{ core.getCsrfToken() }}" />
-                                <div>
-                                    <input type="text" name="user_name_change" aria-labelledby="name_user_change" />
-                                </div>
-                                <div style="float: right; width: auto; margin-top: 10px">
-                                    <a onclick="$('#edit-username-form').css('display', 'none');" class="btn btn-danger">Cancel</a>
-                                    <input class="btn btn-primary" type="submit" value="Submit" />
-                                </div>
-                            </form>
-                        </div>
-=======
->>>>>>> 98262f1a
                     </tr>
                     <tr>
                         <td><b>Last Name:</b> {{ user.getLastName() }} </td>
@@ -45,32 +19,6 @@
                         <tr>
                             <td><b>Change Password</b></td>
                             <td><a onclick="passwordChange()"><i class="fa fa-pencil" aria-hidden="true"></i></a></td>
-<<<<<<< HEAD
-                            <script type="text/javascript">
-                                function passwordChange() {
-                                    $('.popup-form').css('display', 'none');
-                                    var form = $("#change-password-form");
-                                    form.css("display", "block");
-                                    $('[name="new_password"]', form).val("");
-                                    $('[name="confirm_new_password"]', form).val("");
-                                }
-                            </script>
-                            <div class="popup-form" id="change-password-form">
-                                <h2>Change password</h2>
-                                <p>Add your message here.</p>
-                                <p>&emsp;</p>
-                                <form method="post" action="{{ core.buildUrl({'page': 'change_password'}) }}">
-                                    <input type="hidden" name="csrf_token" value="{{ core.getCsrfToken() }}" />
-                                    <div>
-                                        <label for="new_password">Password:</label> <input type="password" name="new_password" id="new_password" />
-                                        <label for="confirm_new_password">Confirm:</label> <input type="password" name="confirm_new_password" id="confirm_new_password" />
-                                        <a onclick="$('#change-password-form').css('display', 'none');" class="btn btn-danger">Cancel</a>
-                                        <input class="btn btn-primary" type="submit" value="Submit" />
-                                    </div>
-                                </form>
-                            </div>
-=======
->>>>>>> 98262f1a
                         </tr>
                     {% endif %}
                     </tbody>
@@ -116,4 +64,4 @@
 {% include 'EditNameForm.twig' %}
 {% if show_change_password %}
     {% include 'ChangePasswordForm.twig' %}
-{% endif %}+{% endif %}
