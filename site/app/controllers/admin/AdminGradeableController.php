<?php

namespace app\controllers\admin;

use app\controllers\AbstractController;
use app\exceptions\ValidationException;
use app\libraries\DateUtils;
use app\libraries\GradeableType;
use app\models\gradeable\Gradeable;
use app\models\gradeable\Component;
use app\models\gradeable\Mark;
use app\libraries\FileUtils;
use http\Exception\InvalidArgumentException;

class AdminGradeableController extends AbstractController {
    public function run() {
        switch ($_GET['action']) {
            case 'view_gradeable_page':
                $this->newPage();
                break;
            case 'upload_new_gradeable':
                $this->createGradeableRequest();
                break;
            case 'edit_gradeable_page':
                $this->editGradeableRequest();
                break;
            case 'update_gradeable':
                $this->updateGradeableRequest();
                break;
            case 'update_gradeable_rubric':
                // Other updates are happening real time,
                //  but the rubric and the grader assignment need
                //  to be updated separately
                $this->updateRubricRequest();
                break;
            case 'update_gradeable_graders':
                $this->updateGradersRequest();
                break;
            case 'upload_new_template':
                $this->uploadNewTemplateRequest();
                break;
            case 'quick_link':
                $this->quickLink();
                break;
            case 'delete_gradeable':
                $this->deleteGradeable();
                break;
            case 'rebuild_assignment':
                $this->rebuildAssignmentRequest();
                break;
            case 'check_refresh':
                $this->checkRefresh();
                break;
            default:
                $this->newPage();
                break;
        }
    }

    /* Page load methods */

    private function uploadNewTemplateRequest() {
        $this->uploadNewTemplate($_GET['template_id']);
    }

    private function editGradeableRequest() {
        try {
            $gradeable = $this->core->getQueries()->getGradeableConfig($_REQUEST['id']);
            $this->editPage($gradeable, $_GET['semester'], $_GET['course'], $_GET['nav_tab'] ?? 0);
        } catch(\InvalidArgumentException $e) {
            // If the gradeable can't be found, redirect to new page
            $this->newPage();
        }
    }

    /**
     * Pulls data from an existing gradeable to display the 'new' page with
     * @param string $template_id The id of the gradeable to use as a template
     */
    private function uploadNewTemplate($template_id) {
        try {
            $template_gradeable = $this->core->getQueries()->getGradeableConfig($template_id);
            $this->newPage($template_gradeable);
        } catch(\InvalidArgumentException $e) {
            // If the template gradeable can't be found, redirect to new page
            $this->newPage();
        }
    }

    const syllabus_buckets = [
        'homework', 'assignment', 'problem-set',
        'quiz', 'test', 'exam',
        'exercise', 'lecture-exercise', 'reading', 'lab', 'recitation', 'worksheet',
        'project',
        'participation', 'note',
        'none (for practice only)'];

    /**
     * Displays the 'new' page, populating the first-page properties with the
     *  provided gradeable's data
     * @param Gradeable $gradeable
     */
    private function newPage(Gradeable $gradeable = null) {
        $this->core->getOutput()->addBreadcrumb("Create gradeable");

        $template_list = $this->core->getQueries()->getAllGradeablesIdsAndTitles();
        $submit_url = $this->core->buildUrl([
            'component' => 'admin',
            'page' => 'admin_gradeable',
            'action' => 'upload_new_gradeable'
        ]);

<<<<<<< HEAD
        $this->core->getOutput()->addInternalCss('admin-gradeable.css');
=======
        $vcs_base_url = $this->core->getConfig()->getVcsBaseUrl();

>>>>>>> 3ccf0884
        $this->core->getOutput()->renderTwigOutput('admin/admin_gradeable/AdminGradeableBase.twig', [
            'submit_url' => $submit_url,
            'gradeable' => $gradeable,
            'action' => $gradeable !== null ? 'template' : 'new',
            'template_list' => $template_list,
            'syllabus_buckets' => self::syllabus_buckets,
            'vcs_base_url' => $vcs_base_url,
            'regrade_enabled' => $this->core->getConfig()->isRegradeEnabled()
        ]);
    }

    //view the page with pulled data from the gradeable to be edited
    private function editPage(Gradeable $gradeable, $semester, $course, $nav_tab = 0) {
        $this->core->getOutput()->addBreadcrumb('Edit Gradeable');

        // Serialize the components for numeric/checkpoint rubrics
        $gradeable_components_enc = array_map(function(Component $c) {return $c->toArray(); }, $gradeable->getComponents());

        // Construct history array, first indexed by user type, then by gradeable id
        $gradeable_section_history = [];
        $graders_from_usertypes = $this->core->getQueries()->getGradersByUserType();
        foreach ($graders_from_usertypes as $usertype) {
            foreach ($usertype as $grader) {
                $gradeable_section_history[$grader] = [];
            }
        }

        // Construct a list of rotating gradeables
        $rotating_gradeables = [];
        foreach ($this->core->getQueries()->getGradeablesPastAndSection() as $row) {
            $gradeable_section_history[$row['user_id']][$row['g_id']] = $row['sections_rotating_id'];

            // Use the keys to remove duplicates
            $rotating_gradeables[$row['g_id']] = 1;
        }
        $rotating_gradeables = array_keys($rotating_gradeables);

        // Get some global configuration data
        $num_rotating_sections = $this->core->getQueries()->getNumberRotatingSections();
        $default_late_days = $this->core->getConfig()->getDefaultHwLateDays();
        $vcs_base_url = $this->core->getConfig()->getVcsBaseUrl();

        $saved_config_path = $gradeable->getAutogradingConfigPath();

        // This helps determine which radio button to check when selecting config.
        // Default option, which means the user has to specify the path.
        $config_select_mode = 'manual';

        // These are hard coded default config options.
        $default_config_paths = [ ['upload_only (1 mb maximum total student file submission)', '/usr/local/submitty/more_autograding_examples/upload_only/config'],
                                  ['pdf_exam (10 mb maximum total student file submission)', '/usr/local/submitty/more_autograding_examples/pdf_exam/config'],
                                  ['iclicker_upload (for collecting student iclicker IDs)', '/usr/local/submitty/more_autograding_examples/iclicker_upload/config'],
                                  ['left_right_exam_seating (for collecting student handedness for exam seating assignment', '/usr/local/submitty/more_autograding_examples/left_right_exam_seating/config'],
                                  ['test_notes_upload (expects single file, 2 mb maximum, 2-page pdf student submission)', '/usr/local/submitty/more_autograding_examples/test_notes_upload/config'],
                                  ['test_notes_upload_3page (expects single file, 3 mb maximum, 3-page pdf student submission)', '/usr/local/submitty/more_autograding_examples/test_notes_upload_3page/config'] ];
        foreach ($default_config_paths as $default_config_path) {
            $path = $default_config_path[1];
            // If this happens then select the first radio button 'Using Default'
            if ($path === $saved_config_path) {
                $config_select_mode = 'defaults';
                break;
            }
        }

        // Configs uploaded to the 'Upload Gradeable Config' page
        $uploaded_configs_dir = FileUtils::joinPaths($this->core->getConfig()->getCoursePath(), 'config_upload');
        $all_uploaded_configs = FileUtils::getAllFiles($uploaded_configs_dir);
        $all_uploaded_config_paths = array();
        foreach ($all_uploaded_configs as $file) {
            $all_uploaded_config_paths[] = $file['path'];
            // If this happens then select the second radio button 'Using Uploaded'
            if ($file['path'] === $saved_config_path) {
                $config_select_mode = 'uploaded';
            }
        }

        // Configs stored in a private repository (specified in course config)
        $config_repo_name = $this->core->getConfig()->getPrivateRepository();
        $repository_config_dir = FileUtils::joinPaths($this->core->getConfig()->getCoursePath(), $config_repo_name);
        $all_repository_configs = FileUtils::getAllFiles($repository_config_dir);
        $all_repository_config_paths = array();
        foreach ($all_repository_configs as $file) {
            $all_repository_config_paths[] = $file['path'];
            // If this happens then select the third radio button 'Use Private Repository'
            if ($file['path'] === $saved_config_path) {
                $config_select_mode = 'repo';
            }
        }

        // Load output from cmake build of config file
        $cmake_out_dir = FileUtils::joinPaths($this->core->getConfig()->getCoursePath(), 'build', $gradeable->getId(), 'log_cmake_output.txt');
        $cmake_output = is_file($cmake_out_dir) ? file_get_contents($cmake_out_dir) : null;

        $is_in_rebuild_queue = $this->isInRebuildQueue($gradeable->getId());

        $check_refresh_url = $this->core->buildUrl([
            'component' => 'admin',
            'page' => 'admin_gradeable',
            'action' => 'check_refresh',
            'id' => $gradeable->getId()
        ]);

        // $this->inherit_teams_list = $this->core->getQueries()->getAllElectronicGradeablesWithBaseTeams();

        if ($gradeable->getType() === GradeableType::ELECTRONIC_FILE) {
            $this->core->getOutput()->addInternalJs('twig.min.js');
            $this->core->getOutput()->addInternalJs('ta-grading-rubric-conflict.js');
            $this->core->getOutput()->addInternalJs('ta-grading-rubric.js');
            $this->core->getOutput()->addInternalJs('gradeable.js');
            $this->core->getOutput()->addInternalCss('ta-grading.css');
        }
        $this->core->getOutput()->addInternalJs('admin-gradeable-updates.js');
        $this->core->getOutput()->addInternalCss('admin-gradeable.css');
        $this->core->getOutput()->renderTwigOutput('admin/admin_gradeable/AdminGradeableBase.twig', [
            'gradeable' => $gradeable,
            'action' => 'edit',
            'nav_tab' => $nav_tab,
            'semester' => $semester,
            'course' => $course,
            'date_format' => 'Y-m-d H:i:sO',
            'syllabus_buckets' => self::syllabus_buckets,
            'gradeable_components_enc' => json_encode($gradeable_components_enc),
            'regrade_allowed' => $gradeable->isRegradeAllowed(),
            'regrade_enabled' => $this->core->getConfig()->isRegradeEnabled(),
            // Non-Gradeable-model data
            'gradeable_section_history' => $gradeable_section_history,
            'num_rotating_sections' => $num_rotating_sections,
            'rotating_gradeables' => $rotating_gradeables,
            'graders_from_usertypes' => $graders_from_usertypes,
            //'inherit_teams_list' => $inherit_teams_list
            'default_late_days' => $default_late_days,
            'vcs_base_url' => $vcs_base_url,
            'is_pdf_page' => $gradeable->isPdfUpload(),
            'is_pdf_page_student' => $gradeable->isStudentPdfUpload(),
            'num_numeric' => $gradeable->getNumNumeric(),
            'num_text' => $gradeable->getNumText(),
            'type_string' => GradeableType::typeToString($gradeable->getType()),
            'show_edit_warning' => $gradeable->anyManualGrades(),

            // Config selection data
            'config_repo_name' => $config_repo_name,
            'all_repository_config_paths' => $all_repository_config_paths,
            'all_uploaded_config_paths' => $all_uploaded_config_paths,
            'default_config_paths' => $default_config_paths,
            'config_select_mode' => $config_select_mode,

            //build outputs
            'cmake_output' => htmlentities($cmake_output),

            // rebuild queue information
            'is_in_rebuild_queue' => $is_in_rebuild_queue,
            'check_refresh_url' => $check_refresh_url,

            'upload_config_url' => $this->core->buildUrl([
                'component' => 'admin',
                'page' => 'gradeable',
                'action' => 'upload_config'
            ])
        ]);
        $this->core->getOutput()->renderOutput(array('grading', 'ElectronicGrader'), 'popupStudents');
        $this->core->getOutput()->renderOutput(array('grading', 'ElectronicGrader'), 'popupMarkConflicts');
    }

    /* Http request methods (i.e. ajax) */

    /**
     * TODO: This was extracted from the rubric saving code for electronic files
     */
    private function shufflePeerGrading(Gradeable $gradeable) {
        if ($gradeable->isPeerGrading()) {
            $old_peer_grading_assignments = $this->core->getQueries()->getPeerGradingAssignNumber($gradeable->getId());
            $make_peer_assignments = ($old_peer_grading_assignments !== $gradeable->getPeerGradeSet());
            if ($make_peer_assignments) {
                $this->core->getQueries()->clearPeerGradingAssignments($gradeable->getId());

                $users = $this->core->getQueries()->getAllUsers();
                $user_ids = array();
                $grading = array();
                $peer_grade_set = $gradeable->getPeerGradeSet();
                foreach ($users as $key => $user) {
                    // Need to remove non-student users, or users in the NULL section
                    if ($user->getRegistrationSection() == null) {
                        unset($users[$key]);
                    } else {
                        $user_ids[] = $user->getId();
                        $grading[$user->getId()] = array();
                    }
                }
                $user_number = count($user_ids);
                shuffle($user_ids);
                for ($i = 0; $i < $user_number; $i++) {
                    for ($j = 1; $j <= $peer_grade_set; $j++) {
                        $grading[$user_ids[$i]][] = $user_ids[($i + $j) % $user_number];
                    }
                }

                foreach ($grading as $grader => $assignment) {
                    foreach ($assignment as $student) {
                        $this->core->getQueries()->insertPeerGradingAssignment($grader, $student, $gradeable->getId());
                    }
                }
            }
        }
    }

    private function newComponent(Gradeable $gradeable) {
        return new Component($this->core, $gradeable, [
            'id' => 0,
            'title' => '',
            'ta_comment' => '',
            'student_comment' => '',
            'lower_clamp' => 0,
            'default' => 0,
            'max_value' => 0,
            'upper_clamp' => 0,
            'text' => false,
            'peer' => false,
            'order' => -1,
            'page' => Component::PDF_PAGE_NONE
        ]);
    }

    private function newMark(Component $component) {
        return new Mark($this->core, $component, [
            'id' => 0,
            'points' => 0,
            'title' => '',
            'order' => 0,
            'publish' => false
        ]);
    }

    // Generates a blank first component for a gradeable
    private function genBlankComponent(Gradeable $gradeable) {
        // Make a new gradeable component with good default values
        $component = $this->newComponent($gradeable);
        if ($gradeable->getType() === GradeableType::ELECTRONIC_FILE) {
            // Add a new mark (count up)
            $mark0 = $this->newMark($component);
            $mark0->setTitle('No Credit');
            $component->setMarks([$mark0]);
        } else if ($gradeable->getType() === GradeableType::CHECKPOINTS) {
            $component->setTitle('Checkpoint 1');
            $component->setPoints(['lower_clamp' => 0, 'default' => 0, 'max_value' => 1, 'upper_clamp' => 1]);
        } else if ($gradeable->getType() === GradeableType::NUMERIC_TEXT) {
            // Add a new mark to the db if its electronic
            $mark = $this->newMark($component);
            $component->setMarks([$mark]);
        } else {
            throw new \InvalidArgumentException('Gradeable type invalid');
        }

        // Add it to the gradeable
        $gradeable->setComponents([$component]);
    }

    private function updateRubricRequest() {
        $gradeable_id = $_REQUEST['id'] ?? '';

        $gradeable = $this->tryGetGradeable($gradeable_id);
        if ($gradeable === false) {
            return;
        }

        try {
            $this->updateRubric($gradeable, $_POST);
            $this->core->getOutput()->renderJsonSuccess();
        } catch (\InvalidArgumentException $e) {
            $this->core->getOutput()->renderJsonFail($e->getMessage());
        } catch (\Exception $e) {
            $this->core->getOutput()->renderJsonError($e->getMessage());
        }
    }

    // Parses the checkpoint details from the user form into a Component.  NOTE: order is not set here
    private static function parseCheckpoint(Component $component, $details) {
        if (!isset($details['label'])) {
            $details['label'] = '';
        }
        if (!isset($details['extra_credit'])) {
            $details['extra_credit'] = 'false';
        }
        $component->setTitle($details['label']);
        $component->setTaComment("");
        $component->setStudentComment("");
        $component->setPoints([
            'lower_clamp' => 0,
            'default' => 0,
            // if it is extra credit then it would be out of 0 points otherwise 1
            'max_value' => $details['extra_credit'] === 'true' ? 0 : 1,
            'upper_clamp' => 1
        ]);
        $component->setText(false);
        $component->setPeer(false);
        $component->setPage(Component::PDF_PAGE_NONE);
    }

    private static function parseNumeric(Component $component, $details) {
        if (!isset($details['label'])) {
            $details['label'] = '';
        }
        if (!isset($details['max_score'])) {
            $details['max_score'] = 0;
        }
        if (!isset($details['extra_credit'])) {
            $details['extra_credit'] = 'false';
        }
        $component->setTitle($details['label']);
        $component->setTaComment("");
        $component->setStudentComment("");
        $component->setPoints([
            'lower_clamp' => 0,
            'default' => 0,
            'max_value' => $details['extra_credit'] === 'true' ? 0 : $details['max_score'],
            'upper_clamp' => $details['max_score']
        ]);
        $component->setText(false);
        $component->setPeer(false);
        $component->setPage(Component::PDF_PAGE_NONE);
    }

    private static function parseText(Component $component, $details) {
        if (!isset($details['label'])) {
            $details['label'] = '';
        }
        $component->setTitle($details['label']);
        $component->setTaComment("");
        $component->setStudentComment("");
        $component->setPoints([
            'lower_clamp' => 0,
            'default' => 0,
            'max_value' => 0,
            'upper_clamp' => 0
        ]);
        $component->setText(true);
        $component->setPeer(false);
        $component->setPage(Component::PDF_PAGE_NONE);
    }

    private function updateRubric(Gradeable $gradeable, $details) {
        $old_components = $gradeable->getComponents();
        $num_old_components = count($old_components);
        $start_index = $num_old_components;

        /** @var Component[] $new_components */
        $new_components = [];

        // The electronic file mode is the least touched of them all since it will be replaced
        //  with a unified interface with TA grading and share a separate "rubric" controller for it.
        if ($gradeable->getType() === GradeableType::ELECTRONIC_FILE) {
            throw new InvalidArgumentException('Attempt to update rubric using outdated method!');
        } else if ($gradeable->getType() === GradeableType::CHECKPOINTS) {
            if (!isset($details['checkpoints'])) {
                $details['checkpoints'] = [];
            }

            $num_checkpoints = count($details['checkpoints']);

            // Iterate through each existing component and update them in the database,
            //  removing any extras
            $x = 0;
            foreach ($old_components as $old_component) {
                if ($x < $num_checkpoints && $x < $num_old_components) {
                    self::parseCheckpoint($old_component, $details['checkpoints'][$x]);
                    $old_component->setOrder($x);
                    $new_components[] = $old_component;
                }
                $x++;
            }

            // iterate through each new checkpoint, adding them to the database
            for ($x = $start_index; $x < $num_checkpoints; $x++) {
                $component = $this->newComponent($gradeable);
                self::parseCheckpoint($component, $details['checkpoints'][$x]);
                $component->setOrder($x);
                $new_components[] = $component;
            }
        } else if ($gradeable->getType() === GradeableType::NUMERIC_TEXT) {
            if (!isset($details['numeric'])) {
                $details['numeric'] = [];
            }
            if (!isset($details['text'])) {
                $details['text'] = [];
            }

            $num_numeric = count($details['numeric']);
            $num_text = count($details['text']);

            $start_index_numeric = 0;
            $start_index_text = 0;

            // Load all of the old numeric/text elements into two arrays
            $old_numerics = array();
            $num_old_numerics = 0;
            $old_texts = array();
            $num_old_texts = 0;
            foreach ($old_components as $old_component) {
                if ($old_component->isText() === true) {
                    $old_texts[] = $old_component;
                    $num_old_texts++;
                } else {
                    $old_numerics[] = $old_component;
                    $num_old_numerics++;
                }
            }

            $x = 0;
            // Iterate through each existing numeric component and update them in the database,
            //  removing any extras
            foreach ($old_numerics as $old_numeric) {
                if ($x < $num_numeric && $x < $num_old_numerics) {
                    self::parseNumeric($old_numeric, $details['numeric'][$x]);
                    $old_numeric->setOrder($x);
                    $new_components[] = $old_numeric;
                    $start_index_numeric++;
                }
                $x++;
            }

            for ($x = $start_index_numeric; $x < $num_numeric; $x++) {
                $component = $this->newComponent($gradeable);
                self::parseNumeric($component, $details['numeric'][$x]);
                $component->setOrder($x);
                $new_components[] = $component;
            }

            $z = $x;
            $x = 0;
            // Iterate through each existing text component and update them in the database,
            //  removing any extras
            foreach ($old_texts as $old_text) {
                if ($x < $num_text && $x < $num_old_texts) {
                    self::parseText($old_text, $details['text'][$x]);
                    $old_text->setOrder($z + $x);
                    $new_components[] = $old_text;
                    $start_index_text++;
                }
                $x++;
            }

            for ($y = $start_index_text; $y < $num_text; $y++) {
                $component = $this->newComponent($gradeable);
                self::parseText($component, $details['text'][$x]);
                $component->setOrder($y + $z);
                $new_components[] = $component;
            }
        } else {
            throw new \InvalidArgumentException("Invalid gradeable type");
        }

        // Finally, Set the components and update the gradeable
        $gradeable->setComponents($new_components);

        // Save to the database
        $this->core->getQueries()->updateGradeable($gradeable);
    }

    private function updateGradersRequest() {
        $gradeable_id = $_REQUEST['id'] ?? '';

        $gradeable = $this->tryGetGradeable($gradeable_id);
        if ($gradeable === false) {
            return;
        }

        try {
            $this->updateGraders($gradeable, $_POST);
            // Finally, send the requester back the information
            $this->core->getOutput()->renderJsonSuccess();
        } catch (\InvalidArgumentException $e) {
            $this->core->getOutput()->renderJsonFail('Error setting graders' . $e->getMessage());
        } catch (\Exception $e) {
            $this->core->getOutput()->renderJsonError($e->getMessage());
        }
    }

    private function updateGraders(Gradeable $gradeable, $details) {
        if (!isset($details['graders'])) {
            throw new \InvalidArgumentException('Missing "graders" parameter');
        }

        $gradeable->setRotatingGraderSections($details['graders']);
        $this->core->getQueries()->updateGradeable($gradeable);
    }

    private function createGradeableRequest() {
        $gradeable_id = $_POST['id'] ?? '';

        try {
            $build_result = $this->createGradeable($gradeable_id, $_POST);

            // Finally, redirect to the edit page
            if ($build_result !== null) {
                $this->core->addErrorMessage($build_result);
            }
            $this->redirectToEdit($gradeable_id);
        } catch (\Exception $e) {
            $this->core->addErrorMessage($e);
            $this->core->redirect($this->core->buildUrl());
        }
    }

    private function createGradeable($gradeable_id, $details) {
        // Make sure the gradeable doesn't already exist
        if ($this->core->getQueries()->existsGradeable($gradeable_id)) {
            throw new \InvalidArgumentException('Gradeable already exists');
        }

        // Create the gradeable with good default information
        //
        $gradeable_type = GradeableType::stringToType($details['type']);
        $gradeable_create_data = [
            'type' => $gradeable_type,
            'grade_by_registration' => true,
            'min_grading_group' => 1,
        ];

        $template_property_names = [
            'min_grading_group',
            'grade_by_registration',
            'ta_instructions',
            'autograding_config_path',
            'student_view',
            'student_submit',
            'student_download',
            'student_download_any_version',
            'late_days',
            'precision'
        ];
        // Make sure the template exists if we're using one
        $template_gradeable = null;
        if ($details['gradeable_template'] !== '--None--') {
            $template_id = $details['gradeable_template'];
            $template_gradeable = $this->core->getQueries()->getGradeableConfig($template_id);
            if ($template_gradeable === null) {
                throw new \InvalidArgumentException('Template gradeable does not exist');
            }

            // Setup the create data from the template
            $template_data = $template_gradeable->toArray();
            foreach ($template_property_names as $name) {
                $gradeable_create_data[$name] = $template_data[$name];
            }

        } else {
            $non_template_property_values = [
                'min_grading_group' => 1,
                'grade_by_registration' => true,
                'ta_instructions' => '',
                'autograding_config_path' => '/usr/local/submitty/more_autograding_examples/upload_only/config',
                'student_view' => false,
                'student_submit' => false,
                'student_download' => false,
                'student_download_any_version' => false,
                'late_days' => 0,
                'precision' => 0.5
            ];
            $gradeable_create_data = array_merge($gradeable_create_data, $non_template_property_values);
        }

        // first-page properties
        $front_page_property_names = [
            'id',
            'title',
            'instructions_url',
            'syllabus_bucket'
        ];
        foreach ($front_page_property_names as $prop) {
            $gradeable_create_data[$prop] = $details[$prop];
        }

        // Electronic-only values
        if ($gradeable_type === GradeableType::ELECTRONIC_FILE) {
            $gradeable_create_data = array_merge($gradeable_create_data, [
                'team_assignment' => $details['team_assignment'] === 'true',
                'vcs' => $details['vcs'] === 'true',
                'ta_grading' => $details['ta_grading'] === 'true',
                'team_size_max' => $details['team_size_max'],
                'vcs_subdirectory' => $details['vcs_subdirectory'],
                'regrade_allowed' => $details['regrade_allowed'] === 'true',
                'autograding_config_path' => '/usr/local/submitty/more_autograding_examples/upload_only/config',

                // TODO: properties that aren't supported yet
                'peer_grading' => false,
                'peer_grade_set' => 0,
                'late_submission_allowed' => true
            ]);
        } else {
            // Values for these electronic-only properties
            $gradeable_create_data = array_merge($gradeable_create_data, [
                'team_assignment' => false,
                'vcs' => false,
                'team_size_max' => 0,
                'vcs_subdirectory' => '',
                'autograding_config_path' => '',
                'peer_grading' => false,
                'peer_grade_set' => 0,
                'late_submission_allowed' => true
            ]);
        }

        // Setup good default dates
        $tonight = new \DateTime();
        $tonight->setTime(23, 59, 59);
        $gradeable_create_data = array_merge($gradeable_create_data, [
            'ta_view_start_date' => (clone $tonight)->sub(new \DateInterval('P1D')),
            'grade_start_date' => (clone $tonight)->add(new \DateInterval('P10D')),
            'grade_due_date' => (clone $tonight)->add(new \DateInterval('P14D')),
            'grade_released_date' => (clone $tonight)->add(new \DateInterval('P14D')),
            'team_lock_date' => (clone $tonight)->add(new \DateInterval('P7D')),
            'submission_open_date' => (clone $tonight),
            'submission_due_date' => (clone $tonight)->add(new \DateInterval('P7D')),
            'regrade_request_date' => (clone $tonight)->add(new \DateInterval('P21D'))
        ]);

        // Finally, construct the gradeable
        $gradeable = new Gradeable($this->core, $gradeable_create_data);

        // Generate a blank component to make the rubric UI work properly
        $this->genBlankComponent($gradeable);

        // Save the gradeable to the database
        $this->core->getQueries()->createGradeable($gradeable); // creates the gradeable

        // start the build
        return $this->enqueueBuild($gradeable);
    }

    private function updateGradeableRequest() {
        $gradeable_id = $_REQUEST['id'] ?? '';

        $gradeable = $this->tryGetGradeable($gradeable_id);
        if ($gradeable === false) {
            return;
        }

        try {
            $response_props = $this->updateGradeable($gradeable, $_POST);
            // Finally, send the requester back the information
            $this->core->getOutput()->renderJsonSuccess($response_props);
        } catch (ValidationException $e) {
            $this->core->getOutput()->renderJsonFail('See "data" for details', $e->getDetails());
        } catch (\Exception $e) {
            $this->core->getOutput()->renderJsonError($e->getMessage());
        }
    }

    private function updateGradeable(Gradeable $gradeable, $details) {
        $errors = [];

        // Implicitly updated properties to tell the client about
        $updated_properties = [];

        // If the post array is 0, that means that the name of the element was blank
        if (count($details) === 0) {
            throw new \InvalidArgumentException('Request contained no properties, perhaps the name was blank?');
        }

        // Trigger a rebuild if the config / due date changes
        $trigger_rebuild_props = ['autograding_config_path', 'submission_due_date'];
        $trigger_rebuild = count(array_intersect($trigger_rebuild_props, array_keys($details))) > 0;

        $boolean_properties = [
            'grade_by_registration',
            'ta_grading',
            'student_view',
            'student_submit',
            'student_download',
            'student_download_any_version',
            'peer_grading',
            'late_submission_allowed',
            'regrade_allowed'
        ];

        $numeric_properties = [
            'precision'
        ];

        // Date properties all need to be set at once
        $dates = $gradeable->getDates();
        $date_set = false;
        foreach (array_merge(Gradeable::date_properties, ['late_days']) as $date_property) {
            if (isset($details[$date_property])) {
                $dates[$date_property] = $details[$date_property];

                // Unset dates so we don't try and use it in the other loop
                unset($details[$date_property]);
                $date_set = true;
            }
        }

        // Apply other new values for all properties submitted
        foreach ($details as $prop => $post_val) {
            // Convert boolean values into booleans
            if (in_array($prop, $boolean_properties)) {
                $post_val = $post_val === 'true';
            }

            if (in_array($prop, $numeric_properties) && !is_numeric($post_val)) {
                $errors[$prop] = "{$prop} must be a number";
                continue;
            }

            // Try to set the property
            try {
                //convert the property name to a setter name
                $setter_name = 'set' . implode('',
                        array_map(function ($val) {
                            return ucfirst($val);
                        }, explode('_', $prop)));
                $gradeable->$setter_name($post_val);
            } catch (\Exception $e) {
                // If something goes wrong, record it so we can tell the user
                $errors[$prop] = $e->getMessage();
            }
        }

        // Set the dates last just in case the request contained parameters that
        //  affect date validation
        if ($date_set) {
            try {
                $gradeable->setDates($dates);
                $updated_properties = $gradeable->getDateStrings();
            } catch (ValidationException $e) {
                $errors = array_merge($errors, $e->getDetails());
            }
        }

        if ($trigger_rebuild) {
            $result = $this->enqueueBuild($gradeable);
            if ($result !== null) {
                // TODO: what key should this get?
                $errors['server'] = $result;
            }
        }

        // Be strict.  Only apply database changes if there were no errors
        if(count($errors) !== 0) {
            throw new ValidationException('', $errors);
        }
        $this->core->getQueries()->updateGradeable($gradeable);

        // Only return updated properties if the changes were applied
        return $updated_properties;
    }

    private function deleteGradeable() {
        $g_id = $_REQUEST['id'];

        if (!isset($_POST['csrf_token']) || $_POST['csrf_token'] != $this->core->getCsrfToken()) {
            die("Invalid CSRF Token");
        }
        if (!$this->core->getUser()->accessAdmin()) {
            die("Only admins can delete gradeable");
        }
        $this->core->getQueries()->deleteGradeable($g_id);

        $course_path = $this->core->getConfig()->getCoursePath();
        $semester = $this->core->getConfig()->getSemester();
        $course = $this->core->getConfig()->getCourse();

        $file = FileUtils::joinPaths($course_path, "config", "form", "form_" . $g_id . ".json");
        if ((file_exists($file)) && (!unlink($file))) {
            die("Cannot delete form_{$g_id}.json");
        }

        // this will cleanup the build files
        $this->enqueueBuildFile($g_id);

        $this->returnToNav();
    }

    private function writeFormConfig(Gradeable $gradeable) {
        if ($gradeable->getType() !== GradeableType::ELECTRONIC_FILE)
            return null;

        // Refresh the configuration file with updated information
        // See 'make_assignments_txt_file.py' and grade_item.py for where these properties are used
        // Note: These property names must match the 'setup_sample_courses.py' names
        $jsonProperties = [
            'gradeable_id' => $gradeable->getId(),
            'config_path' => $gradeable->getAutogradingConfigPath(),
            'date_due' => DateUtils::dateTimeToString($gradeable->getSubmissionDueDate()),
            'upload_type' => $gradeable->isVcs() ? "repository" : "upload file",
            'subdirectory' => $gradeable->getVcsSubdirectory(),
        ];

        $fp = $this->core->getConfig()->getCoursePath() . '/config/form/form_' . $gradeable->getId() . '.json';
        if ((!is_writable($fp) && file_exists($fp))
            || file_put_contents($fp, json_encode($jsonProperties, JSON_PRETTY_PRINT | JSON_UNESCAPED_SLASHES)) === false) {
            return "Failed to write to file {$fp}";
        }
        return null;
    }

    private function enqueueBuildFile($g_id) {
        $semester = $this->core->getConfig()->getSemester();
        $course = $this->core->getConfig()->getCourse();

        // FIXME:  should use a variable intead of hardcoded top level path
        $config_build_file = "/var/local/submitty/daemon_job_queue/" . $semester . "__" . $course . "__" . $g_id . ".json";

        $config_build_data = [
            "job" => "BuildConfig",
            "semester" => $semester,
            "course" => $course,
            "gradeable" => $g_id
        ];

        if ((!is_writable($config_build_file) && file_exists($config_build_file))
            || file_put_contents($config_build_file, json_encode($config_build_data, JSON_PRETTY_PRINT)) === false) {
            return "Failed to write to file {$config_build_file}";
        }
        return null;
    }

    private function enqueueBuild(Gradeable $gradeable) {
        // If write form config fails, it will return non-null and end execution, but
        //  if it does return null, we want to run 'enqueueBuildFile'.  This coalescing can
        //  be chained so long as 'null' is the success condition.
        return $this->writeFormConfig($gradeable) ?? $this->enqueueBuildFile($gradeable->getId());
    }

    private function rebuildAssignmentRequest() {
        $g_id = $_REQUEST['id'];
        $gradeable = $this->core->getQueries()->getGradeableConfig($g_id);
        $result = $this->enqueueBuild($gradeable);
        if ($result !== null) {
            die($result);
        }
        $this->core->addSuccessMessage("Successfully added {$g_id} to the rebuild queue");
        $this->core->redirect($this->core->buildUrl(array(
            'component' => 'admin',
            'page' => 'admin_gradeable',
            'action' => 'edit_gradeable_page',
            'id' => $g_id,
            'nav_tab' => '1'
        )));
    }

    private function quickLink() {
        $g_id = $_REQUEST['id'];
        $action = $_REQUEST['quick_link_action'];

        $gradeable = $this->core->getQueries()->getGradeableConfig($g_id);
        $dates = $gradeable->getDates();
        $now = new \DateTime('now', $this->core->getConfig()->getTimezone());
        $message = "";
        $success = null;
        //what happens on the quick link depends on the action
        if ($action === "release_grades_now") {
            if ($dates['grade_released_date'] > $now) {
                // Also set the grade due date so our dates are valid
                $dates['grade_due_date'] = $now;
                $dates['grade_released_date'] = $now;
                $message .= "Released grades for ";
                $success = true;
            } else {
                $message .= "Grades already released for";
                $success = false;
            }
        } else if ($action === "open_ta_now") {
            if ($dates['ta_view_start_date'] > $now) {
                $dates['ta_view_start_date'] = $now;
                $message .= "Opened TA access to ";
                $success = true;
            } else {
                $message .= "TA access already open for ";
                $success = false;
            }
        } else if ($action === "open_grading_now") {
            if ($dates['grade_start_date'] > $now) {
                $dates['grade_start_date'] = $now;
                $message .= "Opened grading for ";
                $success = true;
            } else {
                $message .= "Grading already open for ";
                $success = false;
            }
        } else if ($action === "open_students_now") {
            if ($dates['submission_open_date'] > $now) {
                $dates['submission_open_date'] = $now;
                $message .= "Opened student access to ";
                $success = true;
            } else {
                $message .= "Student access already open for ";
                $success = false;
            }
        }
        $gradeable->setDates($dates);
        $this->core->getQueries()->updateGradeable($gradeable);
        if ($success === true) {
            $this->core->addSuccessMessage($message.$g_id);
        } else if ($success === false) {
            $this->core->addErrorMessage($message.$g_id);
        } else {
            $this->core->addErrorMessage("Failed to update status of ".$g_id);
        }
        $this->returnToNav();

    }

    private function checkRefresh() {
        $g_id = $_REQUEST['id'];
        $this->core->getOutput()->useHeader(false);
        $this->core->getOutput()->useFooter(false);
        if(!$this->isInRebuildQueue($g_id)) {
            $refresh_string = "REFRESH_ME";
            $refresh_bool = true;
            $this->core->addSuccessMessage("Finished rebuild of {$g_id}");
        }
        else {
            $refresh_string = "NO_REFRESH";
            $refresh_bool = false;
        }
        $this->core->getOutput()->renderString($refresh_string);
        return array('refresh' => $refresh_bool, 'string' => $refresh_string);
    }

    //return to the navigation page
    private function returnToNav() {
        $this->core->redirect($this->core->buildUrl(array()));
    }

    private function redirectToEdit($gradeable_id) {
        $url = $this->core->buildUrl([
            'component' => 'admin',
            'page' => 'admin_gradeable',
            'action' => 'edit_gradeable_page',
            'id' => $gradeable_id,
            'nav_tab' => '-1']);
        header('Location: ' . $url);
    }

    private function isInRebuildQueue($gradeable_id) {
        // Check the rebuild queue for the file indicating that a config rebuild is in process
        $rebuild_filename = 'PROCESSING_'.$this->core->getConfig()->getSemester().'__'.$this->core->getConfig()->getCourse().'__'.$gradeable_id.'.json';
        $daemon_queue_dir = FileUtils::joinPaths($this->core->getConfig()->getSubmittyPath(), 'daemon_job_queue', $rebuild_filename);
        return is_file($daemon_queue_dir);
    }
}<|MERGE_RESOLUTION|>--- conflicted
+++ resolved
@@ -109,13 +109,9 @@
             'page' => 'admin_gradeable',
             'action' => 'upload_new_gradeable'
         ]);
-
-<<<<<<< HEAD
+        $vcs_base_url = $this->core->getConfig()->getVcsBaseUrl();
+
         $this->core->getOutput()->addInternalCss('admin-gradeable.css');
-=======
-        $vcs_base_url = $this->core->getConfig()->getVcsBaseUrl();
-
->>>>>>> 3ccf0884
         $this->core->getOutput()->renderTwigOutput('admin/admin_gradeable/AdminGradeableBase.twig', [
             'submit_url' => $submit_url,
             'gradeable' => $gradeable,
