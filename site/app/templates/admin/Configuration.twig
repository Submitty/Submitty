--- conflicted
+++ resolved
@@ -57,12 +57,21 @@
         <div id="queue-contact-info-wrapper" class="config-row checkbox-row">
             <input type="checkbox" name="queue_contact_info" id="queue-contact-info" value="true" {{ fields['queue_contact_info'] ? 'checked': '' }} />
             <label for="queue-contact-info">
-<<<<<<< HEAD
-                <span class="option-title">Contact Info for Office Hours/Lab Queue</span>
-                <br>
-                <span class="option-alt">Choose whether students must put in their contact info when joining the queue for this course. (This should only be enabled in the case of a pandemic where office hours are being held online and not in person)</span>
-            </label>
-        </div>
+                <span class="option-title">Contact Info for Office Hours Queue</span>
+                <br>
+                <span class="option-alt">Check this box to require that students specify their contact information for office hours help (e.g., email address, video chat, virtual meeting URL, phone number).  This setting should only be enabled if the queue is used for remote or online instruction and tutoring.</san>
+            </label>
+        </div>
+
+        <label for="upload-message" class="config-row">
+            <span class="option-title">Office Hours Queue Welcome Message (Optional)</span>
+            <br>
+            <span class="option-alt">
+                What message that should be shown to students before they join the queue?<br>
+                If the queue is used for remote or online instruction and tutoring, you may explain the connection requirements and establish student expectations with this message.
+            </span>
+        </label>
+        <textarea class="config-row" name="queue_message" id="queue-message">{{ fields['queue_message'] }}</textarea>
 
         <h2>Online Polls</h2>
         <hr>
@@ -90,23 +99,6 @@
             <br>
         </label>
         <input type="number" class="config-row" step="0.1" max="1.0" min="0.0" name="polls_pts_for_incorrect" id="polls_pts_for_incorrect" value="{{ fields['polls_pts_for_incorrect'] }}"/>
-=======
-                <span class="option-title">Contact Info for Office Hours Queue</span>
-                <br>
-                <span class="option-alt">Check this box to require that students specify their contact information for office hours help (e.g., email address, video chat, virtual meeting URL, phone number).  This setting should only be enabled if the queue is used for remote or online instruction and tutoring.</san>
-            </label>
-        </div>
-
-        <label for="upload-message" class="config-row">
-            <span class="option-title">Office Hours Queue Welcome Message (Optional)</span>
-            <br>
-            <span class="option-alt">
-                What message that should be shown to students before they join the queue?<br>
-                If the queue is used for remote or online instruction and tutoring, you may explain the connection requirements and establish student expectations with this message.
-            </span>
-        </label>
-        <textarea class="config-row" name="queue_message" id="queue-message">{{ fields['queue_message'] }}</textarea>
->>>>>>> 91c7d3c8
 
         <h2>Submissions</h2>
         <hr>
