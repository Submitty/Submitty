--- conflicted
+++ resolved
@@ -174,11 +174,7 @@
         {% if vcs_host_type == 4 %}
             <h3>Repository to be graded:</h3>
             <span><em>Note: Please push all changes before grading.</em></span><br />
-<<<<<<< HEAD
-            <samp> git clone {{ base_url }}<br>cd {{ vcs_subdirectory }} </samp>
-=======
             <samp> git clone {{ vcs_base_url }}<br>cd {{ repository_path }} </samp>
->>>>>>> 9262f9de
         {% endif %}
 
         <h3>Grade your repository:</h3>
