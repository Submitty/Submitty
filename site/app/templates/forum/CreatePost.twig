<div class="{{ classes|join(" ") }}" id="{{ post_id }}" style="margin-left:{{ offset }}px;" data-reply_level="{{ reply_level }}" data-parent_id="{{ parent_id }}">
    {% if first == true %}

        <h2 class="create-post-head" data-testid="create-post-head">

            {% if userGroup <= 2 and activeThreadAnnouncement %}

                {% set expiringVisual = (expiring) ? 'active-thread-remove-expiring-announcement' : 'active-thread-remove-announcement' %}
                <a class="{{expiringVisual}} key_to_click" tabindex="0" onClick="alterAnnouncement({{ activeThread.id }}, 'Are you sure you want to unpin this thread?', 0, '{{ csrf_token }}')" title="Thread is expiring soon click to unpin" aria-label="Thread is expiring soon click to unpin"><i class="fas fa-thumbtack"></i></a>

            {% elseif activeThreadAnnouncement %}

                {% set expiringVisual = (expiring) ? 'active-thread-announcement-expiring' : 'active-thread-announcement' %}
                <i class="fas fa-thumbtack {{expiringVisual}}" title = "Pinned Thread" aria-label="Pinned Thread"></i>

            {% elseif userGroup <= 2 and not activeThreadAnnouncement %}

                <a class="not-active-thread-announcement key_to_click" tabindex="0" onClick="alterAnnouncement({{ activeThread.id }}, 'Are you sure you want to pin this thread to the top for seven days?', 1, '{{ csrf_token }}')" title="Pin thread to the top" aria-label="Pin Thread"><i class="fas fa-thumbtack golden_hover" title = "Pin Thread"></i></a>

            {% endif %}

            {% if isCurrentFavorite %}

                <a class="current-favorite key_to_click" tabindex="0" onClick="bookmarkThread({{ activeThread.id }}, '0');" title="Bookmark Thread" aria-label="Bookmark Thread"><i class="fas fa-bookmark"></i></a>

            {% else %}

                <a class="pinned-thread key_to_click" tabindex="0" onClick="bookmarkThread({{ activeThread.id }}, '1');" title="Bookmark Thread" aria-label="Bookmark Thread"><i class="fas fa-bookmark golden_hover red-hover"></i></a>

            {% endif %}

            {{ activeThreadTitle }}

        </h2>

    {% endif %}

    <div class='pre-forum'><div class='post_content'>{% include "forum/RenderPost.twig" with { "post_content": post_content, "render_markdown": render_markdown } only %}</div></div>

    <hr style="margin-bottom: 3px;">

    {% if display_option == 'tree' %}

        {% if not (isThreadLocked != 1 or userAccessFullGrading) %}
            {# pass #}
        {% elseif not first %}
            <a class="btn btn-default btn-sm post_button_color text-decoration-none key_to_click" tabindex = "0" onClick="replyPost({{ post.id }})"> Reply</a>
        {% else %}
            <a class="btn btn-default btn-sm post_button_color text-decoration-none key_to_click" tabindex = "0" onClick="$('html, #posts_list').animate({ scrollTop: document.getElementById('posts_list').scrollHeight }, 'slow');"> Reply</a>
        {% endif %}
        {% if userGroup <= 3 %}
            {% if (isThreadLocked != 1 or userAccessFullGrading) and first != 1 %}
                <a class="btn btn-default btn-sm post_button_color text-decoration-none" tabindex = "0" onClick="showSplit({{ post.id }})">
                    {% if thread_previously_merged %}
                        Unmerge Thread
                    {% else %}
                        Split Post
                    {% endif %}
                </a>
            {% endif %}
        {% endif %} 

    {% endif %}

    {% if userGroup <= 3 and has_history %}
        <a class="btn btn-default btn-sm post_button_color text-decoration-none key_to_click" tabindex = "0" onClick="showHistory({{ post.id }})">Show History</a>
    {% endif %}

    {% if includeReply and (userGroup <= 3 or post.author.id == current_user) and first and thread_resolve_state == -1 %}
        <a class="btn btn-default btn-sm post_button_color text-decoration-none key_to_click" tabindex = "0" onClick="changeThreadStatus({{ post.thread.id }})" title="Mark thread as resolved">Mark as resolved</a>
    {% endif %}

    {% if post.author.id == current_user and first and not thread_announced and date() < date(post_date)|date_modify("+1hour") and userGroup <= 2 %}
        <a class="btn btn-primary btn-sm pin-and-email-message text-decoration-none key_to_click" onclick="sendAnnouncement({{activeThread.id }});"> Pin &amp; email this thread </a>
    {% endif %}

    <span class="upduck-container">
        <button data-testid="upduck-button" class="upduck-button text-decoration-none" tabindex="0" onClick="toggleLike({{post.id}}, '{{current_user}}')" title="Like the post">
            <img id="likeIcon_{{post.id}}" src="{{ post_up_duck.upduck_user_liked ? '/img/on-duck-button.svg' : '/img/light-mode-off-duck.svg' }}" alt="Like" width="30" height="30">
        </button>
        <span data-testid="like-count" id="likeCounter_{{post.id}}" class="like-counter">{{ post_up_duck.upduck_count }}</span>
        <span data-testid="instructor-like" id="likedByInstructor_{{post.id}}" class="liked-by-instructor" style = "{{ post_up_duck.taTrue ? '' : 'display: none;' }}">
            liked by teaching staff
        </span>
    </span>
    

    <span class="post-action-container">

        {% if userGroup <= 2 and post.author.id != current_user %}
            <a class="post-email-toggle key_to_click" tabindex = "0" onClick='$(this).next().toggle();' title="Show/Hide email address" aria-label="Show/Hide email address"><i class="fas fa-envelope"></i></a>
            <a href="mailto:{{ author_email }}" style="display: none;">{{ author_email }}</a>
        {% endif %}

        {% if userGroup <= 2 %}
            <a class="post-user-info key_to_click" tabindex = "0" onClick='changeName(this.parentNode, {{ post_user_info.info_name }}, {{ post_user_info.visible_user_json}}, {{ post_user_info.jscriptAnonFix}})' title="Show full user information" aria-label="Show full user information"><i class="fas fa-eye"></i></a>
        {% endif %}

        <span class="last-edit" data-testid="last-edit">
            {% if post_user_info.is_OP == true and first == false %}
			    <strong class="post_user_id" data-testid="post-user-id" title="Original Poster">{{ visible_username }} <span style="color: var(--standard-medium-vibrant-blue);"><strong>OP</strong></span></strong>
            {% else %}
                <strong class="post_user_id" data-testid="post-user-id">{{ visible_username }}</strong>
            {% endif %}
            {% if post_user_info.pronouns and post_user_info.display_pronouns and visible_username !="Anonymous" %}
                <strong class="post_user_pronouns" data-testid="post-user-pronouns">({{post_user_info.pronouns}})</strong>
            {% endif %}
			{{ post_date }}
            {% if edit_date is not null %}
                (<i>Last edit at {{ edit_date }}</i>)
            {% endif %}
        </span>

        <a class="pinned-thread key_to_click" tabindex="0" data-testid="thread-dropdown" role="button" data-toggle="dropdown" aria-haspopup="true" aria-expanded="false" title="Options">
            <i class="fas fa-ellipsis-v"></i>
        </a>
        <div class="dropdown-menu custom-dropdown-menu" aria-labelledby="dropdownMenuButton">
            <a class="dropdown-item key_to_click" tabindex="0" onClick="markPostUnread('{{activeThread.id}}', '{{post_id}}', '{{post_date}}');" title="Mark Post Unread" aria-label="Mark Post Unread">Mark Unread</a>
            {% if userGroup <= 3 or post.author.id == current_user %}
                {% if not (isThreadLocked != 1 or userAccessFullGrading == true) %}
                    {#pass#}
                {% else %}
<<<<<<< HEAD
                    <a class="dropdown-item key_to_click" tabindex = "1" data-testid="delete-post-button" onClick="deletePostToggle({{ post_buttons.delete.ud_toggle_status }}, {{ post.thread_id }}, {{ post.id }}, '{{ post.author_user_id }}', '{{ post_date }}', '{{ csrf_token }}' ); return false;" title="{{ post_buttons.delete.ud_button_title }}" aria-label="{{ post_buttons.delete.ud_button_title }}">{{ post_buttons.delete.ud_toggle_status == "true" ? "Delete" : "Restore" }}</a>
                    <a class="dropdown-item key_to_click" tabindex = "2" data-testid="edit-post-button" onClick="showEditPostForm({{ post.id }}, {{ post.thread_id }}, {{ post_buttons.edit.shouldEditThread }}, {{ render_markdown?1:0 }}, '{{ csrf_token }}')" title="{{ post_buttons.edit.edit_button_title }}" aria-label="{{ post_buttons.edit.edit_button_title }}">Edit</a>
=======
                    <a class="dropdown-item key_to_click" tabindex = "1" data-testid="delete-post-button" onClick="deletePostToggle({{ post_buttons.delete.ud_toggle_status }}, {{ post.thread.id }}, {{ post.id }}, '{{ post.author.id }}', '{{ post_date }}', '{{ csrf_token }}' ); return false;" title="{{ post_buttons.delete.ud_button_title }}" aria-label="{{ post_buttons.delete.ud_button_title }}">Delete</a>
                    <a class="dropdown-item key_to_click" tabindex = "2" data-testid="edit-post-button" onClick="showEditPostForm({{ post.id }}, {{ post.thread.id }}, {{ post_buttons.edit.shouldEditThread }}, {{ render_markdown?1:0 }}, '{{ csrf_token }}')" title="{{ post_buttons.edit.edit_button_title }}" aria-label="{{ post_buttons.edit.edit_button_title }}">Edit</a>
>>>>>>> 0b111fe3
                {% endif %}
            {% endif %}
        </div>

    </span>

    {% if post_attachment.exist == true %}

        <a href="#" id="{{ post_attachment.params.button_id }}" onclick="loadInlineImages('{{ post_attachment.params.encoded_data }}');" class="attachment-btn btn btn-default btn-sm key_to_click" tabindex="0" type="button">
                    Attachments <span class="attachment-badge badge">{{ post_attachment.params.num_files }}</span> </a>


        <div id="{{ post_attachment.params.well_id }}" class="attachment-well well well-lg"></div>

    {% endif %}



    {% set offset = offset + 30 %}
</div>

{% if isThreadLocked != 1 or userAccessFullGrading %}
    <form class="reply-box post_reply_form" id="{{ post_id }}-reply" style="margin-left:{{ offset }}px" method="POST" action="{{ form_post_url }}" enctype="multipart/form-data">
        <input type="hidden" name="thread_id" value="{{ thread_id }}" />
        <input type="hidden" name="parent_id" value="{{ post_id }}" />
        <br/>

        {%  include "forum/ThreadPostForm.twig" with {
            "show_post" : true,
            "post_content_placeholder" : "Enter your reply to " ~ visible_username ~ " here...",
            "show_merge_thread_button" : false,
            "post_box_id" : post_box_id,
            "csrf_token" : csrf_token,
            "show_anon" : true,
            "thread_resolve_state": thread_resolve_state,
            "show_unresolve": show_unresolve,
            "visible_username" : visible_username,
            "submit_label" : "Submit Reply to " ~ visible_username,
            "data_testid" : "forum-submit-reply-user"
        } %}

    </form>
{% endif %}<|MERGE_RESOLUTION|>--- conflicted
+++ resolved
@@ -120,13 +120,8 @@
                 {% if not (isThreadLocked != 1 or userAccessFullGrading == true) %}
                     {#pass#}
                 {% else %}
-<<<<<<< HEAD
                     <a class="dropdown-item key_to_click" tabindex = "1" data-testid="delete-post-button" onClick="deletePostToggle({{ post_buttons.delete.ud_toggle_status }}, {{ post.thread_id }}, {{ post.id }}, '{{ post.author_user_id }}', '{{ post_date }}', '{{ csrf_token }}' ); return false;" title="{{ post_buttons.delete.ud_button_title }}" aria-label="{{ post_buttons.delete.ud_button_title }}">{{ post_buttons.delete.ud_toggle_status == "true" ? "Delete" : "Restore" }}</a>
                     <a class="dropdown-item key_to_click" tabindex = "2" data-testid="edit-post-button" onClick="showEditPostForm({{ post.id }}, {{ post.thread_id }}, {{ post_buttons.edit.shouldEditThread }}, {{ render_markdown?1:0 }}, '{{ csrf_token }}')" title="{{ post_buttons.edit.edit_button_title }}" aria-label="{{ post_buttons.edit.edit_button_title }}">Edit</a>
-=======
-                    <a class="dropdown-item key_to_click" tabindex = "1" data-testid="delete-post-button" onClick="deletePostToggle({{ post_buttons.delete.ud_toggle_status }}, {{ post.thread.id }}, {{ post.id }}, '{{ post.author.id }}', '{{ post_date }}', '{{ csrf_token }}' ); return false;" title="{{ post_buttons.delete.ud_button_title }}" aria-label="{{ post_buttons.delete.ud_button_title }}">Delete</a>
-                    <a class="dropdown-item key_to_click" tabindex = "2" data-testid="edit-post-button" onClick="showEditPostForm({{ post.id }}, {{ post.thread.id }}, {{ post_buttons.edit.shouldEditThread }}, {{ render_markdown?1:0 }}, '{{ csrf_token }}')" title="{{ post_buttons.edit.edit_button_title }}" aria-label="{{ post_buttons.edit.edit_button_title }}">Edit</a>
->>>>>>> 0b111fe3
                 {% endif %}
             {% endif %}
         </div>
