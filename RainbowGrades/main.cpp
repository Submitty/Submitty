#include <iostream>
#include <cassert>
#include <fstream>
#include <sstream>
#include <string>
#include <vector>
#include <iomanip>
#include <map>
#include <algorithm>
#include <ctime>
#include <cmath>
#include "benchmark.h"

std::string GLOBAL_sort_order;


int GLOBAL_ACTIVE_TEST_ZONE = 0;

#include "student.h"
#include "iclicker.h"
#include "gradeable.h"
#include "grade.h"
#include "json.hpp"

// defined in iclicker.cpp
std::string ReadQuoted(std::istream &istr);
void suggest_curves(std::vector<Student*> &students);

std::string GLOBAL_recommend_id = "";


//====================================================================
// DIRECTORIES & FILES

std::string ICLICKER_ROSTER_FILE              = "./iclicker_Roster.txt";
std::string OUTPUT_FILE                       = "./output.html";
std::string CUSTOMIZATION_FILE                = "./customization_no_comments.json";

std::string RAW_DATA_DIRECTORY                = "./raw_data/";
std::string INDIVIDUAL_FILES_OUTPUT_DIRECTORY = "./individual_summary_html/";
std::string ALL_STUDENTS_OUTPUT_DIRECTORY     = "./all_students_summary_html/";

nlohmann::json GLOBAL_CUSTOMIZATION_JSON;


//====================================================================
// INFO ABOUT GRADING FOR COURSE

std::vector<GRADEABLE_ENUM> ALL_GRADEABLES;

std::map<GRADEABLE_ENUM,Gradeable>  GRADEABLES;

float LATE_DAY_PERCENTAGE_PENALTY = 0;
bool  TEST_IMPROVEMENT_AVERAGING_ADJUSTMENT = false;
bool  LOWEST_TEST_COUNTS_HALF = false;

int QUIZ_NORMALIZE_AND_DROP = 0;

std::vector<std::string> ICLICKER_QUESTION_NAMES;
float MAX_ICLICKER_TOTAL;

std::map<std::string,float> CUTOFFS;

std::map<Grade,int> grade_counts;
std::map<Grade,float> grade_avg;
int took_final = 0;
int auditors = 0;
int dropped = 0;

Student* PERFECT_STUDENT_POINTER;
Student* AVERAGE_STUDENT_POINTER;
Student* STDDEV_STUDENT_POINTER;

//====================================================================
// INFO ABOUT NUMBER OF SECTIONS

std::map<int,std::string> sectionNames;
std::map<std::string,std::string> sectionColors;

bool validSection(int section) {

  nlohmann::json::iterator itr = GLOBAL_CUSTOMIZATION_JSON.find("section");
  assert (itr != GLOBAL_CUSTOMIZATION_JSON.end());
  assert (itr->is_object());

  nlohmann::json::iterator itr2 = itr->find(std::to_string(section));
  if (itr2 == itr->end()) return false;
  return true;
  
  //return (sectionNames.find(section) != sectionNames.end());
}


std::string sectionName(int section) {
  std::map<int,std::string>::const_iterator itr = sectionNames.find(section);
  if (itr == sectionNames.end()) 
    return "NONE";
  return itr->second;
}




//====================================================================
 
std::string GLOBAL_EXAM_TITLE = "exam title uninitialized";
std::string GLOBAL_EXAM_DATE = "exam date uninitialized";
std::string GLOBAL_EXAM_TIME = "exam time uninitialized";
std::string GLOBAL_EXAM_DEFAULT_ROOM = "exam default room uninitialized";
std::string GLOBAL_EXAM_SEATING = "";
std::string GLOBAL_EXAM_SEATING_COUNT = "";

float GLOBAL_MIN_OVERALL_FOR_ZONE_ASSIGNMENT = 0.1;

int BONUS_WHICH_LECTURE = -1;
std::string BONUS_FILE;

//====================================================================
// INFO ABOUT OUTPUT FORMATTING

bool DISPLAY_INSTRUCTOR_NOTES = false;
bool DISPLAY_EXAM_SEATING = false;
bool DISPLAY_MOSS_DETAILS = false;
bool DISPLAY_FINAL_GRADE = false;
bool DISPLAY_GRADE_SUMMARY = false;
bool DISPLAY_GRADE_DETAILS = false;
bool DISPLAY_ICLICKER = false;
bool DISPLAY_LATE_DAYS = false;


std::vector<std::string> MESSAGES;


//====================================================================

std::ofstream priority_stream("priority.txt");
std::ofstream late_days_stream("late_days.txt");

void PrintExamRoomAndZoneTable(std::ofstream &ostr, Student *s, const nlohmann::json &special_message);

//====================================================================





//====================================================================
// sorting routines 


bool by_overall(const Student* s1, const Student* s2) {
  float s1_overall = s1->overall_b4_moss();
  float s2_overall = s2->overall_b4_moss();

  if (s1 == AVERAGE_STUDENT_POINTER) return true;
  if (s2 == AVERAGE_STUDENT_POINTER) return false;
  if (s1 == STDDEV_STUDENT_POINTER) return true;
  if (s2 == STDDEV_STUDENT_POINTER) return false;
  
  if (s1_overall > s2_overall+0.0001) return true;
  if (fabs (s1_overall - s2_overall) < 0.0001 &&
      s1->getSection() == 0 &&
      s2->getSection() != 0)
    return true;

  return false;
}


bool by_test_and_exam(const Student* s1, const Student* s2) {
  float val1 = s1->GradeablePercent(GRADEABLE_ENUM::TEST) + s1->GradeablePercent(GRADEABLE_ENUM::EXAM);
  float val2 = s2->GradeablePercent(GRADEABLE_ENUM::TEST) + s2->GradeablePercent(GRADEABLE_ENUM::EXAM);
  
  if (val1 > val2) return true;
  if (fabs (val1-val2) < 0.0001 &&
      s1->getSection() == 0 &&
      s2->getSection() != 0)
    return true;
  
  return false;
}




// FOR GRADEABLES
class GradeableSorter {
public:
  GradeableSorter(GRADEABLE_ENUM g) : g_(g) {}
  bool operator()(Student *s1, Student *s2) {
    return (s1->GradeablePercent(g_) > s2->GradeablePercent(g_) ||
            (s1->GradeablePercent(g_) == s2->GradeablePercent(g_) &&
             by_overall(s1,s2)));
  }
private:
  GRADEABLE_ENUM g_;
};


// FOR OTHER THINGS


bool by_name(const Student* s1, const Student* s2) {
  return (s1->getLastName() < s2->getLastName() ||
          (s1->getLastName() == s2->getLastName() &&
           s1->getFirstName() < s2->getFirstName()));
}


bool by_section(const Student *s1, const Student *s2) {
  if (s2->getIndependentStudy() == true && s1->getIndependentStudy() == false) return false;
  if (s2->getIndependentStudy() == false && s1->getIndependentStudy() == true) return false;
  if (s2->getSection() <= 0 && s1->getSection() <= 0) {
    return by_name(s1,s2);
  }
  if (s2->getSection() == 0) return true;
  if (s1->getSection() == 0) return false;
  if (s1->getSection() < s2->getSection()) return true;
  if (s1->getSection() > s2->getSection()) return false;
    return by_name(s1,s2);
}

bool by_iclicker(const Student* s1, const Student* s2) {
  return (s1->getIClickerTotalFromStart() > s2->getIClickerTotalFromStart());
}


// sorting function for letter grades
bool operator< (const Grade &a, const Grade &b) {  
  if (a.value == b.value) return false;

  if (a.value == "A") return true;
  if (b.value == "A") return false;
  if (a.value == "A-") return true;
  if (b.value == "A-") return false;

  if (a.value == "B+") return true;
  if (b.value == "B+") return false;
  if (a.value == "B") return true;
  if (b.value == "B") return false;
  if (a.value == "B-") return true;
  if (b.value == "B-") return false;

  if (a.value == "C+") return true;
  if (b.value == "C+") return false;
  if (a.value == "C") return true;
  if (b.value == "C") return false;
  if (a.value == "C-") return true;
  if (b.value == "C-") return false;

  if (a.value == "D+") return true;
  if (b.value == "D+") return false;
  if (a.value == "D") return true;
  if (b.value == "D") return false;

  if (a.value == "F") return true;
  if (b.value == "F") return false;

  return false;
}

//====================================================================
/*
void gradeable_helper(std::ifstream& istr, GRADEABLE_ENUM g) {
  int c; float p, m;
  istr >> c >> p >> m;
  assert (GRADEABLES.find(g) == GRADEABLES.end());

  Gradeable answer (c,p,m);
  GRADEABLES.insert(std::make_pair(g,answer));
  assert (GRADEABLES[g].getCount() >= 0);
  assert (GRADEABLES[g].getPercent() >= 0.0 && GRADEABLES[g].getPercent() <= 1.0);
  assert (GRADEABLES[g].getMaximum() >= 0.0);
}
*/

bool string_to_gradeable_enum(const std::string &s, GRADEABLE_ENUM &return_value) {
  std::string s2;
  for (unsigned int i = 0; i < s.size(); ++i) {
    s2.push_back(std::tolower(s[i]));
  }
  std::replace( s2.begin(), s2.end(), '-', '_');
  if (s2 == "hw" || s2 == "homework")          { return_value = GRADEABLE_ENUM::HOMEWORK;          return true;  }
  if (s2 == "assignment")                      { return_value = GRADEABLE_ENUM::ASSIGNMENT;        return true;  }
  if (s2 == "problem_set")                     { return_value = GRADEABLE_ENUM::PROBLEM_SET;       return true;  }
  if (s2 == "quiz" || s2 == "quizze")          { return_value = GRADEABLE_ENUM::QUIZ;              return true;  }
  if (s2 == "test")                            { return_value = GRADEABLE_ENUM::TEST;              return true;  }
  if (s2 == "exam")                            { return_value = GRADEABLE_ENUM::EXAM;              return true;  }
  if (s2 == "exercise")                        { return_value = GRADEABLE_ENUM::EXERCISE;          return true;  }
  if (s2 == "lecture_exercise")                { return_value = GRADEABLE_ENUM::LECTURE_EXERCISE;  return true;  }
  if (s2 == "reading")                         { return_value = GRADEABLE_ENUM::READING;           return true;  }
  if (s2 == "lab")                             { return_value = GRADEABLE_ENUM::LAB;               return true;  }
  if (s2 == "recitation")                      { return_value = GRADEABLE_ENUM::RECITATION;        return true;  }
  if (s2 == "project")                         { return_value = GRADEABLE_ENUM::PROJECT;           return true;  }
  if (s2 == "participation")                   { return_value = GRADEABLE_ENUM::PARTICIPATION;     return true;  }
  if (s2 == "instructor_note" || s2 == "note") { return_value = GRADEABLE_ENUM::NOTE;              return true;  }
  if (s2 == "note")                            { return_value = GRADEABLE_ENUM::NOTE;              return true;  }
  if (s2.substr(0,4) == "none")                { return_value = GRADEABLE_ENUM::NOTE;              return true;  }
  return false;
}

//====================================================================


void preprocesscustomizationfile(std::vector<Student*> &students) {  
  /*
  std::ifstream istr(CUSTOMIZATION_FILE.c_str());
  assert (istr);
  std::string token;

  while (istr >> token) {
    if (token[0] == '#') {
      // comment line!
      char line[MAX_STRING_LENGTH];
      istr.getline(line,MAX_STRING_LENGTH);

    } else if (token.size() > 4 && token.substr(0,4) == "num_") {
      
      GRADEABLE_ENUM g;
      // also take 's' off the end
      bool success = string_to_gradeable_enum(token.substr(4,token.size()-5),g);
      
      if (success) {
        gradeable_helper(istr,g);

        ALL_GRADEABLES.push_back(g);

      } else {
        std::cout << "UNKNOWN GRADEABLE: " << token.substr(4,token.size()-5) << std::endl;
        exit(0);
      }

    } else if (token == "hackmaxprojects") {

      char line[MAX_STRING_LENGTH];
      istr.getline(line,MAX_STRING_LENGTH);
      std::stringstream ss(line);
      std::vector<std::string> items;
      std::string i;
      while (ss >> i) {
        items.push_back(i);
      }
      std::cout << "HACK MAX " << items.size() << std::endl;

      std::cout <<  "   HMP=" << HACKMAXPROJECTS.size() << std::endl;

      HACKMAXPROJECTS.push_back(items);

    } else if (token == "display") {
      istr >> token;

      if (token == "instructor_notes") {
        DISPLAY_INSTRUCTOR_NOTES = true;
      } else if (token == "exam_seating") {
        DISPLAY_EXAM_SEATING = true;
      } else if (token == "moss_details") {
        DISPLAY_MOSS_DETAILS = true;
      } else if (token == "final_grade") {
        DISPLAY_FINAL_GRADE = true;
      } else if (token == "grade_summary") {
        DISPLAY_GRADE_SUMMARY = true;
      } else if (token == "grade_details") {
        DISPLAY_GRADE_DETAILS = true;
      } else if (token == "iclicker") {
        DISPLAY_ICLICKER = true;

      } else {
        std::cout << "OOPS " << token << std::endl;
        exit(0);
      }
      char line[MAX_STRING_LENGTH];
      istr.getline(line,MAX_STRING_LENGTH);

    } else if (token == "display_benchmark") {
      istr >> token;
      DisplayBenchmark(token);

    } else if (token == "benchmark_percent") {
      istr >> token;
      float value;
      istr >> value;

      SetBenchmarkPercentage(token,value);

    } else if (token == "benchmark_color") {
      istr >> token;
      std::string color;
      istr >> color;

      SetBenchmarkColor(token,color);
      
    } else if (token == "use") {
      
      istr >> token;

      if (token == "late_day_penalty") {
        istr >> LATE_DAY_PERCENTAGE_PENALTY;
        assert (LATE_DAY_PERCENTAGE_PENALTY >= 0.0 && LATE_DAY_PERCENTAGE_PENALTY < 0.25);
        char line[MAX_STRING_LENGTH];
        istr.getline(line,MAX_STRING_LENGTH);
      } else if (token == "test_improvement_averaging_adjustment") {
        TEST_IMPROVEMENT_AVERAGING_ADJUSTMENT = true;
      } else if (token == "quiz_normalize_and_drop_two") {
        QUIZ_NORMALIZE_AND_DROP_TWO = true;
      } else if (token == "lowest_test_counts_half") {
        LOWEST_TEST_COUNTS_HALF = true;
      } else {
        std::cout << "ERROR: unknown use " << token << std::endl;
        exit(0);
      }

    } else if (token == "remove_lowest") {
      istr >> token;
      if (token == "HOMEWORK") {
        int num;
        istr >> num;
        assert (num >= 0 && num < GRADEABLES[GRADEABLE_ENUM::HOMEWORK].getCount());
        GRADEABLES[GRADEABLE_ENUM::HOMEWORK].setRemoveLowest(num);
      }
    }
  }
  */
  // ---------------------------------------------------------------------------------------
  
  std::ifstream istr(CUSTOMIZATION_FILE.c_str());
  assert (istr);
  std::string token;
  float p_score,a_score,b_score,c_score,d_score;
  
  Student *perfect  = GetStudent(students,"PERFECT");
  Student *student_average  = GetStudent(students,"AVERAGE");
  Student *student_stddev  = GetStudent(students,"STDDEV");
  Student *lowest_a = GetStudent(students,"LOWEST A-");
  Student *lowest_b = GetStudent(students,"LOWEST B-");
  Student *lowest_c = GetStudent(students,"LOWEST C-");
  Student *lowest_d = GetStudent(students,"LOWEST D");
  
  //std::cout << "0" << std::endl;
  
  nlohmann::json j;
  j << istr;
  
  // load gradeables
  nlohmann::json all_gradeables = j["gradeables"];
  int num_gradeables = all_gradeables.size();

  float sum_of_percents = 0;

  for (int i = 0; i < num_gradeables; i++) {
    nlohmann::json one_gradeable_type = all_gradeables[i];
    GRADEABLE_ENUM g;

    // TYPE
    nlohmann::json::iterator itr = one_gradeable_type.find("type");
    assert (itr != one_gradeable_type.end());
    std::string gradeable_type = itr->get<std::string>();
    bool success = string_to_gradeable_enum(gradeable_type, g);
    if (!success) {
      std::cout << "UNKNOWN GRADEABLE TYPE: " << gradeable_type << std::endl;
      exit(0);
    }

    // PERCENT
    itr = one_gradeable_type.find("percent");
    assert (itr != one_gradeable_type.end());
    float gradeable_total_percent = itr->get<float>();
    assert (gradeable_total_percent >= 0);
    sum_of_percents += gradeable_total_percent;

    int count = one_gradeable_type.value("count",-1);

    nlohmann::json ids_list = one_gradeable_type["ids"];
    for (unsigned int k = 0; k < ids_list.size(); k++) {
      nlohmann::json ids = ids_list[k];
      std::string gradeable_id = ids.value("id","");
      assert (gradeable_id != "");
    }
    if (count == -1) {
      count = ids_list.size();
    }
    //If we ever have more than INT_MAX ids, this will wrap.
    //Needed to resolve int vs uint comparison and this is preferable since
    //presumably the json library is spitting out an int and the customization.json
    //also assumes int.
    assert (int(ids_list.size()) <= count);

    Gradeable answer (count,gradeable_total_percent); //,m);
    GRADEABLES.insert(std::make_pair(g,answer));
    assert (GRADEABLES[g].getCount() >= 0);
    assert (GRADEABLES[g].getPercent() >= 0.0 && GRADEABLES[g].getPercent() <= 1.0);
  
    // Set remove lowest for gradeable
    int num = one_gradeable_type.value("remove_lowest", 0);
    assert (num == 0 || (num >= 0 && num < GRADEABLES[g].getCount()));
    GRADEABLES[g].setRemoveLowest(num);
    ALL_GRADEABLES.push_back(g);
  }
  
  // Set Benchmark Percent

  std::vector<std::string> benchmark_percents;

  nlohmann::json benchmarkPercent = j["benchmark_percent"];
  for (nlohmann::json::iterator itr = benchmarkPercent.begin(); itr != benchmarkPercent.end(); itr++) {
    token = itr.key();
    float value;
    value = itr.value();
    SetBenchmarkPercentage(token,value);
    benchmark_percents.push_back(token);
  }



  perfect = new Student();perfect->setUserName("PERFECT");
  student_average = new Student();student_average->setUserName("AVERAGE");
  student_stddev = new Student();student_stddev->setUserName("STDDEV");

  lowest_a = new Student();lowest_a->setUserName("LOWEST A-");lowest_a->setLegalFirstName("approximate");
  lowest_b = new Student();lowest_b->setUserName("LOWEST B-");lowest_b->setLegalFirstName("approximate");
  lowest_c = new Student();lowest_c->setUserName("LOWEST C-");lowest_c->setLegalFirstName("approximate");
  lowest_d = new Student();lowest_d->setUserName("LOWEST D"); lowest_d->setLegalFirstName("approximate");

  PERFECT_STUDENT_POINTER = perfect;
  AVERAGE_STUDENT_POINTER = student_average;
  STDDEV_STUDENT_POINTER = student_stddev;
  
  for (int i = 0; i < num_gradeables; i++) {

    nlohmann::json one_gradeable_type = all_gradeables[i];

    GRADEABLE_ENUM g;
    nlohmann::json::iterator itr = one_gradeable_type.find("type");
    assert (itr != one_gradeable_type.end());
    std::string gradeable_type = itr->get<std::string>();
    bool success = string_to_gradeable_enum(gradeable_type, g);
    if (!success) {
      std::cout << "UNKNOWN GRADEABLE: " << gradeable_type << std::endl;
      exit(0);
    }
    nlohmann::json ids_list = one_gradeable_type["ids"];

    for (unsigned int k = 0; k < ids_list.size(); k++) {
      nlohmann::json grade_id = ids_list[k];
      std::string token_key = grade_id.value("id","");
      assert (token_key != "");

      int which = GRADEABLES[g].setCorrespondence(token_key);
      p_score = grade_id.value("max", 0.0);

      std::vector<float> curve = grade_id.value("curve",std::vector<float>());

      a_score = GetBenchmarkPercentage("lowest_a-")*p_score;
      b_score = GetBenchmarkPercentage("lowest_b-")*p_score;
      c_score = GetBenchmarkPercentage("lowest_c-")*p_score;
      d_score = GetBenchmarkPercentage("lowest_d")*p_score;

      if (!curve.empty()) {
        assert(curve.size() == benchmark_percents.size());
        for (std::size_t x = 0; x < benchmark_percents.size(); x++) {
          if (benchmark_percents[x] == "lowest_a-") a_score = curve[x];
          if (benchmark_percents[x] == "lowest_b-") b_score = curve[x];
          if (benchmark_percents[x] == "lowest_c-") c_score = curve[x];
          if (benchmark_percents[x] == "lowest_d") d_score = curve[x];
        }
      }

      c_score = std::min(b_score,c_score);
      d_score = std::min(c_score,d_score);

      bool released = grade_id.value("released",true);
      GRADEABLES[g].setReleased(token_key,released);

      float maximum = grade_id.value("max",0);
      GRADEABLES[g].setMaximum(token_key,maximum);

      float clamp = grade_id.value("clamp",-1);
      GRADEABLES[g].setClamp(token_key,clamp);
      
      //std::cout << "scores " << p_score << " "<< a_score << " " << b_score <<  " " << c_score << " " << d_score << std::endl;

      assert (p_score >= a_score &&
              a_score >= b_score &&
              b_score >= c_score &&
              c_score >= d_score);
      
      assert (which >= 0 && which < GRADEABLES[g].getCount());
      if (GRADEABLES[g].isReleased(token_key)) {
        perfect->setGradeableItemGrade(g,which, p_score);
        lowest_a->setGradeableItemGrade(g,which, a_score);
        lowest_b->setGradeableItemGrade(g,which, b_score);
        lowest_c->setGradeableItemGrade(g,which, c_score);
        lowest_d->setGradeableItemGrade(g,which, d_score);
      }
    
    //std::cout << "it makes it to exam data" << std::endl;
    
    nlohmann::json exam_data = grade_id["exam_data"];
    //std::cout << exam_data << std::endl;
    if (!exam_data.empty()) {
    //std::cout << "makes it into exam data" << std::endl;
      int active = exam_data["active"].get<int>();
    if (active == 1) {

                  GLOBAL_ACTIVE_TEST_ZONE = k;

        for (nlohmann::json::iterator itr2 = (exam_data).begin(); itr2 != (exam_data).end(); itr2++) {
          std::string token2 = itr2.key();
        //std::cout << token2 << std::endl;
        if (token2 == "exam_title") {
          std::string value = itr2.value();
          GLOBAL_EXAM_TITLE = value;
        } else if (token2 == "exam_date") {
          std::string value = itr2.value();
          GLOBAL_EXAM_DATE = value;
        } else if (token2 == "exam_time") {
          std::string value = itr2.value();
          GLOBAL_EXAM_TIME = value;
        } else if (token2 == "exam_default_room") {
          std::string value = itr2.value();
          GLOBAL_EXAM_DEFAULT_ROOM = value;
        } else if (token2 == "min_overall_for_zone_assignment") {
          float value = itr2.value();
          GLOBAL_MIN_OVERALL_FOR_ZONE_ASSIGNMENT = value;
        } else if (token2 == "exam_seating") {
          std::cout << "TOKEN IS EXAM SEATING" << std::endl;
                      std::string value = itr2.value();
                      GLOBAL_EXAM_SEATING = value;
                    } else if (token2 == "exam_seating_count") {
          std::cout << "TOKEN IS EXAM SEATING COUNT" << std::endl;
                      std::string value = itr2.value();
                      GLOBAL_EXAM_SEATING_COUNT = value;
                    }
        }
    }
    }
  }
  }
  students.push_back(perfect);
  students.push_back(student_average);
  students.push_back(student_stddev);
  students.push_back(lowest_a);
  students.push_back(lowest_b);
  students.push_back(lowest_c);
  students.push_back(lowest_d);
  
  //std::cout << "3" << std::endl;
  
  // get display optioons
  std::vector<std::string> displays = j["display"].get<std::vector<std::string> >();
  for (std::size_t i=0; i<displays.size(); i++) {
  token = displays[i];
  if (token == "instructor_notes") {
      DISPLAY_INSTRUCTOR_NOTES = true;
    } else if (token == "exam_seating") {
      DISPLAY_EXAM_SEATING = true;
    } else if (token == "moss_details") {
      DISPLAY_MOSS_DETAILS = true;
    } else if (token == "final_grade") {
      DISPLAY_FINAL_GRADE = true;
    } else if (token == "grade_summary") {
      DISPLAY_GRADE_SUMMARY = true;
    } else if (token == "grade_details") {
      DISPLAY_GRADE_DETAILS = true;
    } else if (token == "iclicker") {
      DISPLAY_ICLICKER = true;
    
    } else {
      std::cout << "OOPS " << token << std::endl;
      exit(0);
    }
  }
  
  //std::cout << "4" << std::endl;
  
  // Set Display Benchmark
  std::vector<std::string> displayBenchmark = j["display_benchmark"].get<std::vector<std::string> >();
  for (std::size_t i=0; i<displayBenchmark.size(); i++) {
    token = displayBenchmark[i];
  DisplayBenchmark(token);
  }
  
  //std::cout << "5" << std::endl;
  
  
  //std::cout << "6" << std::endl;
  
  // Set Benchmark Color
  nlohmann::json benchmarkColor = j["benchmark_color"];
  for (nlohmann::json::iterator itr = benchmarkColor.begin(); itr != benchmarkColor.end(); itr++) {
    token = itr.key();
  std::string color;
  color = itr.value();
  
  SetBenchmarkColor(token,color);
  }
  
  //std::cout << "7" << std::endl;

  //std::cout << "8" << std::endl;
  
  nlohmann::json useJSON = j["use"];
  for (nlohmann::json::iterator itr = useJSON.begin(); itr != useJSON.end(); itr++) {
  token = itr.key();
  if (token == "late_day_penalty") {
    LATE_DAY_PERCENTAGE_PENALTY = itr.value();
    assert (LATE_DAY_PERCENTAGE_PENALTY >= 0.0 && LATE_DAY_PERCENTAGE_PENALTY <= 0.5);
  } else if (token == "test_improvement_averaging_adjustment") {
    TEST_IMPROVEMENT_AVERAGING_ADJUSTMENT = true;
  } else if (token == "quiz_normalize_and_drop") {
          QUIZ_NORMALIZE_AND_DROP = itr.value();
  } else if (token == "lowest_test_counts_half") {
    LOWEST_TEST_COUNTS_HALF = true;
  } else {
    std::cout << "ERROR: unknown use " << token << std::endl;
      exit(0);
  }
  }
  
  //std::cout << "9" << std::endl;
}


void MakeRosterFile(std::vector<Student*> &students) {

  std::sort(students.begin(),students.end(),by_name);

  std::ofstream ostr("./iclicker_Roster.txt");


  for (unsigned int i = 0; i < students.size(); i++) {
    std::string foo = "active";
    if (students[i]->getLastName() == "") continue;
    if (students[i]->getSection() <= 0 || students[i]->getSection() > 10) continue;
    if (students[i]->getGradeableItemGrade(GRADEABLE_ENUM::TEST,0).getValue() < 1) {
      //std::cout << "STUDENT DID NOT TAKE TEST 1  " << students[i]->getUserName() << std::endl;
      foo = "inactive";
    }
    std::string room = students[i]->getExamRoom();
    std::string zone = students[i]->getExamZone();
    if (room == "") room = "DCC 308";
    if (zone == "") zone = "SEE INSTRUCTOR";



#if 0
    ostr 
      << std::left << std::setw(15) << students[i]->getLastName() 
      << std::left << std::setw(13) << students[i]->getFirstName() 
      << std::left << std::setw(12) << students[i]->getUserName()
      << std::left << std::setw(12) << room
      << std::left << std::setw(10) << zone
      << std::endl;

    ostr 
      << students[i]->getLastName() << ","
      << students[i]->getFirstName() << ","
      << students[i]->getUserName() << std::endl;

#else

    ostr 
      << students[i]->getSection()   << "\t"
      << students[i]->getLastName()     << "\t"
      << students[i]->getFirstName() << "\t"
      << students[i]->getUserName()  << "\t"
      //<< foo 
      << std::endl;
 
#endif
  }

}


// defined in zone.cpp
void LoadExamSeatingFile(const std::string &zone_counts_filename, const std::string &zone_assignments_filename, std::vector<Student*> &students);

void load_student_grades(std::vector<Student*> &students);

void load_bonus_late_day(std::vector<Student*> &students, int which_lecture, std::string bonus_late_day_file);

void processcustomizationfile(std::vector<Student*> &students) {


  std::ifstream istr(CUSTOMIZATION_FILE.c_str());
  assert (istr);
  nlohmann::json j;
  j << istr;
  GLOBAL_CUSTOMIZATION_JSON = j;


  SetBenchmarkPercentage("lowest_a-",0.9);
  SetBenchmarkPercentage("lowest_b-",0.8);
  SetBenchmarkPercentage("lowest_c-",0.7);
  SetBenchmarkPercentage("lowest_d",0.6);

  SetBenchmarkColor("extracredit","aa88ff"); // dark purple
  SetBenchmarkColor("perfect"    ,"c8c8ff"); // purple
  SetBenchmarkColor("lowest_a-"  ,"c8ffc8"); // green
  SetBenchmarkColor("lowest_b-"  ,"ffffc8"); // yellow
  SetBenchmarkColor("lowest_c-"  ,"ffc8c8"); // orange
  SetBenchmarkColor("lowest_d"   ,"ff0000"); // red
  SetBenchmarkColor("failing"    ,"c80000"); // dark red
  
  //std::cout << "it makes it here!!" << std::endl;

  preprocesscustomizationfile(students);
  
  //std::cout << "it makes it here" << std::endl;
  
  load_student_grades(students);

  /*
  std::ifstream istr(CUSTOMIZATION_FILE.c_str());
  assert (istr);

  std::string token,token2;
  //int num;
  int which;
  std::string which_token;
  float p_score,a_score,b_score,c_score,d_score;

  std::string iclicker_remotes_filename;
  std::vector<std::vector<iClickerQuestion> > iclicker_questions(MAX_LECTURES+1);

  while (istr >> token) {

    //std::cout << "TOKEN " << token << std::endl;

    if (token[0] == '#') {
      // comment line!
      char line[MAX_STRING_LENGTH];
      istr.getline(line,MAX_STRING_LENGTH);
    } else if (token == "section") {
      int section;
      std::string section_name;
      istr >> section >> section_name;
      if (students_loaded == false) {
        std::cout << "MAKE ASSOCIATION " << section << " " << section_name << std::endl;
        assert (!validSection(section)); 
        sectionNames[section] = section_name;
        
        static int counter = 0;
        if (sectionColors.find(section_name) == sectionColors.end()) {
          if (counter == 0) {
            sectionColors[section_name] = "ccffcc"; // lt green
          } else if (counter == 1) {
            sectionColors[section_name] = "ffcccc"; // lt salmon
          } else if (counter == 2) {
            sectionColors[section_name] = "ffffaa"; // lt yellow
          } else if (counter == 3) {
            sectionColors[section_name] = "ccccff"; // lt blue-purple
          } else if (counter == 4) {
            sectionColors[section_name] = "aaffff"; // lt cyan
          } else if (counter == 5) {
            sectionColors[section_name] = "ffaaff"; // lt magenta
          } else if (counter == 6) {
            sectionColors[section_name] = "88ccff"; // blue 
          } else if (counter == 7) {
            sectionColors[section_name] = "cc88ff"; // purple 
          } else if (counter == 8) {
            sectionColors[section_name] = "88ffcc"; // mint 
          } else if (counter == 9) {
            sectionColors[section_name] = "ccff88"; // yellow green
          } else if (counter == 10) {
            sectionColors[section_name] = "ff88cc"; // pink
          } else if (counter == 11) {
            sectionColors[section_name] = "ffcc88"; // orange
          } else if (counter == 12) {
            sectionColors[section_name] = "ffff33"; // yellow
          } else if (counter == 13) {
            sectionColors[section_name] = "ff33ff"; // magenta
          } else if (counter == 14) {
            sectionColors[section_name] = "33ffff"; // cyan
          } else if (counter == 15) {
            sectionColors[section_name] = "6666ff"; // blue-purple
          } else if (counter == 16) {
            sectionColors[section_name] = "66ff66"; // green
          } else if (counter == 17) {
            sectionColors[section_name] = "ff6666"; // red
          } else {
            sectionColors[section_name] = "aaaaaa"; // grey 
          }
          counter++;
        }
      }

    } else if (token == "message") {
      // general message at the top of the file
      char line[MAX_STRING_LENGTH];
      istr.getline(line,MAX_STRING_LENGTH);
      if (students_loaded == false) continue;
      MESSAGES.push_back(line);
    } else if (token == "warning") {
      // EWS early warning system [ per student ]
      std::string username;
      istr >> username;
      char line[MAX_STRING_LENGTH];
      istr.getline(line,MAX_STRING_LENGTH);
      if (students_loaded == false) continue;
      Student *s = GetStudent(students,username);
      if (s == NULL) {
        std::cout << username << std::endl;
      }
      assert (s != NULL);
      s->addWarning(line);
    } else if (token == "recommend") {
      // UTA/mentor recommendations [ per student ]
      //assert ( GLOBAL_recommend_id == "");
      istr >> GLOBAL_recommend_id;

      // / *
      std::string username;
      istr >> username;
      char line[MAX_STRING_LENGTH];
      istr.getline(line,MAX_STRING_LENGTH);
      Student *s = GetStudent(students,username);
      if (students_loaded == false) continue;
      assert (s != NULL);
      s->addRecommendation(line);
      // * / / *

    } else if (token == "note") {
      // other grading note [ per student ]
      std::string username;
      istr >> username;
      char line[MAX_STRING_LENGTH];
      istr.getline(line,MAX_STRING_LENGTH);
      if (students_loaded == false) continue;
      Student *s = GetStudent(students,username);
      if (s == NULL) {
        std::cout << "USERNAME " << username << std::endl;
      }
      assert (s != NULL);
      s->addNote(line);

    } else if (token == "earned_late_days") {
      DISPLAY_LATE_DAYS = true;
      char line[MAX_STRING_LENGTH];
      istr.getline(line,MAX_STRING_LENGTH);
      GLOBAL_earned_late_days.clear();
      std::stringstream ss(line);
      float tmp;
      while (ss >> tmp) {
        assert (GLOBAL_earned_late_days.size() == 0 || tmp > GLOBAL_earned_late_days.back());
        GLOBAL_earned_late_days.push_back(tmp);
      }

    } else if (token == "iclicker_ids") {
      istr >> iclicker_remotes_filename;
    } else if (token == "iclicker") {
      int which_lecture;
      std::string clicker_file;
      int which_column;
      std::string correct_answer;
      istr >> which_lecture >> clicker_file >> which_column >> correct_answer;
      assert (which_lecture >= 1 && which_lecture <= MAX_LECTURES);
      if (students_loaded == false) continue;
      iclicker_questions[which_lecture].push_back(iClickerQuestion(clicker_file,which_column,correct_answer));
    } else if (token == "audit") {
      // other grading note [ per student ]
      std::string username;
      istr >> username;
      if (students_loaded == false) continue;
      Student *s = GetStudent(students,username);
      assert (s != NULL);
      assert (s->getAudit() == false);
      s->setAudit();
      s->addNote("AUDIT");

    } else if (token == "withdraw") {
      // other grading note [ per student ]
      std::string username;
      istr >> username;
      if (students_loaded == false) continue;
      Student *s = GetStudent(students,username);
      assert (s != NULL);
      assert (s->getWithdraw() == false);
      s->setWithdraw();
      s->addNote("LATE WITHDRAW");


    } else if (token == "independentstudy") {
      // other grading note [ per student ]
      std::string username;
      istr >> username;
      if (students_loaded == false) continue;
      Student *s = GetStudent(students,username);
      assert (s != NULL);
      assert (s->getIndependentStudy() == false);
      s->setIndependentStudy();
      s->addNote("INDEPENDENT STUDY");

    } else if (token == "manual_grade") {
      std::string username,grade;
      istr >> username >> grade;
      char line[MAX_STRING_LENGTH];
      istr.getline(line,MAX_STRING_LENGTH);
      if (students_loaded == false) continue;
      Student *s = GetStudent(students,username);
      assert (s != NULL);
      s->ManualGrade(grade,line);
    } else if (token == "moss") {
      std::string username;
      int hw;
      float penalty;
      istr >> username >> hw >> penalty;
      assert (hw >= 1 && hw <= 10);
      assert (penalty >= -0.01 && penalty <= 1.01);
      // ======================================================================
      // MOSS

      if (students_loaded == false) continue;
      Student *s = GetStudent(students,username);
      if (s == NULL) {
        std::cout << "unknown username " << username << std::endl;
      }
      assert (s != NULL);
      s->mossify(hw,penalty);

    } else if (token == "final_cutoff") {

      //      FINAL_GRADE = true;
      std::string grade;
      float cutoff;
      istr >> grade >> cutoff;
      assert (grade == "A" ||
              grade == "A-" ||
              grade == "B+" ||
              grade == "B" ||
              grade == "B-" ||
              grade == "C+" ||
              grade == "C" ||
              grade == "C-" ||
              grade == "D+" ||
              grade == "D");
      CUTOFFS[grade] = cutoff;
    } else if (token.size() > 4 && token.substr(0,4) == "num_") {
      char line[MAX_STRING_LENGTH];
      istr.getline(line,MAX_STRING_LENGTH);
      
    } else if (token == "use") {

      char line[MAX_STRING_LENGTH];
      istr.getline(line,MAX_STRING_LENGTH);
      continue;




    } else if (token == "hackmaxprojects") {

      char line[MAX_STRING_LENGTH];
      istr.getline(line,MAX_STRING_LENGTH);
      continue;


    } else if (token == "display" ||
               token == "display_benchmark" ||
               token == "benchmark_percent") {

      char line[MAX_STRING_LENGTH];
      istr.getline(line,MAX_STRING_LENGTH);
      continue;


    } else if (token == "exam_title") {
      istr.getline(GLOBAL_EXAM_TITLE,MAX_STRING_LENGTH);
      continue;
    } else if (token == "exam_date") {
      istr.getline(GLOBAL_EXAM_DATE,MAX_STRING_LENGTH);
      continue;
    } else if (token == "exam_time") {
      istr.getline(GLOBAL_EXAM_TIME,MAX_STRING_LENGTH);
      continue;
    } else if (token == "exam_default_room") {
      istr.getline(GLOBAL_EXAM_DEFAULT_ROOM,MAX_STRING_LENGTH);
      continue;
    } else if (token == "min_overall_for_zone_assignment") {
      istr >> GLOBAL_MIN_OVERALL_FOR_ZONE_ASSIGNMENT;
      continue;
    } else if (token == "bonus_latedays") {
      char x[MAX_STRING_LENGTH];
      istr.getline(x,MAX_STRING_LENGTH);
      std::stringstream ssx(x);
      ssx >> BONUS_WHICH_LECTURE >> BONUS_FILE;
      std::cout << "BONUS LATE DAYS" << std::endl;
      continue;
    } else if (token == "exam_seating") {

      //      DISPLAY_EXAM_SEATING = true;

      if (students_loaded == false) {
        char line[MAX_STRING_LENGTH];
        istr.getline(line,MAX_STRING_LENGTH);
        continue;
      } else {

        std::cout << "TOKEN IS EXAM SEATING" << std::endl;
        istr >> token >> token2;
        
        LoadExamSeatingFile(token,token2,students);

        MakeRosterFile(students);
      }

    } else {
      if (students_loaded == true) continue;

      GRADEABLE_ENUM g;
      bool success = string_to_gradeable_enum(token,g);
      
      if (success) {
        
        char gradesline[1000];
        istr.getline(gradesline,1000);
        
        std::stringstream ss(gradesline);


        if (g == GRADEABLE_ENUM::HOMEWORK ||  
            g == GRADEABLE_ENUM::ASSIGNMENT ||      
            g == GRADEABLE_ENUM::PROBLEM_SET ||     
            g == GRADEABLE_ENUM::QUIZ ||            
            g == GRADEABLE_ENUM::TEST ||            
            g == GRADEABLE_ENUM::EXAM ||            
            g == GRADEABLE_ENUM::EXERCISE ||        
            g == GRADEABLE_ENUM::LECTURE_EXERCISE ||
            g == GRADEABLE_ENUM::READING ||         
            g == GRADEABLE_ENUM::LAB ||             
            g == GRADEABLE_ENUM::RECITATION ||      
            g == GRADEABLE_ENUM::PROJECT ||         
            g == GRADEABLE_ENUM::PARTICIPATION) {

          ss >> which_token;
          
          assert (!GRADEABLES[g].hasCorrespondence(which_token));
          
          which = GRADEABLES[g].setCorrespondence(which_token);

        } else {
          ss >> which;
        }

        std::cout << gradesline << std::endl;

        if (!(ss >> p_score)) {
          std::cout << "ERROR READING: '" << gradesline << "'" << std::endl;
          std::cout << which_token << " " << p_score << std::endl;
          exit(1);
        }

        a_score = GetBenchmarkPercentage("lowest_a-")*p_score;
        b_score = GetBenchmarkPercentage("lowest_b-")*p_score;
        c_score = GetBenchmarkPercentage("lowest_c-")*p_score;
        d_score = GetBenchmarkPercentage("lowest_d")*p_score;
        
        ss >> a_score >> b_score >> c_score >> d_score;
        
        assert (p_score >= a_score &&
                a_score >= b_score &&
                b_score >= c_score &&
                c_score >= d_score);

        assert (which >= 0 && which < GRADEABLES[g].getCount());


        perfect->setGradeableItemGrade(g,which, p_score);
        lowest_a->setGradeableItemGrade(g,which, a_score);
        lowest_b->setGradeableItemGrade(g,which, b_score);
        lowest_c->setGradeableItemGrade(g,which, c_score);
        lowest_d->setGradeableItemGrade(g,which, d_score);


      } else {
        std::cout << "ERROR: UNKNOWN TOKEN  X" << token << std::endl;
      }

    }
  }
  
  if (students_loaded == false) {

    students.push_back(perfect);
    students.push_back(student_average);
    students.push_back(student_stddev);
    students.push_back(lowest_a);
    students.push_back(lowest_b);
    students.push_back(lowest_c);
    students.push_back(lowest_d);

  } else {
    MatchClickerRemotes(students, iclicker_remotes_filename);
    AddClickerScores(students,iclicker_questions);
  }
  */
  
  //std::ifstream istr(CUSTOMIZATION_FILE.c_str());
  //assert (istr);

  std::string token,token2;
  //int num;
  //int which;
  //std::string which_token;
  //float p_score,a_score,b_score,c_score,d_score;

  std::string iclicker_remotes_filename;
  std::vector<std::vector<iClickerQuestion> > iclicker_questions(MAX_LECTURES+1);

  
  for (nlohmann::json::iterator itr = j.begin(); itr != j.end(); itr++) {
    token = itr.key();
    //std::cout << token << std::endl;
  if (token == "section") {
    // create sections
    int counter = 0;
    for (nlohmann::json::iterator itr2 = (itr.value()).begin(); itr2 != (itr.value()).end(); itr2++) {
    std::string temp = itr2.key();
    int section = std::stoi(temp);
    std::string section_name = itr2.value();
    std::cout << "MAKE ASSOCIATION " << section << " " << section_name << std::endl;
    //assert (!validSection(section));
    sectionNames[section] = section_name;
    if (sectionColors.find(section_name) == sectionColors.end()) {
      if (counter == 0) {
            sectionColors[section_name] = "ccffcc"; // lt green
          } else if (counter == 1) {
            sectionColors[section_name] = "ffcccc"; // lt salmon
          } else if (counter == 2) {
            sectionColors[section_name] = "ffffaa"; // lt yellow
          } else if (counter == 3) {
            sectionColors[section_name] = "ccccff"; // lt blue-purple
          } else if (counter == 4) {
            sectionColors[section_name] = "aaffff"; // lt cyan
          } else if (counter == 5) {
            sectionColors[section_name] = "ffaaff"; // lt magenta
          } else if (counter == 6) {
            sectionColors[section_name] = "88ccff"; // blue 
          } else if (counter == 7) {
            sectionColors[section_name] = "cc88ff"; // purple 
          } else if (counter == 8) {
            sectionColors[section_name] = "88ffcc"; // mint 
          } else if (counter == 9) {
            sectionColors[section_name] = "ccff88"; // yellow green
          } else if (counter == 10) {
            sectionColors[section_name] = "ff88cc"; // pink
          } else if (counter == 11) {
            sectionColors[section_name] = "ffcc88"; // orange
          } else if (counter == 12) {
            sectionColors[section_name] = "ffff33"; // yellow
          } else if (counter == 13) {
            sectionColors[section_name] = "ff33ff"; // magenta
          } else if (counter == 14) {
            sectionColors[section_name] = "33ffff"; // cyan
          } else if (counter == 15) {
            sectionColors[section_name] = "6666ff"; // blue-purple
          } else if (counter == 16) {
            sectionColors[section_name] = "66ff66"; // green
          } else if (counter == 17) {
            sectionColors[section_name] = "ff6666"; // red
          } else {
            sectionColors[section_name] = "aaaaaa"; // grey 
    }
      counter++;
    }
    }
  } else if (token == "messages") {
    // general message at the top of the file
    for (nlohmann::json::iterator itr2 = (itr.value()).begin(); itr2 != (itr.value()).end(); itr2++) {
            MESSAGES.push_back(*itr2);
    }
  } else if (token == "warning") {
    // EWS early warning system [ per student ]
    std::vector<nlohmann::json> warning_list = j[token].get<std::vector<nlohmann::json> >();
    for (std::size_t i = 0; i<warning_list.size(); i++) {
            nlohmann::json warning = warning_list[i];
      //std::string username = warning_user["user"].get<std::string>();
            std::string message = warning["msg"].get<std::string>();
            std::vector<std::string> ids;
            float value = warning["value"].get<float>();
            nlohmann::json j_ids = warning["ids"];
            for (std::size_t k = 0; k < j_ids.size(); k++) {
              ids.push_back(j_ids[k].get<std::string>());
            }

            std::cout << "search for " << message << std::endl;
            for (std::size_t S = 0; S < students.size(); S++) {
              Student *s = students[S];
              if (!validSection(students[S]->getSection())) continue;
              //std::cout << "student " << s->getUserName() << std::endl;
              float v = 0;
              for (std::size_t k = 0; k < ids.size(); k++) {
                GRADEABLE_ENUM g;
                int item;
                //std::cout << "GRADEABLE_ENUM " << (int)g << " " << item << std::endl;
                LookupGradeable(ids[k],g,item);
                v += s->getGradeableItemGrade(g,item).getValue();
              }

              if (v < value) {
                std::stringstream ss;
                ss << " " << v << " < " << value;

                s->addWarning(message + ss.str());
              }
            }

    }

  } else if (token == "recommend") {
    // UTA/mentor recommendations [ per student ]
    std::vector<nlohmann::json> recommend_list = j[token].get<std::vector<nlohmann::json> >();
    for (std::size_t i = 0; i < recommend_list.size(); i++) {
    nlohmann::json recommend_user = recommend_list[i];
      std::string username = recommend_user["user"].get<std::string>();
    std::string message = recommend_user["msg"].get<std::string>();
    Student *s = GetStudent(students,username);
    if (s == NULL) {
          std::cout << username << std::endl;
        }
        assert (s != NULL);
    s->addRecommendation(message);
    }
  } else if (token == "note") {
    // other grading note [ per student ]
    std::vector<nlohmann::json> note_list = j[token].get<std::vector<nlohmann::json> >();
    for (std::size_t i = 0; i < note_list.size(); i++) {
    nlohmann::json note_user = note_list[i];
      std::string username = note_user["user"].get<std::string>();
    std::string message = note_user["msg"].get<std::string>();
    Student *s = GetStudent(students,username);
    if (s == NULL) {
          std::cout << username << std::endl;
        }
        assert (s != NULL);
    s->addNote(message);
    }
  } else if (token == "earned_late_days") {
    DISPLAY_LATE_DAYS = true;
    std::vector<float> earnedLateDays = j[token].get<std::vector<float> >();
    GLOBAL_earned_late_days.clear();
    for (std::size_t i = 0; i < earnedLateDays.size(); i++) {
      float tmp = earnedLateDays[i];
    assert (GLOBAL_earned_late_days.size() == 0 || tmp > GLOBAL_earned_late_days.back());
        GLOBAL_earned_late_days.push_back(tmp);
    }
  } else if (token == "iclicker_ids") {
    iclicker_remotes_filename = itr.value();
  } else if (token == "iclicker") {
    for (nlohmann::json::iterator itr2 = (itr.value()).begin(); itr2 != (itr.value()).end(); itr2++) {
      std::string temp = itr2.key();
    std::vector<nlohmann::json> iclickerLectures = j[token][temp];
    for (std::size_t i = 0; i < iclickerLectures.size(); i++) {
      nlohmann::json iclickerLecture = iclickerLectures[i];
      int which_lecture = std::stoi(temp);
      std::string clicker_file = iclickerLecture["file"].get<std::string>();
      int which_column = iclickerLecture["column"].get<int>();
      std::string correct_answer = iclickerLecture["answer"].get<std::string>();
      assert (which_lecture >= 1 && which_lecture <= MAX_LECTURES);
      iclicker_questions[which_lecture].push_back(iClickerQuestion(clicker_file,which_column,correct_answer));
    }
    }
  } else if (token == "audit") {
    std::vector<nlohmann::json> audit_list = itr.value();
    for (std::size_t i = 0; i < audit_list.size(); i++) {
      std::string username = audit_list[i];
        Student *s = GetStudent(students,username);
        assert (s != NULL);
        assert (s->getAudit() == false);
        s->setAudit();
        s->addNote("AUDIT");
    }
  } else if (token == "withdraw") {
    std::vector<nlohmann::json> withdraw_list = itr.value();
    for (std::size_t i = 0; i < withdraw_list.size(); i++) {
      std::string username = withdraw_list[i];
        Student *s = GetStudent(students,username);
        assert (s != NULL);
        assert (s->getWithdraw() == false);
        s->setWithdraw();
        s->addNote("LATE WITHDRAW");
    }
  } else if (token == "independentstudy") {
    std::vector<nlohmann::json> independent_study_list = itr.value();
    for (std::size_t i = 0; i < independent_study_list.size(); i++) {
      std::string username = independent_study_list[i];
        Student *s = GetStudent(students,username);
        assert (s != NULL);
        assert (s->getIndependentStudy() == false);
        s->setIndependentStudy();
        s->addNote("INDEPENDENT STUDY");
    }
  } else if (token == "manual_grade") {
    for (nlohmann::json::iterator itr2 = (itr.value()).begin(); itr2 != (itr.value()).end(); itr2++) {
      std::string username = itr2.key();
    std::string grade = (itr2.value())["grade"].get<std::string>();
    std::string note = (itr2.value())["note"].get<std::string>();
    Student *s = GetStudent(students,username);
        assert (s != NULL);
        s->ManualGrade(grade,note);
    }
  } else if (token == "moss") {
    for (nlohmann::json::iterator itr2 = (itr.value()).begin(); itr2 != (itr.value()).end(); itr2++) {
      std::string username = itr2.key();
    int hw = (itr2.value())["hw"].get<int>();
    float penalty = (itr2.value())["penalty"].get<float>();
    assert (hw >= 1 && hw <= 10);
        assert (penalty >= -0.01 && penalty <= 1.01);
    Student *s = GetStudent(students,username);
        assert (s != NULL);
        s->mossify(hw,penalty);
    }
  } else if (token == "final_cutoff") {
    for (nlohmann::json::iterator itr2 = (itr.value()).begin(); itr2 != (itr.value()).end(); itr2++) {
      std::string grade = itr2.key();
    float cutoff = itr2.value();
    assert (grade == "A" ||
              grade == "A-" ||
              grade == "B+" ||
              grade == "B" ||
              grade == "B-" ||
              grade == "C+" ||
              grade == "C" ||
              grade == "C-" ||
              grade == "D+" ||
              grade == "D");
      CUTOFFS[grade] = cutoff;
    }
  } else if (token == "gradeables") {
    continue;
  } else if (token == "bonus_latedays") {
    nlohmann::json bonusJson = j[token];
    for (nlohmann::json::iterator itr2 = bonusJson.begin(); itr2 != bonusJson.end(); itr2++) {
      std::string bonus = itr2.key();
      BONUS_WHICH_LECTURE = std::stoi(bonus);
      BONUS_FILE = j[token][bonus];
        std::cout << "BONUS LATE DAYS" << std::endl;
      
      if (BONUS_FILE != "") {
          load_bonus_late_day(students,BONUS_WHICH_LECTURE,BONUS_FILE);
      }
    }
  } else {
    if (token == "display" || token == "display_benchmark" || token == "benchmark_percent") {
      continue;
  } else if (token == "use" || token == "hackmaxprojects" || token == "benchmark_color") {
    continue;
  }
    std::cout << "ERROR: UNKNOWN TOKEN  X " << token << std::endl;
  }
  }
  
  if (GLOBAL_EXAM_SEATING_COUNT != "" && GLOBAL_EXAM_SEATING != "") {
    LoadExamSeatingFile(GLOBAL_EXAM_SEATING_COUNT,GLOBAL_EXAM_SEATING,students);
  }
  MakeRosterFile(students);
  MatchClickerRemotes(students, iclicker_remotes_filename);
  AddClickerScores(students,iclicker_questions);
}



void load_student_grades(std::vector<Student*> &students) {

  Student *perfect = GetStudent(students,"PERFECT");
  assert (perfect != NULL);

  Student *student_average = GetStudent(students,"AVERAGE");
  assert (student_average != NULL);

  Student *student_stddev = GetStudent(students,"STDDEV");
  assert (student_stddev != NULL);

  
  std::string command2 = "ls -1 " + RAW_DATA_DIRECTORY + "*.json > files_json.txt";

  system(command2.c_str());
  
  std::ifstream files_istr("files_json.txt");
  assert(files_istr);
  std::string filename;
  int count = 0;
  while (files_istr >> filename) {
  std::ifstream istr(filename.c_str());
  assert(istr);
  Student *s = new Student();
  
  count++;
  
  nlohmann::json j;
  j << istr;

  for (nlohmann::json::iterator itr = j.begin(); itr != j.end(); itr++) {
    std::string token = itr.key();
    // std::cout << "token: " << token << "!" << std::endl;
    GRADEABLE_ENUM g;
    bool gradeable_enum_success = string_to_gradeable_enum(token,g);
          if (!gradeable_enum_success && token != "Other" && token != "rubric" && token != "Test") {
    // non gradeables
    if (token == "user_id") {
      s->setUserName(j[token].get<std::string>());
    } else if (token == "legal_first_name") {
      s->setLegalFirstName(j[token].get<std::string>());
    } else if (token == "preferred_first_name") {
                  if (!j[token].is_null()) {
                    s->setPreferredFirstName(j[token].get<std::string>());
                  }
                } else if (token == "last_name") {
      s->setLastName(j[token].get<std::string>());
    } else if (token == "last_update") {
      s->setLastUpdate(j[token].get<std::string>());
    } else if (token == "registration_section") {
          int a;
          if(!j[token].is_null()) {
            a = j[token].get<int>();
            if (!validSection(a)) {
              // the "drop" section is 0 (really should be NULL)
              if (a != 0) {
                std::cerr << "WARNING: invalid section " << a << std::endl;
              }
            }
          }
          else{
            a = 0;
          }
          s->setSection(a);

    } else if (token == "default_allowed_late_days") {
                  int value = 0;
                  if (!j[token].is_null()) {
                    if (j[token].is_string()) {
                      std::string s_value = j[token].get<std::string>();
                      value = std::stoi(s_value);
                    } else {
                      value = j[token].get<int>();
                    }
                  }
                  s->setDefaultAllowedLateDays(value);
                  if (value > 0) {
                    DISPLAY_LATE_DAYS = true;
                  }
                } else {
            std::cout << "UNKNOWN TOKEN Y '" << token << "'" << std::endl;
      exit(0);
    }
    } else {
      for (nlohmann::json::iterator itr2 = (itr.value()).begin(); itr2 != (itr.value()).end(); itr2++) {
      int which;
      bool invalid = false;
                  std::string gradeable_id = (*itr2).value("id","ERROR BAD ID");
                  std::string gradeable_name = (*itr2).value("name",gradeable_id);
                  std::string status = (*itr2).value("status","NOT ELECTRONIC");
<<<<<<< HEAD
      /*float score = (*itr2).value("original_score",0.0);
      float score2 = (*itr2).value("actual_score",0.0);
                  if (status.find("Bad") != std::string::npos) {
                    assert (score2 == 0);
                    if (score != score2) {
                      score = 0;
                    } else {
                      // already 0
                    }
                  } else {*/
        float score = (*itr2).value("score",0.0);
        if(status.find("Bad") != std::string::npos) {
          if (score!=0) {
            score = 0;
          }
        } else{
=======
      float score = (*itr2).value("score",0.0);
                  if (status.find("Bad") != std::string::npos) {
                    assert (score == 0);
                  } else {
>>>>>>> 5af65f3c
                      assert (status == "NO SUBMISSION" || status == "NOT ELECTRONIC" || status == "Good" || status == "Late");
                  }

                  std::string other_note = "";
                  //                  nlohmann::json obj = (*itr2).value("text",nlohmann::json::object());
                  nlohmann::json::iterator itr3 = itr2->find("text");
                  if (itr3 != itr2->end()) {
                    for (std::size_t i = 0; i < itr3->size(); i++) {
                      other_note += (*itr3)[i].value("Notes","");
                    }  
                  }


      // Search through the gradeable categories as needed to find where this item belongs
      // (e.g. project may be prefixed by "hw", or exam may be prefixed by "test")
      for (unsigned int i = 0; i < ALL_GRADEABLES.size(); i++) {
        GRADEABLE_ENUM g2 = ALL_GRADEABLES[i];
        if (GRADEABLES[g2].hasCorrespondence(gradeable_id)) {
          g = g2;
        }
      }
      if (!GRADEABLES[g].hasCorrespondence(gradeable_id)) {
      invalid = true;
      //std::cerr << "ERROR! cannot find a category for this item " << gradeable_id << std::endl;
      } else {
      invalid = false;
      const std::pair<int,std::string>& c = GRADEABLES[g].getCorrespondence(gradeable_id);
                        which = c.first;
      if (c.second == "") {
                          GRADEABLES[g].setCorrespondenceName(gradeable_id,gradeable_name); 
                        } else {
                          assert (c.second == gradeable_name);
                        }
      }
      
                  if (gradeable_id == GLOBAL_recommend_id) {
                    nlohmann::json::iterator rec = itr2->find("text");
                    if (rec != itr2->end()) {
                      for (std::size_t i = 0; i < (*rec).size(); i++) {
                        for (auto itr8 = (*rec)[i].begin(); itr8 != (*rec)[i].end(); itr8++) {
                          std::string r = itr8.value();
                          s->addRecommendation(std::string(" ") + r);
                        }
                      }
                    }
                  }

      if (!invalid) {
      assert (which >= 0);
      assert (score >= 0.0);
                        int ldu = 0;
                        nlohmann::json::iterator itr3 = itr2->find("days_late");
                        if (itr3 != itr2->end()) {
                          if (score <= 0) {
                            if (s->getUserName() != "") {
                              std::cout << "Should not be Charged a late day  " << s->getUserName() << " " << gradeable_name << " " << score << std::endl;
                            }
                          } else {
                            ldu = itr3->get<int>();
                          }
                        }
                        if (ldu != 0) {
                          //std::cout << "ldu=" << ldu << std::endl;
                        }
                        
                        float clamp = -1;
                        clamp = GRADEABLES[g].getClamp(gradeable_id);
                        if (clamp > 0) {
                          score = std::min(clamp,score);
                        }

                        if (GRADEABLES[g].isReleased(gradeable_id)) {
                          s->setGradeableItemGrade(g,which,score,ldu,other_note,status);
                        }
      }

      }  
    }
  }
  students.push_back(s);
  }

}


void start_table_open_file(bool full_details, 
                 const std::vector<Student*> &students, int S, int month, int day, int year,
                 enum GRADEABLE_ENUM which_gradeable_enum);

void start_table_output(bool full_details,
                        const std::vector<Student*> &students, int S, int month, int day, int year,
                        Student *sp, Student *sa, Student *sb, Student *sc, Student *sd);

void end_table(std::ofstream &ostr,  bool full_details, Student *s);



// =============================================================================================
// =============================================================================================
// =============================================================================================



void output_helper(std::vector<Student*> &students,  std::string &GLOBAL_sort_order) {

  Student *sp = GetStudent(students,"PERFECT");
  Student *student_average = GetStudent(students,"AVERAGE");
  Student *student_stddev = GetStudent(students,"STDDEV");
  Student *sa = GetStudent(students,"LOWEST A-");
  Student *sb = GetStudent(students,"LOWEST B-");
  Student *sc = GetStudent(students,"LOWEST C-");
  Student *sd = GetStudent(students,"LOWEST D");
  assert (sp != NULL);
  assert (student_average != NULL);
  assert (student_stddev != NULL);
  assert (sa != NULL);
  assert (sb != NULL);
  assert (sc != NULL);
  assert (sd != NULL);

  std::string command = "rm -f " + OUTPUT_FILE + " " + INDIVIDUAL_FILES_OUTPUT_DIRECTORY + "*html";
  system(command.c_str());
  command = "rm -f " + OUTPUT_FILE + " " + INDIVIDUAL_FILES_OUTPUT_DIRECTORY + "*json";
  system(command.c_str());

  // get todays date;
  time_t now = time(0);  
  struct tm * now2 = localtime( & now );
  int month = now2->tm_mon+1;
  int day = now2->tm_mday;
  int year = now2->tm_year+1900;

  start_table_open_file(true,students,-1,month,day,year,GRADEABLE_ENUM::NONE);
  start_table_output(true,students,-1,month,day,year, sp,sa,sb,sc,sd);

  int next_rank = 1;
  int last_section = -1;

  for (int S = 0; S < (int)students.size(); S++) {
    //int rank = next_rank;
    if (students[S] == sp ||
        students[S] == student_average ||
        students[S] == student_stddev ||
        students[S] == sa ||
        students[S] == sb ||
        students[S] == sc ||
        students[S] == sd ||
        //        students[S]->getUserName() == "" ||
        !validSection(students[S]->getSection())) {
      //rank = -1;
    } else {
      if (GLOBAL_sort_order == std::string("by_section") &&
          last_section != students[S]->getSection()) {
        last_section = students[S]->getSection();
        //next_rank = rank = 1;
        next_rank = 1;
      }
      next_rank++;
    }
    Student *this_student = students[S];
    assert (this_student != NULL);
  }
  

  for (int S = 0; S < (int)students.size(); S++) {

    nlohmann::json mj;

    std::string file2 = INDIVIDUAL_FILES_OUTPUT_DIRECTORY + students[S]->getUserName() + "_message.html";
    std::string file2_json = INDIVIDUAL_FILES_OUTPUT_DIRECTORY + students[S]->getUserName() + "_message.json";
    std::ofstream ostr2(file2.c_str());
    std::ofstream ostr2_json(file2_json.c_str());

    mj["username"] = students[S]->getUserName();
    mj["building"] = "DCC";
    mj["room"] = "308";
    mj["zone"] = "A";

    ostr2_json << mj.dump(4);
    

#if 0
    if (students[S]->hasPriorityHelpStatus()) {
      ostr2 << "<h3>PRIORITY HELP QUEUE</h3>" << std::endl;
      priority_stream << std::left << std::setw(15) << students[S]->getSection()
                      << std::left << std::setw(15) << students[S]->getUserName() 
                      << std::left << std::setw(15) << students[S]->getFirstName() 
                      << std::left << std::setw(15) << students[S]->getLastName() << std::endl;
      
      
    }
    
    if (MAX_ICLICKER_TOTAL > 0) {
      ostr2 << "<em>recent iclicker = " << students[S]->getIClickerRecent() << " / 12.0</em>" << std::endl;
    }
#endif


    nlohmann::json::iterator special_message_itr = GLOBAL_CUSTOMIZATION_JSON.find("special_message");
    nlohmann::json special_message;
    if (special_message_itr != GLOBAL_CUSTOMIZATION_JSON.end()) {
      special_message = *special_message_itr;
    }

    PrintExamRoomAndZoneTable(ostr2,students[S],special_message);

    int prev = students[S]->getAllowedLateDays(0);

    for (int i = 1; i <= MAX_LECTURES; i++) {
      int tmp = students[S]->getAllowedLateDays(i);
      if (prev != tmp) {

        std::map<int,Date>::iterator itr = LECTURE_DATE_CORRESPONDENCES.find(i);
        if (itr == LECTURE_DATE_CORRESPONDENCES.end()) {
          continue;
        }
        Date &d = itr->second;
        late_days_stream << students[S]->getUserName() << ","
                         << d.getStringRep() << "," 
                         << tmp << std::endl;
        prev = tmp;
      }
    }
  }
}

    
// =============================================================================================
// =============================================================================================
// =============================================================================================

void load_bonus_late_day(std::vector<Student*> &students, 
                         int which_lecture,
                         std::string bonus_late_day_file) {

  std::cout << "LOAD BONUS LATE" << std::endl;

  std::ifstream istr(bonus_late_day_file.c_str());
  if (!istr.good()) {
    std::cerr << "ERROR!  could not open " << bonus_late_day_file << std::endl;
    exit(1);
  }

  std::string username;
  while (istr >> username) {
    Student *s = GetStudent(students,username);
    if (s == NULL) {
      //std::cerr << "ERROR!  bad username " << username << " cannot give bonus late day " << std::endl;
      //exit(1);
    } else {
      //std::cout << "BONUS DAY FOR USER " << username << std::endl;
      s->add_bonus_late_day(which_lecture);
      //std::cout << "add bonus late day for " << username << std::endl;
    }
  } 

}



int main(int argc, char* argv[]) {

  //std::string sort_order = "by_overall";

  if (argc > 1) {
    assert (argc == 2);
    GLOBAL_sort_order = argv[1];
  }
  
  std::vector<Student*> students;  
  processcustomizationfile(students);
  //processcustomizationfile(students,false);

  // ======================================================================
  // LOAD ALL THE STUDENT DATA
  //load_student_grades(students);


  /*
  std::cout << "LOAD BONUS " << BONUS_FILE << std::endl;
  if (BONUS_FILE != "") {
    load_bonus_late_day(students,BONUS_WHICH_LECTURE,BONUS_FILE);
  }
  */

  // ======================================================================
  // MAKE BENCHMARK STUDENTS FOR THE CURVES
  //processcustomizationfile(students,true); 


  // ======================================================================
  // SUGGEST CURVES

  suggest_curves(students);


  // ======================================================================
  // SORT
  std::sort(students.begin(),students.end(),by_overall);


  if (GLOBAL_sort_order == std::string("by_overall")) {
    std::sort(students.begin(),students.end(),by_overall);
  } else if (GLOBAL_sort_order == std::string("by_name")) {
    std::sort(students.begin(),students.end(),by_name);
  } else if (GLOBAL_sort_order == std::string("by_section")) {
    std::sort(students.begin(),students.end(),by_section);
  } else if (GLOBAL_sort_order == std::string("by_zone")) {

    DISPLAY_INSTRUCTOR_NOTES = false;
    DISPLAY_EXAM_SEATING = true;
    DISPLAY_MOSS_DETAILS = false;
    DISPLAY_FINAL_GRADE = false;
    DISPLAY_GRADE_SUMMARY = false;
    DISPLAY_GRADE_DETAILS = false;
    DISPLAY_ICLICKER = false;

    std::sort(students.begin(),students.end(),by_name);

  } else if (GLOBAL_sort_order == std::string("by_iclicker")) {
    std::sort(students.begin(),students.end(),by_iclicker);

    DISPLAY_ICLICKER = true;

  } else if (GLOBAL_sort_order == std::string("by_test_and_exam")) {
    std::sort(students.begin(),students.end(),by_test_and_exam);

  } else {
    assert (GLOBAL_sort_order.size() > 3);
    GRADEABLE_ENUM g;
    // take off "by_"
    std::string tmp = GLOBAL_sort_order.substr(3,GLOBAL_sort_order.size()-3);
    bool success = string_to_gradeable_enum(tmp,g);
    if (success) {
      std::sort(students.begin(),students.end(), GradeableSorter(g) );
    }
    else {
      std::cerr << "UNKNOWN SORT OPTION " << GLOBAL_sort_order << std::endl;
      std::cerr << "  Usage: " << argv[0] << " [ by_overall | by_name | by_section | by_zone | by_iclicker | by_lab | by_exercise | by_reading | by_hw | by_test | by_exam | by_test_and_exam ]" << std::endl;
      exit(1);
    }
  }



  // ======================================================================
  // COUNT

  for (unsigned int s = 0; s < students.size(); s++) {

    Student *this_student = students[s];

    if (this_student->getLastName() == "" || this_student->getFirstName() == "") {
      continue;
    }
    if (this_student->getAudit()) {
      auditors++;
      continue;
    }

    Student *sd = GetStudent(students,"LOWEST D");

    if (validSection(this_student->getSection())) {
      std::string student_grade = this_student->grade(false,sd);
      grade_counts[student_grade]++;
      grade_avg[student_grade]+=this_student->overall();
    } else {
      dropped++;
    }
    if (GRADEABLES[GRADEABLE_ENUM::EXAM].getCount() != 0) {
      if (this_student->getGradeableItemGrade(GRADEABLE_ENUM::EXAM,GRADEABLES[GRADEABLE_ENUM::EXAM].getCount()-1).getValue() > 0) {
        took_final++;
      }
    }

  }

  int runningtotal = 0;
  for (std::map<Grade,int>::iterator itr = grade_counts.begin(); 
       itr != grade_counts.end(); itr++) {
    runningtotal += itr->second;

    grade_avg[itr->first] /= float(itr->second);
  }

  // ======================================================================
  // OUTPUT

  output_helper(students,GLOBAL_sort_order);

}


void suggest_curves(std::vector<Student*> &students) {

  Student *student_average  = GetStudent(students,"AVERAGE");
  Student *student_stddev  = GetStudent(students,"STDDEV");

  for (unsigned int i = 0; i < ALL_GRADEABLES.size(); i++) {
    GRADEABLE_ENUM g = ALL_GRADEABLES[i];

    for (int item = 0; item < GRADEABLES[g].getCount(); item++) {
      
      std::string gradeable_id = GRADEABLES[g].getID(item);
      if (gradeable_id == "") continue;
      
      const std::string& gradeable_name = GRADEABLES[g].getCorrespondence(gradeable_id).second;
      
      std::cout << gradeable_to_string(g) << " " << gradeable_id << " " << gradeable_name/* << " statistics & suggested curve"*/ << std::endl;
      std::vector<float> scores;
      
      std::map<int, int> section_counts;
      
      for (unsigned int S = 0; S < students.size(); S++) {
        if (students[S]->getSection() > 0 && students[S]->getGradeableItemGrade(g,item).getValue() > 0) {
          scores.push_back(students[S]->getGradeableItemGrade(g,item).getValue());
          section_counts[students[S]->getSection()]++;
        }
      }
      if (scores.size() > 0) {
        //std::cout << "   " << scores.size() << " submitted" << std::endl;
        std::sort(scores.begin(),scores.end());
        float sum = 0;
        for (unsigned int x = 0; x < scores.size(); x++) {
          sum+=scores[x];
        }
        float average = sum / float(scores.size());
        std::cout << "    average=" << std::setprecision(2) << std::fixed << average;

        student_average->setGradeableItemGrade(g,item,average);

        sum = 0;
        for (unsigned int x = 0; x < scores.size(); x++) {
          sum+=(average-scores[x])*(average-scores[x]);
        }
        float stddev = sqrt(sum/float(scores.size()));
        std::cout << "    stddev=" << std::setprecision(2) << std::fixed << stddev;
        student_stddev->setGradeableItemGrade(g,item,stddev);

        std::cout << "    suggested curve:";
        
        std::cout << "    A- cutoff=" << scores[int(0.70*scores.size())];
        std::cout << "    B- cutoff=" << scores[int(0.45*scores.size())];
        std::cout << "    C- cutoff=" << scores[int(0.20*scores.size())];
        std::cout << "    D  cutoff=" << scores[int(0.10*scores.size())];
        std::cout << std::endl;
      }
      
      
      int total = 0;
      std::cout << "   ";
      for (std::map<int,int>::iterator itr = section_counts.begin(); itr != section_counts.end(); itr++) {
        std::cout << " sec#" << itr->first << "=" << itr->second << "  ";
        total += itr->second;
      }
      std::cout << "  TOTAL = " << total << std::endl;
    }
  }
}

// =============================================================================================
// =============================================================================================
// =============================================================================================
<|MERGE_RESOLUTION|>--- conflicted
+++ resolved
@@ -1550,29 +1550,10 @@
                   std::string gradeable_id = (*itr2).value("id","ERROR BAD ID");
                   std::string gradeable_name = (*itr2).value("name",gradeable_id);
                   std::string status = (*itr2).value("status","NOT ELECTRONIC");
-<<<<<<< HEAD
-      /*float score = (*itr2).value("original_score",0.0);
-      float score2 = (*itr2).value("actual_score",0.0);
-                  if (status.find("Bad") != std::string::npos) {
-                    assert (score2 == 0);
-                    if (score != score2) {
-                      score = 0;
-                    } else {
-                      // already 0
-                    }
-                  } else {*/
-        float score = (*itr2).value("score",0.0);
-        if(status.find("Bad") != std::string::npos) {
-          if (score!=0) {
-            score = 0;
-          }
-        } else{
-=======
       float score = (*itr2).value("score",0.0);
                   if (status.find("Bad") != std::string::npos) {
                     assert (score == 0);
                   } else {
->>>>>>> 5af65f3c
                       assert (status == "NO SUBMISSION" || status == "NOT ELECTRONIC" || status == "Good" || status == "Late");
                   }
 
