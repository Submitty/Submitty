<?php

namespace app\views\admin;

use app\views\AbstractView;
use app\libraries\Utils;
use app\libraries\FileUtils;

class ExtensionsView extends AbstractView {
    public function displayExtensions($gradeables) {
<<<<<<< HEAD
=======
        $this->core->getOutput()->addVendorCss(FileUtils::joinPaths('flatpickr', 'plugins', 'shortcutButtons', 'themes', 'light.min.css'));
        $this->core->getOutput()->addVendorJs(FileUtils::joinPaths('select2', 'js', 'select2.min.js'));
        $this->core->getOutput()->addVendorCss(FileUtils::joinPaths('select2', 'css', 'select2.min.css'));
        $this->core->getOutput()->addVendorCss(FileUtils::joinPaths('select2', 'bootstrap5-theme', 'select2-bootstrap-5-theme.min.css'));
        $this->core->getOutput()->addInternalCss('exceptionforms.css');
        $this->core->getOutput()->addInternalCss('table.css');
        $this->core->getOutput()->addInternalJs('extensions.js');
>>>>>>> fbc3fae0
        $this->core->getOutput()->addVendorJs(FileUtils::joinPaths('flatpickr', 'flatpickr.min.js'));
        $this->core->getOutput()->addVendorCss(FileUtils::joinPaths('flatpickr', 'flatpickr.min.css'));
        $this->core->getOutput()->addVendorJs(FileUtils::joinPaths('flatpickr', 'plugins', 'shortcutButtons', 'shortcut-buttons-flatpickr.min.js'));
        $this->core->getOutput()->addVendorCss(FileUtils::joinPaths('flatpickr', 'plugins', 'shortcutButtons', 'themes', 'light.min.css'));
        $this->core->getOutput()->addVendorJs(FileUtils::joinPaths('select2', 'js', 'select2.min.js'));
        $this->core->getOutput()->addVendorCss(FileUtils::joinPaths('select2', 'css', 'select2.min.css'));
        $this->core->getOutput()->addVendorCss(FileUtils::joinPaths('select2', 'bootstrap5-theme', 'select2-bootstrap-5-theme.min.css'));
        $this->core->getOutput()->addInternalCss('exceptionforms.css');
        $this->core->getOutput()->addInternalCss('table.css');
        $this->core->getOutput()->addInternalJs('extensions.js');
        $this->core->getOutput()->addBreadcrumb('Excused Absence Extensions');
        $this->core->getOutput()->enableMobileViewport();

        $students = $this->core->getQueries()->getAllUsers();
        $student_full = Utils::getAutoFillData($students);
        $current_gid = isset($_COOKIE['exception_gid']) ? $_COOKIE['exception_gid'] : null;
        // get gradeable with matching gid
        $g_key = array_search($current_gid, array_column($gradeables, 'g_id'));
        $current_gradeable = $g_key === false ? null : $gradeables[$g_key];

        $users = $this->core->getQueries()->getUsersWithExtensions($current_gid);
        $current_exceptions = [];
        foreach ($users as $user) {
            $current_exceptions[] = ['user_id' => $user->getId(),
                                          'user_givenname' => $user->getDisplayedGivenName(),
                                          'user_familyname' => $user->getDisplayedFamilyName(),
                                          'late_day_exceptions' => $user->getLateDayExceptions(),
                                          'reason_for_exception' => $user->getReasonForException()];
        }
        if (empty($current_exceptions)) {
            $current_exceptions = null;
        }
        $reasons = ["illness", "interview", "travel", "personal issue"];

        return $this->core->getOutput()->renderTwigTemplate("admin/Extensions.twig", [
            "gradeables" => $gradeables,
            "student_full" => $student_full,
            "current_gradeable" => $current_gradeable,
            "current_exceptions" => $current_exceptions,
<<<<<<< HEAD
            "reasons" => $reasons,
=======
            "reasons" => [
                "illness",
                "interview",
                "travel",
                "personal issue",
            ],
>>>>>>> fbc3fae0
            "csrf_token" => $this->core->getCsrfToken()
        ]);
    }
}<|MERGE_RESOLUTION|>--- conflicted
+++ resolved
@@ -8,8 +8,6 @@
 
 class ExtensionsView extends AbstractView {
     public function displayExtensions($gradeables) {
-<<<<<<< HEAD
-=======
         $this->core->getOutput()->addVendorCss(FileUtils::joinPaths('flatpickr', 'plugins', 'shortcutButtons', 'themes', 'light.min.css'));
         $this->core->getOutput()->addVendorJs(FileUtils::joinPaths('select2', 'js', 'select2.min.js'));
         $this->core->getOutput()->addVendorCss(FileUtils::joinPaths('select2', 'css', 'select2.min.css'));
@@ -17,17 +15,10 @@
         $this->core->getOutput()->addInternalCss('exceptionforms.css');
         $this->core->getOutput()->addInternalCss('table.css');
         $this->core->getOutput()->addInternalJs('extensions.js');
->>>>>>> fbc3fae0
         $this->core->getOutput()->addVendorJs(FileUtils::joinPaths('flatpickr', 'flatpickr.min.js'));
         $this->core->getOutput()->addVendorCss(FileUtils::joinPaths('flatpickr', 'flatpickr.min.css'));
         $this->core->getOutput()->addVendorJs(FileUtils::joinPaths('flatpickr', 'plugins', 'shortcutButtons', 'shortcut-buttons-flatpickr.min.js'));
         $this->core->getOutput()->addVendorCss(FileUtils::joinPaths('flatpickr', 'plugins', 'shortcutButtons', 'themes', 'light.min.css'));
-        $this->core->getOutput()->addVendorJs(FileUtils::joinPaths('select2', 'js', 'select2.min.js'));
-        $this->core->getOutput()->addVendorCss(FileUtils::joinPaths('select2', 'css', 'select2.min.css'));
-        $this->core->getOutput()->addVendorCss(FileUtils::joinPaths('select2', 'bootstrap5-theme', 'select2-bootstrap-5-theme.min.css'));
-        $this->core->getOutput()->addInternalCss('exceptionforms.css');
-        $this->core->getOutput()->addInternalCss('table.css');
-        $this->core->getOutput()->addInternalJs('extensions.js');
         $this->core->getOutput()->addBreadcrumb('Excused Absence Extensions');
         $this->core->getOutput()->enableMobileViewport();
 
@@ -50,23 +41,18 @@
         if (empty($current_exceptions)) {
             $current_exceptions = null;
         }
-        $reasons = ["illness", "interview", "travel", "personal issue"];
 
         return $this->core->getOutput()->renderTwigTemplate("admin/Extensions.twig", [
             "gradeables" => $gradeables,
             "student_full" => $student_full,
             "current_gradeable" => $current_gradeable,
             "current_exceptions" => $current_exceptions,
-<<<<<<< HEAD
-            "reasons" => $reasons,
-=======
             "reasons" => [
                 "illness",
                 "interview",
                 "travel",
                 "personal issue",
             ],
->>>>>>> fbc3fae0
             "csrf_token" => $this->core->getCsrfToken()
         ]);
     }
