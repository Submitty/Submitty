--- conflicted
+++ resolved
@@ -1,13 +1,7 @@
-<<<<<<< HEAD
-<div class="popup-form" id="grader-list-form">
-    <h2 id="upload-grader-list">Upload Grader List</h2>
-    <p>&emsp;</p>
-=======
 {% extends 'generic/Popup.twig' %}
 {% block popup_id %}grader-list-form{% endblock %}
 {% block title %}Upload Grader List{% endblock %}
 {% block body %}
->>>>>>> 98262f1a
     <p>
         Format your grader data as an .xlsx or .csv file with {{ use_database ? 7 : 6 }} columns:<br>
         &emsp;username, first name, last name, email, grader group, {{ use_database ? "password, " : "" }}preferred first name<br>
@@ -32,18 +26,7 @@
 {% endblock %}
 {% block form %}
     <form method="post" action="{{ core.buildUrl({'component': 'admin', 'page': 'users', 'action': 'upload_grader_list'}) }}" enctype="multipart/form-data">
-<<<<<<< HEAD
-        <input type="hidden" name="csrf_token" value="{{ core.getCsrfToken() }}" />
-        <div>
-            <input type="file" name="upload" accept=".xlsx, .csv" aria-labelledby="upload-grader-list">
-        </div>
-        <div style="float: right; width: auto">
-            <a onclick="$('#grader-list-form').css('display', 'none');" class="btn btn-danger">Cancel</a>
-            <input class="btn btn-primary" type="submit" value="Submit" />
-        </div>
-=======
         {{ parent() }}
->>>>>>> 98262f1a
     </form>
 {% endblock %}
 {% block buttons %}
