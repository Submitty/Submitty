--- conflicted
+++ resolved
@@ -275,11 +275,7 @@
 
             // Prepare notebook image data for displaying
             foreach ($notebook as $cell) {
-<<<<<<< HEAD
-                if ($cell['type'] == "image")
-=======
                 if (isset($cell['type']) && $cell['type'] == "image")
->>>>>>> 7b2cb434
                 {
                     $image_name = $cell['image'];
                     $imgPath = FileUtils::joinPaths(
