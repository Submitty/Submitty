--- conflicted
+++ resolved
@@ -39,7 +39,7 @@
         parent::__construct($core);
 
         $this->setActiveVersion($details['active_version']);
-        if($graded_gradeable === null) {
+        if ($graded_gradeable === null) {
             throw new \InvalidArgumentException('Graded gradeable cannot be null');
         }
         $this->graded_gradeable = $graded_gradeable;
@@ -108,7 +108,7 @@
      */
     public function getNonHiddenPercent($clamp = false) {
         $instance = $this->getActiveVersionInstance();
-        if($instance === null) {
+        if ($instance === null) {
             return NAN;
         }
         return $instance->getNonHiddenPercent($clamp);
@@ -122,24 +122,24 @@
      */
     public function getTotalPercent($clamp = false) {
         $instance = $this->getActiveVersionInstance();
-        if($instance === null) {
+        if ($instance === null) {
             return NAN;
         }
         return $instance->getTotalPercent($clamp);
     }
 
-<<<<<<< HEAD
     /**
      * Gets the highest submitted version number
      * @return int
      */
     public function getHighestVersion() {
         $highest_version = 0;
-        foreach($this->auto_graded_versions as $auto_graded_version) {
+        foreach ($this->auto_graded_versions as $auto_graded_version) {
             $highest_version = max($highest_version, $auto_graded_version->getVersion());
         }
         return $highest_version;
-=======
+    }
+
     /* Queue status access methods */
 
     /**
@@ -148,7 +148,7 @@
      */
     public function isQueued() {
         $instance = $this->getActiveVersionInstance();
-        if($instance === null) {
+        if ($instance === null) {
             return false;
         }
         return $instance->isQueued();
@@ -160,7 +160,7 @@
      */
     public function isGrading() {
         $instance = $this->getActiveVersionInstance();
-        if($instance === null) {
+        if ($instance === null) {
             return false;
         }
         return $instance->isGrading();
@@ -173,10 +173,9 @@
      */
     public function getQueuePosition() {
         $instance = $this->getActiveVersionInstance();
-        if($instance === null) {
+        if ($instance === null) {
             return GradingQueue::NOT_QUEUED;
         }
         return $instance->getQueuePosition();
->>>>>>> 74b49c71
     }
 }