<?php
namespace app\views\forum;

use app\authentication\DatabaseAuthentication;
use app\views\AbstractView;
use app\models\Course;
use app\libraries\FileUtils;


class ForumThreadView extends AbstractView {


	public function forumAccess(){
        return $this->core->getConfig()->isForumEnabled();
    }

    public function searchResult($threads){

    	$this->core->getOutput()->addBreadcrumb("Discussion Forum", $this->core->buildUrl(array('component' => 'forum', 'page' => 'view_thread')));

    	$return = <<<HTML

    	<style>
	    	.hoverable:hover {
			    -webkit-filter: brightness(85%);
			    -webkit-transition: all .5s ease;
			    -moz-transition: all .5s ease;
			    -o-transition: all .5s ease;
			    -ms-transition: all .5s ease;
			    transition: all .5s ease;
			}
    	</style>

    	<div style="margin-top:5px;background-color:transparent; margin: !important auto;padding:0;padding-left:20px;padding-right:20px;box-shadow: none;" class="content">

		<div style="background-color: #E9EFEF; box-shadow:0 2px 15px -5px #888888;margin-top:10px;border-radius:3px; height:40px; margin-bottom:10px;" id="forum_bar">


		<a class="btn btn-primary" style="position:relative;top:3px;left:5px;" title="Back to threads" href="{$this->core->buildUrl(array('component' => 'forum', 'page' => 'view_thread'))}"><i class="fa fa-arrow-left"></i> Back to Threads</a>

			<a class="btn btn-primary" style="position:relative;top:3px;left:5px;" title="Create thread" onclick="resetScrollPosition();" href="{$this->core->buildUrl(array('component' => 'forum', 'page' => 'create_thread'))}"><i class="fa fa-plus-circle"></i> Create Thread</a>

			<form style="float:right;position:relative;top:3px;right:5px;display:inline-block;" method="post" action="{$this->core->buildUrl(array('component' => 'forum', 'page' => 'search_threads'))}">
			<input type="text" size="35" placeholder="search" name="search_content" id="search_content" required/>
			<button type="submit" name="search" title="Submit search" class="btn btn-primary">
  				<i class="fa fa-search"></i> Search
			</button>
			</form>
			
		</div>

		<div id="search_wrapper">

    	<table style="" class="table table-striped table-bordered persist-area table-hover">

    	<thead class="persist-thead">
            <tr>                
                <td width="45%">Post Content</td>
                <td width="25%">Author</td>
                <td width="10%">Timestamp</td>
            </tr>	

        </thead>

        <tbody>


HTML;
		$threadArray = array();
		$fromIdtoTitle = array();
		foreach($threads as $thread){
			if(!array_key_exists($thread["thread_id"], $threadArray)) {
				$threadArray[$thread["thread_id"]] = array();
				$fromIdtoTitle[$thread["thread_id"]] = $thread["thread_title"];
			}
			$threadArray[$thread["thread_id"]][] = $thread;
		}
		$count = 1;
		foreach($threadArray as $thread_id => $data){
			$thread_title = htmlentities($fromIdtoTitle[$thread_id], ENT_QUOTES | ENT_HTML5, 'UTF-8');
			$return .= <<<HTML
			<tr class="info persist-header hoverable" title="Go to thread" style="cursor: pointer;" onclick="window.location = '{$this->core->buildUrl(array('component' => 'forum', 'page' => 'view_thread', 'thread_id' => $thread_id))}';">            
				<td colspan="10" style="text-align: center"><h4>{$thread_title}</h4></td>
			</tr>
HTML;
			foreach($data as $post) {
				$author = htmlentities($post['author'], ENT_QUOTES | ENT_HTML5, 'UTF-8');
				$full_name = $this->core->getQueries()->getDisplayUserNameFromUserId($post["p_author"]);
				$first_name = htmlentities(trim($full_name["first_name"]), ENT_QUOTES | ENT_HTML5, 'UTF-8');
				$last_name = htmlentities(trim($full_name["last_name"]), ENT_QUOTES | ENT_HTML5, 'UTF-8');
				$visible_username = $first_name . " " . substr($last_name, 0 , 1) . ".";

				if($post["anonymous"]){
					$visible_username = 'Anonymous';
				} 

				//convert legacy htmlentities being saved in db
                $post_content = html_entity_decode($post["post_content"], ENT_QUOTES | ENT_HTML5, 'UTF-8');
                $pre_post = preg_replace('#(<a href=[\'"])(.*?)([\'"].*>)(.*?)(</a>)#', '[url=$2]$4[/url]', $post_content);

                if(!empty($pre_post)){
                    $post_content = $pre_post;
				}
			
				$post_content = htmlentities($post_content, ENT_QUOTES | ENT_HTML5, 'UTF-8');
				$posted_on = date_format(date_create($post['timestamp_post']), "n/j g:i A");
				$return .= <<<HTML

				<tr title="Go to post" style="cursor: pointer;" onclick="window.location = '{$this->core->buildUrl(array('component' => 'forum', 'page' => 'view_thread', 'thread_id' => $thread_id))}#{$post['p_id']}';" id="search-row-{$author}" class="hoverable">
	                <td align="left"><pre style="font-family: inherit;"><p class="post_content" style="white-space: pre-wrap; ">{$post_content}</p></pre></td>
	                <td>{$visible_username}</td>
	                <td>{$posted_on}</td>      

		        </tr>
	            

HTML;
				$count++;
			}
		}
		
            

        $return .= <<<HTML

        </tbody>

        </table>
HTML;

		if(count($threads) == 0) {
		$return .= <<<HTML
			<h4 style="padding-bottom:20px;text-align:center;margin-top:20px;">No threads match your search criteria.</h4>
HTML;
		}

    	$return .= <<<HTML
    	</div> </div> 
HTML;
    	return $return;
    }
	
	/** Shows Forums thread splash page, including all posts
		for a specific thread, in addition to all of the threads
		that have been created to be displayed in the left panel.
	*/
	public function showForumThreads($user, $posts, $threads, $display_option, $max_thread) {
		if(!$this->forumAccess()){
			$this->core->redirect($this->core->buildUrl(array('component' => 'navigation')));
			return;
		}

		$thread_count = count($threads);
		$currentThread = -1;
		$currentCategoryId = array();

		$this->core->getOutput()->addBreadcrumb("Discussion Forum", $this->core->buildUrl(array('component' => 'forum', 'page' => 'view_thread')));
		
		//Body Style is necessary to make sure that the forum is still readable...
		$return = <<<HTML

		<link rel="stylesheet" href="{$this->core->getConfig()->getBaseUrl()}css/iframe/codemirror.css" />
		<link rel="stylesheet" href="{$this->core->getConfig()->getBaseUrl()}css/iframe/eclipse.css" />
		<script type="text/javascript" language="javascript" src="{$this->core->getConfig()->getBaseUrl()}js/iframe/jquery-2.0.3.min.map.js"></script>
		<script type="text/javascript" language="javascript" src="{$this->core->getConfig()->getBaseUrl()}js/iframe/codemirror.js"></script>
		<script type="text/javascript" language="javascript" src="{$this->core->getConfig()->getBaseUrl()}js/iframe/clike.js"></script>
		<script type="text/javascript" language="javascript" src="{$this->core->getConfig()->getBaseUrl()}js/iframe/python.js"></script>
		<script type="text/javascript" language="javascript" src="{$this->core->getConfig()->getBaseUrl()}js/iframe/shell.js"></script>
		<script type="text/javascript" language="javascript" src="https://cdnjs.cloudflare.com/ajax/libs/jquery.AreYouSure/1.9.0/jquery.are-you-sure.min.js"></script>
		<style>body {min-width: 925px;} pre { font-family: inherit; }</style>



		<script>
		function openFile(directory, file, path ){
			window.open("{$this->core->getConfig()->getSiteUrl()}&component=misc&page=display_file&dir=" + directory + "&file=" + file + "&path=" + path,"_blank","toolbar=no,scrollbars=yes,resizable=yes, width=700, height=600");
		}

			$( document ).ready(function() {
			    enableTabsInTextArea('post_content');
				saveScrollLocationOnRefresh('thread_list');
				saveScrollLocationOnRefresh('posts_list');
				$("form").areYouSure();
				addCollapsable();
				$('#{$display_option}').attr('checked', 'checked'); //Saves the radiobutton state when refreshing the page
			});

		</script>

HTML;
	if($this->core->getUser()->getGroup() <= 2){
		$return .= <<<HTML
			<script>
				function changeName(element, user, visible_username, anon){
					var new_element = element.getElementsByTagName("strong")[0];
					anon = (anon == 'true');
					icon = element.getElementsByClassName("fa fa-eye")[0];
					if(icon == undefined){
						icon = element.getElementsByClassName("fa fa-eye-slash")[0];
						if(anon) {
							new_element.style.color = "black";
							new_element.style.fontStyle = "normal";
						}
						new_element.innerHTML = visible_username;
						icon.className = "fa fa-eye";
						icon.title = "Show full user information";
					} else {
						if(anon) {
							new_element.style.color = "grey";
							new_element.style.fontStyle = "italic";
						}
						new_element.innerHTML = user;
						icon.className = "fa fa-eye-slash";
						icon.title = "Hide full user information";
					} 									
				}
			</script>
HTML;
	}
	if($thread_count > 0) {
		$currentThread = isset($_GET["thread_id"]) && is_numeric($_GET["thread_id"]) && (int)$_GET["thread_id"] < $max_thread && (int)$_GET["thread_id"] > 0 ? (int)$_GET["thread_id"] : $posts[0]["thread_id"];
		$currentCategoryId = $this->core->getQueries()->getCategoryIdForThread($currentThread);
	}
	$return .= <<<HTML
		<div style="margin-top:5px;background-color:transparent; margin: !important auto;padding:0px;box-shadow: none;" class="content">
		<div style="background-color: #E9EFEF; box-shadow:0 2px 15px -5px #888888;border-radius:3px;margin-left:20px;margin-top:10px; height:40px; margin-bottom:10px;margin-right:20px;" id="forum_bar">
		<a class="btn btn-primary" style="position:relative;top:3px;left:5px;" title="Create thread" onclick="resetScrollPosition();" href="{$this->core->buildUrl(array('component' => 'forum', 'page' => 'create_thread'))}"><i class="fa fa-plus-circle"></i> Create Thread</a>
HTML;
	if($this->core->getUser()->getGroup() <= 2){
		
		$return .= <<<HTML
			<a class="btn btn-primary" style="margin-left:10px;position:relative;top:3px;right:5px;display:inline-block;" title="Show Stats" onclick="resetScrollPosition();" href="{$this->core->buildUrl(array('component' => 'forum', 'page' => 'show_stats'))}">Stats</a>
HTML;
	}
	$categories = $this->core->getQueries()->getCategories();
	$onChange = '';
	if($thread_count > 0) {
		$onChange = <<<HTML
		onchange="modifyThreadList({$currentThread}, {$currentCategoryId[0]["category_id"]});"
HTML;
	}
	$return .= <<<HTML
		<div style="display:inline-block;position:relative;top:3px;margin-left:5px;" id="category_wrapper">
		<label for="thread_category">Category:</label>
	  	<select id="thread_category" name="thread_category" class="form-control" {$onChange}>
	  	<option value="" selected>None</option>
HTML;
	    for($i = 0; $i < count($categories); $i++){
	    	$return .= <<<HTML
	    		<option value="{$categories[$i]['category_id']}">{$categories[$i]['category_desc']}</option>
HTML;
	    } 

	$return .= <<<HTML
			</select>
			</div>
			<button class="btn btn-primary" style="float:right;position:relative;top:3px;right:5px;display:inline-block;" title="Display search bar" onclick="this.style.display='none'; document.getElementById('search_block').style.display = 'inline-block'; document.getElementById('search_content').focus();"><i class="fa fa-search"></i> Search</button>
HTML;
			$return .= <<<HTML
			<input type="radio" name="selectOption" id="tree" onclick="changeDisplayOptions('tree', {$currentThread})" value="tree">  
			<label for="radio">Hierarchical</label>  

			<input type="radio" name="selectOption" id="time" onclick="changeDisplayOptions('time', {$currentThread})" value="time">  
			<label for="radio2">Chronological</label>
HTML;
	if($this->core->getUser()->getGroup() <= 2){
			$return .= <<<HTML
			<input type="radio" name="selectOption" id="alpha" onclick="changeDisplayOptions('alpha', {$currentThread})" value="alpha">  
			<label for="radio3">Alphabetical</label>
HTML;
	}
	$return .= <<<HTML
			<form id="search_block" style="float:right;position:relative;top:3px;right:5px;display:none;" method="post" action="{$this->core->buildUrl(array('component' => 'forum', 'page' => 'search_threads'))}">
			<input type="text" size="35" placeholder="search" name="search_content" id="search_content"/>

			<button type="submit" name="search" title="Submit search" class="btn btn-primary">
  				<i class="fa fa-search"></i> Search
			</button>
			</form>
HTML;
		$return .= <<<HTML
		</div>

HTML;
		if($thread_count == 0){
		$return .= <<<HTML
					<div style="margin-left:20px;margin-top:10px;margin-right:20px;padding:25px; text-align:center;" class="content">
						<h4>A thread hasn't been created yet. Be the first to do so!</h4>
					</div>
				</div>
HTML;
		} else {

			if($this->core->getUser()->getGroup() <= 2){
				$current_thread_first_post = $this->core->getQueries()->getFirstPostForThread($currentThread);
				$current_thead_date = date_create($current_thread_first_post["timestamp"]);
				$merge_thread_list = array();
				for($i = 0; $i < count($threads); $i++){
					$first_post = $this->core->getQueries()->getFirstPostForThread($threads[$i]["id"]);
					$date = date_create($first_post['timestamp']);
					if($current_thead_date>$date) {
						array_push($merge_thread_list, $threads[$i]);
					}
				}

				$return .= <<<HTML
				<div class="popup-form" id="merge-threads">
HTML;
				if(count($merge_thread_list) == 0) {
					$return .= <<<HTML
					Nothing to merge.
					<a onclick="$('#merge-threads').css('display', 'none');" style='float: right;' class="btn btn-danger">Cancel</a>
HTML;
				} else {
					$return .= <<<HTML
					<form method="post" action="{$this->core->buildUrl(array('component' => 'forum', 'page' => 'merge_thread'))}">
						Merge current thread into
						<input type="hidden" id="merge_thread_child" name="merge_thread_child" value="{$currentThread}" data-ays-ignore="true">
						<select style="margin-right:10px;" name="merge_thread_parent" class="form-control" required data-ays-ignore="true">
HTML;
						for($i = 0; $i < count($merge_thread_list); $i++){
							$first_post = $this->core->getQueries()->getFirstPostForThread($merge_thread_list[$i]["id"]);
							$return.= <<<HTML
							 <option value='{$merge_thread_list[$i]["id"]}'>{$merge_thread_list[$i]['title']} ({$merge_thread_list[$i]["id"]})</option>
HTML;
						}
						$return .= <<<HTML
						</select>
						<br>
						<div  style="float: right; width: auto; margin-top: 10px;">
							<a onclick="$('#merge-threads').css('display', 'none');" class="btn btn-danger">Cancel</a>
							<input class="btn btn-primary" type="submit" value="Submit" />
						</div>
					</form>
HTML;
				}
				$return .= <<<HTML
				</div>

				<div class="popup-form" id="edit-user-post">

				<h3 id="edit_user_prompt"></h3>

				<form method="post" action="{$this->core->buildUrl(array('component' => 'forum', 'page' => 'edit_post'))}">
    					<input type="hidden" id="edit_post_id" name="edit_post_id" value="" data-ays-ignore="true"/>
						<input type="hidden" id="edit_thread_id" name="edit_thread_id" value="" data-ays-ignore="true"/>

	            		<textarea name="edit_post_content" id="edit_post_content" style="margin-right:10px;resize:none;min-height:200px;width:98%;" placeholder="Enter your reply here..." required></textarea>
	            	
					<div style="float: right; width: auto; margin-top: 10px">
	        			<a onclick="$('#edit-user-post').css('display', 'none');$('#edit_post_content').val('');
	        						$('#edit_post_content').trigger('checkform.areYouSure');" class="btn btn-danger">Cancel</a>
	       			 	<input class="btn btn-primary" type="submit" value="Submit" />
	    			</div>	
	    			</form>
				</div>
HTML;
			}

			$return .= <<<HTML
				<div id="forum_wrapper">
					<div id="thread_list" class="thread_list">
HTML;
				$activeThreadAnnouncement = false;
				$activeThreadTitle = "";
				$function_date = 'date_format';
				$activeThread = array();
				$return .= $this->displayThreadList($threads, false, $activeThreadAnnouncement, $activeThreadTitle, $activeThread, $currentThread, $currentCategoryId[0]["category_id"]);

					$activeThreadTitle = htmlentities(html_entity_decode($activeThreadTitle, ENT_QUOTES | ENT_HTML5, 'UTF-8'), ENT_QUOTES | ENT_HTML5, 'UTF-8');

			$thread_id = -1;
			$userAccessToAnon = ($this->core->getUser()->getGroup() < 4) ? true : false;
			$title_html = '';
			$return .= <<<HTML

					</div>
					<div style="display:inline-block;width:70%; float: right;" id="posts_list" class="posts_list">
HTML;

            $title_html .= <<<HTML
            <h3 style="max-width: 95%; display:inline-block;word-wrap: break-word;margin-top:10px; margin-left: 5px;">
HTML;
					if($this->core->getUser()->getGroup() <= 2 && $activeThreadAnnouncement){
                        $title_html .= <<<HTML
							<a style="display:inline-block; color:orange; " onClick="alterAnnouncement({$activeThread['id']}, 'Are you sure you want to remove this thread as an announcement?', 'remove_announcement')" title="Remove thread from announcements"><i class="fa fa-star" onmouseleave="changeColor(this, 'gold')" onmouseover="changeColor(this, '#e0e0e0')" style="position:relative; display:inline-block; color:gold; -webkit-text-stroke-width: 1px;
    -webkit-text-stroke-color: black;" aria-hidden="true"></i></a>
HTML;
                    } else if($activeThreadAnnouncement){
                        $title_html .= <<<HTML
						 <i class="fa fa-star" style="position:relative; display:inline-block; color:gold; -webkit-text-stroke-width: 1px; -webkit-text-stroke-color: black;" aria-hidden="true"></i>
HTML;
                    } else if($this->core->getUser()->getGroup() <= 2 && !$activeThreadAnnouncement){
                        $title_html .= <<<HTML
							<a style="position:relative; display:inline-block; color:orange; " onClick="alterAnnouncement({$activeThread['id']}, 'Are you sure you want to make this thread an announcement?', 'make_announcement')" title="Make thread an announcement"><i class="fa fa-star" onmouseleave="changeColor(this, '#e0e0e0')" onmouseover="changeColor(this, 'gold')" style="position:relative; display:inline-block; color:#e0e0e0; -webkit-text-stroke-width: 1px;
    -webkit-text-stroke-color: black;" aria-hidden="true"></i></a>
HTML;
                    }
                    if(isset($activeThread['favorite']) && $activeThread['favorite']) {
                    	$title_html .= <<<HTML
							<a style="position:relative; display:inline-block; color:orange; " onClick="pinThread({$activeThread['id']}, 'unpin_thread');" title="Pin Thread"><i class="fa fa-thumb-tack" onmouseleave="changeColor(this, 'gold')" onmouseover="changeColor(this, '#e0e0e0')" style="position:relative; display:inline-block; color:gold; -webkit-text-stroke-width: 1px;-webkit-text-stroke-color: black;" aria-hidden="true"></i></a>
HTML;
					} else {
                    	$title_html .= <<<HTML
							<a style="position:relative; display:inline-block; color:orange; " onClick="pinThread({$activeThread['id']}, 'pin_thread');" title="Pin Thread"><i class="fa fa-thumb-tack" onmouseleave="changeColor(this, '#e0e0e0')" onmouseover="changeColor(this, 'gold')" style="position:relative; display:inline-block; color:#e0e0e0; -webkit-text-stroke-width: 1px;-webkit-text-stroke-color: black;" aria-hidden="true"></i></a>
HTML;
					}
                    $title_html .= <<< HTML
					{$activeThreadTitle}</h3>
HTML;
					$first = true;
					$first_post_id = 1;
					if($display_option == "tree"){
						$order_array = array();
						$reply_level_array = array();
						foreach($posts as $post){
							if($thread_id == -1) {
								$thread_id = $post["thread_id"];
							}
							if($first){
								$first= false;
								$first_post_id = $post["id"];
							}
							if($post["parent_id"] > $first_post_id){
								$place = array_search($post["parent_id"], $order_array);
								$tmp_array = array($post["id"]);
								$parent_reply_level = $reply_level_array[$place];
								while($place && $place+1 < sizeof($reply_level_array) && $reply_level_array[$place+1] > $parent_reply_level){
									$place++;
								}
								array_splice($order_array, $place+1, 0, $tmp_array);
								array_splice($reply_level_array, $place+1, 0, $parent_reply_level+1);
							} else {
								array_push($order_array, $post["id"]);
								array_push($reply_level_array, 1);
							}
						}
						$i = 0;
						$first = true;
						foreach($order_array as $ordered_post){
							foreach($posts as $post){
								if($post["id"] == $ordered_post){
									if($post["parent_id"] == $first_post_id) {
										$reply_level = 1;	
									} else {
										$reply_level = $reply_level_array[$i];
									}
										
									$return .= $this->createPost($thread_id, $post, $function_date, $title_html, $first, $reply_level, $display_option);
									break;
								}						
							}
							if($first){
								$first= false;
							}
							$i++;
						}	
					} else {
						foreach($posts as $post){
							if($thread_id == -1) {
								$thread_id = $post["thread_id"];
							}
							$return .= $this->createPost($thread_id, $post, $function_date, $title_html, $first, 1, $display_option);		
							if($first){
								$first= false;
							}			
						}
					}
			$return .= <<<HTML

			<hr style="border-top:1px solid #999;margin-bottom: 5px;" />
			
					<form style="margin-right:17px;" method="POST" action="{$this->core->buildUrl(array('component' => 'forum', 'page' => 'publish_post'))}" enctype="multipart/form-data">
						<input type="hidden" name="thread_id" value="{$thread_id}" />
						<input type="hidden" name="parent_id" value="{$first_post_id}" />
						<input type="hidden" name="display_option" value="{$display_option}" />
	            		<br/>
	            		<div style="margin-bottom:10px;" class="form-group row">
            		<button type="button" title="Insert a link" onclick="addBBCode(1, '#post_content')" style="margin-right:10px;" class="btn btn-default">Link <i class="fa fa-link fa-1x"></i></button><button title="Insert a code segment" type="button" onclick="addBBCode(0, '#post_content')" class="btn btn-default">Code <i class="fa fa-code fa-1x"></i></button>
HTML;
					if($this->core->getUser()->getGroup() <= 2){
						$return .= <<<HTML
						<a class="btn btn-primary" style="position:relative;float:right;top:3px;display:inline-block;" title="Merge Threads" onclick="$('#merge-threads').css('display', 'block');">Merge Threads</a>
HTML;
					}
					$return .= <<<HTML
            	</div>
	            		<div class="form-group row">
	            			<textarea name="post_content" onclick="hideReplies();" id="post_content" style="white-space: pre-wrap;resize:none;overflow:hidden;min-height:100px;width:100%;" rows="10" cols="30" placeholder="Enter your reply to all here..." required></textarea>
	            		</div>

	            		<br/>

	           			<span style="float:left;display:inline-block;">
            				<label id="file_input_label" class="btn btn-default" for="file_input">
    						<input id="file_input" name="file_input[]" accept="image/*" type="file" style="display:none" onchange="checkNumFilesForumUpload(this)" multiple>
    						Upload Attachment
							</label>
							<span class='label label-info' id="file_name"></span>
						</span>

	            		<div style="margin-bottom:20px;float:right;" class="form-group row">
	            			<label style="display:inline-block;" for="Anon">Anonymous (to class)?</label> <input type="checkbox" style="margin-right:15px;display:inline-block;" name="Anon" value="Anon" data-ays-ignore="true"/><input type="submit" style="display:inline-block;" name="post" value="Submit Reply to All" class="btn btn-primary" />
	            		</div>
	            	</form>
	            	<br/>

					</div>

				</div>
				</div>
HTML;
		}

		$return .= <<<HTML
	<script>
		var codeSegments = document.querySelectorAll("[id=code]");
		for (let element of codeSegments){
			var editor0 = CodeMirror.fromTextArea(element, {
            lineNumbers: true,
            readOnly: true,
            cursorHeight: 0.0,
            lineWrapping: true
	    });

	    var lineCount = editor0.lineCount();
	    if (lineCount == 1) {
	        editor0.setSize("100%", (editor0.defaultTextHeight() * 2) + "px");
	    }
	    else {
	        editor0.setSize("100%", "auto");
	    }
	    editor0.setOption("theme", "eclipse");
	    editor0.refresh(); 
		}
			
	    </script>
HTML;

		return $return;
	}

	public function showAlteredDislpayList($threads, $filtering, $thread_id, $category_id){
		$tempArray = array();
		$threadAnnouncement = false;
		$activeThreadTitle = "";
		return $this->displayThreadList($threads, $filtering, $threadAnnouncement, $activeThreadTitle, $tempArray, $thread_id, $category_id);
	}

	public function displayThreadList($threads, $filtering, &$activeThreadAnnouncement, &$activeThreadTitle, &$activeThread, $thread_id_p, $current_category_id){
					$return = "";
					$used_active = false; //used for the first one if there is not thread_id set
					$current_user = $this->core->getUser()->getId();
					$start = 0;
					$activeThreadAnnouncement = false;
					$activeThreadTitle = "";
					$function_date = 'date_format';
					$activeThread = array();
					$end = 10;
					foreach($threads as $thread){
						$first_post = $this->core->getQueries()->getFirstPostForThread($thread["id"]);
						$date = date_create($first_post['timestamp']);
						$class = "thread_box";
						if(((isset($_REQUEST["thread_id"]) && $_REQUEST["thread_id"] == $thread["id"]) || $thread_id_p == $thread["id"] || $thread_id_p == -1) && !$used_active && $current_category_id == $thread["category_id"]) {
							$class .= " active";
							$used_active = true;
							$activeThreadTitle = $thread["title"];
							$activeThread = $thread;
							if($thread["pinned"])
								$activeThreadAnnouncement = true;
							if($thread_id_p == -1)
								$thread_id_p = $thread["id"];
						}
						if($this->core->getQueries()->viewedThread($current_user, $thread["id"])){
							$class .= " viewed";
						}

						//fix legacy code
						$titleDisplay = html_entity_decode($thread['title'], ENT_QUOTES | ENT_HTML5, 'UTF-8');
						$first_post_content = html_entity_decode($first_post['content'], ENT_QUOTES | ENT_HTML5, 'UTF-8');

						//replace tags from displaying in sidebar
						$first_post_content = str_replace("[/code]", "", str_replace("[code]", "", strip_tags($first_post["content"])));
						$temp_first_post_content = preg_replace('#\[url=(.*?)\](.*?)(\[/url\])#', '$2', $first_post_content);

						if(!empty($temp_first_post_content)){
							$first_post_content = $temp_first_post_content;
						}

						$sizeOfContent = strlen($first_post_content);
						$contentDisplay = substr($first_post_content, 0, ($sizeOfContent < 80) ? $sizeOfContent : strrpos(substr($first_post_content, 0, 80), " "));
						$titleLength = strlen($thread['title']);

						$titleDisplay = substr($titleDisplay, 0, ($titleLength < 40) ? $titleLength : strrpos(substr($titleDisplay, 0, 40), " "));

						if(strlen($first_post["content"]) > 80){
							$contentDisplay .= "...";
						}
						if(strlen($thread["title"]) > 40){
							//Fix ... appearing
							if(empty($titleDisplay))
								$titleDisplay .= substr($thread['title'], 0, 30);
							$titleDisplay .= "...";
						}
						$titleDisplay = htmlentities($titleDisplay, ENT_QUOTES | ENT_HTML5, 'UTF-8');
						$first_post_content = htmlentities($first_post_content, ENT_QUOTES | ENT_HTML5, 'UTF-8');
						$return .= <<<HTML
						<a href="{$this->core->buildUrl(array('component' => 'forum', 'page' => 'view_thread', 'thread_id' => $thread['id']))}">
						<div class="{$class}">
HTML;
						if($thread["pinned"] == true){
							$return .= <<<HTML
							<i class="fa fa-star" style="position:relative; float:right; display:inline-block; color:gold; -webkit-text-stroke-width: 1px;
    -webkit-text-stroke-color: black;" aria-hidden="true"></i>
HTML;
						}
						if(isset($thread['favorite']) && $thread['favorite']) {
							$return .= <<<HTML
							<i class="fa fa-thumb-tack" style="position:relative; float:right; display:inline-block; color:gold; -webkit-text-stroke-width: 1px;
    -webkit-text-stroke-color: black;" aria-hidden="true"></i>
HTML;
						}

						$category_desc = htmlentities($thread["category_desc"], ENT_QUOTES | ENT_HTML5, 'UTF-8');
						$return .= <<<HTML
						<h4>{$titleDisplay}</h4>
						<h5 style="font-weight: normal;">{$contentDisplay}</h5>
						<span class="label_forum label_forum-default">{$thread["category_desc"]}</span>
						<h5 style="float:right; font-weight:normal;margin-top:5px">{$function_date($date,"n/j g:i A")}</h5>
						</div>
						</a>
						<hr style="margin-top: 0px;margin-bottom:0px;">
HTML;
					}
					return $return;
	}

	public function createPost($thread_id, $post, $function_date, $title_html, $first, $reply_level, $display_option){
		$post_html = "";
		$post_id = $post["id"];
		$thread_dir = FileUtils::joinPaths(FileUtils::joinPaths($this->core->getConfig()->getCoursePath(), "forum_attachments"), $thread_id);

		$date = date_create($post["timestamp"]);
		$full_name = $this->core->getQueries()->getDisplayUserNameFromUserId($post["author_user_id"]);
		$first_name = htmlentities(trim($full_name["first_name"]), ENT_QUOTES | ENT_HTML5, 'UTF-8');
		$last_name = htmlentities(trim($full_name["last_name"]), ENT_QUOTES | ENT_HTML5, 'UTF-8');
		$visible_username = $first_name . " " . substr($last_name, 0 , 1) . ".";


		if($display_option != 'tree'){
			$reply_level = 1;
		}
		
		if($post["anonymous"]){
			$visible_username = "Anonymous";
		} 
		$classes = "post_box";						
		if($first && $display_option != 'alpha'){
			$classes .= " first_post";
		}

		if($this->core->getQueries()->isStaffPost($post["author_user_id"])){
			$classes .= " important";
		}
		$offset = min(($reply_level - 1) * 30, 180);
		
		$return = <<<HTML
			<div class="$classes" id="$post_id" style="margin-left:{$offset}px;" reply-level="$reply_level">
HTML;


		if($first){
            $return .= $title_html;
        } 

        //handle converting links 


        //convert legacy htmlentities being saved in db
        $post_content = html_entity_decode($post["content"], ENT_QUOTES | ENT_HTML5, 'UTF-8');
        $pre_post = preg_replace('#(<a href=[\'"])(.*?)([\'"].*>)(.*?)(</a>)#', '[url=$2]$4[/url]', $post_content);

        if(!empty($pre_post)){
            $post_content = $pre_post;
        }
			
		$post_content = htmlentities($post_content, ENT_QUOTES | ENT_HTML5, 'UTF-8');

        preg_match_all('#\&lbrack;url&equals;(.*?)&rsqb;(.*?)(&lbrack;&sol;url&rsqb;)#', $post_content, $result);
        $accepted_schemes = array("https", "http");
        $pos = 0;
        if(count($result) > 0) {
            foreach($result[1] as $url){
                $decoded_url = filter_var(trim(strip_tags(html_entity_decode($url, ENT_QUOTES | ENT_HTML5, 'UTF-8'))), FILTER_SANITIZE_URL);
                $parsed_url = parse_url($decoded_url, PHP_URL_SCHEME);
            	if(filter_var($decoded_url, FILTER_VALIDATE_URL, FILTER_FLAG_SCHEME_REQUIRED | FILTER_FLAG_HOST_REQUIRED) !== false && in_array($parsed_url, $accepted_schemes, true)){
                    $pre_post = preg_replace('#\&lbrack;url&equals;(.*?)&rsqb;(.*?)(&lbrack;&sol;url&rsqb;)#', '<a href="' . htmlspecialchars($decoded_url, ENT_QUOTES) . '" target="_blank" rel="noopener nofollow">'. $result[2][$pos] .'</a>', $post_content, 1);
                } else {
            		$pre_post = preg_replace('#\&lbrack;url&equals;(.*?)&rsqb;(.*?)(&lbrack;&sol;url&rsqb;)#', htmlentities(htmlspecialchars($decoded_url), ENT_QUOTES | ENT_HTML5, 'UTF-8'), $post_content, 1);
                }
                if(!empty($pre_post)){
                	$post_content = $pre_post;
				} 
				$pre_post = "";
                $pos++;
            }
        }
        //This code is for legacy posts that had an extra \r per newline
        if(strpos($post['content'], "\r") !== false){
            $post_content = str_replace("\r","", $post_content);
        }

        //end link handling

        //handle converting code segments

        $codeBracketString = "&lbrack;&sol;code&rsqb;";
        if(strpos($post_content, "&NewLine;&lbrack;&sol;code&rsqb;") !== false){
            $codeBracketString = "&NewLine;" . $codeBracketString;
        }

        $post_content = str_replace($codeBracketString, '</textarea>', str_replace('&lbrack;code&rsqb;', '<textarea id="code">', $post_content));

		//end code segment handling
		$return .= <<<HTML
			<pre><p class="post_content" style="white-space: pre-wrap; ">{$post_content}</p></pre>		
			<hr style="margin-bottom:3px;">
HTML;
		if($display_option == 'tree'){
			if(!$first){
				$return .= <<<HTML
					<a class="btn btn-default btn-sm" style=" text-decoration: none;" onClick="replyPost({$post['id']})"> Reply</a>
HTML;
			} else {
				$return .= <<<HTML
					<a class="btn btn-default btn-sm" style=" text-decoration: none;" onClick="$('html, .posts_list').animate({ scrollTop: document.getElementById('posts_list').scrollHeight }, 'slow');"> Reply</a>
HTML;
			}
		}
		$return .= <<<HTML
			<span style="margin-top:8px;margin-left:10px;float:right;">							
HTML;

		if($this->core->getUser()->getGroup() <= 2){
			$info_name = $first_name . " " . $last_name . " (" . $post['author_user_id'] . ")";
			$visible_user_json = json_encode($visible_username);
			$info_name = json_encode($info_name);
			$jscriptAnonFix = $post['anonymous'] ? 'true' : 'false' ;
			$jscriptAnonFix = json_encode($jscriptAnonFix);
			$return .= <<<HTML
				<a style=" margin-right:2px;display:inline-block; color:black; " onClick='changeName(this.parentNode, {$info_name}, {$visible_user_json}, {$jscriptAnonFix})' title="Show full user information"><i class="fa fa-eye" aria-hidden="true"></i></a>
HTML;
}
		if(!$first){
			$return .= <<<HTML
				<a class="expand btn btn-default btn-sm" style="float:right; text-decoration:none; margin-top: -8px" onClick="hidePosts(this, {$post['id']})"></a>
HTML;
		}
		if($this->core->getUser()->getGroup() <= 2){
			$wrapped_content = json_encode($post['content']);
			$return .= <<<HTML
				<a class="post_button" style="bottom: 1px;position:relative; display:inline-block; color:red; float:right;" onClick="deletePost( {$post['thread_id']}, {$post['id']}, '{$post['author_user_id']}', '{$function_date($date,'n/j g:i A')}' )" title="Remove post"><i class="fa fa-times" aria-hidden="true"></i></a>
				<a class="post_button" style="position:relative; display:inline-block; color:black; float:right;" onClick="editPost({$post['id']}, {$post['thread_id']})" title="Edit post"><i class="fa fa-edit" aria-hidden="true"></i></a>
HTML;
		} 

		$return .= <<<HTML
		<h7 style="position:relative; right:5px;"><strong id="post_user_id">{$visible_username}</strong> {$function_date($date,"n/j g:i A")} </h7></span>
HTML;

		if($post["has_attachment"]){
			$post_dir = FileUtils::joinPaths($thread_dir, $post["id"]);
			$files = FileUtils::getAllFiles($post_dir);
			foreach($files as $file){
				$path = rawurlencode($file['path']);
				$name = rawurlencode($file['name']);
				$name_display = htmlentities(rawurldecode($file['name']), ENT_QUOTES | ENT_HTML5, 'UTF-8');
				$return .= <<<HTML
					<a href="#" style="text-decoration:none;display:inline-block;white-space: nowrap;" class="btn-default btn-sm" onclick="openFile('forum_attachments', '{$name}', '{$path}')" > {$name_display} </a>
HTML;
			}					
		}
			$offset = $offset + 30;
						$return .= <<<HTML
</div>

           	<form class="reply-box" id="$post_id-reply" style="margin-left:{$offset}px" method="POST" action="{$this->core->buildUrl(array('component' => 'forum', 'page' => 'publish_post'))}" enctype="multipart/form-data">
						<input type="hidden" name="thread_id" value="{$thread_id}" />
						<input type="hidden" name="parent_id" value="{$post_id}" />
	            		<br/>

	            		<div style="margin-bottom:10px;" class="form-group row">
            				<button type="button" title="Insert a link" onclick="addBBCode(1, '#post_content_{$post_id}')" style="margin-right:10px;" class="btn btn-default">Link <i class="fa fa-link fa-1x"></i></button><button title="Insert a code segment" type="button" onclick="addBBCode(0, '#post_content_{$post_id}')" class="btn btn-default">Code <i class="fa fa-code fa-1x"></i></button>
            			</div>
	            		<div class="form-group row">
	            			<textarea name="post_content_{$post_id}" id="post_content_{$post_id}" style="white-space: pre-wrap;resize:none;overflow:hidden;min-height:100px;width:100%;" rows="10" cols="30" placeholder="Enter your reply to {$visible_username} here..." required></textarea>
	            		</div>

	            		<br/>

	           			<span style="float:left;display:inline-block;">
            				<label id="file_input_label_{$post_id}" class="btn btn-default" for="file_input_{$post_id}">
    						<input id="file_input_{$post_id}" name="file_input_{$post_id}[]" accept="image/*" type="file" style="display:none" onchange="checkNumFilesForumUpload(this, '{$post_id}')" multiple>
    						Upload Attachment
							</label>
							<span class='label label-info' id="file_name_{$post_id}"></span>
						</span>

	            		<div style="margin-bottom:20px;float:right;" class="form-group row">
	            			<label style="display:inline-block;" for="Anon">Anonymous (to class)?</label> <input type="checkbox" style="margin-right:15px;display:inline-block;" name="Anon" value="Anon" data-ays-ignore="true"/><input type="submit" style="display:inline-block;" name="post" value="Submit Reply to {$visible_username}" class="btn btn-primary" />
	            		</div>
	            	</form>
HTML;

		return $return;
	}

	public function createThread() {

		if(!$this->forumAccess()){
			$this->core->redirect($this->core->buildUrl(array('component' => 'navigation')));
			return;
		}

		$this->core->getOutput()->addBreadcrumb("Discussion Forum", $this->core->buildUrl(array('component' => 'forum', 'page' => 'view_thread')));
		$this->core->getOutput()->addBreadcrumb("Create Thread", $this->core->buildUrl(array('component' => 'forum', 'page' => 'create_thread')));
		$return = <<<HTML
		<script type="text/javascript" language="javascript" src="https://cdnjs.cloudflare.com/ajax/libs/jquery.AreYouSure/1.9.0/jquery.are-you-sure.min.js"></script>

		<script> 
			$( document ).ready(function() {
			    enableTabsInTextArea('thread_content');
				$("form").areYouSure();
			});
		 </script>

		<div style="margin-top:5px;background-color:transparent; margin: !important auto;padding:0px;box-shadow: none;" class="content">

		<div style="background-color: #E9EFEF; box-shadow:0 2px 15px -5px #888888;margin-top:10px;margin-left:20px;margin-right:20px;border-radius:3px; height:40px; margin-bottom:10px;" id="forum_bar">

		<a class="btn btn-primary" style="position:relative;top:3px;left:5px;" title="Back to threads" href="{$this->core->buildUrl(array('component' => 'forum', 'page' => 'view_thread'))}"><i class="fa fa-arrow-left"></i> Back to Threads</a>
HTML;

		if($this->core->getUser()->getGroup() <= 2){
			$return .= <<<HTML
			<a class="btn btn-primary" style="margin-left:10px;position:relative;top:3px;right:5px;display:inline-block;" title="Show Stats" onclick="resetScrollPosition();" href="{$this->core->buildUrl(array('component' => 'forum', 'page' => 'show_stats'))}">Stats</a>
HTML;
		}

		$return .= <<<HTML

			<form style="float:right;position:relative;top:3px;right:5px;display:inline-block;" method="post" action="{$this->core->buildUrl(array('component' => 'forum', 'page' => 'search_threads'))}">
			<input type="text" size="35" placeholder="search" name="search_content" id="search_content" required/>
			<button type="submit" name="search" title="Submit search" class="btn btn-primary">
  				<i class="fa fa-search"></i> Search
			</button>
			</form>
HTML;
		$return .= <<<HTML
		</div>

		<div style="padding-left:20px;padding-top:1vh; padding-bottom: 10px;height:69vh;border-radius:3px;box-shadow: 0 2px 15px -5px #888888;padding-right:20px;background-color: #E9EFEF;" id="forum_wrapper">

		<h3> Create Thread </h3>

			<form id="create_thread_form" style="padding-right:15px;margin-top:15px;margin-left:10px;height:63vh;overflow-y: auto" method="POST" action="{$this->core->buildUrl(array('component' => 'forum', 'page' => 'publish_thread'))}" enctype="multipart/form-data">

            	<div class="form-group row">
            		Title: <input type="text" size="45" placeholder="Title" name="title" id="title" required/>
HTML;
				if($this->core->getUser()->getGroup() <= 2){
					$return .= <<<HTML
					<span style="float:right;display:inline-block;">
<<<<<<< HEAD
					New Category: <input id="new_category_text" style="resize:none;" rows="1" type="text" size="30" name="new_category" id="new_category" /><button type="button" title="Add new category" onclick="addNewCategory();" style="margin-left:10px;" class="btn btn-primary btn-sm"> <i class="fa fa-plus-circle fa-1x"></i> Add category </button></span>
=======
					New Category: <textarea id="new_category_text" style="resize:none;" rows="1" cols="25" type="text" size="45" name="new_category" id="new_category" ></textarea> <button type="button" title="Add new category" onclick="addNewCategory();" style="margin-right:10px;" class="btn btn-primary btn-sm"><i class="fa fa-plus-circle fa-1x"></i> Add Category </button></span>
>>>>>>> 68ec41f7
HTML;
				}
				$return .= <<<HTML
            	</div>
            	<br/>
            	<div style="margin-bottom:10px;" class="form-group row">
            		<button type="button" title="Insert a link" onclick="addBBCode(1, '#thread_content')" style="margin-right:10px;" class="btn btn-default">Link <i class="fa fa-link fa-1x"></i></button><button title="Insert a code segment" type="button" onclick="addBBCode(0, '#thread_content')" class="btn btn-default">Code <i class="fa fa-code fa-1x"></i></button>
            	</div>
            	<div class="form-group row">
            		<textarea name="thread_content" id="thread_content" style="resize:none;min-height:40vmin;overflow:hidden;width:100%;" rows="10" cols="30" placeholder="Enter your post here..." required></textarea>
            	</div>

            	<br/>

            	<div style="margin-bottom:10px;" class="form-group row">

            	<span style="float:left;display:inline-block;">
            	<label id="file_input_label" class="btn btn-default" for="file_input">
    				<input id="file_input" name="file_input[]" accept="image/*" type="file" style="display:none" onchange="checkNumFilesForumUpload(this)" multiple>
    				Upload Attachment
				</label>
				<span class='label label-info' id="file_name"></span>
				</span>

				<span style="display:inline-block;float:right;">
            	<label for="Anon">Anonymous (to class)?</label> <input type="checkbox" style="margin-right:15px;display:inline-block;" name="Anon" value="Anon" data-ays-ignore="true"/>
HTML;
				
				if($this->core->getUser()->getGroup() <= 2){
						$return .= <<<HTML
						<label style="display:inline-block;" for="Announcement">Announcement?</label> <input type="checkbox" style="margin-right:15px;display:inline-block;" name="Announcement" value="Announcement" data-ays-ignore="true"/>
HTML;

				}

				$categories = $this->core->getQueries()->getCategories();
				$return .= <<<HTML
				<label for="cat">Category</label>
			  	<select style="margin-right:10px;" id="cat" name="cat" class="form-control" required>
			  	<option value="" selected>None</option>
HTML;
			    for($i = 0; $i < count($categories); $i++){
			    	$return .= <<<HTML
			    		<option value="{$categories[$i]['category_id']}">{$categories[$i]['category_desc']}</option>
HTML;
			    }    
			        
			    $return .= <<<HTML
			    </select>
				<input type="submit" style="display:inline-block;" name="post" value="Submit Post" class="btn btn-primary" />
				</span>
            	</div>

            	<br/>

            </form>
		</div>
		</div>
HTML;

		return $return;
	}



	public function statPage($users) {

		if(!$this->forumAccess() || $this->core->getUser()->getGroup() > 2){
			$this->core->redirect($this->core->buildUrl(array('component' => 'navigation')));
			return;
		}

		$return = <<<HTML
		<div style="margin-left:20px;margin-top:10px; height:50px;" id="forum_bar">
			<a class="btn btn-primary" style="border:3px solid #E9EFEF" title="Back to threads" href="{$this->core->buildUrl(array('component' => 'forum', 'page' => 'view_thread'))}"><i class="fa fa-arrow-left"></i> Back to Threads</a>
		</div>
			<div style="padding-left:20px;padding-top:1vh; padding-bottom: 10px;border-radius:3px;box-shadow: 0 2px 15px -5px #888888;padding-right:20px;background-color: #E9EFEF;">
				<table class="table table-striped table-bordered persist-area" id="forum_stats_table">
					<tr>			
				        <td style = "cursor:pointer;" width="15%" id="user_down">User &darr;</td>
				        <td style = "cursor:pointer;" width="15%" id="total_posts_down">Total Posts (not deleted)</td>
				        <td style = "cursor:pointer;" width="15%" id="total_threads_down">Total Threads</td>
				        <td style = "cursor:pointer;" width="15%" id="total_deleted_down">Total Deleted Posts</td>
				        <td width="40%">Show Posts</td>
					</tr>
HTML;
		foreach($users as $user => $details){
			$first_name = $details["first_name"];
			$last_name = $details["last_name"];
			$post_count = count($details["posts"]);
			$posts = htmlspecialchars(json_encode($details["posts"]), ENT_QUOTES, 'UTF-8');
			$ids = htmlspecialchars(json_encode($details["id"]), ENT_QUOTES, 'UTF-8');
			$timestamps = htmlspecialchars(json_encode($details["timestamps"]), ENT_QUOTES, 'UTF-8');
			$thread_ids = htmlspecialchars(json_encode($details["thread_id"]), ENT_QUOTES, 'UTF-8');
			$thread_titles = htmlspecialchars(json_encode($details["thread_title"]), ENT_QUOTES, 'UTF-8');
			$num_deleted = ($details["num_deleted_posts"]);
			$return .= <<<HTML
			<tbody>
				<tr>
					<td>{$last_name}, {$first_name}</td>
					<td>{$post_count}</td>
					<td>{$details["total_threads"]}</td>
					<td>{$num_deleted}</td>
					<td><button class="btn btn-default" data-action = "expand" data-posts="{$posts}" data-id="{$ids}" data-timestamps="{$timestamps}" data-thread_id="{$thread_ids}" data-thread_titles="{$thread_titles}">Expand</button></td>
				</tr>
			</tbody>
HTML;
			
		}
		
		$return .= <<<HTML
				</table>
			</div>

			<script>
				$("td").click(function(){
					if($(this).attr('id')=="user_down"){
						sortTable(0);
					}
					if($(this).attr('id')=="total_posts_down"){
						sortTable(1);
					}
					if($(this).attr('id')=="total_threads_down"){
						sortTable(2);
					}
					if($(this).attr('id')=="total_deleted_down"){
						sortTable(3);
					}
					
				});
				$("button").click(function(){
					
					var action = $(this).data('action');
					var posts = $(this).data('posts');
					var ids = $(this).data('id');
					var timestamps = $(this).data('timestamps');
					var thread_ids = $(this).data('thread_id');
					var thread_titles = $(this).data('thread_titles');
					if(action=="expand"){
						
						
						for(var i=0;i<posts.length;i++){
							var post_string = posts[i];
							post_string = escapeSpecialChars(post_string);
							var thread_title = thread_titles[i]["title"];
							thread_title = escapeSpecialChars(thread_title);
							$(this).parent().parent().parent().append('<tr id="'+ids[i]+'"><td></td><td>'+timestamps[i]+'</td><td style = "cursor:pointer;" data-type = "thread" data-thread_id="'+thread_ids[i]+'"><pre style="font-family: inherit;white-space: pre-wrap;">'+thread_title+'</pre></td><td colspan = "2" style = "cursor:pointer;" align = "left" data-type = "post" data-thread_id="'+thread_ids[i]+'"><pre style="font-family: inherit;white-space: pre-wrap;">'+post_string+'</pre></td></tr> ');
							
						}
						$(this).html("Collapse");
						$(this).data('action',"collapse");
						$("td").click(function(){
						
							if($(this).data('type')=="post" || $(this).data('type')=="thread"){
			
								var id = $(this).data('thread_id');
								var url = buildUrl({'component' : 'forum', 'page' : 'view_thread', 'thread_id' : id});
								window.open(url);
							}
						
					});
					}
					else{
						for(var i=0;i<ids.length;i++){
							var item = document.getElementById(ids[i]);
							item.remove();
						}
						
						$(this).html("Expand");
						$(this).data('action',"expand");
					}
					
					
					return false;
				});


				

				function sortTable(sort_element_index){
					var table = document.getElementById("forum_stats_table");
					var switching = true;
					while(switching){
						switching=false;
						var rows = table.getElementsByTagName("TBODY");
						for(var i=1;i<rows.length-1;i++){

							var a = rows[i].getElementsByTagName("TR")[0].getElementsByTagName("TD")[sort_element_index];
							var b = rows[i+1].getElementsByTagName("TR")[0].getElementsByTagName("TD")[sort_element_index];
							if(sort_element_index == 0 ? a.innerHTML>b.innerHTML : parseInt(a.innerHTML) < parseInt(b.innerHTML)){
								rows[i].parentNode.insertBefore(rows[i+1],rows[i]);
								switching=true;
							}
						}

					}

					var row0 = table.getElementsByTagName("TBODY")[0].getElementsByTagName("TR")[0];
					var headers = row0.getElementsByTagName("TD");
					
					for(var i = 0;i<headers.length;i++){
						var index = headers[i].innerHTML.indexOf(' ↓');
						
						if(index> -1){

							headers[i].innerHTML = headers[i].innerHTML.substr(0, index);
							break;
						}
					}

					headers[sort_element_index].innerHTML = headers[sort_element_index].innerHTML + ' ↓';

				}


			</script>
HTML;
		return $return;

	}

}
<|MERGE_RESOLUTION|>--- conflicted
+++ resolved
@@ -871,11 +871,8 @@
 				if($this->core->getUser()->getGroup() <= 2){
 					$return .= <<<HTML
 					<span style="float:right;display:inline-block;">
-<<<<<<< HEAD
+
 					New Category: <input id="new_category_text" style="resize:none;" rows="1" type="text" size="30" name="new_category" id="new_category" /><button type="button" title="Add new category" onclick="addNewCategory();" style="margin-left:10px;" class="btn btn-primary btn-sm"> <i class="fa fa-plus-circle fa-1x"></i> Add category </button></span>
-=======
-					New Category: <textarea id="new_category_text" style="resize:none;" rows="1" cols="25" type="text" size="45" name="new_category" id="new_category" ></textarea> <button type="button" title="Add new category" onclick="addNewCategory();" style="margin-right:10px;" class="btn btn-primary btn-sm"><i class="fa fa-plus-circle fa-1x"></i> Add Category </button></span>
->>>>>>> 68ec41f7
 HTML;
 				}
 				$return .= <<<HTML
