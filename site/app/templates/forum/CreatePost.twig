<div class="{{ classes|join(" ") }}" id="{{ post_id }}" style="margin-left:{{ offset }}px;" data-reply_level="{{ reply_level }}" data-parent_id="{{ parent_id }}">
    {% if first == true %}
        <h2 class="create-post-head">

            {% if userGroup <= 2 and activeThreadAnnouncement %}

                {% set expiringVisual = (expiring) ? 'active-thread-remove-expiring-announcement' : 'active-thread-remove-announcement' %}
                <a class="{{expiringVisual}} key_to_click" tabindex="0" onClick="alterAnnouncement({{ activeThread.id }}, 'Are you sure you want to unpin this thread?', 0, '{{ csrf_token }}')" title="Thread is expiring soon click to unpin" aria-label="Thread is expiring soon click to unpin"><i class="fas fa-thumbtack"></i></a>

            {% elseif activeThreadAnnouncement %}

                {% set expiringVisual = (expiring) ? 'active-thread-announcement-expiring' : 'active-thread-announcement' %}
                <i class="fas fa-thumbtack {{expiringVisual}}" title = "Pinned Thread" aria-label="Pinned Thread"></i>

            {% elseif userGroup <= 2 and not activeThreadAnnouncement %}

                <a class="not-active-thread-announcement key_to_click" tabindex="0" onClick="alterAnnouncement({{ activeThread.id }}, 'Are you sure you want to pin this thread to the top for seven days?', 1, '{{ csrf_token }}')" title="Pin thread to the top" aria-label="Pin Thread"><i class="fas fa-thumbtack golden_hover" title = "Pin Thread"></i></a>

            {% endif %}

            {% if isCurrentFavorite %}

                <a class="current-favorite key_to_click" tabindex="0" onClick="bookmarkThread({{ activeThread.id }}, '0');" title="Bookmark Thread" aria-label="Bookmark Thread"><i class="fas fa-bookmark"></i></a>

            {% else %}

                <a class="pinned-thread key_to_click" tabindex="0" onClick="bookmarkThread({{ activeThread.id }}, '1');" title="Bookmark Thread" aria-label="Bookmark Thread"><i class="fas fa-bookmark golden_hover"></i></a>

            {% endif %}

            {{ activeThreadTitle }}

        </h2>

    {% endif %}

    <div class='pre-forum'><div class='post_content'>{% include "forum/RenderPost.twig" with { "post_content": post_content, "render_markdown": render_markdown } only %}</div></div>

    <hr style="margin-bottom: 3px;">

    {% if display_option == 'tree' %}

        {% if not (isThreadLocked != 1 or userAccessFullGrading) %}
            {# pass #}
        {% elseif not first %}
            <a class="btn btn-default btn-sm post_button_color text-decoration-none key_to_click" tabindex = "0" onClick="replyPost({{ post.id }})"> Reply</a>
        {% else %}
            <a class="btn btn-default btn-sm post_button_color text-decoration-none key_to_click" tabindex = "0" onClick="$('html, #posts_list').animate({ scrollTop: document.getElementById('posts_list').scrollHeight }, 'slow');"> Reply</a>
        {% endif %}
        {% if userGroup <= 3 %}
            {% if (isThreadLocked != 1 or userAccessFullGrading) and first != 1 %}
                <a class="btn btn-default btn-sm post_button_color text-decoration-none" tabindex = "0" onClick="showSplit({{ post.id }})">
                    {% if thread_previously_merged %}
                        Unmerge Thread
                    {% else %}
                        Split Post
                    {% endif %}
                </a>
            {% endif %}
        {% endif %} 

    {% endif %}

    {% if userGroup <= 3 and has_history %}
        <a class="btn btn-default btn-sm post_button_color text-decoration-none key_to_click" tabindex = "0" onClick="showHistory({{ post.id }})">Show History</a>
    {% endif %}

    {% if includeReply and (userGroup <= 3 or post.author_user_id == current_user) and first and thread_resolve_state == -1 %}
        <a class="btn btn-default btn-sm post_button_color text-decoration-none key_to_click" tabindex = "0" onClick="changeThreadStatus({{ post.thread_id }})" title="Mark thread as resolved">Mark as resolved</a>
    {% endif %}

    {% if post.author_user_id == current_user and first and not thread_announced and date() < date(post_date)|date_modify("+1hour") and userGroup <= 2 %}
        <a class="btn btn-primary btn-sm pin-and-email-message text-decoration-none key_to_click" onclick="sendAnnouncement({{activeThread.id }});"> Pin &amp; email this thread </a>
    {% endif %}
    <span class="post-action-container">

        {% if userGroup <= 2 and post.author_user_id != current_user %}
            <a class="post-email-toggle key_to_click" tabindex = "0" onClick='$(this).next().toggle();' title="Show/Hide email address" aria-label="Show/Hide email address"><i class="fas fa-envelope"></i></a>
            <a href="mailto:{{ author_email }}" style="display: none;">{{ author_email }}</a>
        {% endif %}

        {% if userGroup <= 2 %}
            <a class="post-user-info key_to_click" tabindex = "0" onClick='changeName(this.parentNode, {{ post_user_info.info_name }}, {{ post_user_info.visible_user_json}}, {{ post_user_info.jscriptAnonFix}})' title="Show full user information" aria-label="Show full user information"><i class="fas fa-eye"></i></a>
        {% endif %}

        {% if userGroup <= 3 or post.author_user_id == current_user %}
            {% if not (isThreadLocked != 1 or userAccessFullGrading == true) %}
                {#pass#}
            {% else %}
                <a class="post_button delete-post-button key_to_click" tabindex = "0" onClick="deletePostToggle({{ post_buttons.delete.ud_toggle_status }}, {{ post.thread_id }}, {{ post.id }}, '{{ post.author_user_id }}', '{{ post_date }}', '{{ csrf_token }}' )" title="{{ post_buttons.delete.ud_button_title }}" aria-label="{{ post_buttons.delete.ud_button_title }}"><i class="fa {{ post_buttons.delete.ud_button_icon }}"></i></a>
                <a class="post_button edit-post-button key_to_click" tabindex = "0" onClick="showEditPostForm({{ post.id }}, {{ post.thread_id }}, {{ post_buttons.edit.shouldEditThread }}, {{ render_markdown?1:0 }}, '{{ csrf_token }}')" title="{{ post_buttons.edit.edit_button_title }}" aria-label="{{ post_buttons.edit.edit_button_title }}"><i class="fas fa-edit"></i></a>
            {% endif %}
        {% endif %}

        <span class="last-edit">
            {% if post_user_info.is_OP == true and first == false %}
			    <strong class="post_user_id" title="Original Poster">{{ visible_username }} <span style="color: var(--standard-medium-vibrant-blue);"><strong>OP</strong></span></strong>
            {% else %}
                <strong class="post_user_id">{{ visible_username }}</strong>
            {% endif %}
            {% if post_user_info.pronouns and post_user_info.display_pronouns and visible_username !="Anonymous" %}
                <strong class="post_user_pronouns">({{post_user_info.pronouns}})</strong>
            {% endif %}
			{{ post_date }}
            {% if edit_date is not null %}
                (<i>Last edit at {{ edit_date }}</i>)
            {% endif %}
        </span>
    </span>

    {% if post_attachment.exist == true %}

        <a href="#" id="{{ post_attachment.params.button_id }}" onclick="loadInlineImages('{{ post_attachment.params.encoded_data }}');" class="attachment-btn btn btn-default btn-sm key_to_click" tabindex="0" type="button">
                    Attachments <span class="attachment-badge badge">{{ post_attachment.params.num_files }}</span> </a>


        <div id="{{ post_attachment.params.well_id }}" class="attachment-well well well-lg"></div>

    {% endif %}

<<<<<<< HEAD

    <button class="upduck-button text-decoration-none key_to_click" tabindex="0" onClick="toggleLike({{post.id}}, '{{current_user}}',{{userGroup}})">
        <img id="likeIcon_{{post.id}}" src="{{ post_up_duck.upduck_user_liked ? '/img/on-duck-button.svg' : '/img/light-mode-off-duck.svg' }}" alt="Like" width="30" height="30">
    </button>
    <span id="likeCounter_{{post.id}}" style="font-size: 15px; margin-right: 3px; vertical-align: middle;">{{ post_up_duck.upduck_count }}</span>
    <span id="likedByInstructor_{{post.id}}" style="font-size: 15px; vertical-align: middle; font-style: italic; color: #ffba00; font-weight: bold;{{ post_up_duck.taTrue ? '' : 'display: none;' }}">
        staff upduck
    </span>



=======
    <button class="upduck-button text-decoration-none key_to_click" tabindex="0" onClick="toggleLike({{post.id}}, '{{current_user}}')">
        <img id="likeIcon_{{post.id}}" src="{{ post_up_duck.upduck_user_liked ? '/img/on-duck-button.svg' : '/img/light-mode-off-duck.svg' }}" alt="Like" width="30" height="30">
    </button>
    <span id="likeCounter_{{post.id}}" style="font-size: 15px; vertical-align: middle;">{{ post_up_duck.upduck_count }}</span>
>>>>>>> c1c49121

    {% set offset = offset + 30 %}
</div>

{% if isThreadLocked != 1 or userAccessFullGrading %}
    <form class="reply-box post_reply_form" id="{{ post_id }}-reply" style="margin-left:{{ offset }}px" method="POST" action="{{ form_post_url }}" enctype="multipart/form-data">
        <input type="hidden" name="thread_id" value="{{ thread_id }}" />
        <input type="hidden" name="parent_id" value="{{ post_id }}" />
        <br/>

        {%  include "forum/ThreadPostForm.twig" with {
            "show_post" : true,
            "post_content_placeholder" : "Enter your reply to " ~ visible_username ~ " here...",
            "show_merge_thread_button" : false,
            "post_box_id" : post_box_id,
            "csrf_token" : csrf_token,
            "show_anon" : true,
            "thread_resolve_state": thread_resolve_state,
            "show_unresolve": show_unresolve,
            "visible_username" : visible_username,
            "submit_label" : "Submit Reply to " ~ visible_username,
        } %}

    </form>
{% endif %}<|MERGE_RESOLUTION|>--- conflicted
+++ resolved
@@ -118,8 +118,6 @@
 
     {% endif %}
 
-<<<<<<< HEAD
-
     <button class="upduck-button text-decoration-none key_to_click" tabindex="0" onClick="toggleLike({{post.id}}, '{{current_user}}',{{userGroup}})">
         <img id="likeIcon_{{post.id}}" src="{{ post_up_duck.upduck_user_liked ? '/img/on-duck-button.svg' : '/img/light-mode-off-duck.svg' }}" alt="Like" width="30" height="30">
     </button>
@@ -127,15 +125,6 @@
     <span id="likedByInstructor_{{post.id}}" style="font-size: 15px; vertical-align: middle; font-style: italic; color: #ffba00; font-weight: bold;{{ post_up_duck.taTrue ? '' : 'display: none;' }}">
         staff upduck
     </span>
-
-
-
-=======
-    <button class="upduck-button text-decoration-none key_to_click" tabindex="0" onClick="toggleLike({{post.id}}, '{{current_user}}')">
-        <img id="likeIcon_{{post.id}}" src="{{ post_up_duck.upduck_user_liked ? '/img/on-duck-button.svg' : '/img/light-mode-off-duck.svg' }}" alt="Like" width="30" height="30">
-    </button>
-    <span id="likeCounter_{{post.id}}" style="font-size: 15px; vertical-align: middle;">{{ post_up_duck.upduck_count }}</span>
->>>>>>> c1c49121
 
     {% set offset = offset + 30 %}
 </div>
