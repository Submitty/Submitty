--- conflicted
+++ resolved
@@ -148,7 +148,6 @@
         if ($this->core->getUser()->getGroup() === User::GROUP_STUDENT) {
             if ($gradeable->isPeerGrading()) {
                 $user_ids = $this->core->getQueries()->getPeerAssignment($gradeable_id, $grader_id);
-<<<<<<< HEAD
                 if(!$gradeable->isTeamAssignment()){
                     if (!in_array($user_id, $user_ids)) {
                         return $this->core->getOutput()->renderJsonFail('You do not have permission to grade this student');
@@ -169,11 +168,6 @@
                     if(!$permission_to_grade){
                         return $this->core->getOutput()->renderJsonFail('You do not have permission to grade this student');
                     }
-=======
-
-                if (!in_array($user_id, $user_ids)) {
-                    return $this->core->getOutput()->renderJsonFail('You do not have permission to grade this student');
->>>>>>> dbf7d6b8
                 }
             }
         }
