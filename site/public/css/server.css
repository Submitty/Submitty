@import url("reset.css");
@import url("google/inconsolata.css");

:root {
    --viewed_content: #e8f0f7;
}
a, a:hover, a:link, a:visited {
    cursor: pointer;
}

a,
a:visited,
a:link,
a.fa:hover,
a > i.fa:hover {
    color: #2627ee;
}
a,
a:visited,
a:link,
a.fas:hover,
a > i.fas:hover {
    color: #2627ee;
}
a,
a:visited,
a:link,
a.far:hover,
a > i.far:hover {
    color: #2627ee;
}

a:hover {
    color: #131399;
}
a:active {
    color: #991313;
}

a.btn-success, a.btn-primary, a.btn-danger,
a.fa.btn-success, a.btn-primary, a.btn-danger,
a.btn-success > i.fa, a.btn-primary > i.fa, a.btn-danger > i.fa {
    color: #fff;
}
a.btn-success, a.btn-primary, a.btn-danger,
a.fas.btn-success, a.btn-primary, a.btn-danger,
a.btn-success > i.fas, a.btn-primary > i.fas, a.btn-danger > i.fas {
    color: #fff;
}
a.btn-success, a.btn-primary, a.btn-danger,
a.far.btn-success, a.btn-primary, a.btn-danger,
a.btn-success > i.far, a.btn-primary > i.far, a.btn-danger > i.far {
    color: #fff;
}

a.btn-default,
a.fa.btn-default,
a.fa,
a > i.fa {
    color: #000;
}

a.btn-default,
a.fas.btn-default,
a.fas,
a > i.fas {
    color: #000;
}

a.btn-default,
a.far.btn-default,
a.far,
a > i.far {
    color: #000;
}

a.btn {
    text-decoration: none;
}

/****************************
 * INPUT STYLES
 ***************************/

select,
textarea,
input[type="text"],
input[type="password"],
input[type="datetime"],
input[type="datetime-local"],
input[type="date"],
input[type="month"],
input[type="time"],
input[type="week"],
input[type="number"],
input[type="email"],
input[type="url"],
input[type="search"],
input[type="tel"],
input[type="color"] {
    height: 30px;
    padding: 4px 6px;
    font-size: 14px;
    line-height: 20px;
    color: #555555;
    vertical-align: middle;
    border: 1px solid #ccc;
    -webkit-border-radius: 4px;
    -moz-border-radius: 4px;
    border-radius: 4px;
    width: auto;
}

input.readonly {
    background-color: #f2f2f2;
    cursor: not-allowed;
}

select {
    padding: 5px 35px 5px 10px;
    font-size: 16px;
    border: 1px solid #ccc;
    height: 34px;
    background: #FFF;
    background-size: 20px;
}

input[type="checkbox"]{
    cursor: pointer;
    -webkit-appearance: none;
    -moz-appearance: none;
    appearance: none;
    background: #FFF;
    box-sizing: border-box;
    width: 20px;
    height: 20px;
    border: 1px solid #000000;
    transition: all .2s linear;
    -webkit-border-radius: 4px;
    -moz-border-radius: 4px;
    border-radius: 4px;
}

input[type="checkbox"]:checked{
    background-color: #3093FC;
}

/* this requires loading the FontAwesome CSS from the CDN before loading the server.css */
input[type="checkbox"]:checked:before {
    font-family: 'Font Awesome\ 5 Free';
    content: "\f00c";
    color: #FFF;
    font-size: 18px;
    font-weight: 900
}

.helpicon::before {
  font-family: 'Font Awesome 5 Free';
  content: "\f059";
  color: #1E90FF;
  font-weight: 300;
  display: inline-block;
}

select.disabled,
textarea.disabled,
input.disabled {
    background-color: lightgrey;
}

/****************************
 * TABLE STYLES
 ***************************/
table a{
    text-decoration: none;
}

table tr.table-header {
    border-bottom: 1px solid black;
}

.table {
    width: 100%;
    text-align: center;
    border-collapse: collapse;
}

.table td {
    padding: 5px;
    border-top: 1px solid #dddddd;
}

.table-bordered {
    border: 1px solid #AAAAAA;
    border-collapse: separate;
    -webkit-border-radius: 4px;
    -moz-border-radius: 4px;
    border-radius: 4px;
}

.table-striped>tbody>tr:nth-child(even) {
    background: #ededed;
}

.table-striped>tbody>tr:nth-child(odd) {
    background: #ffffff;
}

.table>thead>tr {
    background: #ededed;
}

.table>tbody>tr.info {
    background-color: #d9edf7;
}

.floating-thead,
.floating-header {
    position: fixed;
    top: 0;
    visibility: hidden;
}

.floating-thead > td,
.floating-header > td {
    display: table-cell;
    text-align: center;
}

.tr-vertically-centered > td {
    vertical-align: middle;
}

.table-text-left {
    text-align: center;
}

.table-text-left td {
    border: none;
}

.table-text-left > tbody > tr > td:nth-child(3),
.table-text-left > tbody > tr > td:nth-child(4),
.table-text-left > tbody > tr > td:nth-child(5),
.table-text-left > thead > tr > th:nth-child(3),
.table-text-left > thead > tr > th:nth-child(4),
.table-text-left > thead > tr > th:nth-child(5)  {
    text-align: left;
}

/* layout table classes  */
/* Layout tables do not have <caption>, <thead>, and <th> tags */

/* styling used in a <th> cell, except this is for a layout table */
.layout_th_cell {
    font-weight: bold;
    text-align: center;
    display: table-cell;
}

/**********************************************************/

.full_height {
    max-height: 100%;
}

.text-center {
    text-align: center;
}

.content {
    box-shadow: 0 2px 15px -5px #888888;
    background-color: #ffffff;
    border-radius: 3px;
    padding: 30px;
    margin: 15px;
    max-height: calc(100vh - 122px); /* 61px header, 41px footer, 20px margins */
    overflow: auto;
}

.content:last-child {
    flex-grow: 1;
}

.content.gradeable_message {
    background-color: #006398;
    color: white;
}


.content h1 {
    margin-bottom: 20px;
}

.content h2 {
    margin-bottom: 20px;
}

.subtitle {
    font-size: smaller;
    word-wrap: unset;
    white-space: normal;
}

.sub::after {
    content: ".";
    display: block;
    height: 0;
    clear: both;
    visibility: hidden;
}

.panel {
    background-color: #FAFCFC;
    margin: 1%;
    padding: 1%;
}

.spacer30 {
    height: 30px;
}

.clear {
    clear: both;
    border-bottom: 1px solid lightgrey;
    padding-top: 20px;
}

#page-info {
    visibility: visible;
    display: none;
    position: absolute;
    top: 40px;
    left: 40px;
    z-index:1000;
    background: #fff;
    border: 1px solid #000;
    width: 80%;
    overflow-y: scroll;
    padding: 5px;
}

.fa-green {
    color: green;
}
.fas-green {
    color: green;
}
.far-green {
    color: green;
}

.fa-red {
    color: red;
}
.fas-red {
    color: red;
}
.far-red {
    color: red;
}

.menu {
    font-size: 20px;
    display: flex;
    align-items: center;
}

.inner-message {
    margin: 0 auto 10px;
}

.message-close {
    float: right;
    margin-right: -20px;
    cursor: pointer;
}

.option {
    margin-bottom: 20px;
}

.option-title {
    font-weight: bold;
    font-size: 18px;
}

#config_search {
    padding-right: 20px;
}

<<<<<<< HEAD
=======
#clear_search_button {
    margin-left: -20px;
    padding-right: 20px;
    color: red;
}

.option-alt {
    font-style: italic;
}

>>>>>>> 29c2f6d3
.option-input > textarea,
.option-input > input[type="text"] {
    width: 95%;
    resize: none;
}

.option-small-input > textarea,
.option-small-input > input[type="text"] {
    width: 99%;
    padding-right: 1px;
    padding-left: 1px;
}

.option-small-output > input[type="text"] {
    width: 99%;
    padding-right: 1px;
    padding-left: 1px;
    border:none;
    background: transparent;
}

.post-panel-btn {
    height: 20px;
    padding-right: 10px;
}

.label {
    font-weight: 700;
    margin-top: 5px;
    margin-right: 0;
    margin-left: 0;
}

.green-message {
    font-style: italic;
    font-weight: bold;
    color: #008800;
}

.blue-message {
    font-style: italic;
    font-weight: bold;
    color: #0a6496;
}

.red-message {
    font-style: italic;
    font-weight: bold;
    color: #af0000;
}

.yellow-message {
    font-style: italic;
    font-weight: bold;
    color: #ff9900;
}

.black-message {
    font-style: italic;
    font-weight: bold;
    color: #000000;
}

.sub-text {
    margin-left: 20px;
    margin-top: 10px;
}

.box {
    border-radius: 3px;
    border: 1px solid #dddddd;
    width: 100%;
    margin-top: 3px;
    margin-bottom: 3px;
    position: relative;
    float: left;
    background: rgba(255,255,255,0.8);
    box-shadow: 2px 2px 4px -3px #dddddd;
    padding: 5px 5px 10px;
}

.active {
    background-color: white;
    /*    color: #4a4a4a;*/
    border: 4px solid #276394;
}

.viewed_post{
    background-color: white;
}

/* TODO: MAKE THIS CASCADE */
.deleted {
    background-color: #dcdcdc;
}

.deleted.active {
    background-color: #dcdcdc;
}

.new_post {
    background-color: var(--viewed_content);
    /*background-color: #d4e1f2;*/
}

.important {
    /* THIS IS WHERE THE BACKGROUND COLOR FOR POSTS IS */
    border-style: solid;
    border-width: 4px;
    border-color: #ffd700; /* gold */
}

.new_thread{
    background-color: var(--viewed_content);
}
.btn-default.post_button_color{
    background-color: inherit;
}

.box-title > h4 {
    margin-left: 20px;
}

.grade-results {
    display: flex;
    flex-direction: row;
}

.box > h4 {
    margin-bottom: 10px;
    margin-left: 10px;
    margin-top: 10px;
}
.box-block {
    vertical-align: top;
    margin-left: 10px;
    padding: 10px;
}

.box-block > h4 {
    margin-bottom: 10px;
}

.box-block > code,
.box-block > pre {
    padding: 10px;
    background-color: #F8F8F8;
    border: 1px solid #ddd;
    white-space: pre;
}

.half {
    float: left;
    width: 48%;
    margin-right: 10px;
}

.diff-element {
    float: left;
    margin-right: 20px;
}

.badge {
    float: left;
    display: inline-block;
    min-width: 70px;
    padding: 3px 7px;
    font-weight: bold;
    line-height: 1;
    color: #fff;
    text-align: center;
    white-space: nowrap;
    vertical-align: baseline;
    background-color: #999;
    border-radius: 10px;
    margin-left: 10px;
    margin-right: 10px;
}

.no-badge {
    width: 70px;
    height: 10px;
    margin-right: 10px;
    margin-left: 10px;
    float: left;
}

.green-background {
    background-color: #006600;
}

.yellow-background {
    background-color: #eac73d;
    color: #000000;
}

.red-background {
    background-color: #c00000;
}

.blue-background {
    background-color: #337ab7;
}

.badge-container {
    padding: 6px 0;
    display: block;
}

.italics {
    font-style: italic;
    text-decoration: none;
}

.gradeable_list{
	width: 100%;
    padding: 0px 50px 50px;
	font-size: 18px;
	text-align: left !important;
}

.gradeable_list tr:nth-child(odd),
.gradeable_list tr:nth-child(even) {
/*    background-color: #E9EFEF*/
}

.gradeable_comment {
    word-break: break-word;
}

.gradeable_comment td {
    padding: 0 4px;
}

.gradeable_comment td.mark-score {
    text-align: right;
    white-space: nowrap;
}

#search_wrapper{
    border-radius: 3px;
    padding-bottom:10px;
    padding-right:10px;
    padding-left:10px;
}

#forum_wrapper{
    height: 70vh;
    margin-left:20px;
    margin-right:20px;

}

.fade {
  opacity: 0;
  -webkit-transition: opacity .15s linear;
       -o-transition: opacity .15s linear;
          transition: opacity .15s linear;
}
.fade.in {
  opacity: 1;
}
.collapse {
  display: none;
}
.collapse.in {
  display: block;
}
tr.collapse.in {
  display: table-row;
}
tbody.collapse.in {
  display: table-row-group;
}
.collapsing {
  position: relative;
  height: 0;
  overflow: hidden;
  -webkit-transition-timing-function: ease;
       -o-transition-timing-function: ease;
          transition-timing-function: ease;
  -webkit-transition-duration: .35s;
       -o-transition-duration: .35s;
          transition-duration: .35s;
  -webkit-transition-property: height, visibility;
       -o-transition-property: height, visibility;
          transition-property: height, visibility;
}
.caret {
  display: inline-block;
  width: 0;
  height: 0;
  margin-left: 2px;
  vertical-align: middle;
  border-top: 4px dashed;
  border-top: 4px solid \9;
  border-right: 4px solid transparent;
  border-left: 4px solid transparent;
}
.dropup,
.dropdown {
  position: relative;
}
.dropdown-toggle:focus {
  outline: 0;
}
.dropdown-menu {
  position: absolute;
  top: 100%;
  left: 0;
  z-index: 1000;
  display: none;
  float: left;
  min-width: 160px;
  padding: 5px 0;
  margin: 2px 0 0;
  font-size: 14px;
  text-align: left;
  list-style: none;
  background-color: #fff;
  -webkit-background-clip: padding-box;
          background-clip: padding-box;
  border: 1px solid #ccc;
  border: 1px solid rgba(0, 0, 0, .15);
  border-radius: 4px;
  -webkit-box-shadow: 0 6px 12px rgba(0, 0, 0, .175);
          box-shadow: 0 6px 12px rgba(0, 0, 0, .175);
}
.dropdown-menu.pull-right {
  right: 0;
  left: auto;
}
.dropdown-menu .divider {
  height: 1px;
  margin: 9px 0;
  overflow: hidden;
  background-color: #e5e5e5;
}
.dropdown-menu > li > a {
  display: block;
  padding: 3px 20px;
  text-decoration: none;
  clear: both;
  font-weight: normal;
  line-height: 1.42857143;
  color: #333;
  white-space: nowrap;
}
.dropdown-menu > li > a:hover,
.dropdown-menu > li > a:focus {
  color: #262626;
  text-decoration: none;
  background-color: #f5f5f5;
}

.dropdown-menu > .disabled > a,
.dropdown-menu > .disabled > a:hover,
.dropdown-menu > .disabled > a:focus {
  color: #777;
}
.dropdown-menu > .disabled > a:hover,
.dropdown-menu > .disabled > a:focus {
  text-decoration: none;
  cursor: not-allowed;
  background-color: transparent;
  background-image: none;
  filter: progid:DXImageTransform.Microsoft.gradient(enabled = false);
}

.show > .dropdown-menu,
.open > .dropdown-menu {
  display: block;
}


.dropdown-submenu {
    position: relative;
}

.dropdown-submenu>.dropdown-menu {
    top: 0;
    left: 100%;
    margin-top: -6px;
    margin-left: -1px;
    -webkit-border-radius: 0 6px 6px 6px;
    -moz-border-radius: 0 6px 6px;
    border-radius: 0 6px 6px 6px;
}

.dropdown-submenu:hover>.dropdown-menu {
    display: block;
}

.dropdown-submenu>a:after {
    display: block;
    content: " ";
    float: right;
    width: 0;
    height: 0;
    border-color: transparent;
    border-style: solid;
    border-width: 5px 0 5px 5px;
    border-left-color: #ccc;
    margin-top: 5px;
    margin-right: -10px;
}

.dropdown-submenu:hover>a:after {
    border-left-color: #fff;
}

.dropdown-submenu.pull-left {
    float: none;
}

.dropdown-submenu.pull-left>.dropdown-menu {
    left: -100%;
    margin-left: 10px;
    -webkit-border-radius: 6px 0 6px 6px;
    -moz-border-radius: 6px 0 6px 6px;
    border-radius: 6px 0 6px 6px;
}

.show > a,
.open > a {
  outline: 0;
}
.dropdown-menu-right {
  right: 0;
  left: auto;
}
.dropdown-menu-left {
  right: auto;
  left: 0;
}
.dropdown-header {
  display: block;
  padding: 3px 20px;
  font-size: 12px;
  line-height: 1.42857143;
  color: #777;
  white-space: nowrap;
}
.dropdown-backdrop {
  position: fixed;
  top: 0;
  right: 0;
  bottom: 0;
  left: 0;
  z-index: 990;
}

.btn-primary {
  color: #fff;
  background-color: #337ab7;
  border-color: #2e6da4;
}
.btn-primary:focus,
.btn-primary.focus {
  color: #fff;
  background-color: #286090;
  border-color: #122b40;
}
.btn-primary:hover {
  color: #fff;
  background-color: #286090;
  border-color: #204d74;
}
.btn-primary:active,
.btn-primary.active,
.show > .dropdown-toggle.btn-primary,
.open > .dropdown-toggle.btn-primary {
  color: #fff;
  background-color: #286090;
  border-color: #204d74;
}
.btn-primary:active:hover,
.btn-primary.active:hover,
.show > .dropdown-toggle.btn-primary:hover,
.open > .dropdown-toggle.btn-primary:hover,
.btn-primary:active:focus,
.btn-primary.active:focus,
.show > .dropdown-toggle.btn-primary:focus,
.open > .dropdown-toggle.btn-primary:focus,
.btn-primary:active.focus,
.btn-primary.active.focus,
.show > .dropdown-toggle.btn-primary.focus,
.open > .dropdown-toggle.btn-primary.focus {
  color: #fff;
  background-color: #204d74;
  border-color: #122b40;
}
.btn-primary:active,
.btn-primary.active,
.show > .dropdown-toggle.btn-primary,
.open > .dropdown-toggle.btn-primary {
  background-image: none;
}
.btn-primary.disabled:hover,
.btn-primary[disabled]:hover,
fieldset[disabled] .btn-primary:hover,
.btn-primary.disabled:focus,
.btn-primary[disabled]:focus,
fieldset[disabled] .btn-primary:focus,
.btn-primary.disabled.focus,
.btn-primary[disabled].focus,
fieldset[disabled] .btn-primary.focus {
  background-color: #337ab7;
  border-color: #2e6da4;
}
.btn-primary .badge {
  color: #337ab7;
  background-color: #fff;
}

.panel-heading > .dropdown .dropdown-toggle {
  color: inherit;
}

table .colspan{
	padding: 10px;
	font-size: 22px;
	font-weight: 600;
}
table .hr {
    border-bottom: 1px solid #ccc;
}
table .bar{
	height:20px;
}
table .gradeable_title {
	padding-left: 50px;
}
table .gradeable_row td:first-child {
    padding-left: 15px;
}
table .gradeable_row td:last-child {
    padding-right: 15px;
}
table .has-url:hover {
	cursor: pointer;
	color: #3232FF;
}
table .student .gradeable_title {
	width: 45%;
}
table .student .date {
	width: 30%;
}
table .student .option {
	width: 25%;
}
table .ta .gradeable_title{
	width: 25%;
}
table .ta .date{
	width: 25%;
	text-align: center;
}
table .ta .option{
	width: 12.5%;
}
table .instructor .gradeable_title{
	width: 25%;
}
table .instructor .date{
	width: 15%;
}
table .instructor .option{
	width: 10%;
}
table .instructor .two-options{
	width: 15%;
}

div.full_height {
    position: -webkit-sticky; /* Safari */
    position: sticky;
    max-height: 95vh;
    top: 10px;
}

.spacer {
    flex-grow: 1;
}

.nav-buttons a {
    margin-left: 5px;
}

.btn-nav {
    width:100%;
}

.btn.btn-nav-submit, .btn.btn-nav-grade {
    padding-top: 10px;
    padding-bottom: 10px;
}

.td-open {
    width: 10%;
}

.hover_glow {
    opacity: 0.08;
    filter: alpha(opacity=80);
    z-index: 1;
}

.hover_glow:hover {
    opacity: 0.8;
    filter: alpha(opacity=100);
}

.cat-buttons{
    margin-top: 5px;
}

.cat-buttons:hover {
    opacity: 0.8;
    filter: alpha(opacity=80);
}

#ui-category-list {
    list-style-type: none;
    margin: 0;
    padding: 0;
    width: 100%;
}

#ui-category-list li {
    border-style: solid;
    border-color: LightGray;
    border-width: thin;
    border-radius: 0.3em;
    margin: 0.3em 0.1em 0.3em 0.1em;
    padding: 0.2em;
}

#ui-category-list .handle {
    opacity: 0.8;
    filter: alpha(opacity=80);
}

#ui-category-list .handle:hover {
 cursor: move;
}

.rainbow {
    background: -moz-linear-gradient( left ,
    rgba(255, 0, 0, 1) 0%,
    rgba(255, 255, 0, 1) 15%,
    rgba(0, 255, 0, 1) 30%,
    rgba(0, 255, 255, 1) 50%,
    rgba(0, 0, 255, 1) 65%,
    rgba(255, 0, 255, 1) 80%,
    rgba(255, 0, 0, 1) 100%);
    background: #337ab7 -webkit-gradient(linear,  left top,  right bottom,
    color-stop(0%, rgba(255, 0, 0, 0.4)),
    color-stop(15%, rgba(255, 255, 0, 0.4)),
    color-stop(30%, rgba(0, 255, 0, 0.4)),
    color-stop(50%, rgba(0, 255, 155, 0.4)),
    color-stop(65%, rgba(0, 0, 255, 0.4)),
    color-stop(80%, rgba(255, 0, 255, 0.4)),
    color-stop(100%, rgba(255, 0, 0, 0.4)));
}

.thumbnail {
    width: 100px;
    height: 100px;
    background-size: cover;
    background-position: center center;
    background-repeat: no-repeat;
    border-radius: 5px;
    border: 1px solid #ddd;
}

.popup-form {
    z-index: 2000;
    position: fixed;
    width: 100%;
    height: 100%;
    top: 0;
    left: 0;
    background-color: rgba(0, 0, 0, 0.5);
}

.popup-box {
    width: 100%;
    height: 100%;
    top: 0;
    left: 0;
    display: flex;
    align-items: center;
    justify-content: center;
}

.popup-window {
    background: #ffffff;
    box-shadow: 0 6px 20px 2px #0000007f;
    border-radius: 4px;
    padding: 10px;
    overflow-y: auto;
    display: flex;
    flex-direction: column;
    align-content: space-around;
    margin: 10px;
    height: calc(100% - 20px);
    width: calc(100vw - 20px);
}

.popup-form form {
    width: 100%;
    height: 100%;
}

.popup-form .form-title {
    padding-bottom: 10px;
    border-bottom: 1px solid #ccc;
    margin-bottom: 10px;
}

.popup-form .form-body {
    flex-grow: 1;
    overflow-y: auto;
}

.popup-form .form-buttons {
    padding-top: 10px;
    margin-top: 10px;
    border-top: 1px solid #ccc;
}

.popup-form .form-button-container {
    text-align: right;
}

.popup-form .form-button-container .btn {
    box-sizing: unset;
    min-width: 4em;
}

.popup-form.decent div {
    width: initial;
    display: block;
    padding-right: initial;
}

.popup-form > div > input[type="text"] {
    width: 95%;
}

.popup-form .left-panel {
    width:50%;
    display: inline-block;
}

.popup-form .right-panel {
    width: calc(50% - 10px);
    display: inline-block;
    vertical-align: top;
}

#admin-team-history-left {
    width:28%;
    display: inline-block;
    margin-right: 10px;
}

#admin-team-history-right {
    width:62%;
    display: inline-block;
}

.fill-available {
    width: 100%;
    width: -webkit-fill-available;
    width: -moz-available;
    width: fill-available;
}

/* Makes the cursor change to a hand on the checkpoints so that it is clear they can be clicked on */
.cell-grade {
    cursor: pointer;
}

.cell-grade {
    border-left: 1px solid #dddddd;
}

/* Makes the grade and time on checkpoint pages not visible at first */
.simple-grade-grader,
.simple-grade-date {
    display: none;
}


.tooltip {
    position: relative;
    display: inline-block;
}

.late-box {
    background:#d9534f;
    padding:3px;
    margin-top:3px;
    margin-bottom:3px;
    margin-left:5%;
    margin-right:5%;
    border-radius:4px;
}

.tooltip .tooltiptext {
    visibility: hidden;
    width: 220px;
    background-color: #555;
    color: #fff;
    text-align: center;
    border-radius: 6px;
    padding: 5px 0;
    position: absolute;
    z-index: 1;
    margin-left: -240px;
    margin-top: -35px;
    opacity: 0;
    transition: opacity 0.3s;
    font-size: 12px;
}

.tooltip .tooltiptext::after {
    content: "";
    position: absolute;
    top: 40%;
    right: -4%;
    border: 5px solid transparent;
    border-left-color: #555;
}

.tooltip:hover .tooltiptext {
    visibility: visible;
    opacity: 1;
}

/* from https://css-tricks.com/css3-progress-bars/ */
.meter {
    height: 10px;
    position: relative;
    background: rgb(224,224,224);
    padding: 0px;
}
.meter > span {
    display: block;
    height: 100%;
    background-color: rgb(92,184,92);
    position: relative;
}

/*
The styles used in the admin gradeable page
*/
div.gradeable_display {
    text-align: left;
    font-size: 8px;
    padding-left: 5px;
}

textarea.comment_display {
    resize: none;
    width: 75%;
}

.rubric_layout_body {
    background: #f9f9f9;
}

/* <tr> tag styling to replace <thead> and <tfoot> in rubric tables*/
.rubric_layout_header,
.rubric_layout_footer {
    background: #e1e1e1;
}

/*
end of styles used in the admin gradeable page
*/

#settings-content {
    height: 400px;
    padding-top: 1em;
    overflow-y: auto;
}

#hotkeys-list {
    width: 100%;
    border-collapse: collapse;
}

#hotkeys-list tr {
    border: 1px solid #ddd;
    border-left: none;
    border-right: none;
}

#hotkeys-list tr:nth-child(even) {
    background-color: #eee;
}

#hotkeys-list td {
    padding: 4px;
}

.remap-button {
    width: 100%;
    text-align: center;
}

/* styles for the colors for the electronic grader details page */
/* color for no grader */
.grader-NULL {
    color: white;
    text-shadow:
    -1px -1px 0 #000,
    1px -1px 0 #000,
    -1px 1px 0 #000,
    1px 1px 0 #000;
}

/* color for limited access graders who were verifed */
.grader-verified{
                                        /* yellow       green   */
    background: linear-gradient(to right, #ffcc33 50%, #33cc33 50%);
    background-clip : text;
    color: transparent;
    /* chrome & safari */
    -webkit-background-clip: text;
    -webkit-text-fill-color: transparent;
}

/* color for student/peer grading */
.grader-4 {
    color: #cc66ff; /* purple */
}

/* color for a limited access grader */
.grader-3 {
    color: #ffcc33;  /* yellow */
}

/* color for an instructor or full access grader */
.grader-2,
.grader-1 {
    color: #33cc33;  /* green */
}

/* color for double graded */
.grader-double {
    color: #006699;  /* dark blue */
}

/* prevents line break in the graded questions column */
.td-graded-questions {
    white-space: nowrap;
}

/* color for nav page edit button for rebuild error on gradeable */
.edit-build-error {
    color: red;
}

.required::-webkit-input-placeholder { color: #cc0000; }
.required:-moz-placeholder { color: #cc0000; }
.required::-moz-placeholder { color: #cc0000; }
.required:-ms-input-placeholder { color: #cc0000; }

#required_type{
    color: #cc0000;
    display: inline;
}

.modal{
    display: none;
    position: fixed;
    z-index: 50;
    padding-top: 100px;
    left: 0;
    top: 0;
    width: 100%;
    height: 100%;
    overflow: auto;
    background-color: rgba(0,0,0,0.4);
}

.modal-content{
    text-align: center;
    background-color: #fefefe;
    margin: auto;
    padding: 30px;
    padding-top: 15px;
    border: 1px solid #888;
    width: 420px;
    min-width: 400px;
    border-radius: 5px;
}

/* Site Wrapper View */

.wrapper-example {
    width: 400px;
    height: 240px;
    display: flex;
    flex-direction: column;
}
.wrapper-example .wrapper-center {
    display: flex;
    flex-grow: 2;
    flex-direction: row;
}
.wrapper-example .wrapper-top,
.wrapper-example .wrapper-left,
.wrapper-example .wrapper-body,
.wrapper-example .wrapper-right,
.wrapper-example .wrapper-bottom {
    flex-grow: 1;
    border: 1px solid #000;
    display: flex;
    align-items: center;
    justify-content: center;
    text-align: center;
}
.wrapper-example .wrapper-body {
    flex-grow: 5;
}
.wrapper-top {
    background-color: #ff9999;
}
.wrapper-left {
    background-color: #ffff66;
}
.wrapper-body {
    background-color: #ffffff;
}
.wrapper-right {
    background-color: #99ff99;
}
.wrapper-bottom {
    background-color: #99ccff;
}

.wrapper-upload td {
    padding: 4px;
    border: 1px solid #000;
}

.wrapper-upload .wrapper_layout_header {
    background-color: #f4f4f4;
}

.query-list {
    width: 2em;
}

.query-list .index {
    text-align: right;
}

.courses-table {
    width: 100%;
}

.courses-table .btn {
    margin-bottom: 3px;
}

.editor {
    width: 75%;
}

.scrollable-image{
    overflow: auto;
    width: 100%;
    max-height: 300px;
}

#details-legend > li{
    list-style: none;
    padding-left: 15px;
    font-size: 0.75em;
}

#confetti_canvas{
    position: absolute;
    display: none;
    z-index: 99999;
    top:0px;
    left: 0px;
}

.ui-autocomplete{
    max-height: 300px;
    overflow-y: scroll;
    overflow-x: hidden;
}

/* Override the -15px that bootstrap-grid.css sets for these */
.row {
    margin-right: 0px;
    margin-left: 0px;
}

/* Data table captions that replace <h3> and <h5> for VPAT */
.caption_h3 {
    font-size: 1.17em;
    font-weight: bold;
    text-align: left;
    caption-side: top;
    border: 0;
}

.caption_h5 {
    font-size: 0.83em;
    font-weight: bold;
    text-align: left;
    caption-side: top;
    border: 0;
}

/* Give file submission boxes a blue outline when they have focus (for VPAT compliance) */
#upload-boxes > div:focus {
    outline: 2px solid cornflowerblue;
}

/* Give trash cans inside submission boxes a blue outline when they have focus (for VPAT compliance) */
.fa-trash:focus {
    outline: 2px solid cornflowerblue;
}

.invisible-btn{
    background-color: #00000000;
    border: 0px;
    padding: 0px;
}

#skip-nav:not(:focus) {
    clip: rect(1px,1px,1px,1px);
    overflow: hidden;
    position: absolute;
    padding: 0;
}

#skip-nav {
    box-shadow: 0 2px 15px -5px #888888;
    border-radius: 3px;
    /* TODO on mobile, different header height */
    margin: 90px 10px 10px; /* 80px for header */
    padding: 10px;
    background-color: #fff;
    text-align: center;
    width: 108px;
    border: 2px solid #2627ee;
    height: min-content;
    position: absolute;
    z-index: 999;
}

<<<<<<< HEAD
.float-right {
    float: right;
=======
.warning {
    background: #fff3cd;
    color: #856404;
}

.danger {
    background: #f2dede;
    color: #b94a48;
}

.black-btn, .black-btn > i.fas {
    color: #000 !important;
    border-color: #000 !important;
}

.black-btn:hover, .black-btn > i.fas:hover {
    color: #405E90 !important;
    border-color: #405E90 !important;
}

.black-btn:active, .black-btn > i.fas:active {
    color: #991313 !important;
    border-color: #991313 !important;
}

.flex-row {
    display: flex;
    justify-content: space-between;
    align-items: center;
}

.flex-row > * {
    display: inherit;
    align-items: inherit;
>>>>>>> 29c2f6d3
}

.flex-col {
    display: flex;
    justify-content: space-between;
    flex-direction: column;
<<<<<<< HEAD
=======
}

.shadow {
    box-shadow: 0 2px 15px -5px #888888;
    border-radius: 3px;
}

.content {
    margin: 10px;;
    padding: 30px;
    background-color: #fff;
    flex-grow: 1;
}

.screen-reader {
    position: absolute;
    width: 1px;
    height: 1px;
    padding: 0;
    margin: -1px;
    overflow: hidden;
    clip: rect(0,0,0,0);
    border: 0;
}

.mobile-block {
    display: block !important;
}

.notification-badge {
    background-color: red;
    padding: 1px 5px;
    color: white;
    font-weight: bold;
    border-radius: 2px;
}

.flex-wrapper {
    display: flex;
    flex-wrap: wrap;
}

.flex-wrapper .content {
    margin-bottom: 0;
}

ul.bare-list {
    list-style: none;
    padding: 0;
}

@media (min-width: 541px) {
    .content {
    margin: 30px;
        max-height: none;
    }

    .mobile-block {
        display: none !important;
    }
}

@media (min-width: 768px) {
    .popup-window {
        min-height: 300px;
        width: 60%;
        max-height: min-content;
        height: auto;
        max-width: 680px;
    }
>>>>>>> 29c2f6d3
}<|MERGE_RESOLUTION|>--- conflicted
+++ resolved
@@ -389,8 +389,6 @@
     padding-right: 20px;
 }
 
-<<<<<<< HEAD
-=======
 #clear_search_button {
     margin-left: -20px;
     padding-right: 20px;
@@ -401,7 +399,6 @@
     font-style: italic;
 }
 
->>>>>>> 29c2f6d3
 .option-input > textarea,
 .option-input > input[type="text"] {
     width: 95%;
@@ -1565,10 +1562,10 @@
     z-index: 999;
 }
 
-<<<<<<< HEAD
 .float-right {
     float: right;
-=======
+}
+  
 .warning {
     background: #fff3cd;
     color: #856404;
@@ -1603,15 +1600,12 @@
 .flex-row > * {
     display: inherit;
     align-items: inherit;
->>>>>>> 29c2f6d3
 }
 
 .flex-col {
     display: flex;
     justify-content: space-between;
     flex-direction: column;
-<<<<<<< HEAD
-=======
 }
 
 .shadow {
@@ -1682,5 +1676,4 @@
         height: auto;
         max-width: 680px;
     }
->>>>>>> 29c2f6d3
 }