--- conflicted
+++ resolved
@@ -23,20 +23,6 @@
  *
  * @returns string
  */
-<<<<<<< HEAD
-export function displayMessage(message: string, type: string) {
-    const id = `${type}-js-${messages}`;
-    message = `<div id="${id}" data-testid="popup-message" class="inner-message alert alert-${type}"><span><i style="margin-right:3px;" class="fas fa${type === 'error' ? '-times' : (type === 'success' ? '-check' : '')}-circle${type === 'warning' ? '-exclamation' : ''}"></i>${message.replace(/(?:\r\n|\r|\n)/g, '<br />')}</span><a class="fas fa-times" onClick="removeMessagePopup('${type}-js-${messages}');"></a></div>`;
-    $('#messages').append(message);
-    $('#messages').fadeIn('slow');
-    if (type === 'success' || type === 'warning') {
-        setTimeout(() => {
-            $(`#${id}`).fadeOut();
-        }, 5000);
-    }
-    messages++;
-=======
 export function getCsrfToken(): string {
     return document.body.dataset.csrfToken ?? '';
->>>>>>> 437e3a42
 }