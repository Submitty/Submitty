import configparser
import glob
import json
import os
import tempfile
import shutil
import subprocess
import stat
import time
import dateutil
import dateutil.parser
import urllib.parse
import string
import random
import socket
import zipfile
import sys
import traceback
from pwd import getpwnam

from submitty_utils import dateutils
from . import grade_items_logging, grade_item_main_runner, write_grade_history, CONFIG_PATH

with open(os.path.join(CONFIG_PATH, 'submitty.json')) as open_file:
    OPEN_JSON = json.load(open_file)
SUBMITTY_INSTALL_DIR = OPEN_JSON['submitty_install_dir']
SUBMITTY_DATA_DIR = OPEN_JSON['submitty_data_dir']

with open(os.path.join(CONFIG_PATH, 'submitty_users.json')) as open_file:
    OPEN_JSON = json.load(open_file)
DAEMON_UID = OPEN_JSON['daemon_uid']

def add_permissions(item,perms):
    if os.getuid() == os.stat(item).st_uid:
        os.chmod(item,os.stat(item).st_mode | perms)
    # else, can't change permissions on this file/directory!


def touch(my_file):
    with open(my_file,'a') as tmp:
        os.utime(my_file, None)

                
def add_permissions_recursive(top_dir,root_perms,dir_perms,file_perms):
    for root, dirs, files in os.walk(top_dir):
        add_permissions(root,root_perms)
        for d in dirs:
            add_permissions(os.path.join(root, d),dir_perms)
        for f in files:
            add_permissions(os.path.join(root, f),file_perms)

# copy the files & directories from source to target
# it will create directories as needed
# it's ok if the target directory or subdirectories already exist
# it will overwrite files with the same name if they exist
def copy_contents_into(job_id,source,target,tmp_logs):
    if not os.path.isdir(target):
        grade_items_logging.log_message(job_id,message="ERROR: the target directory does not exist " + target)
        raise RuntimeError("ERROR: the target directory does not exist '", target, "'")
    if os.path.isdir(source):
        for item in os.listdir(source):
            if os.path.isdir(os.path.join(source,item)):
                if os.path.isdir(os.path.join(target,item)):
                    # recurse
                    copy_contents_into(job_id,os.path.join(source,item),os.path.join(target,item),tmp_logs)
                elif os.path.isfile(os.path.join(target,item)):
                    grade_items_logging.log_message(job_id,message="ERROR: the target subpath is a file not a directory '" + os.path.join(target,item) + "'")
                    raise RuntimeError("ERROR: the target subpath is a file not a directory '", os.path.join(target,item), "'")
                else:
                    # copy entire subtree
                    shutil.copytree(os.path.join(source,item),os.path.join(target,item))
            else:
                if os.path.exists(os.path.join(target,item)):
                    with open(os.path.join(tmp_logs,"overall.txt"),'a') as f:
                        print ("\nWARNING: REMOVING DESTINATION FILE" , os.path.join(target,item),
                               " THEN OVERWRITING: ", os.path.join(source,item), "\n", file=f)
                    os.remove(os.path.join(target,item))
                try:
                    shutil.copy(os.path.join(source,item),target)
                except:
                    grade_items_logging.log_stack_trace(job_id=job_id,trace=traceback.format_exc())
                    return

# copy files that match one of the patterns from the source directory
# to the target directory.  
def pattern_copy(what,patterns,source,target,tmp_logs):
    with open(os.path.join(tmp_logs,"overall.txt"),'a') as f:
        print (what," pattern copy ", patterns, " from ", source, " -> ", target, file=f)
        for pattern in patterns:
            for my_file in glob.glob(os.path.join(source,pattern),recursive=True):
                if (os.path.isfile(my_file)):
                    # grab the matched name
                    relpath = os.path.relpath(my_file,source)
                    # make the necessary directories leading to the file
                    os.makedirs(os.path.join(target,os.path.dirname(relpath)),exist_ok=True)
                    # copy the file
                    shutil.copy(my_file,os.path.join(target,relpath))
                    print ("    COPY ",my_file,
                           " -> ",os.path.join(target,relpath), file=f)
                else:
                    print ("skip this directory (will recurse into it later)", my_file, file=f)

# give permissions to all created files to the DAEMON_USER
def untrusted_grant_rwx_access(which_untrusted,my_dir):
    subprocess.call([os.path.join(SUBMITTY_INSTALL_DIR, "sbin", "untrusted_execute"),
                     which_untrusted,
                     "/usr/bin/find",
                     my_dir,
                     "-user",
                     which_untrusted,
                     "-exec",
                     "/bin/chmod",
                     "ugo+rwx",
                     "{}",
                     ";"])

def zip_my_directory(path,zipfilename):
    zipf = zipfile.ZipFile(zipfilename,'w',zipfile.ZIP_DEFLATED)
    for root,dirs,files in os.walk(path):
        for my_file in files:
            relpath = root[len(path)+1:]
            zipf.write(os.path.join(root,my_file),os.path.join(relpath,my_file))
    zipf.close()

def unzip_this_file(zipfilename,path):
    if not os.path.exists(zipfilename):
        raise RuntimeError("ERROR: zip file does not exist '", zipfilename, "'")
    zip_ref = zipfile.ZipFile(zipfilename,'r')
    zip_ref.extractall(path)
    zip_ref.close()

def allow_only_one_part(path, log_path=os.devnull):
    """
    Given a path to a directory, iterate through the directory and detect folders that start with
    "part". If there is more than one and they have files, then delete all of the part folders except
    for the first one that has files.

    An example would be if you had the folder structure:
    part1/
        test.py
    part2/
        test.cpp

    Then the part2 folder would be deleted, leaving just the part1 folder.

    :param path: string filepath to directory to scan for parts in
    :param log_path: string filepath to file to write print statements to
    """
    if not os.path.isdir(path):
        return
    with open(log_path, 'a') as log:
        clean_directories = []
        print('Clean up multiple parts', file=log)
        for entry in sorted(os.listdir(path)):
            full_path = os.path.join(path, entry)
            if not os.path.isdir(full_path) or not entry.startswith('part'):
                continue
            count = len(os.listdir(full_path))
            print('{}: {}'.format(entry, count), file=log)
            if count > 0:
                clean_directories.append(full_path)

        if len(clean_directories) > 1:
            print("ERROR!  Student submitted to multiple parts in violation of instructions.\n"
                  "Removing files from all but first non empty part.", file=log)

            for i in range(1, len(clean_directories)):
                print("REMOVE: {}".format(clean_directories[i]), file=log)
                for entry in os.listdir(clean_directories[i]):
                    print("  -> {}".format(entry), file=log)
                shutil.rmtree(clean_directories[i])


# ==================================================================================
# ==================================================================================
# ==================================================================================
# ==================================================================================

# go through the testcase folder (e.g. test01/) and remove anything
# that matches the test input (avoid archiving copies of these files!)
def remove_test_input_files(overall_log,test_input_path,testcase_folder):
    with open(overall_log,'a') as f:
        for path, subdirs, files in os.walk(test_input_path):
            for name in files:
                relative = path[len(test_input_path)+1:]
                my_file = os.path.join(testcase_folder, relative, name)
                if os.path.isfile(my_file):
                    print ("removing (likely) stale test_input file: ", my_file, file=f)
                    os.remove(my_file)

def add_all_permissions(folder):
    add_permissions_recursive(folder,
                      stat.S_IRUSR | stat.S_IWUSR | stat.S_IXUSR | stat.S_IRGRP | stat.S_IWGRP | stat.S_IXGRP | stat.S_IROTH | stat.S_IWOTH | stat.S_IXOTH,
                      stat.S_IRUSR | stat.S_IWUSR | stat.S_IXUSR | stat.S_IRGRP | stat.S_IWGRP | stat.S_IXGRP | stat.S_IROTH | stat.S_IWOTH | stat.S_IXOTH,
                      stat.S_IRUSR | stat.S_IWUSR | stat.S_IXUSR | stat.S_IRGRP | stat.S_IWGRP | stat.S_IXGRP | stat.S_IROTH | stat.S_IWOTH | stat.S_IXOTH)

<<<<<<< HEAD
def remove_read_permissions(top_dir):
    os.chmod(top_dir,os.stat(top_dir).st_mode & ~stat.S_IRGRP & ~stat.S_IWGRP & ~stat.S_IXGRP & ~stat.S_IROTH & ~stat.S_IWOTH & ~stat.S_IXOTH)
=======
def remove_permissions_for_others_and_groups(top_dir):
    if os.getuid() == os.stat(top_dir).st_uid:
        for root, dirs, files in os.walk(top_dir):
            os.chmod(root,os.stat(root).st_mode  & ~stat.S_IRGRP & ~stat.S_IROTH & ~stat.S_IXGRP & ~stat.S_IXOTH & ~stat.S_IWGRP & ~stat.S_IWOTH)
            for d in dirs:
                os.chmod(os.path.join(root, d),os.stat(os.path.join(root, d)).st_mode & ~stat.S_IRGRP & ~stat.S_IROTH & ~stat.S_IXGRP & ~stat.S_IXOTH & ~stat.S_IWGRP & ~stat.S_IWOTH )
            for f in files:
                os.chmod(os.path.join(root, f),os.stat(os.path.join(root, f)).st_mode & ~stat.S_IRGRP & ~stat.S_IROTH & ~stat.S_IXGRP & ~stat.S_IXOTH & ~stat.S_IWGRP & ~stat.S_IWOTH )

def set_ownership_daemon_user(top_dir):
    tmp_work_gid = os.stat(top_dir).st_gid
    for root, dirs, files in os.walk(top_dir):    
        for d in dirs:
            os.chown(os.path.join(root,d),int(DAEMON_UID),tmp_work_gid)
        for f in files:
            os.chown(os.path.join(root,f),int(DAEMON_UID),tmp_work_gid)
>>>>>>> 0244252f
   

def grade_from_zip(my_autograding_zip_file,my_submission_zip_file,which_untrusted):

    os.chdir(SUBMITTY_DATA_DIR)
    tmp = os.path.join("/var/local/submitty/autograding_tmp/",which_untrusted,"tmp")

    if os.path.exists(tmp):
        untrusted_grant_rwx_access(which_untrusted, tmp)
        add_permissions_recursive(tmp,
                  stat.S_IRUSR | stat.S_IWUSR | stat.S_IXUSR | stat.S_IRGRP | stat.S_IWGRP | stat.S_IXGRP | stat.S_IROTH | stat.S_IWOTH | stat.S_IXOTH,
                  stat.S_IRUSR | stat.S_IWUSR | stat.S_IXUSR | stat.S_IRGRP | stat.S_IWGRP | stat.S_IXGRP | stat.S_IROTH | stat.S_IWOTH | stat.S_IXOTH,
                  stat.S_IRUSR | stat.S_IWUSR | stat.S_IXUSR | stat.S_IRGRP | stat.S_IWGRP | stat.S_IXGRP | stat.S_IROTH | stat.S_IWOTH | stat.S_IXOTH)

    # Remove any and all containers left over from past runs.
    old_containers = subprocess.check_output(['docker', 'ps', '-aq', '-f', 'name={0}'.format(which_untrusted)]).split()

    for old_container in old_containers:
        subprocess.call(['docker', 'rm', '-f', old_container.decode('utf8')])

    # clean up old usage of this directory
    shutil.rmtree(tmp,ignore_errors=True)
    os.mkdir(tmp)

    which_machine=socket.gethostname()

    # unzip autograding and submission folders
    tmp_autograding = os.path.join(tmp,"TMP_AUTOGRADING")
    tmp_submission = os.path.join(tmp,"TMP_SUBMISSION")
    try:
        unzip_this_file(my_autograding_zip_file,tmp_autograding)
        unzip_this_file(my_submission_zip_file,tmp_submission)
    except:
        raise
    os.remove(my_autograding_zip_file)
    os.remove(my_submission_zip_file)

    tmp_logs = os.path.join(tmp,"TMP_SUBMISSION","tmp_logs")

    queue_file = os.path.join(tmp_submission,"queue_file.json")
    with open(queue_file, 'r') as infile:
        queue_obj = json.load(infile)

    queue_time_longstring = queue_obj["queue_time"]
    waittime = queue_obj["waittime"]
    is_batch_job = queue_obj["regrade"]
    job_id = queue_obj["job_id"]
    is_batch_job_string = "BATCH" if is_batch_job else "INTERACTIVE"
    revision = queue_obj.get("revision", None)

    partial_path = os.path.join(queue_obj["gradeable"],queue_obj["who"],str(queue_obj["version"]))
    item_name = os.path.join(queue_obj["semester"],queue_obj["course"],"submissions",partial_path)

    grade_items_logging.log_message(job_id,is_batch_job,which_untrusted,item_name,"wait:",waittime,"")

    with open(os.path.join(tmp_submission,".grading_began"), 'r') as f:
        grading_began_longstring = f.read()
    grading_began = dateutils.read_submitty_date(grading_began_longstring)

    submission_path = os.path.join(tmp_submission, "submission")
    checkout_path = os.path.join(tmp_submission, "checkout")

    provided_code_path = os.path.join(tmp_autograding, "provided_code")
    instructor_solution_path = os.path.join(tmp_autograding, "instructor_solution")
    test_input_path = os.path.join(tmp_autograding, "test_input")
    test_output_path = os.path.join(tmp_autograding, "test_output")
    custom_validation_code_path = os.path.join(tmp_autograding, "custom_validation_code")
    bin_path = os.path.join(tmp_autograding, "bin")
    form_json_config = os.path.join(tmp_autograding, "form.json")
    complete_config = os.path.join(tmp_autograding, "complete_config.json")

    with open(form_json_config, 'r') as infile:
        gradeable_config_obj = json.load(infile)
    gradeable_deadline_string = gradeable_config_obj["date_due"]

    with open(complete_config, 'r') as infile:
        complete_config_obj = json.load(infile)

    is_vcs = gradeable_config_obj["upload_type"] == "repository"
    checkout_subdirectory = complete_config_obj["autograding"].get("use_checkout_subdirectory","")
    checkout_subdir_path = os.path.join(checkout_path, checkout_subdirectory)

    if complete_config_obj.get('one_part_only', False):
        allow_only_one_part(submission_path, os.path.join(tmp_logs, "overall.txt"))
        if is_vcs:
            with open(os.path.join(tmp_logs, "overall.txt"), 'a') as f:
                print("WARNING:  ONE_PART_ONLY OPTION DOES NOT MAKE SENSE WITH VCS SUBMISSION", file=f)


    # --------------------------------------------------------------------
    # START DOCKER

    # NOTE: DOCKER SUPPORT PRELIMINARY -- NEEDS MORE SECURITY BEFORE DEPLOYED ON LIVE SERVER
    complete_config = os.path.join(tmp_autograding,"complete_config.json")
    with open(complete_config, 'r') as infile:
        complete_config_obj = json.load(infile)

    # Save ourselves if autograding_method is None.
    autograding_method = complete_config_obj.get("autograding_method", "")
    USE_DOCKER = True if autograding_method == "docker" else False

    # --------------------------------------------------------------------
    # COMPILE THE SUBMITTED CODE

    with open(os.path.join(tmp_logs, "overall.txt"), 'a') as f:
        print("====================================\nCOMPILATION STARTS", file=f)
    
    # copy submitted files to the tmp compilation directory
    tmp_compilation = os.path.join(tmp,"TMP_COMPILATION")
    os.mkdir(tmp_compilation)
    os.chdir(tmp_compilation)

    submission_path = os.path.join(tmp_submission,"submission")
    checkout_path = os.path.join(tmp_submission,"checkout")

    provided_code_path = os.path.join(tmp_autograding,"provided_code")
    instructor_solution_path = os.path.join(tmp_autograding,"instructor_solution")
    test_input_path = os.path.join(tmp_autograding,"test_input")
    test_output_path = os.path.join(tmp_autograding,"test_output")
    custom_validation_code_path = os.path.join(tmp_autograding,"custom_validation_code")
    bin_path = os.path.join(tmp_autograding,"bin")
    form_json_config = os.path.join(tmp_autograding,"form.json")


    with open(form_json_config, 'r') as infile:
        gradeable_config_obj = json.load(infile)
    gradeable_deadline_string = gradeable_config_obj["date_due"]
    
    patterns_submission_to_compilation = complete_config_obj["autograding"]["submission_to_compilation"]

    add_permissions(tmp_logs,stat.S_IRUSR | stat.S_IWUSR | stat.S_IXUSR)

    if USE_DOCKER:
        print("!!!!!!!!!!!!!!!!!!USING DOCKER!!!!!!!!!!!!!!!!!!!!!!!!")

    with open(complete_config, 'r') as infile:
        config = json.load(infile)
        my_testcases = config['testcases']

    # grab the submission time
    with open(os.path.join(submission_path,".submit.timestamp"), 'r') as submission_time_file:
        submission_string = submission_time_file.read().rstrip()

    with open(os.path.join(tmp_logs,"compilation_log.txt"), 'w') as logfile:
        # we start counting from one.
        executable_path_list = list()
        for testcase_num in range(1, len(my_testcases)+1):
            testcase_folder = os.path.join(tmp_compilation, "test{:02}".format(testcase_num))

            if 'type' in my_testcases[testcase_num-1]:
                if my_testcases[testcase_num-1]['type'] != 'FileCheck' and my_testcases[testcase_num-1]['type'] != 'Compilation':
                    continue

                if my_testcases[testcase_num-1]['type'] == 'Compilation':
                    if 'executable_name' in my_testcases[testcase_num-1]:
                        provided_executable_list = my_testcases[testcase_num-1]['executable_name']
                        if not isinstance(provided_executable_list, (list,)):
                            provided_executable_list = list([provided_executable_list])
                        for executable_name in provided_executable_list:
                            if executable_name.strip() == '':
                                continue
                            executable_path = os.path.join(testcase_folder, executable_name)
                            executable_path_list.append((executable_path, executable_name))
            else:
                continue

            os.makedirs(testcase_folder)
            
            pattern_copy("submission_to_compilation",patterns_submission_to_compilation,submission_path,testcase_folder,tmp_logs)

            if is_vcs:
                pattern_copy("checkout_to_compilation",patterns_submission_to_compilation,checkout_subdir_path,testcase_folder,tmp_logs)

            # copy any instructor provided code files to tmp compilation directory
            copy_contents_into(job_id,provided_code_path,testcase_folder,tmp_logs)
            
            # copy compile.out to the current directory
            shutil.copy (os.path.join(bin_path,"compile.out"),os.path.join(testcase_folder,"my_compile.out"))
            add_permissions(os.path.join(testcase_folder,"my_compile.out"), stat.S_IXUSR | stat.S_IXGRP |stat.S_IROTH | stat.S_IWOTH | stat.S_IXOTH)
            #untrusted_grant_rwx_access(which_untrusted, tmp_compilation)          
            untrusted_grant_rwx_access(which_untrusted, testcase_folder)
            add_all_permissions(testcase_folder)

            if USE_DOCKER:
                try:
                    #There can be only one container for a compilation step, so grab its container image
                    #TODO: set default in load_config_json.cpp
                    if my_testcases[testcase_num-1]['type'] == 'FileCheck':
                        print("performing filecheck in default ubuntu:custom container")
                        container_image = "ubuntu:custom"
                    else:
                        container_image = my_testcases[testcase_num-1]["containers"][0]["container_image"]
                        print('creating a compilation container with image {0}'.format(container_image))
                    untrusted_uid = str(getpwnam(which_untrusted).pw_uid)

                    compilation_container = None
                    compilation_container = subprocess.check_output(['docker', 'create', '-i', '-u', untrusted_uid, '--network', 'none',
                                               '-v', testcase_folder + ':' + testcase_folder,
                                               '-w', testcase_folder,
                                               container_image,
                                               #The command to be run.
                                               os.path.join(testcase_folder, 'my_compile.out'), 
                                               queue_obj['gradeable'],
                                               queue_obj['who'], 
                                               str(queue_obj['version']), 
                                               submission_string, 
                                               '--testcase', str(testcase_num)
                                               ]).decode('utf8').strip()
                    print("starting container")
                    compile_success = subprocess.call(['docker', 'start', '-i', compilation_container],
                                                   stdout=logfile,
                                                   cwd=testcase_folder)
                except Exception as e:
                    print('An error occurred when compiling with docker.')
                    grade_items_logging.log_stack_trace(job_id,is_batch_job,which_untrusted,item_name,trace=traceback.format_exc())
                finally:
                    if compilation_container != None:
                        subprocess.call(['docker', 'rm', '-f', compilation_container])
                        print("cleaned up compilation container.")
            else:
                compile_success = subprocess.call([os.path.join(SUBMITTY_INSTALL_DIR, "sbin", "untrusted_execute"),
                                                   which_untrusted,
                                                   os.path.join(testcase_folder,"my_compile.out"),
                                                   queue_obj["gradeable"],
                                                   queue_obj["who"],
                                                   str(queue_obj["version"]),
                                                   submission_string,
                                                   '--testcase', str(testcase_num)],
                                                   stdout=logfile, 
                                                   cwd=testcase_folder)
            # remove the compilation program
            untrusted_grant_rwx_access(which_untrusted, testcase_folder)
            os.remove(os.path.join(testcase_folder,"my_compile.out"))

    if compile_success == 0:
        print (which_machine,which_untrusted,"COMPILATION OK")
    else:
        print (which_machine,which_untrusted,"COMPILATION FAILURE")
        grade_items_logging.log_message(job_id,is_batch_job,which_untrusted,item_name,message="COMPILATION FAILURE")
    
    add_all_permissions(tmp_compilation)

    # return to the main tmp directory
    os.chdir(tmp)

    # --------------------------------------------------------------------    
    # RUN INPUT GENERATION
    with open(os.path.join(tmp_logs,"overall.txt"),'a') as f:
        print ("====================================\nINPUT GENERATION STARTS", file=f)
    
    tmp_work = os.path.join(tmp,"TMP_WORK")
    tmp_work_test_input = os.path.join(tmp_work, "test_input")
    tmp_work_test_output = os.path.join(tmp_work, "test_output")
    tmp_work_instructor_solution = os.path.join(tmp_work, "instructor_solution")
    tmp_work_submission = os.path.join(tmp_work, "submitted_files")
    tmp_work_compiled = os.path.join(tmp_work, "compiled_files")
    tmp_work_checkout = os.path.join(tmp_work, "checkout")
    
    os.mkdir(tmp_work)

    os.mkdir(tmp_work_test_input)
    os.mkdir(tmp_work_test_output)
    os.mkdir(tmp_work_instructor_solution)
    os.mkdir(tmp_work_submission)
    os.mkdir(tmp_work_compiled)
    os.mkdir(tmp_work_checkout)

    os.chdir(tmp_work)

    #random_input_tmp_work = os.path.join(tmp_work,"random_input")
    #os.mkdir(random_input_tmp_work)

    with open(os.path.join(tmp_logs,"input_generator_log.txt"), 'w') as logfile:
        for testcase_num in range(1, len(my_testcases)+1):
            random_input_testcase_folder = os.path.join(tmp_work,"random_input", "test{:02}".format(testcase_num))

            os.makedirs(random_input_testcase_folder)
            os.chdir(random_input_testcase_folder)
            
            # copy any instructor provided solution code files to testcase folder
            copy_contents_into(job_id,instructor_solution_path,random_input_testcase_folder,tmp_logs)
            
            # copy compile.out to the current directory
            shutil.copy (os.path.join(bin_path,"solution_runner.out"),os.path.join(random_input_testcase_folder,"my_solution_runner.out"))
            add_permissions(os.path.join(random_input_testcase_folder,"my_solution_runner.out"), stat.S_IXUSR | stat.S_IXGRP |stat.S_IROTH | stat.S_IWOTH | stat.S_IXOTH)          
            untrusted_grant_rwx_access(which_untrusted, random_input_testcase_folder)
            add_all_permissions(random_input_testcase_folder)
            
            inout_generator_success = subprocess.call([os.path.join(SUBMITTY_INSTALL_DIR, "sbin", "untrusted_execute"),
                                                which_untrusted,
                                                os.path.join(random_input_testcase_folder,"my_solution_runner.out"),
                                                queue_obj["gradeable"],
                                                queue_obj["who"],
                                                str(queue_obj["version"]),
                                                submission_string,
                                                "input",
                                                '--testcase', str(testcase_num)],
                                                stdout=logfile, 
                                                cwd=random_input_testcase_folder)
            # remove the compilation program
            untrusted_grant_rwx_access(which_untrusted, random_input_testcase_folder)
            os.remove(os.path.join(random_input_testcase_folder,"my_solution_runner.out"))

        if inout_generator_success == 0:
            print (which_machine,which_untrusted,"INPUT GENERATOR OK")
        else:
            print (which_machine,which_untrusted,"INPUT GENERATOR FAILURE")
            grade_items_logging.log_message(job_id,is_batch_job,which_untrusted,item_name,message="INPUT GENERATOR FAILURE")

    # return to the main tmp directory
    os.chdir(tmp_work)
    subprocess.call(['ls', '-lR', '.'], stdout=open(tmp_logs + "/overall.txt", 'a'))

    # --------------------------------------------------------------------

    # --------------------------------------------------------------------
    # make the runner directory

    with open(os.path.join(tmp_logs,"overall.txt"),'a') as f:
        print ("====================================\nRUNNER STARTS", file=f)
        
    os.chdir(tmp_work)

    if os.path.isdir(os.path.join(tmp_work,"random_input")):
        set_ownership_daemon_user(os.path.join(tmp_work,"random_input"))

    # move all executable files from the compilation directory to the main tmp directory
    # Note: Must preserve the directory structure of compiled files (esp for Java)

    patterns_submission_to_runner = complete_config_obj["autograding"]["submission_to_runner"]

    pattern_copy("submission_to_runner",patterns_submission_to_runner,submission_path,tmp_work_submission,tmp_logs)
    if is_vcs:
        pattern_copy("checkout_to_runner",patterns_submission_to_runner,checkout_subdir_path,tmp_work_checkout,tmp_logs)

    # move the compiled files into the tmp_work_compiled directory
    for path, name in executable_path_list:
        if not os.path.isfile(path): 
            continue
        target_path = os.path.join(tmp_work_compiled, name)
        if not os.path.exists(target_path):
            os.makedirs(os.path.dirname(target_path), exist_ok=True)
        shutil.copy(path, target_path)
        print('copied over {0}'.format(target_path))
        with open(os.path.join(tmp_logs,"overall.txt"),'a') as f:
            print('grade_item: copied over {0}'.format(target_path), file=f)

    patterns_compilation_to_runner = complete_config_obj["autograding"]["compilation_to_runner"]
    #copy into the actual tmp_work directory for archiving/validating
    pattern_copy("compilation_to_runner",patterns_compilation_to_runner,tmp_compilation,tmp_work,tmp_logs)
    #copy into tmp_work_compiled, which is provided to each testcase
    # TODO change this as our methodology for declaring testcase dependencies becomes more robust
    pattern_copy("compilation_to_runner",patterns_compilation_to_runner,tmp_compilation,tmp_work_compiled,tmp_logs)

    # copy input files to tmp_work directory
    copy_contents_into(job_id,test_input_path,tmp_work_test_input,tmp_logs)

    subprocess.call(['ls', '-lR', '.'], stdout=open(tmp_logs + "/overall.txt", 'a'))

    # copy runner.out to the current directory
    shutil.copy (os.path.join(bin_path,"run.out"),os.path.join(tmp_work,"my_runner.out"))

    #set the appropriate permissions for the newly created directories 
    #TODO replaces commented out code below

    add_permissions(os.path.join(tmp_work,"my_runner.out"), stat.S_IXUSR | stat.S_IXGRP |stat.S_IROTH | stat.S_IWOTH | stat.S_IXOTH)
    add_permissions(tmp_work_submission, stat.S_IROTH | stat.S_IWOTH | stat.S_IXOTH)
    add_permissions(tmp_work_compiled, stat.S_IROTH | stat.S_IWOTH | stat.S_IXOTH)
    add_permissions(tmp_work_checkout, stat.S_IROTH | stat.S_IWOTH | stat.S_IXOTH)

    #TODO this is how permissions used to be set. It was removed because of the way it interacts with the sticky bit.
    ## give the untrusted user read/write/execute permissions on the tmp directory & files
    # os.system('ls -al {0}'.format(tmp_work))
    # add_permissions_recursive(tmp_work,
    #                           stat.S_IROTH | stat.S_IWOTH | stat.S_IXOTH,
    #                           stat.S_IROTH | stat.S_IWOTH | stat.S_IXOTH,
    #                           stat.S_IROTH | stat.S_IWOTH | stat.S_IXOTH)

    ##################################################################################################
    #call grade_item_main_runner.py
    runner_success = grade_item_main_runner.executeTestcases(complete_config_obj, tmp_logs, tmp_work, queue_obj, submission_string, 
                                                                                    item_name, USE_DOCKER, None, which_untrusted,
                                                                                    job_id, grading_began)
    ##################################################################################################

    if runner_success == 0:
        print (which_machine,which_untrusted, "RUNNER OK")
    else:
        print (which_machine,which_untrusted, "RUNNER FAILURE")
        grade_items_logging.log_message(job_id, is_batch_job, which_untrusted, item_name, message="RUNNER FAILURE")

    # RUN SOLUTION RUNNER
    with open(os.path.join(tmp_logs,"overall.txt"),'a') as f:
        print ("====================================\nRUNNER SOLUTION STARTS", file=f)
    tmp_work_random_output = os.path.join(tmp_work,"random_output")
    os.mkdir(tmp_work_random_output)

    with open(os.path.join(tmp_logs,"output_generator_log.txt"), 'w') as logfile:
        for testcase_num in range(1, len(my_testcases)+1):
            testcase_folder = os.path.join(tmp_work_random_output, "test{:02}".format(testcase_num))
            random_input_testcase_folder = os.path.join(tmp_work, "random_input", "test{:02}".format(testcase_num))
            os.makedirs(testcase_folder)
            os.chdir(testcase_folder)
            
            # copy any instructor provided solution code files to testcase folder
            copy_contents_into(job_id,instructor_solution_path,testcase_folder,tmp_logs)
            
            # copy test input into testcase folder
            copy_contents_into(job_id,test_input_path,testcase_folder,tmp_logs)
            pattern_copy("random_input_to_runner",["*.txt"],random_input_testcase_folder,testcase_folder,tmp_logs)
            
            # copy compile.out to the current directory
            shutil.copy (os.path.join(bin_path,"solution_runner.out"),os.path.join(testcase_folder,"my_solution_runner.out"))
            add_permissions(os.path.join(testcase_folder,"my_solution_runner.out"), stat.S_IXUSR | stat.S_IXGRP |stat.S_IROTH | stat.S_IWOTH | stat.S_IXOTH)          
            untrusted_grant_rwx_access(which_untrusted, testcase_folder)
            add_all_permissions(testcase_folder)

            output_generator_success = subprocess.call([os.path.join(SUBMITTY_INSTALL_DIR, "sbin", "untrusted_execute"),
                                                which_untrusted,
                                                os.path.join(testcase_folder,"my_solution_runner.out"),
                                                queue_obj["gradeable"],
                                                queue_obj["who"],
                                                str(queue_obj["version"]),
                                                submission_string,
                                                "output",
                                                '--testcase', str(testcase_num)],
                                                stdout=logfile, 
                                                cwd=testcase_folder)
            # remove the compilation program
            untrusted_grant_rwx_access(which_untrusted, testcase_folder)
            os.remove(os.path.join(testcase_folder,"my_solution_runner.out"))

        if output_generator_success == 0:
            print (which_machine,which_untrusted,"OUTPUT GENERATION OK")
        else:
            print (which_machine,which_untrusted,"OUTPUT GENERATION FAILURE")
            grade_items_logging.log_message(job_id,is_batch_job,which_untrusted,item_name,message="OUTPUT GENERATION FAILURE")
        add_all_permissions(tmp_work)
        add_all_permissions(tmp_compilation)

    # return to the main tmp directory
    os.chdir(tmp_work)
    subprocess.call(['ls', '-lR', '.'], stdout=open(tmp_logs + "/overall.txt", 'a'))

    # --------------------------------------------------------------------
    # RUN VALIDATOR
    with open(os.path.join(tmp_logs,"overall.txt"),'a') as f:
        print ("====================================\nVALIDATION STARTS", file=f)

    # copy results files from compilation...
    patterns_submission_to_validation = complete_config_obj["autograding"]["submission_to_validation"]
    pattern_copy("submission_to_validation",patterns_submission_to_validation,submission_path,tmp_work,tmp_logs)
    if is_vcs:
        pattern_copy("checkout_to_validation",patterns_submission_to_validation,checkout_subdir_path,tmp_work,tmp_logs)
    patterns_compilation_to_validation = complete_config_obj["autograding"]["compilation_to_validation"]
    pattern_copy("compilation_to_validation",patterns_compilation_to_validation,tmp_compilation,tmp_work,tmp_logs)

    # remove the compilation directory
    shutil.rmtree(tmp_compilation)

    # copy output files to tmp_work directory
    # copy_contents_into(job_id,test_output_path,tmp_work,tmp_logs)
    copy_contents_into(job_id,test_output_path,tmp_work_test_output,tmp_logs)


    # copy any instructor custom validation code into the tmp work directory
    copy_contents_into(job_id,custom_validation_code_path,tmp_work,tmp_logs)

    # copy any instructor instructor_solution code into the tmp work directory
    copy_contents_into(job_id,instructor_solution_path,tmp_work_instructor_solution,tmp_logs)

    subprocess.call(['ls', '-lR', '.'], stdout=open(tmp_logs + "/overall.txt", 'a'))

    # copy validator.out to the current directory
    shutil.copy (os.path.join(bin_path,"validate.out"),os.path.join(tmp_work,"my_validator.out"))

    # give the untrusted user read/write/execute permissions on the tmp directory & files
    add_permissions_recursive(tmp_work,
                              stat.S_IROTH | stat.S_IWOTH | stat.S_IXOTH,
                              stat.S_IROTH | stat.S_IWOTH | stat.S_IXOTH,
                              stat.S_IROTH | stat.S_IWOTH | stat.S_IXOTH)

    add_permissions(os.path.join(tmp_work,"my_validator.out"), stat.S_IXUSR | stat.S_IXGRP |stat.S_IROTH | stat.S_IWOTH | stat.S_IXOTH)

    #todo remove prints.
    print("VALIDATING")
    # validator the validator.out as the untrusted user
    with open(os.path.join(tmp_logs,"validator_log.txt"), 'w') as logfile:
        if USE_DOCKER:
            # WIP: This option file facilitated testing...
            #USE_DOCKER = os.path.isfile("/tmp/use_docker")
            #use_docker_string="grading begins, using DOCKER" if USE_DOCKER else "grading begins (not using docker)"
            #grade_items_logging.log_message(job_id,is_batch_job,which_untrusted,submission_path,message=use_docker_string)
            container = subprocess.check_output(['docker', 'run', '-t', '-d',
                                                 '-v', tmp + ':' + tmp,
                                                 'ubuntu:custom']).decode('utf8').strip()
            dockerlaunch_done=dateutils.get_current_time()
            dockerlaunch_time = (dockerlaunch_done-grading_began).total_seconds()
            grade_items_logging.log_message(job_id,is_batch_job,which_untrusted,item_name,"dcct:",dockerlaunch_time,"docker container created")

            validator_success = subprocess.call(['docker', 'exec', '-w', tmp_work, container,
                                                 os.path.join(tmp_work, 'my_validator.out'), queue_obj['gradeable'],
                                                 queue_obj['who'], str(queue_obj['version']), submission_string], stdout=logfile)
        else:
            validator_success = subprocess.call([os.path.join(SUBMITTY_INSTALL_DIR,"sbin","untrusted_execute"),
                                                 which_untrusted,
                                                 os.path.join(tmp_work,"my_validator.out"),
                                                 queue_obj["gradeable"],
                                                 queue_obj["who"],
                                                 str(queue_obj["version"]),
                                                 submission_string],
                                                stdout=logfile)

    if validator_success == 0:
        print (which_machine,which_untrusted,"VALIDATOR OK")
    else:
        print (which_machine,which_untrusted,"VALIDATOR FAILURE")
        grade_items_logging.log_message(job_id,is_batch_job,which_untrusted,item_name,message="VALIDATION FAILURE")

    untrusted_grant_rwx_access(which_untrusted,tmp_work)

    # grab the result of autograding
    grade_result = ""
    try:
        with open(os.path.join(tmp_work,"grade.txt")) as f:
            lines = f.readlines()
            for line in lines:
                line = line.rstrip('\n')
                if line.startswith("Automatic grading total:"):
                    grade_result = line
    except:
        with open(os.path.join(tmp_logs,"overall.txt"),'a') as f:
            print ("\n\nERROR: Grading incomplete -- Could not open ",os.path.join(tmp_work,"grade.txt"))
            grade_items_logging.log_message(job_id,is_batch_job,which_untrusted,item_name,message="ERROR: grade.txt does not exist")
            grade_items_logging.log_stack_trace(job_id,is_batch_job,which_untrusted,item_name,trace=traceback.format_exc())

    # --------------------------------------------------------------------
    # MAKE RESULTS DIRECTORY & COPY ALL THE FILES THERE
    tmp_results = os.path.join(tmp,"TMP_RESULTS")

    with open(os.path.join(tmp_logs,"overall.txt"),'a') as f:
        print ("====================================\nARCHIVING STARTS", file=f)

    subprocess.call(['ls', '-lR', '.'], stdout=open(tmp_logs + "/overall.txt", 'a'))

    os.makedirs(os.path.join(tmp_results,"details"))

    # remove the test_input directory, so we don't archive it!
    shutil.rmtree(os.path.join(tmp_work,"test_input"))

    # remove the test_output directory, so we don't archive it!
    shutil.rmtree(os.path.join(tmp_work,"test_output"))

    # loop over the test case directories, and remove any files that are also in the test_input folder
    for testcase_num in range(1, len(my_testcases)+1):
        testcase_folder = os.path.join(tmp_work, "test{:02}".format(testcase_num))
        random_input_testcase_folder = os.path.join(tmp_work,"random_input","test{:02}".format(testcase_num))
        remove_test_input_files(os.path.join(tmp_logs,"overall.txt"),test_input_path,testcase_folder)
        remove_test_input_files(os.path.join(tmp_logs,"overall.txt"),random_input_testcase_folder,testcase_folder)

    # loop over the random output test case directories, and remove any files that are also in the test_input folder
    for testcase_num in range(1, len(my_testcases)+1):
        testcase_folder = os.path.join(tmp_work,"random_output", "test{:02}".format(testcase_num))
        random_input_testcase_folder = os.path.join(tmp_work,"random_input","test{:02}".format(testcase_num))
        remove_test_input_files(os.path.join(tmp_logs,"overall.txt"),test_input_path,testcase_folder)
        remove_test_input_files(os.path.join(tmp_logs,"overall.txt"),random_input_testcase_folder,testcase_folder)

    patterns_work_to_details = complete_config_obj["autograding"]["work_to_details"]
    pattern_copy("work_to_details",patterns_work_to_details,tmp_work,os.path.join(tmp_results,"details"),tmp_logs)

    try:
        patterns_work_to_random_output = complete_config_obj["autograding"]["work_to_random_output"]
        pattern_copy("work_to_random_output", patterns_work_to_random_output, tmp_results, tmp_logs)
    except:
        with open(os.path.join(tmp_logs,"overall.txt"),'a') as f:
            print ("Sorry this is not working")

    if ("work_to_public" in complete_config_obj["autograding"] and
        len(complete_config_obj["autograding"]["work_to_public"]) > 0):
        # create the directory
        os.makedirs(os.path.join(tmp_results,"results_public"))
        # copy the files
        patterns_work_to_public = complete_config_obj["autograding"]["work_to_public"]
        pattern_copy("work_to_public",patterns_work_to_public,tmp_work,os.path.join(tmp_results,"results_public"),tmp_logs)

    history_file_tmp = os.path.join(tmp_submission,"history.json")
    history_file = os.path.join(tmp_results,"history.json")
    if os.path.isfile(history_file_tmp):
        shutil.move(history_file_tmp,history_file)
        # fix permissions
        ta_group_id = os.stat(tmp_results).st_gid
        os.chown(history_file,int(DAEMON_UID),ta_group_id)
        add_permissions(history_file,stat.S_IRGRP)
    grading_finished = dateutils.get_current_time()

    try:
        shutil.copy(os.path.join(tmp_work,"grade.txt"),tmp_results)
    except:
        with open(os.path.join(tmp_logs,"overall.txt"),'a') as f:
            print ("\n\nERROR: Grading incomplete -- Could not copy ",os.path.join(tmp_work,"grade.txt"))
        grade_items_logging.log_message(job_id,is_batch_job,which_untrusted,item_name,message="ERROR: grade.txt does not exist")
        grade_items_logging.log_stack_trace(job_id,is_batch_job,which_untrusted,item_name,trace=traceback.format_exc())

    # -------------------------------------------------------------
    # create/append to the results history

    # grab the submission time
    with open (os.path.join(submission_path,".submit.timestamp")) as submission_time_file:
        submission_string = submission_time_file.read().rstrip()
    submission_datetime = dateutils.read_submitty_date(submission_string)

    gradeable_deadline_datetime = dateutils.read_submitty_date(gradeable_deadline_string)
    gradeable_deadline_longstring = dateutils.write_submitty_date(gradeable_deadline_datetime)
    submission_longstring = dateutils.write_submitty_date(submission_datetime)
    
    seconds_late = int((submission_datetime-gradeable_deadline_datetime).total_seconds())
    # note: negative = not late

    grading_finished_longstring = dateutils.write_submitty_date(grading_finished)

    gradingtime = (grading_finished-grading_began).total_seconds()

    with open(os.path.join(tmp_submission,"queue_file.json"), 'r') as infile:
        queue_obj = json.load(infile)
    queue_obj["gradingtime"]=gradingtime
    queue_obj["grade_result"]=grade_result
    queue_obj["which_untrusted"]=which_untrusted

    with open(os.path.join(tmp_results,"queue_file.json"),'w') as outfile:
        json.dump(queue_obj,outfile,sort_keys=True,indent=4,separators=(',', ': '))

    try:
        shutil.move(os.path.join(tmp_work, "results.json"), os.path.join(tmp_results, "results.json"))
    except:
        with open(os.path.join(tmp_logs,"overall.txt"),'a') as f:
            print ("\n\nERROR: Grading incomplete -- Could not open/write ",os.path.join(tmp_work,"results.json"))
            grade_items_logging.log_message(job_id,is_batch_job,which_untrusted,item_name,message="ERROR: results.json read/write error")
            grade_items_logging.log_stack_trace(job_id,is_batch_job,which_untrusted,item_name,trace=traceback.format_exc())

    write_grade_history.just_write_grade_history(history_file,
                                                 gradeable_deadline_longstring,
                                                 submission_longstring,
                                                 seconds_late,
                                                 queue_time_longstring,
                                                 is_batch_job_string,
                                                 grading_began_longstring,
                                                 int(waittime),
                                                 grading_finished_longstring,
                                                 int(gradingtime),
                                                 grade_result,
                                                 revision)

    os.chdir(SUBMITTY_DATA_DIR)

    if USE_DOCKER:
        with open(os.path.join(tmp_logs,"overall_log.txt"), 'w') as logfile:
            chmod_success = subprocess.call(['docker', 'exec', '-w', tmp_work, container,
                                             'chmod', '-R', 'ugo+rwx', '.'], stdout=logfile)

    with open(os.path.join(tmp_logs,"overall.txt"),'a') as f:
        f.write("FINISHED GRADING!\n")

    # save the logs!
    shutil.copytree(tmp_logs,os.path.join(tmp_results,"logs"))

    # zip up results folder
    filehandle, my_results_zip_file=tempfile.mkstemp()
    zip_my_directory(tmp_results,my_results_zip_file)
    os.close(filehandle)
    shutil.rmtree(tmp_autograding)
    shutil.rmtree(tmp_submission)
    shutil.rmtree(tmp_results)
    shutil.rmtree(tmp_work)
    shutil.rmtree(tmp)

    # WIP: extra logging for testing
    #grade_items_logging.log_message(job_id,is_batch_job,which_untrusted,submission_path,message="done grading")

    # --------------------------------------------------------------------
    # CLEAN UP DOCKER
    if USE_DOCKER:
        subprocess.call(['docker', 'rm', '-f', container])
        dockerdestroy_done=dateutils.get_current_time()
        dockerdestroy_time = (dockerdestroy_done-grading_finished).total_seconds()
        grade_items_logging.log_message(job_id,is_batch_job,which_untrusted,item_name,"ddt:",dockerdestroy_time,"docker container destroyed")
        
    grade_items_logging.log_message(job_id,is_batch_job,which_untrusted,item_name,"grade:",gradingtime,grade_result)

    return my_results_zip_file


# ==================================================================================
# ==================================================================================

if __name__ == "__main__":
    raise SystemExit('ERROR: Do not call this script directly')
<|MERGE_RESOLUTION|>--- conflicted
+++ resolved
@@ -194,28 +194,8 @@
                       stat.S_IRUSR | stat.S_IWUSR | stat.S_IXUSR | stat.S_IRGRP | stat.S_IWGRP | stat.S_IXGRP | stat.S_IROTH | stat.S_IWOTH | stat.S_IXOTH,
                       stat.S_IRUSR | stat.S_IWUSR | stat.S_IXUSR | stat.S_IRGRP | stat.S_IWGRP | stat.S_IXGRP | stat.S_IROTH | stat.S_IWOTH | stat.S_IXOTH)
 
-<<<<<<< HEAD
 def remove_read_permissions(top_dir):
     os.chmod(top_dir,os.stat(top_dir).st_mode & ~stat.S_IRGRP & ~stat.S_IWGRP & ~stat.S_IXGRP & ~stat.S_IROTH & ~stat.S_IWOTH & ~stat.S_IXOTH)
-=======
-def remove_permissions_for_others_and_groups(top_dir):
-    if os.getuid() == os.stat(top_dir).st_uid:
-        for root, dirs, files in os.walk(top_dir):
-            os.chmod(root,os.stat(root).st_mode  & ~stat.S_IRGRP & ~stat.S_IROTH & ~stat.S_IXGRP & ~stat.S_IXOTH & ~stat.S_IWGRP & ~stat.S_IWOTH)
-            for d in dirs:
-                os.chmod(os.path.join(root, d),os.stat(os.path.join(root, d)).st_mode & ~stat.S_IRGRP & ~stat.S_IROTH & ~stat.S_IXGRP & ~stat.S_IXOTH & ~stat.S_IWGRP & ~stat.S_IWOTH )
-            for f in files:
-                os.chmod(os.path.join(root, f),os.stat(os.path.join(root, f)).st_mode & ~stat.S_IRGRP & ~stat.S_IROTH & ~stat.S_IXGRP & ~stat.S_IXOTH & ~stat.S_IWGRP & ~stat.S_IWOTH )
-
-def set_ownership_daemon_user(top_dir):
-    tmp_work_gid = os.stat(top_dir).st_gid
-    for root, dirs, files in os.walk(top_dir):    
-        for d in dirs:
-            os.chown(os.path.join(root,d),int(DAEMON_UID),tmp_work_gid)
-        for f in files:
-            os.chown(os.path.join(root,f),int(DAEMON_UID),tmp_work_gid)
->>>>>>> 0244252f
-   
 
 def grade_from_zip(my_autograding_zip_file,my_submission_zip_file,which_untrusted):
 
@@ -538,9 +518,6 @@
         
     os.chdir(tmp_work)
 
-    if os.path.isdir(os.path.join(tmp_work,"random_input")):
-        set_ownership_daemon_user(os.path.join(tmp_work,"random_input"))
-
     # move all executable files from the compilation directory to the main tmp directory
     # Note: Must preserve the directory structure of compiled files (esp for Java)
 
