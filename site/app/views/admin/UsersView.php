--- conflicted
+++ resolved
@@ -7,12 +7,7 @@
 
 class UsersView extends AbstractView {
     /**
-<<<<<<< HEAD
-     * @param User[] $students
-     * @param array $user_information
-=======
      * @param array  $sorted_students students sorted by registration sections
->>>>>>> 3f6342fb
      * @param array  $reg_sections associative array representing registration sections in the system
      * @param array  $rot_sections associative array representing rotating sections in the system
      * @param array  $download_info user information for downloading
@@ -40,12 +35,7 @@
     }
 
     /**
-<<<<<<< HEAD
-     * @param User[] $graders
-     * @param array $user_information
-=======
      * @param array  $graders_sorted graders sorted by roles
->>>>>>> 3f6342fb
      * @param array  $reg_sections associative array representing registration sections in the system
      * @param array  $rot_sections associative array representing rotating sections in the system
      * @param array  $download_info grader information for downloading
