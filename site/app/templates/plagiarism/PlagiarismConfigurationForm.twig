<div class="content">
    <h1>Plagiarism Detection Configuration -- WORK IN PROGRESS</h1>

    <div id="save-configuration-form">
        <form method="post" action="{{ form_action_link }}" enctype="multipart/form-data">
            <input type="hidden" name="csrf_token" value="{{ csrf_token }}" />
            {##################################################################}
            <div class="plag-data-group">
                <div class="plag-data-label">Select Gradeable:</div>
                <div class="plag-data">

                    {% if new_or_edit == "new" %}
                        <select name="gradeable_id" id="gradeable_id">
                            {% for gradeable_id_title in config["gradeable_ids_titles"] %}
                                <option value="{{ gradeable_id_title['g_id'] }}">{{ gradeable_id_title['g_title'] }} [{{ gradeable_id_title['g_id'] }}] ({{ gradeable_id_title['g_grade_due_date'] }})</option>
                            {% endfor %}
                        </select>
                    {% else %}
                        {{ config["title"] }}
                    {% endif %}

                </div>
            </div>
            {##################################################################}
            <div class="plag-data-group">
                <div class="plag-data-label">
                    Instructor Provided Code:
                </div>
                <div class="plag-data">
                    <span class="radio-label-pair">
                        <input type="radio" id="no-code-provided-id" value="no_code_provided" name="provided_code_option" {{ config["provided_code"] ? "" : "checked" }} >
                        <label for="no-code-provided-id">No</label>
                    </span>
                    <span class="radio-label-pair">
                        <input type="radio" id="code-provided-id" value="code_provided" name="provided_code_option" {{ config["provided_code"] ? "checked" : "" }}>
                        <label for="code-provided-id">Yes</label>
                    </span>
                </div>
                <div class="low-margin-top"><input id="provided-code-file" type="file" name="provided_code_file"></div>
                {% if new_or_edit == "edit" and config["provided_code"] %}
                    <div id="current-code-file">
                        <br />
                        <div>Current Provided Code:</div>
                        {% for file_name in config["provided_code_filenames"] %}
                            <div>{{ file_name }}</div>
                        {% endfor %}
                    </div>
                {% endif %}
            </div>
            {##################################################################}
            {% if new_or_edit == "new" %}
                <div class="plag-data-group">
                    <div class="plag-data-label">Configuration Source:</div>
                    <div class="plag-data radio-label-pair" style="margin-left: 0;">
                        <input type="radio" id="manual-config-id" value="manual_config" name="config_option" checked>
                        <label for="manual-config-id">Manual configuration</label>
                    </div>
                    <div class="plag-data radio-label-pair" style="margin-left: 0;">
                        <input type="radio" id="upload-config-id" value="upload_config" name="config_option">
                        <label for="upload-config-id">Upload configuration file</label>
                    </div>
                    <div class="plag-data radio-label-pair" style="margin-left: 0;">
                        <input type="radio" id="import-config-id" value="import_config" name="config_option">
                        <label for="import-config-id">Use existing configuration</label>
                    </div>
                </div>
                <div id="upload-config-container" class="plag-data-group">
                    <div class="plag-data-label">Upload config.json file:</div>
                    <div class="plag-data">
                        <input id="upload-config-file" type="file" name="upload_config_file" accept=".json">
                    </div>
                </div>
                <div id="import-config-container" class="plag-data-group">
                    <div class="plag-data-label">Import Configuration:</div>
                    <div class="plag-data">
                        <select id="import-config-gradeable" name="import-config-gradeable">
                            {% for gradeable, configs in gradeables_with_plag_configs %}
                                <option value="{{ gradeable }}">{{ gradeable }}</option>
                            {% endfor %}
                        </select>
                        <select id="import-config-config-id" name="import-config-config-id">
                            <option value="Loading">Loading...</option>
                        </select>
                    </div>
                </div>
            {% endif %}
            {##################################################################}
            <div class="manual-config-container">
                <div class="plag-data-group">
                    <div class="plag-data-label">Version:</div>
                    <div class="plag-data">
                        <span class="radio-label-pair">
                            <input type="radio" id="all-version-id" value="all_versions" name="version_option" {{ config["version"] == "all_versions" ? "checked" : "" }}>
                            <label for="all-version-id">All Versions</label>
                        </span>
                        <span class="radio-label-pair">
                            <input type="radio" id="active-version-id" value="active_version" name="version_option" {{ config["version"] == "all_versions" ? "" : "checked" }}>
                            <label for="active-version-id">Only Active Version</label>
                        </span>
                    </div>
                </div>
                {##################################################################}
                <div class="plag-data-group">
                    <div class="plag-data-label">Files to be Compared:</div>
                    <div class="plag-data">
                        <div id="files-to-be-compared">
                            <span class="option-alt">
                                <a target=_blank href="https://submitty.org/instructor/course_management/plagiarism#files-to-be-compared">How do I specify a regex expression?
                                    <i style="font-style: normal;" class="fa-question-circle"></i>
                                </a>
                            </span>
                            <span class="right">
                                <span class="radio-label-pair">
                                    <input type="checkbox" id="regex-submissions-dir" name="regex_dir[]" value="submissions" {{ "submissions" in config["regex_dirs"] ? "checked" : ""}} />
                                    <label for="regex-submissions-dir">Submissions</label>
                                </span>
                                <span class="radio-label-pair">
                                    <input type="checkbox" id="regex-results-dir" name="regex_dir[]" value="results" {{ "results" in config["regex_dirs"] ? "checked" : "" }} />
                                    <label for="regex-results-dir">Results</label>
                                </span>
                                <span class="radio-label-pair">
                                    <input type="checkbox" id="regex-checkout-dir" name="regex_dir[]" value="checkout" {{ "checkout" in config["regex_dirs"] ? "checked" : "" }} />
                                    <label for="regex-checkout-dir">Checkout</label>
                                </span>
                            </span>
                            <input type="text" id="regex-to-select-files" name="regex_to_select_files" class="low-margin-top" value="{{ config["regex"] }}" placeholder="Leave blank to select all files"/>
                        </div>
                    </div>
                </div>
                {##################################################################}
                <div class="plag-data-group">
                    <div class="plag-data-label">Language:</div>
                    <div class="plag-data">
                        <select name="language">
                            <option value="plaintext" {{ config["language"]["plaintext"] }}>Plain Text</option>
                            <option value="python" {{ config["language"]["python"] }}>Python</option>
                            <option value="cpp" {{ config["language"]["cpp"] }}>C++</option>
                            <option value="java" {{ config["language"]["java"] }}>Java</option>
                            <option value="mips" {{ config["language"]["mips"] }}>MIPS Assembly</option>
                        </select>
                    </div>
                </div>
                {##################################################################}
                <div class="plag-data-group">
                    <div class="plag-data-label">Common Code Threshold:</div>
                    <label for="threshold">More than this number of students with matching code will be considered common code.<br>
                                           It is recommended that you set this to 10-20% of your class size.</label>
                    <div class="plag-data">
                        <input type="number" id="threshold" name="threshold" value="{{ config["threshold"] }}" min="2"/>
                    </div>
                </div>
                {##################################################################}
                <div class="plag-data-group">
                    <div class="plag-data-label">Sequence Length:</div>
                    <label for="sequence-length">Matching regions smaller than this limit won't be marked as plagiarism.<br>
                                                 The default value is sufficient in most cases.</label>
                    <div class="plag-data">
                        <input type="number" id="sequence-length" name="sequence_length" value="{{ config["sequence_length"] }}" placeholder="(Required)" min="1"/>
                    </div>
                </div>
                {##################################################################}
                <div class="plag-data-group">
                    <div class="plag-data-label">Other Gradeables:</div>
                    <label>Add gradeables from current or prior courses to compare against</label>
                    <div class="plag-data">
                        <span class="radio-label-pair">
                            <input type="radio" id="no-past-terms-id" value="no_past_terms" name="past_terms_option" {{ config["prior_terms"] ? "" : "checked" }}>
                            <label for="no-past-terms-id">No</label>
                        </span>
                        <span class="radio-label-pair">
                            <input type="radio" id="past-terms-id" value="past_terms" name="past_terms_option" {{ config["prior_terms"] ? "checked" : "" }}>
                            <label for="past-terms-id">Yes</label>
                        </span>
                        <div class="past-terms-wrapper" id="prev-gradeable-div">
                            <div id="past-terms-content">
                                {% if new_or_edit == "edit" %}
                                    {% for row in config["prior_term_gradeables"] %}
                                        <div id="prior-g-option-{{ loop.index0 }}" class="prior-gradeable-wrapper">
                                            <select name='prior_semester_course[]' onchange='getGradeables(this)'>
                                                {% for semester_course in config["prior_semester_courses"] %}
                                                    {% set tokens = semester_course|split(' ') %}
                                                    <option value="{{ tokens[0] }} {{ tokens[1] }}" {{ tokens[0] == row["prior_semester"] and tokens[1] == row["prior_course"] ? "selected" : "" }}>{{ tokens[0] }}/{{ tokens[1] }}</option>
                                                {% endfor %}
                                            </select>
                                            <select name='prior_gradeable[]'>
                                                {% for other_gradeable in row["other_gradeables"] %}
                                                    <option value="{{ other_gradeable }}" {{ other_gradeable == row["prior_gradeable"] ? "selected" : "" }}>{{ other_gradeable }}</option>
                                                {% endfor %}
                                            </select>
                                            <span class="remove-prev-gradeable" onclick="deletePrevGradeable(this)">
                                                <i class="fas fa-trash"></i>
                                            </span>
                                        </div>
                                    {% endfor %}
                                {% endif %}
                            </div>
                            <div id="add-more-prev-gradeable" class="add-more" aria-label="Add more">
                                <i class="fas fa-plus-square"></i>Add more
                            </div>
                        </div>
                    </div>
                </div>
                {##################################################################}
                <div class="plag-data-group">
                    <div class="plag-data-label">Users to be Ignored:</div>
                    <div class="plag-data radio-label-pair">
                        <input type="checkbox" id="ignore-instructors" value="ignore_instructors" name="ignore_submission_option[]" {{ "instructors" in config["ignore_submissions"] ? "checked" : "" }}>
                        <label for="ignore-instructors">Instructors</label>
                    </div>
                    <div class="plag-data radio-label-pair">
                        <input type="checkbox" id="ignore-full-access-graders" value="ignore_full_access_graders" name="ignore_submission_option[]" {{ "full_access_graders" in config["ignore_submissions"] ? "checked" : "" }}>
                        <label for="ignore-full-access-graders">Full Access Graders</label>
                    </div>
                    <div class="plag-data radio-label-pair">
                        <input type="checkbox" id="ignore-limited-access-graders" value="ignore_limited_access_graders" name="ignore_submission_option[]" {{ "limited_access_graders" in config["ignore_submissions"] ? "checked" : "" }}>
                        <label for="ignore-limited-access-graders">Limited Access Graders</label>
                    </div>
                    <div class="plag-data radio-label-pair" id="ignore-others-container">
                        <input type="checkbox" id="ignore-others" value="ignore_others" name="ignore_submission_option[]" {{ "others" in config["ignore_submissions"] ? "checked" : "" }}>
                        <label for="ignore-others">Others:</label>
                        <input type="text" id="ignore-others-list" value="{{ config["ignore_submissions_list"] }}" placeholder="List user ID's separated by commas and spaces" name="ignore_others_list">
                    </div>
                </div>
                {##################################################################}
            </div>
            <hr/>
            <div>
                <a href="{{ plagiarism_link }}" class="btn btn-danger">Cancel</a>
                <input id="submit-form" class="btn btn-primary" type="submit" value="{% if new_or_edit == "new" %} Create {% else %} Save {% endif %} Configuration"/>
            </div>
        </form>
    </div>
</div>

<script>
    const form = $("#save-configuration-form");
    const prior_semester_course_list = JSON.parse(`{{ config["prior_semester_courses"] | json_encode() | raw }}`);
    const gradeables_with_plag_configs = JSON.parse(`{{ gradeables_with_plag_configs | json_encode() | raw }}`);

    // SUBMIT FORM /////////////////////////////////////////////////////////////
    $(document).ready(() => {
        form.submit(() => {
            $('#submit-form').attr('disabled', true);
        });
    });

    // PROVIDED CODE ///////////////////////////////////////////////////////////
    $("#no-code-provided-id").change(() => {
        $("#current-code-file").hide();
        $("#provided-code-file").hide();
    });

    $("#code-provided-id").change(() => {
        $("#current-code-file").show();
        $("#provided-code-file").show();
    });

    $(document).ready(() => {
        if ({{ config["provided_code"] ? "true" : "false" }} && $("#code-provided-id").is(":checked")) {
            $("#current-code-file").show();
            $("#provided-code-file").show();
        }
    });

    // UPLOAD CONFIG ///////////////////////////////////////////////////////////
    function reloadConfigs(gradeable_id) {
        $("#import-config-config-id").empty();
        $.each(gradeables_with_plag_configs[gradeable_id], function(indeex, item) {
            $("#import-config-config-id").append(`<option value="${item}">Config: ${item}</option>`);
        });
    }

    $("#manual-config-id").change(function() {
        $(".manual-config-container").show();
        $("#upload-config-container").hide();
        $("#import-config-container").hide();
    });

    $("#upload-config-id").change(function() {
        $(".manual-config-container").hide();
        $("#upload-config-container").show();
        $("#import-config-container").hide();
    });

    $("#import-config-id").change(function() {
        $(".manual-config-container").hide();
        $("#upload-config-container").hide();
        $("#import-config-container").show();
    });

    $("#import-config-gradeable").change(function() {
        reloadConfigs($("#import-config-gradeable").val());
    });

<<<<<<< HEAD
    $(document).ready(function() {
        $("#upload-config-container").hide();
        $("#import-config-container").hide();
        reloadConfigs($("#import-config-gradeable").val());
    });

    // PRIOR TERM GRADEABLES ///////////////////////////////////////////////////
=======
>>>>>>> 01837c4c
    $(document).ready(function() {
        $("#upload-config-container").hide();
        $("#import-config-container").hide();
        reloadConfigs($("#import-config-gradeable").val());
    });

    // PRIOR TERM GRADEABLES ///////////////////////////////////////////////////
    $(document).ready(() => {
        if ({{ config["prior_terms"] ? "true" : "false" }} && $("#past-terms-id").is(":checked")) {
            $("#prev-gradeable-div").show();
        }
    });

    $('#add-more-prev-gradeable', form).on('click', () => {
        addMorePriorTermGradeable();
    });

    $("#no-past-terms-id").change(() => {
        $(".past-terms-wrapper").hide();
        $('#past-terms-content', form).html('');
    });

    $("#past-terms-id").change(() => {
        $(".past-terms-wrapper").show();
        addMorePriorTermGradeable();
    });

    function deletePrevGradeable(clickedElement) {
        // remove element
        $($(clickedElement).parent()).remove();
        // renumber the rest of the rows
        for (let i = 0; i < $(".prior-gradeable-wrapper").length; i++) {
            $($(".prior-gradeable-wrapper")[i]).attr("id", "prior-g-option-" + i);
        }
    }

    function getGradeables(selectObject) {
        let semester_course_dropdown = $(selectObject);
        let gradeable_dropdown = $(selectObject).siblings().first();
        // clear the dropdown and display a "loading" message
        gradeable_dropdown.empty();
        gradeable_dropdown.append("<option value=''>Loading...</option>");
        $.ajax({
            url: `{{ base_url }}/getPriorGradeables`,
            type: "POST",
            data: {
                csrf_token: csrfToken,
                semester_course: semester_course_dropdown.val(),
                this_gradeable: {{ new_or_edit == "edit" ? ("'" ~ config["gradeable_id"] ~ "'")|raw : "$('#gradeable_id').val()" }}
            },
            success: (data) => {
                data = JSON.parse(data);
                if (data.status !== 'success') {
                    alert(data.message);
                    return;
                }

                gradeable_dropdown.empty();
                $.each(data.data, (index, gradeable) => {
                    gradeable_dropdown.append(`<option value='${gradeable}'>${gradeable}</option>`);
                });
            },
            error: (e) => {
                gradeable_dropdown.empty();
                gradeable_dropdown.append("<option value=''>Error: Ajax request failed</option>");
            }
        });
    }

    function addMorePriorTermGradeable() {
        const form = $("#save-configuration-form");
        // add a new row with the next index, with empty dropdowns
        let first_free_index = $(".prior-gradeable-wrapper").length;
        $('#past-terms-content', form).append(`
            <div id='prior-g-option-${first_free_index}' class='prior-gradeable-wrapper'>
                <select name='prior_semester_course[]' onchange='getGradeables(this)'>
                </select>
                <select name='prior_gradeable[]'>
                </select>
                <span class="remove-prev-gradeable" onclick="deletePrevGradeable(this)">
                    <i class="fas fa-trash"></i>
                </span>
            </div>
        `);
        // fill in the left dropdown
        let semester_course_dropdown = $(`#prior-g-option-${first_free_index}`).children().first();
        $.each(prior_semester_course_list, (index, semester_course) => {
            let tokens_array = semester_course.split(" ");
            semester_course_dropdown.append(`<option value='${semester_course}'>${tokens_array[0]}/${tokens_array[1]}</option>`);
        });
        // fill in the right dropdown
        getGradeables(semester_course_dropdown[0]);
    }

    // SEQUENCE LENGTH + LANGUAGE //////////////////////////////////////////////

    function updateSequenceLengthForLanguage() {
        const form = $("#save-configuration-form")
        // Following code is used to set default window size for different languages
        // that will appear in 'configureNewGradeableForPlagiarismForm'
        // to change the default values, just change the val attribute for the language.

<<<<<<< HEAD
        if ($('[name="language"]', form).val() === "python") {
            $('[name="sequence_length"]', form).val('14');
        }
        else if ($('[name="language"]', form).val() === "cpp") {
            $('[name="sequence_length"]', form).val('14');
        }
        else if ($('[name="language"]', form).val() === "java") {
            $('[name="sequence_length"]', form).val('14');
        }
        else if ($('[name="language"]', form).val() === "plaintext") {
            $('[name="sequence_length"]', form).val('14');
        }
        else if ($('[name="language"]', form).val() === "mips") {
            $('[name="sequence_length"]', form).val('5');
        }
    }

    $(document).ready(function() {
        updateSequenceLengthForLanguage();
        $("select[name='language']").change(function() {
            updateSequenceLengthForLanguage();
        });
=======
        {% for key, value in supported_languages %}
            if ($('[name="language"]', form).val() === '{{ key }}') {
                $('[name="sequence_length"]', form).val({{ supported_languages[key]["sequence_length"] }});
            }
        {% endfor %}
    }

    $("select[name='language']").change(() => {
        updateSequenceLengthForLanguage();
>>>>>>> 01837c4c
    });
</script><|MERGE_RESOLUTION|>--- conflicted
+++ resolved
@@ -292,16 +292,6 @@
         reloadConfigs($("#import-config-gradeable").val());
     });
 
-<<<<<<< HEAD
-    $(document).ready(function() {
-        $("#upload-config-container").hide();
-        $("#import-config-container").hide();
-        reloadConfigs($("#import-config-gradeable").val());
-    });
-
-    // PRIOR TERM GRADEABLES ///////////////////////////////////////////////////
-=======
->>>>>>> 01837c4c
     $(document).ready(function() {
         $("#upload-config-container").hide();
         $("#import-config-container").hide();
@@ -404,30 +394,6 @@
         // that will appear in 'configureNewGradeableForPlagiarismForm'
         // to change the default values, just change the val attribute for the language.
 
-<<<<<<< HEAD
-        if ($('[name="language"]', form).val() === "python") {
-            $('[name="sequence_length"]', form).val('14');
-        }
-        else if ($('[name="language"]', form).val() === "cpp") {
-            $('[name="sequence_length"]', form).val('14');
-        }
-        else if ($('[name="language"]', form).val() === "java") {
-            $('[name="sequence_length"]', form).val('14');
-        }
-        else if ($('[name="language"]', form).val() === "plaintext") {
-            $('[name="sequence_length"]', form).val('14');
-        }
-        else if ($('[name="language"]', form).val() === "mips") {
-            $('[name="sequence_length"]', form).val('5');
-        }
-    }
-
-    $(document).ready(function() {
-        updateSequenceLengthForLanguage();
-        $("select[name='language']").change(function() {
-            updateSequenceLengthForLanguage();
-        });
-=======
         {% for key, value in supported_languages %}
             if ($('[name="language"]', form).val() === '{{ key }}') {
                 $('[name="sequence_length"]', form).val({{ supported_languages[key]["sequence_length"] }});
@@ -437,6 +403,5 @@
 
     $("select[name='language']").change(() => {
         updateSequenceLengthForLanguage();
->>>>>>> 01837c4c
     });
 </script>