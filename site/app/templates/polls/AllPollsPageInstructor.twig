--- conflicted
+++ resolved
@@ -12,7 +12,6 @@
             </div>
         </div>
         <table id="today-table" class="table table-striped" style="width:100%;{{ dropdown_states['today'] ? '' : ' display: none;'}}">
-<<<<<<< HEAD
             <col style="width: 20%">
             <col style="width: 20%">
             <col style="width: 20%">
@@ -20,17 +19,6 @@
             <col style="width: 20%">
             <thead>
                 <tr>
-=======
-            <col style="width: 30%">
-            <col style="width: 14%">
-            <col style="width: 14%">
-            <col style="width: 14%">
-            <col style="width: 14%">
-            <col style="width: 14%">
-            <thead>
-                <tr>
-                    <th scope="col"></th>
->>>>>>> dbea9c2c
                     <th scope="col"></th>
                     <th scope="col">Visible</th>
                     <th scope="col">Accepting Answers</th>
@@ -41,21 +29,13 @@
             <tbody>
                 {% for poll in todays_polls %}
                     <tr>
-<<<<<<< HEAD
-                        <td align="left"> 
-=======
                         <td align="left">
->>>>>>> dbea9c2c
                             <a class="fas fa-pencil-alt black-btn" tabindex="0" href="{{base_url}}/editPoll/{{ poll.getID() }}" title="edit poll {{ poll.getName() }}" aria-label="edit poll {{ poll.getID() }}">
                                 <input type="hidden" name="poll_id" value="{{ poll.getID() }}"/>
                             </a>
                             <a class="fas fa-trash black-btn" tabindex="0" href='javascript:newDeletePollForm("{{ poll.getID() }}", "{{ poll.getName() }}","{{ base_url }}");' title="delete poll {{ poll.getName() }}" aria-label="delete poll {{ poll.getID() }}"></a>
                             {{ poll.getName() }}
                         </td>
-<<<<<<< HEAD
-=======
-                        <td></td>
->>>>>>> dbea9c2c
                         <td>
                             <input type="checkbox" id="poll_{{ poll.getID() }}_visible" aria-label="label" onclick='updatePollVisible("{{ poll.getID() }}", "{{ base_url }}")' {{ (poll.isOpen() or poll.isEnded) ? 'checked' : '' }}>
                         </td>
@@ -87,21 +67,12 @@
             </div>
         </div>
         <table id="older-table" class="table table-striped" style="width:100%;{{ dropdown_states['old'] ? '' : ' display: none;'}}">
-<<<<<<< HEAD
-            <col style="width: 20%">
-            <col style="width: 20%">
-            <col style="width: 15%">
-            <col style="width: 15%">
-            <col style="width: 15%">
-            <col style="width: 15%">
-=======
-            <col style="width: 30%">
-            <col style="width: 14%">
-            <col style="width: 14%">
-            <col style="width: 14%">
-            <col style="width: 14%">
-            <col style="width: 14%">
->>>>>>> dbea9c2c
+            <col style="width: 20%">
+            <col style="width: 20%">
+            <col style="width: 15%">
+            <col style="width: 15%">
+            <col style="width: 15%">
+            <col style="width: 15%">
             <thead>
                 <tr>
                     <th scope="col"></th>
@@ -153,44 +124,22 @@
             </div>
         </div>
         <table id="future-table" class="table table-striped" style="width:100%;{{ dropdown_states['future'] ? '' : ' display: none;'}}">
-<<<<<<< HEAD
-            <col style="width: 20%">
-            <col style="width: 20%">
-            <col style="width: 20%">
-            <col style="width: 20%">
-            <col style="width: 20%">
+            <col style="width: 25%">
+            <col style="width: 25%">
+            <col style="width: 25%">
+            <col style="width: 25%">
             <thead>
                 <tr>
-=======
-            <col style="width: 30%">
-            <col style="width: 14%">
-            <col style="width: 14%">
-            <col style="width: 14%">
-            <col style="width: 14%">
-            <col style="width: 14%">
-            <thead>
-                <tr>
                     <th scope="col"></th>
                     <th scope="col">Date Released</th>
->>>>>>> dbea9c2c
-                    <th scope="col"></th>
-                    <th scope="col">Date Released</th>
-                    <th scope="col"></th>
                     <th scope="col">Responses</th>
-<<<<<<< HEAD
-=======
-                    <th scope="col"></th>
->>>>>>> dbea9c2c
+                    <th scope="col"></th>
                 </tr>
             </thead>
             <tbody>
                 {% for poll in future_polls %}
                     <tr>
-<<<<<<< HEAD
-                        <td align="left"> 
-=======
                         <td align="left">
->>>>>>> dbea9c2c
                             <a class="fas fa-pencil-alt black-btn" tabindex="0" href="{{base_url}}/editPoll/{{ poll.getID() }}" title="edit poll {{ poll.getName() }}" aria-label="edit poll {{ poll.getID() }}">
                                 <input type="hidden" name="poll_id" value="{{ poll.getID() }}"/>
                             </a>
@@ -198,22 +147,13 @@
                             {{ poll.getName() }}
                         </td>
                         <td> {{ poll.getReleaseDate() }} </td>
-<<<<<<< HEAD
-=======
-                        <td></td>
-                        <td></td>
                         <td> {{ poll.getUserResponses()|length }} </td>
->>>>>>> dbea9c2c
                         <td>
                             <a href="{{base_url}}/viewResults/{{ poll.getID() }}">
                                 <input type="hidden" name="poll_id" value="{{ poll.getID() }}"/>
                                 <button type="submit" class="btn btn-primary">View Results</button>
                             </a>
                         </td>
-<<<<<<< HEAD
-                        <td> {{ poll.getUserResponses()|length }} </td>
-=======
->>>>>>> dbea9c2c
                     </tr>
                 {% endfor %}
             </tbody>
