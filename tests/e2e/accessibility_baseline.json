{
    "/home": [],
    "/home/courses/new": [],
    "/courses/{}/{}": [],
    "/courses/{}/{}/gradeable/future_no_tas_homework/update?nav_tab=0": [
        "Attribute “placeholder” not allowed on element “input” at this point.",
        "Attribute “placeholder” is only allowed when the input type is “email”, “number”, “password”, “search”, “tel”, “text”, or “url”."
    ],
    "/courses/{}/{}/autograding_config?g_id=future_no_tas_homework": [],
    "/courses/{}/{}/gradeable/future_no_tas_lab/grading?view=all": [],
    "/courses/{}/{}/gradeable/future_no_tas_test/grading?view=all": [],
    "/courses/{}/{}/gradeable/open_homework/grading/status": [],
    "/courses/{}/{}/gradeable/open_homework/bulk_stats": [],
    "/courses/{}/{}/gradeable/open_homework/grading/details?view=all": [],
    "/courses/{}/{}/gradeable/open_homework": [
        "Bad value “text” for attribute “role” on element “div”.",
        "Attribute “fname” not allowed on element “tr” at this point."
    ],
    "/courses/{}/{}/gradeable/open_team_homework/team": [],
    "/courses/{}/{}/gradeable/grades_released_homework_autota": [
        "Bad value “text” for attribute “role” on element “div”.",
        "Attribute “fname” not allowed on element “tr” at this point.",
        "Duplicate ID “confetti_canvas”.",
        "The first occurrence of ID “confetti_canvas” was here.",
        "CSS: The value “break-word” is deprecated"
    ],
    "/courses/{}/{}/notifications": [],
    "/courses/{}/{}/notifications/settings": [
        "Element “style” not allowed as child of element “div” in this context. (Suppressing further errors from this subtree.)"
    ],
    "/courses/{}/{}/gradeable": [],
    "/courses/{}/{}/config": [],
    "/courses/{}/{}/theme": [],
    "/courses/{}/{}/office_hours_queue": [
        "Element “style” not allowed as child of element “div” in this context. (Suppressing further errors from this subtree.)"
    ],
<<<<<<< HEAD
    "/courses/s20/sample/polls": [],
    "/courses/s20/sample/polls/newPoll": [],
    "/courses/s20/sample/course_materials": [],
    "/courses/s20/sample/forum": [
=======
    "/courses/{}/{}/course_materials": [],
    "/courses/{}/{}/forum": [
>>>>>>> 15b96832
        "The element “input” must not appear as a descendant of the “a” element.",
        "Element “style” not allowed as child of element “div” in this context. (Suppressing further errors from this subtree.)",
        "Element “pre” not allowed as child of element “span” in this context. (Suppressing further errors from this subtree.)",
        "Consider using the “h1” element as a top-level heading only (all “h1” elements are treated as top-level headings by many screen readers and other tools)."
    ],
    "/courses/{}/{}/forum/threads/new": [
        "Element “style” not allowed as child of element “div” in this context. (Suppressing further errors from this subtree.)"
    ],
    "/courses/{}/{}/forum/categories": [],
    "/courses/{}/{}/forum/stats": [
        "Element “style” not allowed as child of element “div” in this context. (Suppressing further errors from this subtree.)"
    ],
    "/courses/{}/{}/users": [],
    "/courses/{}/{}/graders": [
        "Element “style” not allowed as child of element “div” in this context. (Suppressing further errors from this subtree.)"
    ],
    "/courses/{}/{}/sections": [],
    "/courses/{}/{}/student_photos": [],
    "/courses/{}/{}/late_days": [],
    "/courses/{}/{}/extensions": [],
    "/courses/{}/{}/grade_override": [],
    "/courses/{}/{}/plagiarism": [
        "Attribute “name” not allowed on element “div” at this point."
    ],
    "/courses/{}/{}/plagiarism/configuration/new": [
        "Attribute “name” not allowed on element “div” at this point.",
        "Attribute “name” not allowed on element “span” at this point."
    ],
    "/courses/{}/{}/reports": [],
    "/courses/{}/{}/late_table": [],
    "/courses/{}/{}/grades": []
}<|MERGE_RESOLUTION|>--- conflicted
+++ resolved
@@ -34,15 +34,10 @@
     "/courses/{}/{}/office_hours_queue": [
         "Element “style” not allowed as child of element “div” in this context. (Suppressing further errors from this subtree.)"
     ],
-<<<<<<< HEAD
     "/courses/s20/sample/polls": [],
     "/courses/s20/sample/polls/newPoll": [],
-    "/courses/s20/sample/course_materials": [],
-    "/courses/s20/sample/forum": [
-=======
     "/courses/{}/{}/course_materials": [],
     "/courses/{}/{}/forum": [
->>>>>>> 15b96832
         "The element “input” must not appear as a descendant of the “a” element.",
         "Element “style” not allowed as child of element “div” in this context. (Suppressing further errors from this subtree.)",
         "Element “pre” not allowed as child of element “span” in this context. (Suppressing further errors from this subtree.)",
