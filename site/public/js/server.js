--- conflicted
+++ resolved
@@ -456,8 +456,71 @@
     }, 5000);
 
     setupCheckboxCells();
-<<<<<<< HEAD
+    setupNumericTextCells();
+
 });
+
+function setupNumericTextCells() {
+    $("input[class=option-small-box]").keydown(function(key){
+        var cell=this.id.split('-');
+        // right
+        if(key.keyCode === 39){
+            if(this.selectionEnd == this.value.length){
+                $('#cell-'+cell[1]+'-'+(++cell[2])).focus();
+            }
+        }
+        // left
+        else if(key.keyCode == 37){
+            if(this.selectionStart == 0){
+                $('#cell-'+cell[1]+'-'+(--cell[2])).focus();
+            }
+        }
+        // up
+        else if(key.keyCode == 38){
+            $('#cell-'+(--cell[1])+'-'+cell[2]).focus();
+
+        }
+        // down
+        else if(key.keyCode == 40){
+            $('#cell-'+(++cell[1])+'-'+cell[2]).focus();
+        }
+    });
+
+    $("input[class=option-small-box]").change(function() {
+        elem = this;
+        if(this.value == 0){
+            $(this).css("color", "#bbbbbb");
+        }
+        else{
+            $(this).css("color", "");
+        }
+        var scores = {};
+        var total = 0;
+        $(this).parent().parent().children("td.option-small-input, td.option-small-output").each(function() {
+            $(this).children(".option-small-box").each(function(){
+                if($(this).data('num') === true){
+                    total += parseFloat(this.value);
+                }
+                if($(this).data('total') === true){
+                    this.value = total;
+                }
+                else{
+                    scores[$(this).data("id")] = this.value;
+                }
+            });
+        });
+
+        submitAJAX(
+            buildUrl({'component': 'grading', 'page': 'simple', 'action': 'save_numeric'}),
+            {'csrf_token': csrfToken, 'user_id': $(this).parent().parent().data("user"), 'g_id': $(this).parent().parent().data('gradeable'), 'scores': scores},
+            function() {
+                $(elem).css("background-color", "#ffffff");
+            },
+            function() {
+                $(elem).css("background-color", "#ff7777");
+            }
+        );
+    });
 
 
 
@@ -618,72 +681,5 @@
         error: function() {
             alert("SAD, TRY AGAIN.");
         }
-    })
-=======
-    setupNumericTextCells();
-
-});
-
-function setupNumericTextCells() {
-    $("input[class=option-small-box]").keydown(function(key){
-        var cell=this.id.split('-');
-        // right
-        if(key.keyCode === 39){
-            if(this.selectionEnd == this.value.length){
-                $('#cell-'+cell[1]+'-'+(++cell[2])).focus();
-            }
-        }
-        // left
-        else if(key.keyCode == 37){
-            if(this.selectionStart == 0){
-                $('#cell-'+cell[1]+'-'+(--cell[2])).focus();
-            }
-        }
-        // up
-        else if(key.keyCode == 38){
-            $('#cell-'+(--cell[1])+'-'+cell[2]).focus();
-
-        }
-        // down
-        else if(key.keyCode == 40){
-            $('#cell-'+(++cell[1])+'-'+cell[2]).focus();
-        }
-    });
-
-    $("input[class=option-small-box]").change(function() {
-        elem = this;
-        if(this.value == 0){
-            $(this).css("color", "#bbbbbb");
-        }
-        else{
-            $(this).css("color", "");
-        }
-        var scores = {};
-        var total = 0;
-        $(this).parent().parent().children("td.option-small-input, td.option-small-output").each(function() {
-            $(this).children(".option-small-box").each(function(){
-                if($(this).data('num') === true){
-                    total += parseFloat(this.value);
-                }
-                if($(this).data('total') === true){
-                    this.value = total;
-                }
-                else{
-                    scores[$(this).data("id")] = this.value;
-                }
-            });
-        });
-
-        submitAJAX(
-            buildUrl({'component': 'grading', 'page': 'simple', 'action': 'save_numeric'}),
-            {'csrf_token': csrfToken, 'user_id': $(this).parent().parent().data("user"), 'g_id': $(this).parent().parent().data('gradeable'), 'scores': scores},
-            function() {
-                $(elem).css("background-color", "#ffffff");
-            },
-            function() {
-                $(elem).css("background-color", "#ff7777");
-            }
-        );
-    });
->>>>>>> 0838167d
+    });
 }