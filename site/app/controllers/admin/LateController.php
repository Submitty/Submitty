<?php

namespace app\controllers\admin;

use app\controllers\AbstractController;
use app\libraries\DateUtils;
use app\libraries\routers\AccessControl;
use app\libraries\response\RedirectResponse;
use app\libraries\response\MultiResponse;
use app\libraries\response\JsonResponse;
use app\libraries\response\WebResponse;
use Symfony\Component\Routing\Annotation\Route;

/**
 * Class LateController
 * @package app\controllers\admin
 * @AccessControl(role="INSTRUCTOR")
 */
class LateController extends AbstractController {
    /**
     * @Route("/courses/{_semester}/{_course}/late_days")
     * @return WebResponse
     */
    public function viewLateDays() {
        return new WebResponse(
            ['admin', 'LateDay'],
            'displayLateDays',
            $this->core->getQueries()->getUsersWithLateDays(),
            $this->core->getQueries()->getAllUsers(),
            $this->core->getConfig()->getDefaultStudentLateDays()
        );
    }

    /**
     * @Route("/courses/{_semester}/{_course}/extensions")
     * @return WebResponse
     */
    public function viewExtensions() {
        return new WebResponse(
            ['admin', 'Extensions'],
            'displayExtensions',
            $this->core->getQueries()->getAllElectronicGradeablesIds()
        );
    }

    /**
<<<<<<< HEAD
     * @Route("/courses/{_semester}/{_course}/bulk_late_days")
     * @return MultiResponse
     */
    public function viewLateDayCache() {
        return MultiResponse::webOnlyResponse(
            new WebResponse(
                ['admin', 'LateDay'],
                'displayLateDayCache',
                $this->core->getQueries()->getAllUsers(),
                $this->core->getConfig()->getDefaultStudentLateDays()
            )
        );
    }

    /**
     * @Route("/courses/{_semester}/{_course}/bulk_late_days/flush")
     * @return MultiResponse
=======
     * @Route("/courses/{_semester}/{_course}/late_days_forensics")
     * @return WebResponse
     */
    public function viewLateDaysForensics() {
        return new WebResponse(
            ['admin', 'LateDay'],
            'displayLateDayForesnics',
            $this->core->getQueries()->getAllUsers(),
            $this->core->getConfig()->getDefaultStudentLateDays()
        );
    }

    /**
     * @Route("/courses/{_semester}/{_course}/late_days_forensics/flush")
     * @return RedirectResponse
>>>>>>> edc25ad9
     */
    public function flushLateDayCache() {
        $this->core->getQueries()->flushAllLateDayCache();
        $this->core->addSuccessMessage("Late day cache flushed!");

<<<<<<< HEAD
        return MultiResponse::RedirectOnlyResponse(
            new RedirectResponse($this->core->buildCourseUrl(['late_day_cache']))
        );
    }

    /**
     * @Route("/courses/{_semester}/{_course}/bulk_late_days/calculate")
     * @return MultiResponse
=======
        return new RedirectResponse($this->core->buildCourseUrl(['late_days_forensics']));
    }

    /**
     * @Route("/courses/{_semester}/{_course}/late_days_forensics/calculate")
     * @return RedirectResponse
>>>>>>> edc25ad9
     */
    public function calculateLateDayCache() {
        $this->core->getQueries()->generateLateDayCacheForUsers();

        $this->core->addSuccessMessage("Late day cache calculated!");

<<<<<<< HEAD
        return MultiResponse::RedirectOnlyResponse(
            new RedirectResponse($this->core->buildCourseUrl(['bulk_late_days']))
        );
=======
        return new RedirectResponse($this->core->buildCourseUrl(['late_days_forensics']));
>>>>>>> edc25ad9
    }

    /**
     * @param string|null $csv_option string csv_option_overwrite_all or csv_option_preserve_higher
     *
     * @Route("/courses/{_semester}/{_course}/late_days/update", methods={"POST"})
     * @return MultiResponse
     */
    public function updateLateDays($csv_option = null) {
        if (isset($_FILES['csv_upload']) && (file_exists($_FILES['csv_upload']['tmp_name']))) {
            $data = [];
            $result = $this->parseAndValidateCsv($_FILES['csv_upload']['tmp_name'], $data, "late");
            if (!$result['success']) {
                $error = "Something is wrong with the CSV you have chosen, error: {$result['error']}. Please try again.";
                $this->core->addErrorMessage($error);
                return MultiResponse::JsonOnlyResponse(
                    JsonResponse::getFailResponse($error)
                );
            }
            else {
                for ($i = 0; $i < count($data); $i++) {
                    $this->core->getQueries()->updateLateDays($data[$i][0], $data[$i][1], $data[$i][2], $csv_option);
                }
                $this->core->addSuccessMessage("Late days have been updated");
                return $this->getLateDays();
            }
        }
        else {
            $user = current($this->core->getQueries()->getUsersById([$_POST['user_id']]));
            if (!$user) {
                $error = "Invalid Student ID";
                $this->core->addErrorMessage($error);
                return MultiResponse::JsonOnlyResponse(
                    JsonResponse::getFailResponse($error)
                );
            }

            if (!isset($_POST['datestamp']) || (\DateTime::createFromFormat('Y-m-d', $_POST['datestamp']) === false)) {
                $error = "Datestamp must be Y-m-d H:i:s";
                $this->core->addErrorMessage($error);
                return MultiResponse::JsonOnlyResponse(
                    JsonResponse::getFailResponse($error)
                );
            }
            if (((!isset($_POST['late_days'])) || $_POST['late_days'] == "" || (!ctype_digit($_POST['late_days'])))) {
                $error = "Late Days must be a nonnegative integer";
                $this->core->addErrorMessage($error);
                return MultiResponse::JsonOnlyResponse(
                    JsonResponse::getFailResponse($error)
                );
            }

            $date_time = DateUtils::parseDateTime($_POST['datestamp'], $this->core->getUser()->getUsableTimeZone());

            $this->core->getQueries()->updateLateDays($_POST['user_id'], $date_time, $_POST['late_days']);
            $this->core->addSuccessMessage("Late days have been updated");
            return $this->getLateDays();
        }
    }

    /**
     * @Route("/courses/{_semester}/{_course}/late_days/delete", methods={"POST"})
     * @return MultiResponse
     */
    public function deleteLateDays() {
        $user = current($this->core->getQueries()->getUsersById([$_POST['user_id']]));
        if (!$user) {
            $error = "Invalid Student ID";
            $this->core->addErrorMessage($error);

            return MultiResponse::JsonOnlyResponse(
                JsonResponse::getFailResponse($error)
            );
        }
        if (!isset($_POST['datestamp'])) {
            $error = "Deleting late days requires a valid date (mm/dd/yy)";
            $this->core->addErrorMessage($error);

            return MultiResponse::JsonOnlyResponse(
                JsonResponse::getFailResponse($error)
            );
        }
        $this->core->getQueries()->deleteLateDays($_POST['user_id'], $_POST['datestamp']);
        $this->core->addSuccessMessage("Late days entry removed");

        return $this->getLateDays();
    }

    /**
     * @Route("/courses/{_semester}/{_course}/extensions/update", methods={"POST"})
     * @return MultiResponse
     */
    public function updateExtension() {
        if (isset($_FILES['csv_upload']) && (file_exists($_FILES['csv_upload']['tmp_name']))) {
            $data = [];
            $result = $this->parseAndValidateCsv($_FILES['csv_upload']['tmp_name'], $data, "extension");
            if (!$result['success']) {
                $error = "Something is wrong with the CSV you have chosen, error: {$result['error']}. Please try again.";
                $this->core->addErrorMessage($error);
                return MultiResponse::JsonOnlyResponse(
                    JsonResponse::getFailResponse($error)
                );
            }
            else {
                for ($i = 0; $i < count($data); $i++) {
                    $this->core->getQueries()->updateExtensions($data[$i][0], $data[$i][1], $data[$i][2]);
                }
                return MultiResponse::JsonOnlyResponse(JsonResponse::getSuccessResponse());
            }
        }
        else {
            if ((!isset($_POST['g_id']) || $_POST['g_id'] == "" )) {
                $error = "Please choose a gradeable_id";
                $this->core->addErrorMessage($error);
                return MultiResponse::JsonOnlyResponse(
                    JsonResponse::getFailResponse($error)
                );
            }
            $user = current($this->core->getQueries()->getUsersById([$_POST['user_id']]));
            if (!$user) {
                $error = "Invalid Student ID";
                $this->core->addErrorMessage($error);
                return MultiResponse::JsonOnlyResponse(
                    JsonResponse::getFailResponse($error)
                );
            }
            $late_days = null;
            if (isset($_POST['late_days'])) {
                $late_days = $_POST['late_days'];
                if (intval($late_days) < 0 || !ctype_digit($late_days)) {
                    $error = "Extensions must be a nonnegative integer";
                    $this->core->addErrorMessage($error);
                    return MultiResponse::JsonOnlyResponse(
                        JsonResponse::getFailResponse($error)
                    );
                }
            }
            else {
                $error = "You must specify a number of late days or a new due date for the student";
                $this->core->addErrorMessage($error);
                return MultiResponse::JsonOnlyResponse(
                    JsonResponse::getFailResponse($error)
                );
            }

            $users_with_exceptions = $this->core->getQueries()->getUsersWithExtensions($_POST['g_id']);
            $simple_late_user = null;
            $no_change = false;
            if (!$no_change) {
                foreach ($users_with_exceptions as $user) {
                    if ($user->getId() == $_POST['user_id']) {
                        $simple_late_user = $user;
                        $no_change = $simple_late_user->getLateDayExceptions() == $late_days;
                        break;
                    }
                }
            }
            if (($simple_late_user == null && intval($late_days) == 0) || $no_change) {
                $this->core->addNoticeMessage("User already has " . $late_days . " extensions; no changes made");
                return MultiResponse::JsonOnlyResponse(JsonResponse::getSuccessResponse());
            }

            $team = $this->core->getQueries()->getTeamByGradeableAndUser($_POST['g_id'], $_POST['user_id']);
            //0 is for single submission, 1 is for team submission
            $option = isset($_POST['option']) ? $_POST['option'] : -1;
            if ($team != null && $team->getSize() > 1) {
                if ($option == 0) {
                    $this->core->getQueries()->updateExtensions($_POST['user_id'], $_POST['g_id'], $late_days);
                    $this->core->addSuccessMessage("Extensions have been updated");
                    return MultiResponse::JsonOnlyResponse(JsonResponse::getSuccessResponse());
                }
                elseif ($option == 1) {
                    $team_member_ids = explode(", ", $team->getMemberList());
                    for ($i = 0; $i < count($team_member_ids); $i++) {
                        $this->core->getQueries()->updateExtensions($team_member_ids[$i], $_POST['g_id'], $late_days);
                    }
                    $this->core->addSuccessMessage("Extensions have been updated");
                    return MultiResponse::JsonOnlyResponse(JsonResponse::getSuccessResponse());
                }
                else {
                    $team_member_ids = explode(", ", $team->getMemberList());
                    $team_members = [];
                    for ($i = 0; $i < count($team_member_ids); $i++) {
                        $team_members[$team_member_ids[$i]] = $this->core->getQueries()->getUserById($team_member_ids[$i])->getDisplayedFirstName() . " " .
                            $this->core->getQueries()->getUserById($team_member_ids[$i])->getDisplayedLastName();
                    }
                    $popup_html = $this->core->getOutput()->renderTwigTemplate(
                        "admin/users/MoreExtensions.twig",
                        ['g_id' => $_POST['g_id'], 'member_list' => $team_members]
                    );
                    return MultiResponse::JsonOnlyResponse(
                        JsonResponse::getSuccessResponse(['is_team' => true, 'popup' => $popup_html])
                    );
                }
            }
            else {
                $this->core->getQueries()->updateExtensions($_POST['user_id'], $_POST['g_id'], $late_days);
                $this->core->addSuccessMessage("Extensions have been updated");
                return MultiResponse::JsonOnlyResponse(JsonResponse::getSuccessResponse());
            }
        }
    }

    /**
     * @return MultiResponse
     */
    private function getLateDays() {
        $users = $this->core->getQueries()->getUsersWithLateDays();
        $user_table = [];
        foreach ($users as $user) {
            $user_table[] = ['user_id' => $user->getId(),'user_firstname' => $user->getDisplayedFirstName(), 'user_lastname' => $user->getDisplayedLastName(), 'late_days' => $user->getAllowedLateDays(), 'datestamp' => $user->getSinceTimestamp(), 'late_day_exceptions' => $user->getLateDayExceptions()];
        }
        return MultiResponse::JsonOnlyResponse(
            JsonResponse::getSuccessResponse(['users' => $user_table])
        );
    }

    /**
     * Given a path to an uploaded CSV file, parse and validate it, creating an array of data from the CSV information.
     * The function returns an array with two keys:
     *      success: boolean, true if CSV was properly validated and parsed
     *      error: string, why the CSV failed to validate and parse
     */
    private function parseAndValidateCsv(string $csv_file, array &$data, string $type): array {
        //Validate file MIME type (needs to be "text/plain")
        $file_info = finfo_open(FILEINFO_MIME_TYPE);
        $mime_type = finfo_file($file_info, $_FILES['csv_upload']['tmp_name']);
        finfo_close($file_info);
        //MIME type must be text, but all subtypes are acceptable.
        if (substr($mime_type, 0, 5) !== "text/") {
            $data = null;
            return [
                "success" => false,
                "error" => "Invalid mimetype, must start with 'text/', got '{$mime_type}'"
            ];
        }
        ini_set("auto_detect_line_endings", true);

        $rows = file($csv_file, FILE_IGNORE_NEW_LINES | FILE_SKIP_EMPTY_LINES);
        if ($rows === false) {
            $data = null;
            return [
                "success" => false,
                "error" => "Could not open CSV file for reading",
            ];
        }
        foreach ($rows as $idx => $row) {
            $row_number = $idx + 1;
            $fields = explode(',', $row);
            //Remove any extraneous whitespace at beginning/end of all fields.
            $fields = array_map(function ($k) {
                return trim($k);
            }, $fields);

            //Each row has three fields
            if (count($fields) !== 3) {
                $data = null;
                return [
                    "success" => false,
                    "error" => "Row {$row_number} did not have 3 columns",
                ];
            }
            //$fields[0]: Verify student exists in class (check by student user ID)
            if ($this->core->getQueries()->getUserById($fields[0]) === null) {
                $data = null;
                return [
                    "success" => false,
                    "error" => "Could not find user for given id '{$fields[0]}' on row {$row_number}",
                ];
            }
            //$fields[1] represents timestamp in the format (MM/DD/YY) for late days
            //(MM/DD/YYYY), (MM-DD-YY), or (MM-DD-YYYY).
            if ($type === "late" && !DateUtils::validateTimestamp($fields[1])) {
                $data = null;
                return [
                    "success" => false,
                    "error" => "Could not validate timestamp '{$fields[1]}' on row {$row_number}",
                ];
            }
            //$fields[1] represents the gradeable id for extensions
            if ($type === "extension" && !$this->validateHomework($fields[1])) {
                $data = null;
                return [
                    "successs" => false,
                    "error" => "Could not resolve gradeable ID '{$fields[1]}' on row {$row_number}",
                ];
            }
            //$fields[2]: Number of late days must be an integer >= 0
            if (!ctype_digit($fields[2]) && intval($fields[2]) < 0) {
                $data = null;
                return [
                    "success" => false,
                    "error" => "Third column must be an integer greater or equal to zero, got '{$fields[2]}' on row {$row_number}",
                ];
            }
            //Fields information seems okay.  Push fields onto data array.
            $data[] = $fields;
        }
        //Validation successful.
        return [
            "success" => true,
        ];
    }

    private function validateHomework(string $id): bool {
        $g_ids = $this->core->getQueries()->getAllElectronicGradeablesIds();
        foreach ($g_ids as $index => $value) {
            if ($id === $value['g_id']) {
                return true;
            }
        }
        return false;
    }
}<|MERGE_RESOLUTION|>--- conflicted
+++ resolved
@@ -44,25 +44,6 @@
     }
 
     /**
-<<<<<<< HEAD
-     * @Route("/courses/{_semester}/{_course}/bulk_late_days")
-     * @return MultiResponse
-     */
-    public function viewLateDayCache() {
-        return MultiResponse::webOnlyResponse(
-            new WebResponse(
-                ['admin', 'LateDay'],
-                'displayLateDayCache',
-                $this->core->getQueries()->getAllUsers(),
-                $this->core->getConfig()->getDefaultStudentLateDays()
-            )
-        );
-    }
-
-    /**
-     * @Route("/courses/{_semester}/{_course}/bulk_late_days/flush")
-     * @return MultiResponse
-=======
      * @Route("/courses/{_semester}/{_course}/late_days_forensics")
      * @return WebResponse
      */
@@ -78,42 +59,24 @@
     /**
      * @Route("/courses/{_semester}/{_course}/late_days_forensics/flush")
      * @return RedirectResponse
->>>>>>> edc25ad9
      */
     public function flushLateDayCache() {
         $this->core->getQueries()->flushAllLateDayCache();
         $this->core->addSuccessMessage("Late day cache flushed!");
 
-<<<<<<< HEAD
-        return MultiResponse::RedirectOnlyResponse(
-            new RedirectResponse($this->core->buildCourseUrl(['late_day_cache']))
-        );
-    }
-
-    /**
-     * @Route("/courses/{_semester}/{_course}/bulk_late_days/calculate")
-     * @return MultiResponse
-=======
         return new RedirectResponse($this->core->buildCourseUrl(['late_days_forensics']));
     }
 
     /**
      * @Route("/courses/{_semester}/{_course}/late_days_forensics/calculate")
      * @return RedirectResponse
->>>>>>> edc25ad9
      */
     public function calculateLateDayCache() {
         $this->core->getQueries()->generateLateDayCacheForUsers();
 
         $this->core->addSuccessMessage("Late day cache calculated!");
 
-<<<<<<< HEAD
-        return MultiResponse::RedirectOnlyResponse(
-            new RedirectResponse($this->core->buildCourseUrl(['bulk_late_days']))
-        );
-=======
         return new RedirectResponse($this->core->buildCourseUrl(['late_days_forensics']));
->>>>>>> edc25ad9
     }
 
     /**
