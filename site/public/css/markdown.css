/*
 * This file defines a standardized set of styling rules for html elements which have been converted from
 * markdown to html using our markdown parser.
 *
 * The 'markdown' class should never be added directly to an element. Instead, render that element's content with
 * site/app/templates/misc/Markdown.twig
 *
 * Beware when making changes here, as your changes are likely to affect the look and feel of several pages on submitty.
 */

/* Actual rendered markdown styling (Markdown.twig) */
.markdown {
    /* stylelint-disable-next-line font-family-no-missing-generic-family-keyword */
    font-family: "Source Sans Pro", sans-serif;
    white-space: normal;
    position: relative;
    word-wrap: break-word;
}

.markdown h1,
.markdown h2,
.markdown h3,
.markdown h4,
.markdown h5,
.markdown h6 {
    margin: 0;
}

.markdown h1 *,
.markdown h2 *,
.markdown h3 *,
.markdown h4 *,
.markdown h5 *,
.markdown h6 * {
    font-size: inherit !important;
}

.markdown p {
    margin-top: 12px;
    margin-bottom: 12px;
    white-space: pre-wrap;
}

.markdown ol,
.markdown ul {
    margin-bottom: 12px;
    white-space: normal;
    padding-left: 15px;
}

.markdown li {
    margin-left: 25px;
    white-space: normal;
}

.markdown table {
    border-collapse: collapse;
    border: 1px solid var(--text-black);
}

.markdown pre {
    position: relative;
    background: var(--code-box-background-light-gray);
    color: var(--code-box-font-color-dark-gray);
}

.markdown pre + pre:not(.line-numbers) {
    border-top: 1px dashed var(--text-black);
}

.markdown .line-numbers {
    position: absolute;
    top: 1em;
    padding-right: 1px;
    font-size: 13px;
    text-align: right;
    border-right: 0.5px solid var(--standard-medium-gray);
}

.markdown code {
    font-size: 13px;
}

.markdown code:not(.inline-code) {
    display: block;
    white-space: pre;
    padding: 1em 1em 1em 2em;
    overflow-x: scroll;
}

.markdown th,
.markdown td {
    border: 1px solid var(--standard-light-gray);
    padding: 3px;
}

/* Styling of markdown input space (MarkdownArea.twig) */
.markdown-area {
    border-radius: 6px;
    border: 1px solid var(--standard-light-gray);
}

/* header (.markdown-area-header + children) */
.markdown-area-header {
    display: flex;
    flex-direction: row;
    background-color: var(--standard-pale-gray);
    padding: 0 10px;
    border-radius: 6px 6px 0 0;
}

[data-theme="dark"] .markdown-area-header {
    background-color: var(--standard-deep-dark-gray);
}

.markdown-area-toolbar {
    display: flex;
    margin-left: auto;
    align-items: center;
}

.markdown-mode-buttons {
    display: flex;
    margin-top: 10px;
}

.markdown-mode-tab {
    font-size: 14px;
    margin-left: 5px;
    padding-left: 16px;
    padding-right: 16px;
    min-height: 35px;
    cursor: pointer;
    display: flex;
    align-items: center;
}

.markdown-mode-tab.active {
    border: 1px solid var(--standard-light-gray);
    border-radius: 6px 6px 0 0;
    border-bottom-style: none;
    background-color: var(--default-white);
    color: var(--text-black);
}

.markdown-mode-tab:not(.active) {
    border: 1px solid var(--standard-pale-gray);
    background-color: var(--standard-pale-gray);
    color: var(--standard-medium-gray);
    transition: color 0.5s 0s;
}

[data-theme="dark"] .markdown-mode-tab:not(.active) {
    background-color: var(--standard-deep-dark-gray);
    border-color: var(--standard-deep-dark-gray);
}

.markdown-mode-tab:not(.active):hover {
    color: var(--text-black);
}

.markdown-tool {
    cursor: pointer;
    margin-left: 3px;
}

/* body (.markdown-area-body + children) */
.markdown-area-body {
    padding: 16px;
    background: var(--default-white);
    border-radius: 0 0 6px 6px;
    position: relative;
}

.markdown-area textarea {
    resize: vertical;
    min-height: 100px;
    max-height: 300px;
<<<<<<< HEAD
    width: fill-available;
=======
    -moz-tab-size: 4;
    -o-tab-size: 4;
    tab-size: 4;
}

.markdown-preview {
    border: none;
    background-color: var(--default-white);
    border-radius: 4px;
    padding: 4px 6px;
    height: auto !important;
    overflow: auto;
    resize: none;
    min-height: 100px;
    max-height: 300px;
>>>>>>> bba4ebb3
}

.btn-markdown {
    margin-left: 5px;
}

/* Preview Loading Spinner */
.markdown-preview-load-spinner {
    display: none;
    position: relative;
    width: 20px;
    height: 20px;
}

.markdown-preview-load-spinner div {
    box-sizing: border-box;
    display: block;
    position: absolute;
    width: 16px;
    height: 16px;
    margin: 2px 2px 2px 5px;
    border: 2px solid var(--submitty-logo-blue);
    border-radius: 50%;
    animation: markdown-preview-load-spinner 1.2s cubic-bezier(0.5, 0, 0.5, 1) infinite;
    border-color: var(--submitty-logo-blue) transparent transparent transparent;
}

.markdown-preview-load-spinner div:nth-child(1) {
    animation-delay: -0.45s;
}

.markdown-preview-load-spinner div:nth-child(2) {
    animation-delay: -0.3s;
}

.markdown-preview-load-spinner div:nth-child(3) {
    animation-delay: -0.15s;
}

@keyframes markdown-preview-load-spinner {
    0% {
        transform: rotate(0deg);
    }

    100% {
        transform: rotate(360deg);
    }
}

#peer-table th {
    border: 1px solid var(--standard-light-gray);
}<|MERGE_RESOLUTION|>--- conflicted
+++ resolved
@@ -176,9 +176,7 @@
     resize: vertical;
     min-height: 100px;
     max-height: 300px;
-<<<<<<< HEAD
     width: fill-available;
-=======
     -moz-tab-size: 4;
     -o-tab-size: 4;
     tab-size: 4;
@@ -194,7 +192,6 @@
     resize: none;
     min-height: 100px;
     max-height: 300px;
->>>>>>> bba4ebb3
 }
 
 .btn-markdown {
