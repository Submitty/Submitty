--- conflicted
+++ resolved
@@ -1493,7 +1493,27 @@
         ksort($users);
         $this->core->getOutput()->renderOutput('forum\ForumThread', 'statPage', $users);
     }
-<<<<<<< HEAD
+
+    #[Route("/courses/{_semester}/{_course}/posts/likes", methods: ["POST"])]
+    public function toggleLike(): JsonResponse {
+        $requiredKeys = ['post_id', 'current_user'];
+        foreach ($requiredKeys as $key) {
+            if (!isset($_POST[$key])) {
+                return JsonResponse::getErrorResponse('Missing required key in POST data: ' . $key);
+            }
+        }
+        $output = $this->core->getQueries()->toggleLikes($_POST['post_id'], $this->core->getUser()->getId());
+
+        if ($output['status'] === "false") {
+            return JsonResponse::getErrorResponse('Catch Fail in Query');
+        }
+        return JsonResponse::getSuccessResponse([
+            'status' => $output['status'], // 'like' or 'unlike'
+            'likesCount' => $output['likesCount'], // Total likes count
+            'likesFromStaff' => $output['likesFromStaff'] // Likes from staff
+        ]);
+    }
+
     /**
      * this function opens a WebSocket client and sends a message with the corresponding update
      * @param array<mixed> $msg_array
@@ -1508,26 +1528,5 @@
         catch (WebSocket\ConnectionException $e) {
             $this->core->addNoticeMessage("WebSocket Server is down, page won't load dynamically.");
         }
-=======
-
-    #[Route("/courses/{_semester}/{_course}/posts/likes", methods: ["POST"])]
-    public function toggleLike(): JsonResponse {
-        $requiredKeys = ['post_id', 'current_user'];
-        foreach ($requiredKeys as $key) {
-            if (!isset($_POST[$key])) {
-                return JsonResponse::getErrorResponse('Missing required key in POST data: ' . $key);
-            }
-        }
-        $output = $this->core->getQueries()->toggleLikes($_POST['post_id'], $this->core->getUser()->getId());
-
-        if ($output['status'] === "false") {
-            return JsonResponse::getErrorResponse('Catch Fail in Query');
-        }
-        return JsonResponse::getSuccessResponse([
-            'status' => $output['status'], // 'like' or 'unlike'
-            'likesCount' => $output['likesCount'], // Total likes count
-            'likesFromStaff' => $output['likesFromStaff'] // Likes from staff
-        ]);
->>>>>>> 27c4f818
     }
 }