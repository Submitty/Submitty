--- conflicted
+++ resolved
@@ -775,11 +775,8 @@
 
         $c = 1;
         $precision = floatval($gradeable->getPointPrecision());
-<<<<<<< HEAD
-=======
         $num_questions = count($gradeable->getComponents());
         $your_user_id = $this->core->getUser()->getId();
->>>>>>> 4d3a4f3c
 
         foreach ($gradeable->getComponents() as $question) {
             $type = 0; //0 is common deductable, 1 is common additive
