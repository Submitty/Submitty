--- conflicted
+++ resolved
@@ -378,7 +378,6 @@
                     </table>
                 </div>
             </div>
-<<<<<<< HEAD
             <div id="performance-warnings" class="customization_item">
                 <h2>Academic Performance Warnings</h2>
                 <p class="rg_info_message">Automatically generate Academic Performance Warnings for each student that fails to obtain a target score on a given list of gradeables. You may use Ctrl+click or Cmd+click to select multiple.</p>
@@ -428,10 +427,7 @@
                     </table>
                 </div>
             </div>
-            <div id="plagiarism" class="customization_item">
-=======
             <div id="plagiarism" data-testid="plagiarism" class="customization_item">
->>>>>>> 579adc7b
                 <h2>Penalties for Academic Dishonesty and Plagiarism</h2>
                 <p class="rg_info_message">All students will receive a zero for the specified gradeable.  Additionally if a non-zero penalty value is indicated they will receive an additional reduction on the semester grade.  Penalty = 1 is a full letter grade.  Penalty = 0.5 is a half letter grade.  Penalty = 0.33 is a one third letter grade.</p>
                 <input type="hidden" name="csrf_token" value="{{ csrfToken }}" />
