--- conflicted
+++ resolved
@@ -150,7 +150,6 @@
     exec("bash", "workers.sh", *ARGV[1..])
   end
 
-<<<<<<< HEAD
   if ENV.fetch('WORKER_MODE', '0') == '1'
     get_workers.map do |worker_name, data|
       config.vm.define worker_name do |ubuntu|
@@ -173,7 +172,7 @@
       ubuntu.vm.network 'forwarded_port', guest: 1511, host: ENV.fetch('VM_PORT_SITE', 1511)
       ubuntu.vm.network 'forwarded_port', guest: 8443, host: ENV.fetch('VM_PORT_WS',   8443)
       ubuntu.vm.network 'forwarded_port', guest: 5432, host: ENV.fetch('VM_PORT_DB',  16442)
-      ubuntu.vm.network 'forwarded_port', guest: 7000, host: ENV.fetch('VM_PORT_SAML', 7000)
+      ubuntu.vm.network 'forwarded_port', guest: 7000, host: ENV.fetch('VM_PORT_SAML', 7001)
       ubuntu.vm.network 'forwarded_port', guest:   22, host: ENV.fetch('VM_PORT_SSH',  2222), id: 'ssh'
       ubuntu.vm.provision 'shell', inline: gen_script(vm_name, base: base_box)
 
@@ -182,16 +181,6 @@
         mount_folders(override, [], 'smb')
       end
     end
-=======
-  vm_name = 'ubuntu-22.04'
-  config.vm.define vm_name, primary: true do |ubuntu|
-    ubuntu.vm.network 'forwarded_port', guest: 1511, host: ENV.fetch('VM_PORT_SITE', 1511)
-    ubuntu.vm.network 'forwarded_port', guest: 8443, host: ENV.fetch('VM_PORT_WS',   8443)
-    ubuntu.vm.network 'forwarded_port', guest: 5432, host: ENV.fetch('VM_PORT_DB',  16442)
-    ubuntu.vm.network 'forwarded_port', guest: 7000, host: ENV.fetch('VM_PORT_SAML', 7001)
-    ubuntu.vm.network 'forwarded_port', guest:   22, host: ENV.fetch('VM_PORT_SSH',  2222), id: 'ssh'
-    ubuntu.vm.provision 'shell', inline: gen_script(vm_name, base: base_box)
->>>>>>> 4ce524fe
   end
 
   config.vm.provider 'virtualbox' do |vb, override|
