/* exported changeDiffView addMarkdownCode renderMarkdown previewMarkdown getFocusableElements popOutSubmittedFile
   openPopUp enableTabsInTextArea submitAJAX getFileExtension toggleSidebar updateSidebarPreference detectColorScheme
   setAllRelease deleteOverriddenGrades flagUserImage peerFeedbackUpload resizeNoScrollTextareas checkBulkProgress
   updateTheme openSetAllRelease setChildNewDateTime escapeSpecialChars loadOverriddenGrades updateGradeOverride
   confirmBypass loadOverriddenGrades resizeFrame openFrame changeName openUrl toggleCMFolders toggleCMFolder
   markViewed openDiv changeColor downloadCourseMaterialZip downloadSubmissionZip downloadStudentAnnotations
   downloadTestCaseResult downloadCourseMaterial downloadFile toggleDiv checkVersionChange versionChange gradeableChange
   removeMessagePopup validateHtml togglePageDetails copyToClipboard downloadCSV setFolderRelease
   newEditCourseMaterialsForm newEditCourseMaterialsFolderForm newUploadCourseMaterialsForm newUploadBanner newUploadImagesForm
   newOverwriteCourseMaterialForm newDeleteCourseMaterialForm displayCloseSubmissionsWarning newDeleteGradeableForm
   markAllViewed closePopup setCalendarMenuValues */
/* global csrfToken my_window:writable file_path:writable updateBulkProgress icon:writable detectColorScheme
   createArray readPrevious disableFullUpdate registerSelect2Widget setCalendarMenuValues */
/// /////////Begin: Removed redundant link in breadcrumbs////////////////////////
// See this pr for why we might want to remove this code at some point
// https://github.com/Submitty/Submitty/pull/5071

window.addEventListener('resize', () => {
    loadInBreadcrumbLinks();
    adjustBreadcrumbLinks();
});

// eslint-disable-next-line no-var
var mobileHomeLink = null;
// eslint-disable-next-line no-var
var desktopHomeLink = null;
document.addEventListener('DOMContentLoaded', () => {
    loadInBreadcrumbLinks();
    adjustBreadcrumbLinks();
});
function loadInBreadcrumbLinks() {
    mobileHomeLink = mobileHomeLink !== null ? mobileHomeLink : $('#home-button').attr('href');
    desktopHomeLink = desktopHomeLink !== null ? desktopHomeLink : $('#desktop_home_link').attr('href');
}

function adjustBreadcrumbLinks() {
    if ($(document).width() > 528) {
        $('#home-button').attr('href', '');
        $('#desktop_home_link').attr('href', desktopHomeLink);
    }
    else {
        $('#home-button').attr('href', mobileHomeLink);
        $('#desktop_home_link').attr('href', '');
    }
}
/// /////////End: Removed redundant link in breadcrumbs//////////////////////////

/**
 * Acts in a similar fashion to Core->buildUrl() function within the PHP code
 *
 * @param {object} parts - Object representing URL parts to append to the URL
 * @returns {string} - Built up URL to use
 */
function buildUrl(parts = []) {
    return document.body.dataset.baseUrl + parts.join('/');
}

/**
 * Acts in a similar fashion to Core->buildCourseUrl() function within the PHP code
 * Course information is prepended to the URL constructed.
 *
 * @param {object} parts - Object representing URL parts to append to the URL
 * @returns {string} - Built up URL to use
 */
function buildCourseUrl(parts = []) {
    return `${document.body.dataset.courseUrl}/${parts.join('/')}`;
}

function changeDiffView(div_name, gradeable_id, who_id, version, index, autocheck_cnt, helper_id) {
    const actual_div_name = `#${div_name}_0`;
    const expected_div_name = `#${div_name}_1`;
    const actual_div = $(actual_div_name).children()[0];
    const expected_div = $(expected_div_name).children()[0];
    const list_white_spaces = {};
    $(`#${helper_id}`).empty();
    let option = '';
    if ($(`#show_char_${index}_${autocheck_cnt}`).text() === 'Visualize whitespace characters') {
        $(`#show_char_${index}_${autocheck_cnt}`).removeClass('btn-default');
        $(`#show_char_${index}_${autocheck_cnt}`).addClass('btn-primary');
        $(`#show_char_${index}_${autocheck_cnt}`).text('Display whitespace/non-printing characters as escape sequences');
        list_white_spaces['newline'] = '&#9166;';
        option = 'unicode';
    }
    else if ($(`#show_char_${index}_${autocheck_cnt}`).text() === 'Display whitespace/non-printing characters as escape sequences') {
        $(`#show_char_${index}_${autocheck_cnt}`).text('Original View');
        list_white_spaces['newline'] = '\\n';
        option = 'escape';
    }
    else {
        $(`#show_char_${index}_${autocheck_cnt}`).removeClass('btn-primary');
        $(`#show_char_${index}_${autocheck_cnt}`).addClass('btn-default');
        $(`#show_char_${index}_${autocheck_cnt}`).text('Visualize whitespace characters');
        option = 'original';
    }
    // Insert actual and expected one at a time
    let url = `${buildCourseUrl(['gradeable', gradeable_id, 'grading', 'student_output', 'remove'])
    }?who_id=${who_id}&version=${version}&index=${index}&autocheck_cnt=${autocheck_cnt}&option=${option}&which=expected`;

    const assertSuccess = function (data) {
        if (data.status === 'fail') {
            alert(`Error loading diff: ${data.message}`);
            return false;
        }
        else if (data.status === 'error') {
            alert(`Internal server error: ${data.message}`);
            return false;
        }
        return true;
    };

    $.getJSON({
        url: url,
        success: function (response) {
            if (!assertSuccess(response)) {
                return;
            }
            for (const property in response.data.whitespaces) {
                list_white_spaces[property] = response.data.whitespaces[property];
            }
            $(expected_div).empty();
            // eslint-disable-next-line no-restricted-syntax
            $(expected_div).html(response.data.html);
            url = `${buildCourseUrl(['gradeable', gradeable_id, 'grading', 'student_output', 'remove'])
            }?who_id=${who_id}&version=${version}&index=${index}&autocheck_cnt=${autocheck_cnt}&option=${option}&which=actual`;
            $.getJSON({
                url: url,
                success: function (response) {
                    if (!assertSuccess(response)) {
                        return;
                    }
                    for (const property in response.data.whitespaces) {
                        list_white_spaces[property] = response.data.whitespaces[property];
                    }
                    for (const property in list_white_spaces) {
                        $(`#${helper_id}`).append(`<span style="outline:1px blue solid;">${list_white_spaces[property]}</span> = ${property} `);
                    }
                    $(actual_div).empty();
                    // eslint-disable-next-line no-restricted-syntax
                    $(actual_div).html(response.data.html);
                },
                error: function () {
                    alert('Could not load diff, please refresh the page and try again.');
                },
            });
        },
        error: function () {
            alert('Could not load diff, please refresh the page and try again.');
        },
    });
}

function newDeleteGradeableForm(form_action, gradeable_name) {
    $('.popup-form').css('display', 'none');
    const form = $('#delete-gradeable-form');
    $('[id="delete-gradeable-message"]', form).text('');
    $('[id="delete-gradeable-message"]', form).append(`<b>${gradeable_name}</b>`);
    $('[name="delete-confirmation"]', form).attr('action', form_action);
    form.css('display', 'block');
    captureTabInModal('delete-gradeable-form');
}

function displayCloseSubmissionsWarning(form_action, gradeable_name) {
    $('.popup-form').css('display', 'none');
    const form = $('#close-submissions-form');
    $('[id="close-submissions-message"]', form).text('');
    $('[id="close-submissions-message"]', form).append(`<b>${gradeable_name}</b>`);
    $('[name="close-submissions-confirmation"]', form).attr('action', form_action);
    form.css('display', 'block');
    captureTabInModal('close-submissions-form');
    form.find('.form-body').scrollTop(0);
}

function newDeleteCourseMaterialForm(id, file_name, str_id = null) {
    const url = `${buildCourseUrl(['course_materials', 'delete'])}?id=${id}`;
    const current_y_offset = window.pageYOffset;
    Cookies.set('jumpToScrollPosition', current_y_offset);

    const cm_ids = (Cookies.get('cm_data') || '').split('|').filter((n) => n.length);

    $('[id^=div_viewer_]').each(function () {
        const cm_id = this.id.replace('div_viewer_', '').trim();
        const elem = $(`#div_viewer_${cm_id}`);
        if (!cm_id.length || !elem) {
            return;
        }

        if (elem.hasClass('open')) {
            if (!cm_ids.includes(cm_id)) {
                cm_ids.push(cm_id);
            }
        }
        else {
            if (cm_ids.includes(cm_id)) {
                cm_ids.splice(cm_ids.indexOf(cm_id, 1));
            }
        }
    });

    Cookies.set('cm_data', cm_ids.join('|'));

    $('.popup-form').css('display', 'none');
    const form = $('#delete-course-material-form');
    const deleteMessageElement = form.find('.delete-course-material-message')[0];
    deleteMessageElement.innerHTML = '';

    const cm_message = document.createElement('b');
    cm_message.textContent = file_name;

    if (str_id !== null) {
        const files_or_links = $(`[id^=file_viewer_${str_id}]`);
        const num_of_links = files_or_links.filter(function () {
            return (($(this).siblings('.file-viewer').children('a[data-is-link="1"]').length) === 1);
        }).length;
        const num_of_files = files_or_links.length - num_of_links;
        const file_s = (num_of_files > 1) ? 's' : '';
        const link_s = (num_of_links > 1) ? 's' : '';
        const num_links_txt = (num_of_links === 0) ? '</em>)' : ` and <b>${num_of_links}</b> link${link_s}</em>)`;

        const emElement = document.createElement('em');
        emElement.innerHTML = ` (<b>contains ${escapeSpecialChars(num_of_files.toString())}</b> file${escapeSpecialChars(file_s.toString())}${escapeSpecialChars(num_links_txt.toString())}`;

        cm_message.appendChild(emElement);
    }

    deleteMessageElement.appendChild(cm_message);

    $('[name="delete-confirmation"]', form).attr('action', url);
    showPopup('#delete-course-material-form');
    captureTabInModal('delete-course-material-form');
    form.find('.form-body').scrollTop(0);
}

function newOverwriteCourseMaterialForm(clashing_names, is_link, is_edit_form) {
    const form = $('#overwrite-course-material-form');
    form.css('display', 'block');
    if (clashing_names.length === 1) {
        const to_replace = [[' All', '']];
        if (is_link) {
            to_replace.push(['file', 'link']);
        }
        form.html((i, html) => {
            to_replace.forEach((elem) => {
                html = html.replaceAll(elem[0], elem[1]);
            });
            return html;
        });
    }
    else {
        const singular = ['Material', 'file', 'name', 'one'];
        form.html((i, html) => {
            singular.forEach((elem) => {
                // replace singular words with plural by appending 's', taking care of the occurrences ending with . and :
                html = html.replaceAll(RegExp(`( a){0,1}( ${elem})([ .:])`, 'g'), '$2s$3');
            });
            return html;
        });
    }
    const clash_list = $('#existing-names');
    clash_list.html('');
    clashing_names.forEach((elem) => {
        clash_list.append($('<li>', {
            text: elem,
        }));
    });
    captureTabInModal('overwrite-course-material-form');
    if (is_edit_form) {
        $('#overwrite-submit').attr('is-edit-form', 1);
    }
    form.find('.form-body').scrollTop(0);
}

function newUploadImagesForm() {
    $('.popup-form').css('display', 'none');
    const form = $('#upload-images-form');
    showPopup('#upload-images-form');
    captureTabInModal('upload-images-form');
    form.find('.form-body').scrollTop(0);
    $('[name="upload"]', form).val(null);
}

function newUploadCourseMaterialsForm() {
    createArray(1);

    const fileList = document.getElementsByClassName('file-viewer-data');

    const files = [];
    for (let i = 0; i < fileList.length; i++) {
        const file = fileList[i];
        files.push(file.getAttribute('data-file_url'));
        readPrevious(file.getAttribute('data-file_url'), 1);
    }

    $('.popup-form').css('display', 'none');
    const form = $('#upload-course-materials-form');

<<<<<<< HEAD
    const tag = null;

    setCalendarMenuValues('upload-cm-cal-menu', tag, '3');

    $('[name="existing-file-list"]', form).html('');
=======
    $('[name="existing-file-list"]', form).text('');
>>>>>>> 5e78489b
    $('[name="existing-file-list"]', form).append(`<b>${JSON.stringify(files)}</b>`);

    showPopup('#upload-course-materials-form');
    captureTabInModal('upload-course-materials-form');
    form.find('.form-body').scrollTop(0);
    $('[name="upload"]', form).val(null);
    $('#overwrite-materials-flag').remove();
}

function newUploadBanner() {
    createArray(1);
    const files = [];
    $('.popup-form').css('display', 'none');
    const form = $('#upload-banner');

    $('[name="existing-file-list"]', form).text('');

    const stringifiedFiles = $('<b></b>').text(JSON.stringify(files));
    $('[name="existing-file-list"]', form).append(stringifiedFiles);

    form.css('display', 'block');
    captureTabInModal('upload-banner');
    form.find('.form-body').scrollTop(0);
    $('[name="upload"]', form).val(null);
}

function newEditCourseMaterialsFolderForm(tag) {
    const id = $(tag).data('id');
    const dir = $(tag).data('priority');
    const folder_sections = $(tag).data('sections');
    const partial_sections = $(tag).data('partial-sections');
    const release_time = $(tag).data('release-time');
    const is_hidden = $(tag).data('hidden-state');
    const partially_hidden = 2;
    const form = $('#edit-course-materials-folder-form');
    const element = document.getElementById('edit-folder-picker');
    element._flatpickr.setDate(release_time);

    const hide_materials_box = $('#hide-folder-materials-checkbox-edit', form);
    if (is_hidden > 0) {
        hide_materials_box.prop('checked', true).trigger('change');
        if (is_hidden === partially_hidden) {
            hide_materials_box.attr('class', 'partial-checkbox');
            $(hide_materials_box.siblings()[0]).before('<span><br><em>(Currently, some materials inside this folder are hidden.)</em></span>');
        }
    }
    else {
        hide_materials_box.prop('checked', false).trigger('change');
    }

    $('#show-some-section-selection-folder-edit :checkbox:enabled').prop('checked', false);
    const showSections = function () {
        $('#all-sections-showing-no-folder', form).prop('checked', false);
        $('#all-sections-showing-yes-folder', form).prop('checked', true);
        $('#show-some-section-selection-folder-edit', form).show();
    };
    let sectionsVisible = false;
    if (folder_sections.length !== 0) {
        for (let index = 0; index < folder_sections.length; ++index) {
            $(`#section-folder-edit-${folder_sections[index]}`, form).prop('checked', true);
            $(`#section-folder-edit-${folder_sections[index]}`, form).removeClass('partial-checkbox');
            if ($(this).attr('class') === '') {
                $(this).removeAttr('class');
            }
        }
        showSections();
        sectionsVisible = true;
    }
    else {
        $('#show-some-section-selection-folder-edit', form).hide();
        $('#all-sections-showing-yes-folder', form).prop('checked', false);
        $('#all-sections-showing-no-folder', form).prop('checked', true);
    }
    if (partial_sections.length !== 0) {
        for (let index = 0; index < partial_sections.length; ++index) {
            $(`#section-folder-edit-${partial_sections[index]}`, form).attr('class', 'partial-checkbox');
            $(`#section-folder-edit-${partial_sections[index]}`, form).prop('checked', true);
        }
        if (!sectionsVisible) {
            showSections();
        }
    }

    // Calendar form
    setCalendarMenuValues('edit-cm-folder-cal-menu', tag, '2');

    $('#material-folder-edit-form', form).attr('data-id', id);
    $('#edit-folder-sort', form).attr('value', dir);
    disableFullUpdate();
    showPopup('#edit-course-materials-folder-form');
    captureTabInModal('edit-course-materials-folder-form');
}

function newEditCourseMaterialsForm(tag) {
    const id = $(tag).data('id');
    const dir = $(tag).data('priority');
    const this_file_section = $(tag).data('sections');
    const this_hide_from_students = $(tag).data('hidden-state');
    const release_time = $(tag).data('release-time');
    const is_link = $(tag).data('is-link');
    const title = $(tag).data('title');
    const link_url = $(tag).data('link-url');
    const file_path = $(tag).data('path');
    const form = $('#edit-course-materials-form');

    const element = document.getElementById('edit-picker');

    element._flatpickr.setDate(release_time);

    if (this_hide_from_students === 1) {
        $('#hide-materials-checkbox-edit', form).prop('checked', true).trigger('change');
    }

    else {
        $('#hide-materials-checkbox-edit', form).prop('checked', false).trigger('change');
    }

    $('#hide-materials-checkbox-edit:checked ~ #edit-form-hide-warning').show();
    $('#hide-materials-checkbox-edit:not(:checked) ~ #edit-form-hide-warning').hide();

    $('#show-some-section-selection-edit :checkbox:enabled').prop('checked', false);

    if (this_file_section.length !== 0) {
        for (let index = 0; index < this_file_section.length; ++index) {
            $(`#section-edit-${this_file_section[index]}`, form).prop('checked', true);
        }
        $('#all-sections-showing-no', form).prop('checked', false);
        $('#all-sections-showing-yes', form).prop('checked', true);
        $('#show-some-section-selection-edit', form).show();
    }
    else {
        $('#show-some-section-selection-edit', form).hide();
        $('#all-sections-showing-yes', form).prop('checked', false);
        $('#all-sections-showing-no', form).prop('checked', true);
    }
    const title_label = $('#edit-title-label', form);
    const url_label = $('#edit-url-url-label', form);
    const path = $('#new-file-name');
    const titleVal = $('#edit-title');
    title_label.css('display', 'block');
    if (is_link === 1) {
        titleVal.val(title.replace('link-', ''));
        url_label.css('display', 'block');
        const url = $('#edit-url-url');
        url.prop('disabled', false);
        url.val(link_url);
    }
    else {
        titleVal.val(file_path.substring(file_path.lastIndexOf('/') + 1));
        if (url_label.css('display') !== 'none') {
            url_label.css('display', 'none');
        }
    }

    // Course Materials In Calendar Script
    setCalendarMenuValues('edit-cm-file-cal-menu', tag, '1');

    editFilePathRecommendations();
    if (is_link === 1) {
        path.val(decodeURIComponent(file_path.substring(file_path.indexOf('course_materials/') + 17).replace('link-', '')));
    }
    else {
        path.val(file_path.substring(1));
    }
    registerSelect2Widget('new-file-name', 'material-edit-form');

    $('#material-edit-form', form).attr('data-id', id);
    $('#edit-picker', form).attr('value', release_time);
    $('#edit-sort', form).attr('value', dir);
    $('#overwrite-materials-flag').remove();
    showPopup('#edit-course-materials-form');
    captureTabInModal('edit-course-materials-form');
}

/**
 * Edits the suggested options for the Edit Course Materials Popup so that
 * they use the current file name.
 */
function editFilePathRecommendations() {
    const fileNameInput = $('#edit-title');
    const fileName = fileNameInput.val();

    const options = document.getElementById('new-file-name').options;
    for (let i = 0; i < options.length; i++) {
        const optionString = options[i].value;
        const lastSlash = optionString.lastIndexOf('/');
        const currentOptionMinusFile = optionString.substring(0, lastSlash);

        let newOption;
        if (lastSlash !== -1) {
            newOption = `${currentOptionMinusFile}/${fileName}`;
        }
        else {
            newOption = fileName;
        }

        options[i].value = newOption;
        options[i].textContent = newOption;
    }
    registerSelect2Widget('new-file-name', 'material-edit-form');
}

function showPopup(selector) {
    $(selector).show();
    document.body.classList.add('no-scroll');
}

function closePopup(id) {
    $(`#${id}`).hide();
    // Checking if the body contains the class no scroll making the page locked, then unlocking it
    if (document.body.classList.contains('no-scroll')) {
        document.body.classList.remove('no-scroll');
    }
}

// eslint-disable-next-line no-var
var lastActiveElement = null;
function captureTabInModal(formName, resetFocus = true) {
    if (resetFocus) {
        lastActiveElement = document.activeElement;
    }

    const form = $('#'.concat(formName));
    form.off('keydown');// Remove any old redirects

    /* get all the elements to tab through */
    const inputs = form.find(':tabbable').filter(':visible');
    const firstInput = inputs.first();
    const lastInput = inputs.last();

    /* set focus on first element */
    if (resetFocus) {
        firstInput.focus();
    }

    /* redirect last tab to first element */
    form.on('keydown', (e) => {
        if ((e.which === 9 && !e.shiftKey && $(lastInput).is(':focus'))) {
            firstInput.focus();
            e.preventDefault();
        }
        else if ((e.which === 9 && e.shiftKey && $(firstInput).is(':focus'))) {
            lastInput.focus();
            e.preventDefault();
        }
    });

    // Watch for the modal to be hidden
    const observer = new MutationObserver(() => {
        if (form[0].style.display === 'none') {
            releaseTabFromModal(formName);
        }
    });
    observer.observe(form[0], { attributes: true, childList: true });
}

function releaseTabFromModal(formName) {
    const form = $('#'.concat(formName));
    form.off('keydown');
    lastActiveElement.focus();
}

function setFolderRelease(changeActionVariable, releaseDates, id, cm_id) {
    $('.popup-form').css('display', 'none');
    const form = $('#set-folder-release-form');
    showPopup('#set-folder-release-form');
    captureTabInModal('set-folder-release-form');
    form.find('.form-body').scrollTop(0);
    $('[id="release_title"]', form).attr('data-path', changeActionVariable);
    $('[name="release_date"]', form).val(releaseDates);
    $('[name="release_date"]', form).attr('data-fp', changeActionVariable);

    $('[name="submit"]', form).attr('data-iden', id);
    $('[name="submit"]', form).attr('data-id', cm_id);
}

function copyToClipboard(code) {
    const download_info = JSON.parse($('#download_info_json_id').val());
    let required_emails = [];

    $('#download-form input:checkbox').each(function () {
        if ($(this).is(':checked')) {
            const thisVal = $(this).val();

            if (thisVal === 'instructor') {
                for (let i = 0; i < download_info.length; ++i) {
                    if (download_info[i].group === 'Instructor') {
                        required_emails.push(download_info[i].email);
                    }
                }
            }
            else if (thisVal === 'full_access_grader') {
                for (let i = 0; i < download_info.length; ++i) {
                    if (download_info[i].group === 'Full Access Grader (Grad TA)') {
                        required_emails.push(download_info[i].email);
                    }
                }
            }
            else if (thisVal === 'limited_access_grader') {
                for (let i = 0; i < download_info.length; ++i) {
                    if (download_info[i].group === 'Limited Access Grader (Mentor)') {
                        required_emails.push(download_info[i].email);
                    }
                }
            }
            else {
                for (let i = 0; i < download_info.length; ++i) {
                    if (code === 'user') {
                        if (download_info[i].reg_section === thisVal) {
                            required_emails.push(download_info[i].email);
                        }
                    }
                    else if (code === 'grader') {
                        if (download_info[i].reg_section === 'All') {
                            required_emails.push(download_info[i].email);
                        }

                        if ($.inArray(thisVal, download_info[i].reg_section.split(',')) !== -1) {
                            required_emails.push(download_info[i].email);
                        }
                    }
                }
            }
        }
    });

    required_emails = $.unique(required_emails);
    const temp_element = $('<textarea></textarea>').text(required_emails.join(','));
    $(document.body).append(temp_element);
    temp_element.select();
    document.execCommand('copy');
    temp_element.remove();
    setTimeout(() => {
        $('#copybuttonid').prop('value', 'Copied');
    }, 0);
    setTimeout(() => {
        $('#copybuttonid').prop('value', 'Copy Emails to Clipboard');
    }, 1000);
}

function downloadCSV(code) {
    const download_info = JSON.parse($('#download_info_json_id').val());
    let csv_data = 'Given Name,Family Name,User ID,Email,Secondary Email,UTC Offset,Time Zone,Registration Section,Rotation Section,Group\n';
    const required_user_id = [];

    $('#download-form input:checkbox').each(function () {
        if ($(this).is(':checked')) {
            const thisVal = $(this).val();

            if (thisVal === 'instructor') {
                for (let i = 0; i < download_info.length; ++i) {
                    if ((download_info[i].group === 'Instructor') && ($.inArray(download_info[i].user_id, required_user_id) === -1)) {
                        csv_data += `${[download_info[i].given_name, download_info[i].family_name, download_info[i].user_id, download_info[i].email, download_info[i].secondary_email, download_info[i].utc_offset, download_info[i].time_zone, `"${download_info[i].reg_section}"`, download_info[i].rot_section, download_info[i].group].join(',')}\n`;
                        required_user_id.push(download_info[i].user_id);
                    }
                }
            }
            else if (thisVal === 'full_access_grader') {
                for (let i = 0; i < download_info.length; ++i) {
                    if ((download_info[i].group === 'Full Access Grader (Grad TA)') && ($.inArray(download_info[i].user_id, required_user_id) === -1)) {
                        csv_data += `${[download_info[i].given_name, download_info[i].family_name, download_info[i].user_id, download_info[i].email, download_info[i].secondary_email, download_info[i].utc_offset, download_info[i].time_zone, `"${download_info[i].reg_section}"`, download_info[i].rot_section, download_info[i].group].join(',')}\n`;
                        required_user_id.push(download_info[i].user_id);
                    }
                }
            }
            else if (thisVal === 'limited_access_grader') {
                for (let i = 0; i < download_info.length; ++i) {
                    if ((download_info[i].group === 'Limited Access Grader (Mentor)') && ($.inArray(download_info[i].user_id, required_user_id) === -1)) {
                        csv_data += `${[download_info[i].given_name, download_info[i].family_name, download_info[i].user_id, download_info[i].email, download_info[i].secondary_email, download_info[i].utc_offset, download_info[i].time_zone, `"${download_info[i].reg_section}"`, download_info[i].rot_section, download_info[i].group].join(',')}\n`;
                        required_user_id.push(download_info[i].user_id);
                    }
                }
            }
            else {
                for (let i = 0; i < download_info.length; ++i) {
                    if (code === 'user') {
                        if ((download_info[i].reg_section === thisVal) && ($.inArray(download_info[i].user_id, required_user_id) === -1)) {
                            csv_data += `${[download_info[i].given_name, download_info[i].family_name, download_info[i].user_id, download_info[i].email, download_info[i].secondary_email, download_info[i].utc_offset, download_info[i].time_zone, `"${download_info[i].reg_section}"`, download_info[i].rot_section, download_info[i].group].join(',')}\n`;
                            required_user_id.push(download_info[i].user_id);
                        }
                    }
                    else if (code === 'grader') {
                        if ((download_info[i].reg_section === 'All') && ($.inArray(download_info[i].user_id, required_user_id) === -1)) {
                            csv_data += `${[download_info[i].given_name, download_info[i].family_name, download_info[i].user_id, download_info[i].email, download_info[i].secondary_email, download_info[i].utc_offset, download_info[i].time_zone, `"${download_info[i].reg_section}"`, download_info[i].rot_section, download_info[i].group].join(',')}\n`;
                            required_user_id.push(download_info[i].user_id);
                        }
                        if (($.inArray(thisVal, download_info[i].reg_section.split(',')) !== -1) && ($.inArray(download_info[i].user_id, required_user_id) === -1)) {
                            csv_data += `${[download_info[i].given_name, download_info[i].family_name, download_info[i].user_id, download_info[i].email, download_info[i].secondary_email, download_info[i].utc_offset, download_info[i].time_zone, `"${download_info[i].reg_section}"`, download_info[i].rot_section, download_info[i].group].join(',')}\n`;
                            required_user_id.push(download_info[i].user_id);
                        }
                    }
                }
            }
        }
    });

    // Setup default name for the CSV file
    const course = $('#download_info_json_id').data('course');
    const semester = $('#download_info_json_id').data('semester');
    const csv_name = `${[semester, course, 'users', 'data'].join('_')}.csv`;

    const temp_element = $('<a id="downloadlink"></a>');
    const address = `data:text/csv;charset=utf-8,${encodeURIComponent(csv_data)}`;
    temp_element.attr('href', address);
    temp_element.attr('download', csv_name);
    temp_element.css('display', 'none');
    $(document.body).append(temp_element);
    $('#downloadlink')[0].click();
    $('#downloadlink').remove();
}

/**
 * Toggles the page details box of the page, showing or not showing various information
 * such as number of queries run, length of time for script execution, and other details
 * useful for developers, but shouldn't be shown to normal users
 */
function togglePageDetails() {
    const element = document.getElementById('page-info');
    if (element.style.display === 'block') {
        element.style.display = 'none';
    }
    else {
        element.style.display = 'block';
        // Hide the box if you click outside of it
        document.body.addEventListener('mouseup', function pageInfo(event) {
            if (!element.contains(event.target)) {
                element.style.display = 'none';
                document.body.removeEventListener('mouseup', pageInfo, false);
            }
        });
    }
}

/**
 * Opens a new tab on https://validator.w3.org with the contents of the current html page
 */
function validateHtml() {
    // Code copied from https://validator.w3.org/nu/about.html under "Check serialized DOM of current page" section
    function c(a, b) {
        const c = document.createElement('textarea');
        c.name = a;
        c.value = b;
        d.appendChild(c);
    }
    const e = ((a) => {
        // eslint-disable-next-line no-var, no-redeclare
        for (var b = '', a = a.firstChild; a;) {
            switch (a.nodeType) {
                case Node.ELEMENT_NODE:
                    b += a.outerHTML;
                    break;
                case Node.TEXT_NODE:
                    b += a.nodeValue;
                    break;
                case Node.CDATA_SECTION_NODE:
                    b += `<![CDATA[${a.nodeValue}]]>`;
                    break;
                case Node.COMMENT_NODE:
                    b += `<!--${a.nodeValue}-->`;
                    break;
                case Node.DOCUMENT_TYPE_NODE:
                    b += `<!DOCTYPE ${a.name}>\n`;
            }
            a = a.nextSibling;
        }
        return b;
    })(document);
    const d = document.createElement('form');
    d.method = 'POST';
    d.action = 'https://validator.w3.org/nu/';
    d.enctype = 'multipart/form-data';
    d.target = '_blank';
    d.acceptCharset = 'utf-8';
    c('showsource', 'yes');
    c('content', e);
    document.body.appendChild(d);
    d.submit();
    d.outerHTML = '';
}

/**
 * Remove an alert message from display. This works for successes, warnings, or errors to the
 * user
 * @param elem
 */
function removeMessagePopup(elem) {
    $(`#${elem}`).fadeOut('slow', () => {
        $(`#${elem}`).remove();
    });
}

function gradeableChange(url, sel) {
    url = url + sel.value;
    window.location.href = url;
}
function versionChange(url, sel) {
    url = url + sel.value;
    window.location.href = url;
}

function checkVersionChange(days_late, late_days_allowed) {
    if (days_late > late_days_allowed) {
        let message = `The max late days allowed for this assignment is ${late_days_allowed} days. `;
        message += 'You are not supposed to change your active version after this time unless you have permission from the instructor. Are you sure you want to continue?';
        return confirm(message);
    }
    return true;
}

function toggleDiv(id) {
    $(`#${id}`).toggle();
    return true;
}

function checkRefreshPage(url, anon_id = '') {
    setTimeout(() => {
        check_server(url, anon_id);
    }, 1000);
}

function check_server(url, anon_id = '') {
    $.get(url, { anon_id: anon_id },
        (data) => {
            try {
            // if the response bool is true, reload the page
                const refresh_bool = JSON.parse(data).data;
                if (refresh_bool === true) {
                    location.reload();
                }
                else {
                    checkRefreshPage(url, anon_id);
                }
            }
            catch (e) {
                console.log('Error parsing server response:', e);
            }
        },
    );
}

function downloadFile(path, dir) {
    let download_path = `${buildCourseUrl(['download'])}?dir=${encodeURIComponent(dir)}&path=${encodeURIComponent(path)}`;
    if ($('#submission_browser').length > 0) {
        download_path += `&gradeable_id=${$('#submission_browser').data('gradeable-id')}`;
    }
    window.location = download_path;
}

function downloadCourseMaterial(id) {
    window.location = `${buildCourseUrl(['download'])}?course_material_id=${id}`;
}

function downloadTestCaseResult(testcase, name, version, gradeable, user) {
    window.location = `${buildCourseUrl(['gradeable', gradeable, 'downloadTestCaseResult'])}?version=${version}&test_case=${testcase + 1}&file_name=${name}&user_id=${user}`;
}

function downloadStudentAnnotations(url) {
    window.open(url, '_blank', 'toolbar=no, scrollbars=yes, resizable=yes, width=700, height=600');
}

function downloadSubmissionZip(grade_id, submitter_id, version, origin = null, is_anon = false) {
    window.open(`${buildCourseUrl(['gradeable', grade_id, 'download_zip'])}?dir=submissions&submitter_id=${submitter_id}&version=${version}&origin=${origin}&is_anon=${is_anon}`, '_blank');
    return false;
}

function downloadCourseMaterialZip(id) {
    window.location = `${buildCourseUrl(['course_materials', 'download_zip'])}?course_material_id=${id}`;
}

function checkColorActivated() {
    // eslint-disable-next-line no-undef
    pos = 0;
    // eslint-disable-next-line no-undef
    seq = '&&((%\'%\'BA\r';
    const rainbow_mode = JSON.parse(localStorage.getItem('rainbow-mode'));

    function inject() {
        $(document.body).prepend('<div id="rainbow-mode" class="rainbow"></div>');
    }
    function remove() {
        $(document.body).find('#rainbow-mode').remove();
    }

    function toggle(flag) {
        if (flag) {
            inject();
        }
        else {
            remove();
        }
    }

    if (rainbow_mode === true) {
        inject();
    }

    $(document.body).keyup((e) => {
        // eslint-disable-next-line no-undef
        pos = seq.charCodeAt(pos) === e.keyCode ? pos + 1 : 0;
        // eslint-disable-next-line no-undef
        if (pos === seq.length) {
            // eslint-disable-next-line no-undef
            flag = JSON.parse(localStorage.getItem('rainbow-mode')) === true;
            // eslint-disable-next-line no-undef
            localStorage.setItem('rainbow-mode', !flag);
            // eslint-disable-next-line no-undef
            toggle(!flag);
            // eslint-disable-next-line no-undef
            pos = 0;
        }
    });
}
$(checkColorActivated);

function changeColor(div, hexColor) {
    div.style.color = hexColor;
}

function openDiv(id) {
    const elem = $(`#${id}`);
    if (elem.hasClass('open')) {
        elem.hide();
        elem.removeClass('open');
        $(`#${id}-span`).removeClass('fa-folder-open').addClass('fa-folder');
    }
    else {
        elem.show();
        elem.addClass('open');
        $(`#${id}-span`).removeClass('fa-folder').addClass('fa-folder-open');
    }
    return false;
}

function markViewed(ids) {
    const data = new FormData();
    data.append('ids', ids);
    data.append('csrf_token', csrfToken);
    $.ajax({
        url: buildCourseUrl(['course_materials', 'view']),
        type: 'POST',
        data: data,
        contentType: false,
        processData: false,
    });
}

function markAllViewed() {
    const data = new FormData();
    data.append('csrf_token', csrfToken);
    $.ajax({
        url: buildCourseUrl(['course_materials', 'viewAll']),
        type: 'POST',
        data: data,
        contentType: false,
        processData: false,
        success: () => {
            // Delete badges
            const badges = document.querySelectorAll('.course-material-badge');
            badges.forEach((badge) => {
                badge.remove();
            });
        },
        error: (e) => {
            displayErrorMessage('Failed to mark all viewed.');
            console.error(e);
        },
    });
}

function toggleCMFolder(id, open) {
    const elem = $(`#div_viewer_${id}`);
    if (typeof open === 'undefined') {
        open = !elem.hasClass('open');
    }
    if (!open) {
        elem.hide();
        elem.removeClass('open');
        elem.prev().find('.open-all-folder').removeClass('fa-folder-open').addClass('fa-folder');
    }
    else {
        elem.show();
        elem.addClass('open');
        elem.prev().find('.open-all-folder').removeClass('fa-folder').addClass('fa-folder-open');
    }
    return open;
}

function toggleCMFolders(open) {
    const elem = $('[id^="div_viewer_"]');
    if (typeof open === 'undefined') {
        open = !elem.hasClass('open');
    }
    if (!open) {
        elem.hide();
        elem.removeClass('open');
        elem.prev().find('.open-all-folder').removeClass('fa-folder-open').addClass('fa-folder');
    }
    else {
        elem.show();
        elem.addClass('open');
        elem.prev().find('.open-all-folder').removeClass('fa-folder').addClass('fa-folder-open');
    }
    return open;
}

function openUrl(url) {
    window.open(url, '_blank', 'toolbar=no, scrollbars=yes, resizable=yes, width=700, height=600');
    return false;
}

function changeName(element, user, visible_username, anon) {
    const new_element = element.getElementsByTagName('strong')[0];
    // eslint-disable-next-line eqeqeq
    anon = anon == 'true';
    icon = element.getElementsByClassName('fas fa-eye')[0];
    if (icon === undefined) {
        icon = element.getElementsByClassName('fas fa-eye-slash')[0];
        if (anon) {
            new_element.style.color = 'black';
            new_element.style.fontStyle = 'normal';
        }
        new_element.textContent = visible_username;
        icon.className = 'fas fa-eye';
        icon.title = 'Show full user information';
    }
    else {
        if (anon) {
            new_element.style.color = 'grey';
            new_element.style.fontStyle = 'italic';
        }
        new_element.textContent = user;
        icon.className = 'fas fa-eye-slash';
        icon.title = 'Hide full user information';
    }
}

function openFrame(url, id, filename, ta_grading_interpret = false) {
    const iframe = $(`#file_viewer_${id}`);
    if (!iframe.hasClass('open')) {
        const iframeId = `file_viewer_${id}_iframe`;
        if (ta_grading_interpret) {
            const display_file_url = buildCourseUrl(['display_file']);
            let directory = '';
            if (url.includes('submissions')) {
                directory = 'submissions';
            }
            else if (url.includes('results_public')) {
                directory = 'results_public';
            }
            else if (url.includes('results')) {
                directory = 'results';
            }
            else if (url.includes('checkout')) {
                directory = 'checkout';
            }
            else if (url.includes('attachments')) {
                directory = 'attachments';
            }
            url = `${display_file_url}?dir=${encodeURIComponent(directory)}&file=${encodeURIComponent(filename)}&path=${encodeURIComponent(url)}&ta_grading=true`;
        }
        if ($('#submission_browser').length > 0) {
            url += `&gradeable_id=${$('#submission_browser').data('gradeable-id')}`;
        }
        // handle pdf
        if (filename.substring(filename.length - 3) === 'pdf') {
            iframe.html(`<iframe id='${iframeId}' src='${url}' width='750px' height='1200px' style='border: 0'></iframe>`);
        }
        else {
            iframe.html(`<iframe id='${iframeId}' onload='resizeFrame("${iframeId}");' src='${url}' width='750px' style='border: 0'></iframe>`);
        }
        iframe.addClass('open');
    }

    if (!iframe.hasClass('shown')) {
        iframe.show();
        iframe.addClass('shown');
        $($($(iframe.parent().children()[0]).children()[0]).children()[0]).removeClass('fa-plus-circle').addClass('fa-minus-circle');
    }
    else {
        iframe.hide();
        iframe.removeClass('shown');
        $($($(iframe.parent().children()[0]).children()[0]).children()[0]).removeClass('fa-minus-circle').addClass('fa-plus-circle');
    }
    return false;
}

function resizeFrame(id, max_height = 500, force_height = -1) {
    let img = undefined;
    const visible = $(`iframe#${id}`).is(':visible');
    img = $(`iframe#${id}`).contents().find('img');
    let height = 0;
    if ($(`iframe#${id}`).contents().find('html').length !== 0) {
        $(`iframe#${id}`).contents().find('html').css('height', 'inherit');
        img = $(`iframe#${id}`).contents().find('img');
        if (img.length !== 0) {
            img.removeAttr('width');
            img.removeAttr('height');
            img.css('width', '');
            img.css('height', '');
            img.css('max-width', '100%');
        }
        height = parseInt($(`iframe#${id}`).contents().find('body').css('height').slice(0, -2));
    }
    else { // Handling issue with FireFox and jQuery not being able to access iframe contents for PDF reader
        height = max_height;
    }
    if (force_height !== -1) {
        $(`iframe#${id}`).height(force_height);
    }
    else if (height >= max_height) {
        $(`iframe#${id}`).height(max_height);
    }
    else {
        $(`iframe#${id}`).height(height + 18);
    }
    // Workarounds for FireFox changing height/width of img sometime after this code runs
    if (img.length !== 0) {
        const observer = new ResizeObserver((mutationsList, observer) => {
            img.removeAttr('width');
            img.removeAttr('height');
            img.css('width', '');
            img.css('height', '');
            observer.disconnect();
        });
        observer.observe(img[0]);
    }
    if (!visible) {
        const observer = new IntersectionObserver((entries, observer) => {
            if ($(`iframe#${id}`).is(':visible')) {
                $(`iframe#${id}`).removeAttr('height');
                const iframeFunc = $(`iframe#${id}`)[0].contentWindow.iFrameInit;
                if (typeof (iframeFunc) === 'function') {
                    iframeFunc();
                }
                observer.disconnect();
                resizeFrame(id, max_height, force_height);
            }
        });
        observer.observe($(`iframe#${id}`)[0]);
    }
}

/**
 * TODO: This may be unused.  Check, and potentially remove this function.
 */
function batchImportJSON(url, csrf_token) {
    $.ajax(url, {
        type: 'POST',
        data: {
            csrf_token: csrf_token,
        },
    })
        .done((response) => {
            window.alert(response);
            location.reload(true);
        })
        .fail(() => {
            window.alert('[AJAX ERROR] Refresh page');
        });
}

function submitAJAX(url, data, callbackSuccess, callbackFailure) {
    $.ajax(url, {
        type: 'POST',
        data: data,
    })
        .done((response) => {
            try {
                response = JSON.parse(response);
                if (response['status'] === 'success') {
                    callbackSuccess(response);
                }
                else {
                    console.log(response['message']);
                    callbackFailure();
                    if (response['status'] === 'error') {
                        window.alert('[SAVE ERROR] Refresh Page');
                    }
                }
            }
            catch (e) {
                console.log(response);
                callbackFailure();
                window.alert('[SAVE ERROR] Refresh Page');
            }
        })
        .fail(() => {
            window.alert('[SAVE ERROR] Refresh Page');
        });
}

$(() => {
    if (window.location.hash !== '') {
        if ($(window.location.hash).offset().top > 0) {
            const minus = 60;
            $('html, body').animate({ scrollTop: ($(window.location.hash).offset().top - minus) }, 800);
        }
    }

    for (const elem of document.getElementsByClassName('alert-success')) {
        setTimeout(() => {
            $(elem).fadeOut();
        }, 5000);
    }
});

function getFileExtension(filename) {
    return (filename.substring(filename.lastIndexOf('.') + 1)).toLowerCase();
}

function openPopUp(css, title, count, testcase_num, side) {
    const element_id = `container_${count}_${testcase_num}_${side}`;
    let elem_html = `<link rel="stylesheet" type="text/css" href="${css}" />`;
    elem_html += title + document.getElementById(element_id).innerHTML;
    my_window = window.open('', '_blank', 'status=1,width=750,height=500');
    // eslint-disable-next-line no-unsanitized/method
    my_window.document.write(elem_html);
    my_window.document.close();
    my_window.focus();
}

let messages = 0;

function displayErrorMessage(message) {
    displayMessage(message, 'error');
}

function displaySuccessMessage(message) {
    displayMessage(message, 'success');
}

function displayWarningMessage(message) {
    displayMessage(message, 'warning');
}

/**
 * Display a toast message after an action.
 *
 * The styling here should match what's used in GlobalHeader.twig to define the messages coming from PHP
 *
 * @param {string} message
 * @param {string} type either 'error', 'success', or 'warning'
 */
function displayMessage(message, type) {
    const id = `${type}-js-${messages}`;
    message = `<div id="${id}" class="inner-message alert alert-${type}"><span><i style="margin-right:3px;" class="fas fa${type === 'error' ? '-times' : (type === 'success' ? '-check' : '')}-circle${type === 'warning' ? '-exclamation' : ''}"></i>${message.replace(/(?:\r\n|\r|\n)/g, '<br />')}</span><a class="fas fa-times" onClick="removeMessagePopup('${type}-js-${messages}');"></a></div>`;
    $('#messages').append(message);
    $('#messages').fadeIn('slow');
    if (type === 'success' || type === 'warning') {
        setTimeout(() => {
            $(`#${id}`).fadeOut();
        }, 5000);
    }
    messages++;
}

/**
 * Enables the use of TAB key to indent within a textarea control.
 *
 * VPAT requires that keyboard navigation through all controls is always available.
 * Since TAB is being redefined to indent code/text, ESC will be defined, in place
 * of TAB, to proceed to the next control element.  SHIFT+TAB  shall be preserved
 * with its default behavior of returning to the previous control element.
 *
 * @param string jQuerySelector
 */
function enableTabsInTextArea(jQuerySelector) {
    const t = $(jQuerySelector);
    t.on('input', function () {
        $(this).outerHeight(38).outerHeight(this.scrollHeight);
    });
    t.trigger('input');
    t.keydown(function (event) {
        if (event.which === 27) { // ESC was pressed, proceed to next control element.
            // Next control element may not be a sibling, so .next().focus() is not guaranteed
            // to work.  There is also no guarantee that controls are properly wrapped within
            // a <form>.  Therefore, retrieve a master list of all visible controls and switch
            // focus to the next control in the list.
            const controls = $(':tabbable').filter(':visible');
            controls.eq(controls.index(this) + 1).focus();
            return false;
        }
        else if (!event.shiftKey && event.code === 'Tab') { // TAB was pressed without SHIFT, text indent
            const text = this.value;
            const beforeCurse = this.selectionStart;
            const afterCurse = this.selectionEnd;
            this.value = `${text.substring(0, beforeCurse)}\t${text.substring(afterCurse)}`;
            this.selectionStart = this.selectionEnd = beforeCurse + 1;
            return false;
        }
        // No need to test for SHIFT+TAB as it is not being redefined.
    });
}

function confirmBypass(str, redirect) {
    if (confirm(str)) {
        location.href = redirect;
    }
}

function updateGradeOverride() {
    const fd = new FormData($('#gradeOverrideForm').get(0));
    const url = buildCourseUrl(['grade_override', $('#g_id').val(), 'update']);
    $.ajax({
        url: url,
        type: 'POST',
        data: fd,
        processData: false,
        cache: false,
        contentType: false,
        success: function (data) {
            let json = {};
            try {
                json = JSON.parse(data);
            }
            catch (err) {
                displayErrorMessage('Error parsing data. Please try again.');
                return;
            }
            if (json['status'] === 'fail') {
                displayErrorMessage(json['message']);
                return;
            }
            refreshOnResponseOverriddenGrades(json);
            $('#user_id').val(this.defaultValue);
            $('#marks').val(this.defaultValue);
            $('#comment').val(this.defaultValue);
            displaySuccessMessage(`Updated overridden Grades for ${json['data']['gradeable_id']}`);
        },
        error: function () {
            window.alert('Something went wrong. Please try again.');
        },
    });
    return false;
}

function loadOverriddenGrades(g_id) {
    const url = buildCourseUrl(['grade_override', g_id]);
    $.ajax({
        url: url,
        success: function (data) {
            let json = {};
            try {
                json = JSON.parse(data);
            }
            catch (err) {
                displayErrorMessage('Error parsing data. Please try again.');
                return;
            }
            if (json['status'] === 'fail') {
                displayErrorMessage(json['message']);
                return;
            }
            refreshOnResponseOverriddenGrades(json);
        },
        error: function () {
            window.alert('Something went wrong. Please try again.');
        },
    });
}

function refreshOnResponseOverriddenGrades(json) {
    $('#grade-override-table tr:gt(0)').remove();
    const title = `Overridden Grades for ${json['data']['gradeable_id']}`;
    $('#title').text(title);
    if (json['data']['users'].length === 0) {
        $('#load-overridden-grades').addClass('d-none');
        $('#empty-table').removeClass('d-none');
        $('#empty-table').text('There are no overridden grades for this homework');
    }
    else {
        json['data']['users'].forEach((elem) => {
            const delete_button = `<a onclick="deleteOverriddenGrades('${elem['user_id']}', '${json['data']['gradeable_id']}');" data-testid="grade-override-delete"><i class='fas fa-trash'></i></a>`;
            const bits = [`<tr><td class="align-left">${elem['user_id']}`, elem['user_givenname'], elem['user_familyname'], elem['marks'], elem['comment'], `${delete_button}</td></tr>`];
            $('#grade-override-table').append(bits.join('</td><td class="align-left">'));
        });
        $('#load-overridden-grades').removeClass('d-none');
        $('#empty-table').addClass('d-none');
    }
}

function deleteOverriddenGrades(user_id, g_id) {
    const url = buildCourseUrl(['grade_override', g_id, 'delete']);
    const confirm = window.confirm('Are you sure you would like to delete this entry?');
    if (confirm) {
        $.ajax({
            url: url,
            type: 'POST',
            data: {
                csrf_token: csrfToken,
                user_id: user_id,
            },
            success: function (data) {
                const json = JSON.parse(data);
                if (json['status'] === 'fail') {
                    displayErrorMessage(json['message']);
                    return;
                }
                displaySuccessMessage('Overridden Grades deleted.');
                refreshOnResponseOverriddenGrades(json);
            },
            error: function () {
                window.alert('Something went wrong. Please try again.');
            },
        });
    }
    return false;
}

/**
  * Taken from: https://stackoverflow.com/questions/1787322/htmlspecialchars-equivalent-in-javascript
  */
function escapeSpecialChars(text) {
    const map = {
        '&': '&amp;',
        '<': '&lt;',
        '>': '&gt;',
        '"': '&quot;',
        '\'': '&#039;',
    };

    return text.replace(/[&<>"']/g, (m) => {
        return map[m];
    });
}

function setChildNewDateTime(path, changeDate, handleData) {
    // change the date and time of the subfiles in the folder with the time chosen for the whole
    // folder (passed in)
    let success;
    success = false;
    success = changeFolderNewDateTime(path, changeDate, (output) => {
        if (output) {
            success = true;
            if (handleData) {
                handleData(success);
            }
        }
    });
}

function openSetAllRelease() {
    showPopup('#set-all-release-form');
}

function setAllRelease(newdatatime) {
    const url = buildCourseUrl(['course_materials', 'release_all']);
    $.ajax({
        type: 'POST',
        url: url,
        data: { csrf_token: csrfToken, newdatatime: newdatatime },
        success: function (res) {
            const jsondata = JSON.parse(res);
            if (jsondata.status !== 'success') {
                alert('Failed to set dates');
            }
            location.reload();
        },
    });
}

function changeFolderNewDateTime(id, newdatatime, handleData) {
    // send to server to handle folder date/time change
    const url = `${buildCourseUrl(['course_materials', 'modify_timestamp'])}?newdatatime=${newdatatime}`;
    $.ajax({
        type: 'POST',
        url: url,
        data: { id: id, csrf_token: csrfToken },
        success: function (data) {
            const jsondata = JSON.parse(data);
            if (jsondata.status === 'fail') {
                alert('ERROR: Invalid date.');
                return false;
            }

            if (handleData) {
                handleData(data);
            }
            return true;
        },
        error: function () {
            alert('Encounter saving the NewDateTime.');
            return false;
        },
    });
}

// edited slightly from https://stackoverflow.com/a/40658647
// returns a boolean value indicating whether or not the element is entirely in the viewport
// i.e. returns false iff there is some part of the element outside the viewport
$.fn.isInViewport = function () { // jQuery method: use as $(selector).isInViewPort()
    const elementTop = $(this).offset().top; // get top offset of element
    const elementBottom = elementTop + $(this).outerHeight(); // add height to top to get bottom

    const viewportTop = $(window).scrollTop(); // get top of window
    const viewportBottom = viewportTop + $(window).height(); // add height to get bottom

    return elementTop > viewportTop && elementBottom < viewportBottom;
};

function CollapseSidebarOnNarrowView() {
    if ($(document.body).width() < 1150) {
        Cookies.set('collapse_sidebar', 'true', { path: '/' });
        $('aside').toggleClass('collapsed', true);
    }
    else {
        Cookies.set('collapse_sidebar', 'false', { path: '/' });
        $('aside').toggleClass('collapsed', false);
    }
}

function DisableAutomaticCollapse() {
    Cookies.set('collapse_sidebar', 'false', { path: '/' });
    $('aside').toggleClass('collapsed', false);
}

function updateTheme() {
    const choice = $('#theme_change_select option:selected').val();
    if (choice === 'system_black') {
        localStorage.removeItem('theme');
        localStorage.setItem('black_mode', 'black');
    }
    else if (choice === 'light') {
        localStorage.setItem('theme', 'light');
    }
    else if (choice === 'dark') {
        localStorage.setItem('theme', 'dark');
        localStorage.setItem('black_mode', 'dark');
    }
    else if (choice === 'dark_black') {
        localStorage.setItem('theme', 'dark');
        localStorage.setItem('black_mode', 'black');
    }
    else { // choice === "system"
        localStorage.removeItem('black_mode');
        localStorage.removeItem('theme');
    }
    detectColorScheme();
}
$(document).ready(() => {
    if (localStorage.getItem('theme')) {
        if (localStorage.getItem('theme') === 'dark') {
            if (localStorage.getItem('black_mode') === 'black') {
                $('#theme_change_select').val('dark_black');
            }
            else {
                $('#theme_change_select').val('dark');
            }
        }
        else {
            $('#theme_change_select').val('light');
        }
    }
    else {
        if (localStorage.getItem('black_mode') === 'black') {
            $('#theme_change_select').val('system_black');
        }
        else {
            $('#theme_change_select').val('system');
        }
    }
});

function updateSidebarPreference() {
    const collapse_preference = $('#desktop_sidebar_preference option:selected').val();
    // Update local storage with the selected preference
    localStorage.setItem('desktop-sidebar-preference', collapse_preference);
}

// Called from the DOM collapse button, toggle collapsed and save to localStorage
function toggleSidebar() {
    const sidebar = $('aside');
    const shown = sidebar.hasClass('collapsed');
    Cookies.set('collapse_sidebar', !shown, { path: '/' });
    sidebar.toggleClass('collapsed', !shown);
}

$(document).ready(() => {
    // Collapsed sidebar tooltips with content depending on state of sidebar
    $('[data-toggle="tooltip"]').tooltip({
        position: { my: 'right+0 bottom+0' },
        content: function () {
            if ($('aside').hasClass('collapsed')) {
                if ($(this).attr('title') === 'Collapse Sidebar') {
                    return 'Expand Sidebar';
                }
                return $(this).attr('title');
            }
            else {
                return '';
            }
        },
    });

    if (localStorage.getItem('desktop-sidebar-preference')) {
        if (localStorage.getItem('desktop-sidebar-preference') === 'automatic') {
            $('#desktop_sidebar_preference').val('automatic');
            window.addEventListener('resize', CollapseSidebarOnNarrowView);
        }
        else {
            $('#desktop_sidebar_preference').val('manual');
            window.addEventListener('resize', DisableAutomaticCollapse);
        }
    }
});

function checkBulkProgress(gradeable_id) {
    const url = buildCourseUrl(['gradeable', gradeable_id, 'bulk', 'progress']);
    $.ajax({
        url: url,
        data: null,
        type: 'GET',
        success: function (data) {
            data = JSON.parse(data)['data'];
            updateBulkProgress(data['job_data'], data['count']);
        },
        error: function () {
            console.log('Failed to check job queue');
        },
    });
}
// Credit to https://stackoverflow.com/a/24676492/2972004
//      Solution to autoexpand the height of a textarea
function auto_grow(element) {
    element.style.height = '5px';
    element.style.height = `${element.scrollHeight + 5}px`;
}

/**
 * Sets the 'noscroll' textareas to have the correct height
 */
function resizeNoScrollTextareas() {
    // Make sure textareas resize correctly
    $('textarea.noscroll').each(function () {
        auto_grow(this);
    });
}

$(document).ready(() => {
    enableKeyToClick();
});

function keyToClickKeydown(event) {
    if (event.code === 'Enter') {
        event.preventDefault();
        event.stopPropagation();
        $(event.target).click();
    }
}

function keyToClickKeyup(event) {
    if (event.code === 'Space') {
        event.preventDefault();
        event.stopPropagation();
        $(event.target).click();
    }
}

function enableKeyToClick() {
    const key_to_click = document.getElementsByClassName('key_to_click');
    for (let i = 0; i < key_to_click.length; i++) {
    // In case this function is run multiple times, we need to remove the old event listeners
        key_to_click[i].removeEventListener('keyup', keyToClickKeyup);
        key_to_click[i].removeEventListener('keydown', keyToClickKeydown);

        key_to_click[i].addEventListener('keyup', keyToClickKeyup);
        key_to_click[i].addEventListener('keydown', keyToClickKeydown);
    }
}

function peerFeedbackUpload(grader_id, user_id, g_id, feedback) {
    $('#save_status').text('Saving Feedback...').css('color', 'var(--text-black)');
    const url = buildCourseUrl(['gradeable', g_id, 'feedback', 'set']);
    const formData = new FormData();
    formData.append('csrf_token', csrfToken);
    formData.append('grader_id', grader_id);
    formData.append('user_id', user_id);
    formData.append('feedback', feedback);
    $.getJSON({
        url: url,
        type: 'POST',
        data: formData,
        processData: false,
        cache: false,
        contentType: false,
        success: function (data) {
            if (data.status === 'success') {
                $('#save_status').text('All Changes Saved').css('color', 'var(--text-black)');
            }
            else {
                $('#save_status').text('Error Saving Changes').css('color', 'red');
            }
        },
        error: function () {
            window.alert('Something went wrong. Please try again.');
            $('#save_status').text('Some Changes Failed!').css('color', 'red');
        },
    });
}

function popOutSubmittedFile(html_file, url_file) {
    let directory = '';
    const display_file_url = buildCourseUrl(['display_file']);
    if (url_file.includes('submissions')) {
        directory = 'submissions';
    }
    else if (url_file.includes('results_public')) {
        directory = 'results_public';
    }
    else if (url_file.includes('results')) {
        directory = 'results';
    }
    else if (url_file.includes('checkout')) {
        directory = 'checkout';
    }
    else if (url_file.includes('split_pdf')) {
        directory = 'split_pdf';
    }
    else if (url_file.includes('attachments')) {
        directory = 'attachments';
    }
    file_path = `${display_file_url}?dir=${encodeURIComponent(directory)}&file=${encodeURIComponent(html_file)}&path=${encodeURIComponent(url_file)}&ta_grading=true`;
    if ($('#submission_browser').length > 0) {
        file_path += `&gradeable_id=${$('#submission_browser').data('gradeable-id')}`;
    }
    window.open(file_path, '_blank', 'toolbar=no,scrollbars=yes,resizable=yes, width=700, height=600');
    return false;
}

/**
 * Function for course staff to flag/unflag a user's preferred photo as inappropriate.
 *
 * @param user_id The user_id of the user who's preferred photo should be flagged
 * @param flag A boolean indicating whether to flag or unflag the image.
 *             True to flag
 *             False to unflag
 */
function flagUserImage(user_id, flag) {
    let confirm_message;
    let success_message;

    if (flag) {
        confirm_message = `You are flagging ${user_id}'s preferred image as inappropriate.\nThis should be done if the image is not a recognizable passport style photo.\n\nDo you wish to proceed?`;
        success_message = `${user_id}'s preferred image was successfully flagged.`;
    }
    else {
        confirm_message = `${user_id}'s preferred image has be flagged as inappropriate.\nThis was done because the image is not a recognizable, passport style photo.\n\nYou are reverting to ${user_id}'s preferred image.\nDo you wish to proceed?`;
        success_message = `${user_id}'s preferred image was successfully restored.`;
    }

    const confirmed = confirm(confirm_message);

    if (confirmed) {
        const url = buildCourseUrl(['flag_user_image']);

        const form_data = new FormData();
        form_data.append('user_id', user_id);
        form_data.append('csrf_token', csrfToken);
        form_data.append('flag', flag);

        const makeRequest = async () => {
            const image_container = document.querySelector(`.${user_id}-image-container`);

            // Show working message
            const working_message = document.createElement('i');
            working_message.innerHTML = '<span style="color:var(--no-image-available)">Working...</span>';
            image_container.removeChild(image_container.firstElementChild);
            image_container.prepend(working_message);

            const response = await fetch(url, { method: 'POST', body: form_data });
            const result = await response.json();

            if (result.status === 'success') {
                const data = result.data;

                // Change image
                let new_content;
                if (data.image_data && data.image_mime_type) {
                    new_content = document.createElement('img');
                    new_content.setAttribute('alt', data.given_family_username);
                    new_content.setAttribute('src', `data:${data.image_mime_type};base64,${data.image_data}`);
                }
                else {
                    new_content = document.createElement('i');
                    new_content.innerHTML = '<span style="color:var(--no-image-available)">No Image Available</span>';
                }

                image_container.removeChild(image_container.firstElementChild);
                image_container.prepend(new_content);

                // Change icon
                const a = image_container.querySelector('a');
                a.href = data.href;
                // safe html
                // eslint-disable-next-line no-unsanitized/property
                a.innerHTML = data.icon_html;

                displaySuccessMessage(success_message);
            }
            else {
                displayErrorMessage(result.message);
            }
        };

        try {
            makeRequest();
        }
        catch (err) {
            console.error(err);
            displayErrorMessage('Something went wrong!');
        }
    }
}

/**
 * Get an array of all focusable elements currently in the dom.
 *
 * @returns {Element[]}
 */
function getFocusableElements() {
    const focusable_elements = $(':focusable:tabbable');
    return Array.from(focusable_elements);
}

/**
 * Function to toggle markdown rendering preview
 *
 * @param {string} mode String representing what mode to switch the markdown area to.
 *                      - `'preview'` activates preview mode
 *                      - Anything else will activate write/edit mode
 */
function previewMarkdown(mode) {
    const markdown_area = $(this).closest('.markdown-area');
    const markdown_header = markdown_area.find('.markdown-area-header');
    const markdown_toolbar = markdown_area.find('.markdown-area-toolbar');
    const markdown_textarea = markdown_area.find('.markdown-textarea');
    const markdown_preview = markdown_area.find('.markdown-preview');
    const markdown_preview_load_spinner = markdown_area.find('.markdown-preview-load-spinner');
    const accessibility_message = markdown_area.find('.accessibility-message');

    const data = {
        content: markdown_textarea.val(),
    };

    // basic sanity checking
    if (!(typeof mode === 'string')) {
        throw new TypeError(`Expected type 'string' for 'mode'. Got '${typeof mode}'`);
    }
    if (!(typeof data === 'object')) {
        throw new TypeError (`Expected type 'object' for 'data'. Got '${typeof data}'`);
    }
    if (!markdown_area.length) {
        throw new Error('Could not obtain markdown_area.');
    }
    if (!markdown_header.length) {
        throw new Error('Could not obtain markdown_header.');
    }
    if (!markdown_textarea.length) {
        throw new Error('Could not obtain markdown_textarea');
    }
    if (!markdown_preview.length) {
        throw new Error('Could not obtain markdown_preview');
    }
    if (!accessibility_message.length) {
        throw new Error('Could not obtain accessibility_message');
    }

    if (mode === 'preview') {
        if (markdown_header.attr('data-mode') === 'preview') {
            return;
        }
        accessibility_message.hide();
        markdown_textarea.hide();
        markdown_preview.show();
        markdown_preview_load_spinner.show();
        markdown_toolbar.hide();
        $('.markdown-write-mode').removeClass('active');
        $('.markdown-preview-mode').addClass('active');
        $.ajax({
            url: buildUrl(['markdown']),
            type: 'POST',
            data: {
                ...data,
                csrf_token: csrfToken,
            },
            success: function (markdown_data) {
                markdown_preview_load_spinner.hide();
                markdown_preview.html(markdown_data);
                markdown_header.attr('data-mode', 'preview');
            },
            error: function () {
                displayErrorMessage('Something went wrong while trying to preview markdown. Please try again.');
            },
        });
    }
    else {
        markdown_preview.empty();
        markdown_preview.hide();
        markdown_textarea.show();
        markdown_toolbar.show();
        markdown_header.attr('data-mode', 'edit');
        accessibility_message.show();
        $('.markdown-write-mode').addClass('active');
        $('.markdown-preview-mode').removeClass('active');
    }
}

/**
 * Function to toggle markdown rendering preview
 *
 * @param markdownContainer JQuery element of the textarea where the markdown should be rendered
 * @param url url to send ajax request to
 * @param content Text content of the unrendered markdown
 */
function renderMarkdown(markdownContainer, url, content) {
    $.ajax({
        url: url,
        type: 'POST',
        data: {
            enablePreview: true,
            content: content,
            csrf_token: csrfToken,
        },
        success: function (data) {
            markdownContainer.empty();
            markdownContainer.append(data);
        },
        error: function () {
            displayErrorMessage('Something went wrong while trying to preview markdown. Please try again.');
        },
    });
}

/**
 * Function to toggle markdown rendering preview
 *
 * @param {string} type string representing what type of markdown preset to insert.
 *                      * `'code'`
 *                      * `'link'`
 *                      * `'bold'`
 *                      * `'italic'`
 *                      * `'blockquote'`
 */
function addMarkdownCode(type) {
    const markdown_area = $(this).closest('.markdown-area');
    const markdown_header = markdown_area.find('.markdown-area-header');

    // Don't allow markdown insertion if we are in preview mode
    if (markdown_header.attr('data-mode') === 'preview') {
        return;
    }

    const start = $(this).prop('selectionStart');
    const end = $(this).prop('selectionEnd');
    const text = $(this).val();
    let insert = '';
    const selectedText = text.substring(start, end);

    switch (type) {
        case 'code':
            insert = selectedText ? `\`\`\`\n${selectedText}\n\`\`\`\n` : '```\n\n```';
            break;
        case 'link':
            insert = `[${selectedText}](url)`;
            break;
        case 'bold':
            insert = selectedText ? `__${selectedText}__` : '____';
            break;
        case 'italic':
            insert = selectedText ? `_${selectedText}_` : '__';
            break;
        case 'blockquote':
            insert = `> ${selectedText}\n\n`;
            break;
    }

    if (!selectedText) {
        // Insert the markdown with the cursor in between the symbols
        $(this).val(text.substring(0, start) + insert + text.substring(end));
        $(this).focus();
        if (type === 'bold') {
            $(this)[0].setSelectionRange(start + 2, start + 2);
        }
        else if (type === 'code') {
            $(this)[0].setSelectionRange(start + 4, start + 4);
        }
        else {
            $(this)[0].setSelectionRange(start + 1, start + 1);
        }
    }
    else {
        // Insert the markdown with the selected text wrapped
        $(this).val(text.substring(0, start) + insert + text.substring(end));
        $(this).focus();
        $(this)[0].setSelectionRange(start + insert.length, start + insert.length);
    }
}

/**
 * Check local timezone against user timezone and show warning if they are different
 */
function tzWarn() {
    const user_offstr = $(document.body).data('user-tz-off');
    if (!user_offstr) {
        return;
    }
    const [h, m] = user_offstr.match(/\d+/g)?.map((n) => +n) || [NaN, NaN];
    if (isNaN(h) || isNaN(m)) {
        return;
    }

    const user_off = (h + m / 60) * (user_offstr[0] === '-' ? -1 : 1);

    const local_off = new Date().getTimezoneOffset() / -60;
    if (user_off === local_off) {
        return;
    }

    const THRESHOLD = 60 * 60 * 1000; // will wait one hour after each warning
    // retrieve timestamp cookie
    const last = Number(Cookies.get('last_tz_warn_time'));
    const elapsed = isNaN(last) ? Infinity : Date.now() - last;
    if (elapsed > THRESHOLD) {
        displayWarningMessage('Warning: Local timezone does not match user timezone. Consider updating user timezone in profile.');
        Cookies.set('last_tz_warn_time', Date.now());
    }
}
document.addEventListener('DOMContentLoaded', tzWarn);

/**
 * Change the class of span.badge.<color>-background to span.badge.dark-<color>-background if html tag contains data-theme='dark' or data-black_mode='black'.
 */
function scorePillDark() {
    const html_element = document.querySelector('html');
    const badges = document.querySelectorAll('span.badge');
    if (html_element.getAttribute('data-theme') === 'dark' || html_element.getAttribute('data-black_mode') === 'black') {
        badges.forEach((badge) => {
            if (badge.classList.contains('green-background')) {
                badge.classList.remove('green-background');
                badge.classList.add('dark-green-background');
            }
            else if (badge.classList.contains('yellow-background')) {
                badge.classList.remove('yellow-background');
                badge.classList.add('dark-yellow-background');
            }
            else if (badge.classList.contains('red-background')) {
                badge.classList.remove('red-background');
                badge.classList.add('dark-red-background');
            }
        });
    }
}
document.addEventListener('DOMContentLoaded', scorePillDark);<|MERGE_RESOLUTION|>--- conflicted
+++ resolved
@@ -293,15 +293,12 @@
     $('.popup-form').css('display', 'none');
     const form = $('#upload-course-materials-form');
 
-<<<<<<< HEAD
     const tag = null;
 
     setCalendarMenuValues('upload-cm-cal-menu', tag, '3');
 
-    $('[name="existing-file-list"]', form).html('');
-=======
     $('[name="existing-file-list"]', form).text('');
->>>>>>> 5e78489b
+
     $('[name="existing-file-list"]', form).append(`<b>${JSON.stringify(files)}</b>`);
 
     showPopup('#upload-course-materials-form');
