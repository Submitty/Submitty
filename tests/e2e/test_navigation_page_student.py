--- conflicted
+++ resolved
@@ -16,11 +16,7 @@
                                 .find_element(By.ID, 'closed-section')
                                 .find_elements(By.CLASS_NAME, "gradeable-row")))
         self.assertEqual("items_being_graded", elements[2].get_attribute('id'))
-<<<<<<< HEAD
-        self.assertEqual(4, len(self.driver
-=======
         self.assertEqual(5, len(self.driver
->>>>>>> b973ce54
                                 .find_element(By.ID, 'items_being_graded-section')
                                 .find_elements(By.CLASS_NAME, "gradeable-row")))
         self.assertEqual("graded", elements[3].get_attribute('id'))
