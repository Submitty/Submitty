--- conflicted
+++ resolved
@@ -2,83 +2,60 @@
 
 require_once("controller/data_functions.php");
 
-
 //Upload the stuff
 
-$course = "UPLOAD_NONE_A";
-$semester = "f14";
 
-   if (isset($_GET["course"])) {
-   $tmp = htmlspecialchars($_GET["course"]);
-   if (!is_valid_course($tmp)) {
-       $course = "UPLOAD_NONE_B".$tmp;
-       header("Location: index.php?page=displaymessage&course=".$course);
 
+if (isset($_GET["course"])) {
+  $tmp = htmlspecialchars($_GET["course"]);
+  if (!is_valid_course($tmp)) {
+    $course = "UPLOAD_NONE_B".$tmp;
+    // FIXME, displaymesssage does not exist
+    header("Location: index.php?page=displaymessage&course=".$course);
    } else {
-   $course = $tmp;
-   }
-   }
+    $course = $tmp;
+  }
+ } else {
+  // FIXME: need a better default
+  $course = "default_course";
+  // maybe should exit?
+  //exit(1);
+}
 
-<<<<<<< HEAD
-=======
 
 if (isset($_GET["semester"])) {
-   $tmp = htmlspecialchars($_GET["semester"]);
-   if (!is_valid_semester($tmp)) {
-       //$semester = "UPLOAD_NONE_B".$tmp;
-   } else {
-       $semester = $tmp;
-   }
+  $tmp = htmlspecialchars($_GET["semester"]);
+  if (!is_valid_semester($tmp)) {
+    //$semester = "UPLOAD_NONE_B".$tmp;
+    // FIXME, displaymesssage does not exist
+    header("Location: index.php?page=displaymessage&semester=".$semester);
+  } else {
+    $semester = $tmp;
+  }
+} else {
+  // FIXME: need a better default
+  $semester = "default_semester";
+  // maybe should exit?
+  //exit(1);
 }
 
+
+if (isset($_GET["assignment_id"])) {
+  $assignment_id = htmlspecialchars($_GET["assignment_id"]);
+
+  // FIXME: add a validity check for assignment id
+
+} else {
+  // FIXME: maybe do something better
+  exit(1);
+}
 
 
 if (isset($_FILES["file"])) {
 
->>>>>>> 5b536e81
-    if (!isset($_GET["course"])) {
-        echo "No course id";
-        exit();
-    }
+    $uploaded_file = $_FILES["file"];
+    $result = upload_homework($_SESSION["id"], $semester, $course, $assignment_id,$uploaded_file);
 
-    if (!isset($_GET["semester"])) {
-        echo "No semester id";
-        exit();
-    }
-
-    $semester = htmlspecialchars($_GET["semester"]);
-    if ($semester != "f14" &&
-        $semester != "s15") {
-        echo "BAD SEMESTER '".$semester."'";
-        exit();
-    }
-
-
-    $course = htmlspecialchars($_GET["course"]);
-    if ($course != "csci1100" &&
-        $course != "csci1200" &&
-        $course != "csci1200test" &&
-        $course != "csci1100test" &&
-        $course != "csci4960" &&
-        $course != "default") {
-        echo "BAD COURSE '".$course."'";
-        exit();
-    }
-
-    if (!isset($_GET["assignment_id"])) {
-        echo "No assignment id";
-        exit();
-    }
-    $assignment_id = htmlspecialchars($_GET["assignment_id"]);
-    if (strpos($assignment_id," ")) {
-        //Go to error page?
-        echo "Invalid assignment id";
-        exit();
-    }
-if (isset($_FILES["file"])) {
-
-    $uploaded_file = $_FILES["file"];//THIS NEEDS TO BE MADE HACKER PROOF
-    $result = upload_homework($_SESSION["id"], $semester, $course, $assignment_id,$uploaded_file);
     if (isset($result["error"])) {
         //Go to error page?
         if ($result["error"] == "assignment_closed") {
