<?php

namespace app\controllers\course;

use app\controllers\AbstractController;
use app\controllers\MiscController;
use app\entities\course\CourseMaterialAccess;
use app\entities\course\CourseMaterialSection;
use app\libraries\CourseMaterialsUtils;
use app\libraries\DateUtils;
use app\libraries\FileUtils;
use app\libraries\response\JsonResponse;
use app\libraries\response\RedirectResponse;
use app\libraries\response\WebResponse;
use app\libraries\Utils;
use app\entities\course\CourseMaterial;
use app\repositories\course\CourseMaterialRepository;
use app\views\course\CourseMaterialsView;
use app\views\ErrorView;
use app\views\MiscView;
use Symfony\Component\Routing\Annotation\Route;
use app\libraries\routers\AccessControl;

const DIR = 2;

class CourseMaterialsController extends AbstractController {
    #[Route("/courses/{_semester}/{_course}/course_materials")]
    public function viewCourseMaterialsPage(): WebResponse {
        $repo = $this->core->getCourseEntityManager()->getRepository(CourseMaterial::class);
        /** @var CourseMaterialRepository $repo */
        $course_materials = $repo->getCourseMaterials();
        return new WebResponse(
            CourseMaterialsView::class,
            'listCourseMaterials',
            $course_materials
        );
    }

    #[Route("/courses/{_semester}/{_course}/course_material/{path}", requirements: ["path" => ".+"])]
    public function viewCourseMaterial(string $path) {
        $full_path = $this->core->getConfig()->getCoursePath() . "/uploads/course_materials/" . $path;
        $cm = $this->core->getCourseEntityManager()->getRepository(CourseMaterial::class)
            ->findOneBy(['path' => $full_path]);
        if ($cm === null || !$this->core->getAccess()->canI("path.read", ["dir" => "course_materials", "path" => $full_path])) {
            return new WebResponse(
                ErrorView::class,
                "errorPage",
                MiscController::GENERIC_NO_ACCESS_MSG
            );
        }
        if (!$this->core->getUser()->accessGrading()) {
            $access_failure = CourseMaterialsUtils::finalAccessCourseMaterialCheck($this->core, $cm);
            if ($access_failure) {
                return new WebResponse(
                    ErrorView::class,
                    "errorPage",
                    $access_failure
                );
            }
        }
        CourseMaterialsUtils::insertCourseMaterialAccess($this->core, $full_path);
        $file_name = basename($full_path);
        $corrected_name = pathinfo($full_path, PATHINFO_DIRNAME) . "/" .  $file_name;
        $mime_type = mime_content_type($corrected_name);
        $file_type = FileUtils::getContentType($file_name);
        $this->core->getOutput()->useHeader(false);
        $this->core->getOutput()->useFooter(false);

        if ($mime_type === "application/pdf" || (str_starts_with($mime_type, "image/") && $mime_type !== "image/svg+xml")) {
            header("Content-type: " . $mime_type);
            header('Content-Disposition: inline; filename="' . $file_name . '"');
            readfile($corrected_name);
            $this->core->getOutput()->renderString($full_path);
        }
        else {
            $contents = file_get_contents($corrected_name);
            return new WebResponse(
                MiscView::class,
                "displayFile",
                $contents
            );
        }
    }

    #[Route("/courses/{_semester}/{_course}/course_materials/view", methods: ["POST"])]
    public function markViewed(): JsonResponse {
        $ids = $_POST['ids'];
        if (!is_array($ids)) {
            $ids = [$ids];
        }
        $cms = $this->core->getCourseEntityManager()->getRepository(CourseMaterial::class)
            ->findBy(['id' => $ids]);
        foreach ($cms as $cm) {
            $cm_access = new CourseMaterialAccess($cm, $this->core->getUser()->getId(), $this->core->getDateTimeNow());
            $cm->addAccess($cm_access);
        }
        $this->core->getCourseEntityManager()->flush();
        return JsonResponse::getSuccessResponse();
    }

    #[Route("/courses/{_semester}/{_course}/course_materials/viewAll", methods: ["POST"])]
    public function setAllViewed(): JsonResponse {
        $cms = $this->core->getCourseEntityManager()->getRepository(CourseMaterial::class)
            ->findAll();
        foreach ($cms as $cm) {
            if ($cm->isHiddenFromStudents() || $cm->getReleaseDate() > $this->core->getDateTimeNow() || $cm->isDir()) {
                continue;
            }
            $cm_access = new CourseMaterialAccess($cm, $this->core->getUser()->getId(), $this->core->getDateTimeNow());
            $cm->addAccess($cm_access);
        }
        $this->core->getCourseEntityManager()->flush();
        return JsonResponse::getSuccessResponse();
    }

    /**
     * @AccessControl(role="INSTRUCTOR")
     */
    #[Route("/courses/{_semester}/{_course}/course_materials/delete")]
    public function deleteCourseMaterial($id) {
        $cm = $this->core->getCourseEntityManager()->getRepository(CourseMaterial::class)
            ->findOneBy(['id' => $id]);
        if ($cm === null) {
            $this->core->addErrorMessage("Failed to delete course material");
            return new RedirectResponse($this->core->buildCourseUrl(['course_materials']));
        }
        // security check
        $dir = "course_materials";
        $path = $this->core->getAccess()->resolveDirPath($dir, $cm->getPath());
        if ($path === false) {
            $message = "You do not have access to that page.";
            $this->core->addErrorMessage($message);
            return new RedirectResponse($this->core->buildCourseUrl(['course_materials']));
        }
        // check to prevent the deletion of course_materials folder
        if ($path === FileUtils::joinPaths($this->core->getConfig()->getCoursePath(), "uploads", "course_materials")) {
            $this->core->addErrorMessage(basename($path) . " can't be removed.");
            return new RedirectResponse($this->core->buildCourseUrl(['course_materials']));
        }
        if (!$this->core->getAccess()->canI("path.write", ["path" => $path, "dir" => $dir])) {
            $message = "You do not have access to that page.";
            $this->core->addErrorMessage($message);
            return new RedirectResponse($this->core->buildCourseUrl(['course_materials']));
        }

        if ($cm->getType() === DIR) {
            $all_files = $this->core->getCourseEntityManager()->getRepository(CourseMaterial::class)->findAll();
            foreach ($all_files as $file) {
                if (str_starts_with(pathinfo($file->getPath(), PATHINFO_DIRNAME), $path) || ($file->getPath() === $path)) {
                    $this->core->getCourseEntityManager()->remove($file);
                }
            }
        }
        else {
            $this->core->getCourseEntityManager()->remove($cm);
        }
        $success = false;
        if (is_dir($path)) {
            $success = FileUtils::recursiveRmdir($path);
        }
        else {
            $success = unlink($path);
        }
        $base_path = FileUtils::joinPaths($this->core->getConfig()->getCoursePath(), "uploads", "course_materials");
        // delete the topmost parent folder that's empty (contains no files)
        if (pathinfo($path, PATHINFO_DIRNAME) !== $base_path) {
            $empty_folders = [];
            FileUtils::getTopEmptyDir($path, $base_path, $empty_folders);
            if (count($empty_folders) > 0) {
                $path = $empty_folders[0];
                $success = $success && FileUtils::recursiveRmdir($path);
                if (!isset($all_files)) {
                    $all_files = $this->core->getCourseEntityManager()->getRepository(CourseMaterial::class)->findAll();
                }
                foreach ($all_files as $file) {
                    if (str_starts_with($file->getPath(), $path)) {
                        $this->core->getCourseEntityManager()->remove($file);
                    }
                }
            }
        }
        $this->core->getCourseEntityManager()->flush();
        if ($success) {
            $this->core->addSuccessMessage(basename($path) . " has been successfully removed.");
        }
        else {
            $this->core->addErrorMessage("Failed to remove " . basename($path));
        }

        return new RedirectResponse($this->core->buildCourseUrl(['course_materials']));
    }

    #[Route("/courses/{_semester}/{_course}/course_materials/download_zip")]
    public function downloadCourseMaterialZip($course_material_id) {
        $cm = $this->core->getCourseEntityManager()->getRepository(CourseMaterial::class)
            ->findOneBy(['id' => $course_material_id]);
        if ($cm === null) {
            $this->core->addErrorMessage("Invalid course material ID");
            return new RedirectResponse($this->core->buildCourseUrl(['course_materials']));
        }
        $root_path = $cm->getPath();
        $dir_name = explode("/", $root_path);
        $dir_name = array_pop($dir_name);

        // check if the user has access to course materials
        if (!$this->core->getAccess()->canI("path.read", ["dir" => 'course_materials', "path" => $root_path])) {
            $this->core->getOutput()->showError("You do not have access to this folder");
            return false;
        }

        $zip_file_name = preg_replace('/\s+/', '_', $dir_name) . ".zip";

        $isFolderEmptyForMe = true;
        // iterate over the files inside the requested directory
        $files = new \RecursiveIteratorIterator(
            new \RecursiveDirectoryIterator($root_path),
            \RecursiveIteratorIterator::LEAVES_ONLY
        );

        // create a new zipstream object
        $zip_stream = new \ZipStream\ZipStream(
            outputName: $zip_file_name,
            sendHttpHeaders: true,
            enableZip64: false,
        );

        foreach ($files as $name => $file) {
            if (!$file->isDir()) {
                $file_path = $file->getRealPath();
                $course_material = $this->core->getCourseEntityManager()->getRepository(CourseMaterial::class)
                    ->findOneBy(['path' => $file_path]);
                if ($course_material !== null) {
                    if (!$this->core->getUser()->accessGrading()) {
                        // only add the file if the section of student is allowed and course material is released!
                        if ($course_material->isSectionAllowed($this->core->getUser()->getRegistrationSection()) && $course_material->getReleaseDate() < $this->core->getDateTimeNow()) {
                            $relativePath = substr($file_path, strlen($root_path) + 1);
                            $isFolderEmptyForMe = false;
                            $zip_stream->addFileFromPath($relativePath, $file_path);
                            $course_material_access = new CourseMaterialAccess($course_material, $this->core->getUser()->getId(), $this->core->getDateTimeNow());
                            $course_material->addAccess($course_material_access);
                        }
                    }
                    else {
                        // For graders and instructors, download the course-material unconditionally!
                        $relativePath = substr($file_path, strlen($root_path) + 1);
                        $isFolderEmptyForMe = false;
                        $zip_stream->addFileFromPath($relativePath, $file_path);
                        $course_material_access = new CourseMaterialAccess($course_material, $this->core->getUser()->getId(), $this->core->getDateTimeNow());
                        $course_material->addAccess($course_material_access);
                    }
                }
            }
        }

        // If the Course Material Folder Does not contain anything for current user display an error message.
        if ($isFolderEmptyForMe) {
            $this->core->getOutput()->showError("You do not have access to this folder");
            return false;
        }
        $this->core->getCourseEntityManager()->flush();
        $zip_stream->finish();
    }

    /**
     * @AccessControl(role="INSTRUCTOR")
     * @return JsonResponse
     */
    #[Route("/courses/{_semester}/{_course}/course_materials/release_all")]
    public function setReleaseAll(): JsonResponse {
        $newdatetime = $_POST['newdatatime'];
        $newdatetime = htmlspecialchars($newdatetime);
        $new_date_time = DateUtils::parseDateTime($newdatetime, $this->core->getDateTimeNow()->getTimezone());

        $course_materials = $this->core->getCourseEntityManager()->getRepository(CourseMaterial::class)
            ->findAll();
        foreach ($course_materials as $course_material) {
            if (!$course_material->isDir()) {
                $course_material->setReleaseDate($new_date_time);
            }
        }
        $this->core->getCourseEntityManager()->flush();
        return JsonResponse::getSuccessResponse();
    }

    private function setFileTimeStamp(CourseMaterial $courseMaterial, array $courseMaterials, \DateTime $dateTime) {
        if ($courseMaterial->isDir()) {
            foreach ($courseMaterials as $cm) {
                if (str_starts_with(pathinfo($cm->getPath(), PATHINFO_DIRNAME), $courseMaterial->getPath()) && $cm->getPath() !== $courseMaterial->getPath()) {
                    $this->setFileTimeStamp($cm, $courseMaterials, $dateTime);
                }
            }
        }
        else {
            $courseMaterial->setReleaseDate($dateTime);
        }
    }

    /**
     * @AccessControl(role="INSTRUCTOR")
     */
    #[Route("/courses/{_semester}/{_course}/course_materials/modify_timestamp")]
    public function modifyCourseMaterialsFileTimeStamp($newdatatime): JsonResponse {
        if (!isset($_POST['id'])) {
            return JsonResponse::getErrorResponse("You must specify an ID");
        }
        $id = $_POST['id'];

        if (!isset($newdatatime)) {
            $this->core->redirect($this->core->buildCourseUrl(['course_materials']));
        }

        $new_data_time = htmlspecialchars($newdatatime);
        $new_data_time = DateUtils::parseDateTime($new_data_time, $this->core->getDateTimeNow()->getTimezone());

        $has_error = false;
        $success = false;

        $courseMaterial = $this->core->getCourseEntityManager()->getRepository(CourseMaterial::class)
            ->findOneBy(['id' => $id]);
        $courseMaterials = $this->core->getCourseEntityManager()->getRepository(CourseMaterial::class)
            ->findAll();

        if ($courseMaterial === null || empty($courseMaterials)) {
            $has_error = true;
        }
        else {
            $this->setFileTimeStamp($courseMaterial, $courseMaterials, $new_data_time);
            $this->core->getCourseEntityManager()->flush();
        }

        if ($has_error) {
            return JsonResponse::getErrorResponse("Failed to find one of the course materials.");
        }
        return JsonResponse::getSuccessResponse("Time successfully set.");
    }

    private function recursiveEditFolder(array $course_materials, CourseMaterial $main_course_material) {
        $main_path =  $main_course_material->getPath();

        foreach ($course_materials as $course_material) {
            $course_material_path = $course_material->getPath();
            $course_material_dir = pathinfo($course_material->getPath(), PATHINFO_DIRNAME);

            $same_start = str_starts_with($course_material_dir, $main_path);
            $not_same_file = $course_material_path !== $main_path;

            // Third condition prevents cases where two folders are "name" and "name_plus_more_text".
            if ($same_start && $not_same_file && $course_material_path[strlen($main_path)] === '/') {
                if ($course_material->isDir()) {
                    $this->recursiveEditFolder($course_materials, $course_material);
                }
                else {
                    $_POST['id'] = $course_material->getId();
                    $this->ajaxEditCourseMaterialsFiles(false);
                }
            }
        }
    }

    /**
     * @AccessControl(role="INSTRUCTOR")
     */
    #[Route("/courses/{_semester}/{_course}/course_materials/edit", methods: ["POST"])]
    public function ajaxEditCourseMaterialsFiles(bool $flush = true): JsonResponse {
        $id = $_POST['id'] ?? '';
        if ($id === '') {
            return JsonResponse::getErrorResponse("Id cannot be empty");
        }
        /** @var CourseMaterial $course_material */
        $course_material = $this->core->getCourseEntityManager()->getRepository(CourseMaterial::class)
            ->findOneBy(['id' => $id]);
        if ($course_material == null) {
            return JsonResponse::getErrorResponse("Course material not found");
        }

        if ($course_material->isDir()) {
            if (isset($_POST['sort_priority'])) {
                $course_material->setPriority($_POST['sort_priority']);
                unset($_POST['sort_priority']);
            }
            if (
                (isset($_POST['sections_lock'])
                || isset($_POST['hide_from_students'])
                || isset($_POST['release_time']))
                && isset($_POST['folder_update'])
                && $_POST['folder_update'] == 'true'
            ) {
                $course_materials = $this->core->getCourseEntityManager()->getRepository(CourseMaterial::class)
                    ->findAll();
                $this->recursiveEditFolder($course_materials, $course_material);
            }
            $this->core->getCourseEntityManager()->flush();
            return JsonResponse::getSuccessResponse("Success");
        }

        //handle sections here

        if (isset($_POST['sections_lock']) && $_POST['sections_lock'] == "true") {
            if (!isset($_POST['sections'])) {
                $sections = null;
            }
            elseif ($_POST['sections'] === "") {
                $sections = [];
            }
            else {
                $sections = explode(",", $_POST['sections']);
            }
            if (!isset($_POST['partial_sections'])) {
                $partial_sections = [];
            }
            else {
                $partial_sections = explode(",", $_POST['partial_sections']);
            }
            if ($sections !== null) {
                $keep_ids = [];

                foreach ($sections as $section) {
                    $keep_ids[] = $section;
                    $found = false;
                    foreach ($course_material->getSections() as $course_section) {
                        if ($section === $course_section->getSectionId()) {
                            $found = true;
                            break;
                        }
                    }
                    if (!$found) {
                        $course_material_section = new CourseMaterialSection($section, $course_material);
                        $course_material->addSection($course_material_section);
                    }
                }

                foreach ($course_material->getSections() as $section) {
                    if (!in_array($section->getSectionId(), $keep_ids) && !in_array($section->getSectionId(), $partial_sections)) {
                        $course_material->removeSection($section);
                    }
                }
            }
        }
        elseif ($_POST['sections_lock'] == "false") {
            $course_material->getSections()->clear();
        }
        if (isset($_POST['hide_from_students'])) {
            $course_material->setHiddenFromStudents($_POST['hide_from_students'] == 'on');
        }
        if (isset($_POST['sort_priority'])) {
            $course_material->setPriority($_POST['sort_priority']);
        }

        $course_material->setLastEditBy($this->core->getUser()->getId());
        $course_material->setLastEditDate(DateUtils::parseDateTime($this->core->getDateTimeNow(), $this->core->getDateTimeNow()->getTimezone()));

        if (isset($_POST['file_path']) || isset($_POST['title'])) {
            $path = $course_material->getPath();
            $upload_path = FileUtils::joinPaths($this->core->getConfig()->getCoursePath(), "uploads", "course_materials");
            $requested_path = $_POST['file_path'];
            $new_path = FileUtils::joinPaths($upload_path, $requested_path);

            if (isset($_POST['title'])) {
                $file_name = $_POST['title'];
                $directory = dirname($new_path);
                $new_path = FileUtils::joinPaths($directory, $file_name);
            }
            else {
                $file_name = basename($new_path);
            }
            if ($path !== $new_path) {
                if (!FileUtils::ValidPath($new_path)) {
                    return JsonResponse::getErrorResponse("Invalid path or filename");
                }

                $requested_path = explode("/", $requested_path);
                if (count($requested_path) > 1) {
                    $requested_path_directories = $requested_path;
                    array_pop($requested_path_directories);
                    $requested_path_directories = implode("/", $requested_path_directories);
                    $full_dir_path = explode("/", $new_path);
                    array_pop($full_dir_path);
                    $full_dir_path = implode("/", $full_dir_path);



                    //ADD IN NEW DIRECTORIES IF IT DOESN'T EXIST


                    if (!FileUtils::createDir($full_dir_path, true)) {
                        return JsonResponse::getErrorResponse("Invalid requested path");
                    }


                    $dirs_to_make = [];
                    $this->addDirs($requested_path_directories, $upload_path, $dirs_to_make);


                    if ($dirs_to_make != null) {
                        $new_paths = [];
                        foreach ($dirs_to_make as $dir) {
                            $cm = $this->core->getCourseEntityManager()->getRepository(CourseMaterial::class)->findOneBy(
                                ['path' => $dir]
                            );
                            if ($cm === null && !in_array($dir, $new_paths)) {
                                $course_material_dir = new CourseMaterial(
                                    2,
                                    $dir,
                                    $course_material->getReleaseDate(),
                                    $course_material->isHiddenFromStudents(),
                                    $course_material->getPriority(),
                                    null,
                                    null,
<<<<<<< HEAD
                                    false,
=======
                                    $course_material->getUploadedBy(),
                                    $course_material->getUploadedDate(),
                                    null,
>>>>>>> 4e9f55a2
                                    null
                                );
                                $this->core->getCourseEntityManager()->persist($course_material_dir);
                                $all_sections = $course_material->getSections()->getValues();

                                if (count($all_sections) > 0) {
                                    foreach ($all_sections as $section) {
                                        $course_material_section = new CourseMaterialSection($section->getSectionID(), $course_material_dir);
                                        $course_material_dir->addSection($course_material_section);
                                    }
                                }
                                $new_paths[] = $dir;
                            }
                        }
                    }
                }
                $overwrite = false;
                if (isset($_POST['overwrite']) && $_POST['overwrite'] === 'true') {
                    $overwrite = true;
                }

                $dir = dirname($new_path);
                $clash_resolution = $this->resolveClashingMaterials($dir, [$file_name], $overwrite);
                if ($clash_resolution !== true) {
                    return JsonResponse::getErrorResponse(
                        'Name clash',
                        $clash_resolution
                    );
                }

                rename($course_material->getPath(), $new_path);
                $course_material->setPath($new_path);
                if (isset($_POST['original_title'])) {
                    $course_material->setTitle($_POST['original_title']);
                }
            }
        }


        if (isset($_POST['link_url']) && isset($_POST['title']) && $course_material->isLink()) {
            $course_material->setUrl($_POST['link_url']);
        }

        if (isset($_POST['release_time']) && $_POST['release_time'] != '') {
            $date_time = DateUtils::parseDateTime($_POST['release_time'], $this->core->getDateTimeNow()->getTimezone());
            $course_material->setReleaseDate($date_time);
        }

        if ($flush) {
            $this->core->getCourseEntityManager()->flush();
        }

        return JsonResponse::getSuccessResponse("Successfully uploaded!");
    }

    /**
     * @AccessControl(role="INSTRUCTOR")
     */
    #[Route("/courses/{_semester}/{_course}/course_materials/upload", methods: ["POST"])]
    public function ajaxUploadCourseMaterialsFiles(): JsonResponse {
        $on_calendar = false;
        if (isset($_POST['calenderMenu'])) {
            $on_calendar = $_POST['calenderMenu'];
        }

        $connected_gradeable = 'none';
        if (isset($_POST['gradeableInputValue'])) {
            $connected_gradeable = $_POST['gradeableInputValue'];
        }

        $details = [];
        $expand_zip = "";
        if (isset($_POST['expand_zip'])) {
            $expand_zip = $_POST['expand_zip'];
        }

        $upload_path = FileUtils::joinPaths($this->core->getConfig()->getCoursePath(), "uploads", "course_materials");

        $requested_path = "";
        if (!empty($_POST['requested_path'])) {
            $requested_path = $_POST['requested_path'];
            $tmp_path = $upload_path . "/" . $requested_path;
            $dirs = explode("/", $tmp_path);
            for ($i = 1; $i < count($dirs); $i++) {
                if ($dirs[$i] === "") {
                    return JsonResponse::getErrorResponse("Invalid requested path");
                }
            }
        }
        $details['path'][0] = $requested_path;

        if (isset($_POST['release_time'])) {
            $details['release_date'] = $_POST['release_time'];
        }

        $sections_lock = false;
        if (isset($_POST['sections_lock'])) {
            $sections_lock = $_POST['sections_lock'] == "true";
        }
        $details['section_lock'] = $sections_lock;

        if (isset($_POST['sections']) && $sections_lock) {
            $sections = $_POST['sections'];
            $sections_exploded = @explode(",", $sections);
            if ($sections_exploded[0] === "") {
                return JsonResponse::getErrorResponse("Select at least one section");
            }
            $details['sections'] = $sections_exploded;
        }
        else {
            $details['sections'] = null;
        }

        if (isset($_POST['hide_from_students'])) {
            $details['hidden_from_students'] = $_POST['hide_from_students'] == "on";
        }

        if (isset($_POST['sort_priority'])) {
            $details['priority'] = $_POST['sort_priority'];
        }

        $overwrite_all = false;
        if (isset($_POST['overwrite_all']) && $_POST['overwrite_all'] === 'true') {
            $overwrite_all = true;
        }

        $n = strpos($requested_path, '..');
        if ($n !== false) {
            return JsonResponse::getErrorResponse("Invalid filepath.");
        }

        $title = null;
        if (isset($_POST['title'])) {
            $title = $_POST['title'];
        }

        $title_name = $title;
        if (isset($_POST['original_title'])) {
            $title_name = $_POST['original_title'];
        }
        $dirs_to_make = [];

        $url_url = null;
        if (isset($_POST['url_url'])) {
            if (!filter_var($_POST['url_url'], FILTER_VALIDATE_URL)) {
                return JsonResponse::getErrorResponse("Invalid url");
            }
            $url_url = $_POST['url_url'];
            if ($requested_path !== "") {
                $this->addDirs($requested_path, $upload_path, $dirs_to_make);
            }
        }

        if (isset($title) && isset($url_url)) {
            $details['type'][0] = CourseMaterial::LINK;
            $final_path = FileUtils::joinPaths($this->core->getConfig()->getCoursePath(), "uploads", "course_materials");
            if (!empty($requested_path)) {
                $final_path = FileUtils::joinPaths($final_path, $requested_path);
                if (!FileUtils::createDir($final_path)) {
                    return JsonResponse::getErrorResponse("Failed to make path.");
                }
            }
            $file_name = $title;
            $clash_resolution = $this->resolveClashingMaterials($final_path, [$file_name], $overwrite_all);
            if ($clash_resolution !== true) {
                return JsonResponse::getErrorResponse(
                    'Name clash',
                    $clash_resolution
                );
            }
            $details['path'][0] = FileUtils::joinPaths($final_path, $file_name);
            FileUtils::writeFile($details['path'][0], "");
        }
        else {
            $uploaded_files = [];
            if (isset($_FILES["files1"])) {
                $uploaded_files[1] = $_FILES["files1"];
            }

            if (empty($uploaded_files) && !(isset($url_url) && isset($title))) {
                return JsonResponse::getErrorResponse("No files were submitted.");
            }

            $status = FileUtils::validateUploadedFiles($_FILES["files1"]);
            if (array_key_exists("failed", $status)) {
                return JsonResponse::getErrorResponse("Failed to validate uploads " . $status['failed']);
            }

            $file_size = 0;
            foreach ($status as $stat) {
                $file_size += $stat['size'];
                if ($stat['success'] === false) {
                    return JsonResponse::getErrorResponse($stat['error']);
                }
            }

            $max_size = Utils::returnBytes(ini_get('upload_max_filesize'));
            if ($file_size > $max_size) {
                return JsonResponse::getErrorResponse("File(s) uploaded too large. Maximum size is " . ($max_size / 1024) . " kb. Uploaded file(s) was " . ($file_size / 1024) . " kb.");
            }

            if (!FileUtils::createDir($upload_path)) {
                return JsonResponse::getErrorResponse("Failed to make image path.");
            }
            // create nested path
            if (!empty($requested_path)) {
                $upload_nested_path = FileUtils::joinPaths($upload_path, $requested_path);
                if (!FileUtils::createDir($upload_nested_path, true)) {
                    return JsonResponse::getErrorResponse("Failed to make image path.");
                }
                $dirs_to_make = [];
                $this->addDirs($requested_path, $upload_path, $dirs_to_make);
                $upload_path = $upload_nested_path;
            }

            $count_item = count($status);
            if (isset($uploaded_files[1])) {
                $clash_resolution = $this->resolveClashingMaterials($upload_path, $uploaded_files[1]['name'], $overwrite_all);
                if ($clash_resolution !== true) {
                    return JsonResponse::getErrorResponse(
                        'Name clash',
                        $clash_resolution
                    );
                }
                $index = 0;
                for ($j = 0; $j < $count_item; $j++) {
                    if (is_uploaded_file($uploaded_files[1]["tmp_name"][$j])) {
                        $dst = FileUtils::joinPaths($upload_path, $uploaded_files[1]["name"][$j]);

                        if (strlen($dst) > 255) {
                            return JsonResponse::getErrorResponse("Path cannot have a string length of more than 255 chars.");
                        }

                        $is_zip_file = false;

                        if (mime_content_type($uploaded_files[1]["tmp_name"][$j]) == "application/zip") {
                            if (FileUtils::checkFileInZipName($uploaded_files[1]["tmp_name"][$j]) === false) {
                                return JsonResponse::getErrorResponse("You may not use quotes, backslashes, or angle brackets in your filename for files inside " . $uploaded_files[1]['name'][$j] . ".");
                            }
                            $is_zip_file = true;
                        }
                        //cannot check if there are duplicates inside zip file, will overwrite
                        //it is convenient for bulk uploads
                        if ($expand_zip == 'on' && $is_zip_file === true) {
                            //get the file names inside the zip to write to the JSON file

                            $zip = new \ZipArchive();
                            $res = $zip->open($uploaded_files[1]["tmp_name"][$j]);

                            if (!$res) {
                                return JsonResponse::getErrorResponse("Failed to open zip archive");
                            }

                            $entries = [];
                            $disallowed_folders = [".svn", ".git", ".idea", "__macosx"];
                            $disallowed_files = ['.ds_store'];
                            $double_dot = ["../","..\\","/..","\\.."];
                            for ($i = 0; $i < $zip->numFiles; $i++) {
                                $entries[] = $zip->getNameIndex($i);
                                //check to ensure that entry name doesn't have ..
                                $dot_check = array_filter($double_dot, function ($dot) use ($entries) {
                                    if (strpos($entries[count($entries) - 1], $dot) !== false) {
                                        return true;
                                    }
                                    return false;
                                });
                                if (count($dot_check) !== 0) {
                                    return JsonResponse::getErrorResponse("Uploaded zip archive contains at least one file with invalid name.");
                                }
                            }
                            $entries = array_filter($entries, function ($entry) use ($disallowed_folders, $disallowed_files) {
                                $name = strtolower($entry);
                                foreach ($disallowed_folders as $folder) {
                                    if (str_starts_with($folder, $name)) {
                                        return false;
                                    }
                                }
                                if (substr($name, -1) !== '/') {
                                    foreach ($disallowed_files as $file) {
                                        if (basename($name) === $file) {
                                            return false;
                                        }
                                    }
                                }
                                return true;
                            });
                            $zfiles = array_filter($entries, function ($entry) {
                                return substr($entry, -1) !== '/';
                            });

                            $clash_resolution = $this->resolveClashingMaterials($upload_path, $zfiles, $overwrite_all);
                            if ($clash_resolution !== true) {
                                return JsonResponse::getErrorResponse(
                                    'Name clash',
                                    $clash_resolution
                                );
                            }

                            $zip->extractTo($upload_path, $entries);

                            foreach ($zfiles as $zfile) {
                                $path = FileUtils::joinPaths($upload_path, $zfile);
                                $details['type'][$index] = CourseMaterial::FILE;
                                $details['path'][$index] = $path;
                                if ($dirs_to_make == null) {
                                    $dirs_to_make = [];
                                }
                                $dirs = explode('/', $zfile);
                                array_pop($dirs);
                                $j = count($dirs);
                                $count = count($dirs_to_make);
                                foreach ($dirs as $dir) {
                                    for ($i = $count; $i < $j + $count; $i++) {
                                        if (!isset($dirs_to_make[$i])) {
                                            $dirs_to_make[$i] = $upload_path . '/' . $dir;
                                        }
                                        else {
                                            $dirs_to_make[$i] .= '/' . $dir;
                                        }
                                    }
                                    $j--;
                                }
                                $index++;
                            }
                        }
                        else {
                            if (!@copy($uploaded_files[1]["tmp_name"][$j], $dst)) {
                                return JsonResponse::getErrorResponse("Failed to copy uploaded file {$uploaded_files[1]['name'][$j]} to current location.");
                            }
                            else {
                                $details['type'][$index] = CourseMaterial::FILE;
                                $details['path'][$index] = $dst;
                                $index++;
                            }
                        }
                    }
                    else {
                        return JsonResponse::getErrorResponse("The tmp file '{$uploaded_files[1]['name'][$j]}' was not properly uploaded.");
                    }
                    // Is this really an error we should fail on?
                    if (!@unlink($uploaded_files[1]["tmp_name"][$j])) {
                        return JsonResponse::getErrorResponse("Failed to delete the uploaded file {$uploaded_files[1]['name'][$j]} from temporary storage.");
                    }
                }
            }
        }

        if ($dirs_to_make != null) {
            $i = -1;
            $new_paths = [];
            foreach ($dirs_to_make as $dir) {
                $cm = $this->core->getCourseEntityManager()->getRepository(CourseMaterial::class)->findOneBy(
                    ['path' => $dir]
                );
                if ($cm == null && !in_array($dir, $new_paths)) {
                    $details['type'][$i] = CourseMaterial::DIR;
                    $details['path'][$i] = $dir;
                    $i--;
                    $new_paths[] = $dir;
                }
            }
        }

        foreach ($details['type'] as $key => $value) {
            $course_material = new CourseMaterial(
                $value,
                $details['path'][$key],
                DateUtils::parseDateTime($details['release_date'], $this->core->getDateTimeNow()->getTimezone()),
                $details['hidden_from_students'],
                $details['priority'],
                $value === CourseMaterial::LINK ? $url_url : null,
                $value === CourseMaterial::LINK ? $title_name : null,
<<<<<<< HEAD
                $on_calendar,
                $connected_gradeable
=======
                uploaded_by: $this->core->getUser()->getId(),
                uploaded_date: DateUtils::parseDateTime($this->core->getDateTimeNow(), $this->core->getDateTimeNow()->getTimezone()),
                last_edit_by: null,
                last_edit_date: null
>>>>>>> 4e9f55a2
            );
            $this->core->getCourseEntityManager()->persist($course_material);
            if ($details['section_lock']) {
                foreach ($details['sections'] as $section) {
                    $course_material_section = new CourseMaterialSection($section, $course_material);
                    $course_material->addSection($course_material_section);
                }
            }
        }
        $this->core->getCourseEntityManager()->flush();
        return JsonResponse::getSuccessResponse("Successfully uploaded!");
    }

    private function addDirs(string $requested_path, string $upload_path, array &$dirs_to_make): void {
        $dirs = explode('/', $requested_path);
        $j = count($dirs);
        foreach ($dirs as $dir) {
            for ($i = 0; $i < $j; $i++) {
                if (!isset($dirs_to_make[$i])) {
                    $dirs_to_make[$i] = $upload_path . '/' . $dir;
                }
                else {
                    $dirs_to_make[$i] .= '/' . $dir;
                }
            }
            $j--;
        }
    }

    /**
     * @return array<int, string>|bool true
     */
    private function resolveClashingMaterials(string $upload_path, array $file_names, bool $overwrite_all) {
        $prepend_path = function ($elem) use ($upload_path) {
            return FileUtils::joinPaths($upload_path, $elem);
        };
        $file_names = array_map($prepend_path, $file_names);
        $c_materials = $this->core->getCourseEntityManager()->getRepository(CourseMaterial::class)->
            findBy(['path' => $file_names]);
        $clashing_materials = [];
        foreach ($c_materials as $cm) {
            $clashing_materials[$cm->getId()] = $cm->getPath();
        }
        if ($clashing_materials !== []) {
            if ($overwrite_all) {
                $em = $this->core->getCourseEntityManager();
                foreach ($clashing_materials as $id => $path) {
                    $cm_ref = $em->getReference(CourseMaterial::class, $id);
                    $em->remove($cm_ref);
                    unlink($path);
                }
                $em->flush();
                return true;
            }
            return array_values($clashing_materials);
        }
        return true;
    }
}<|MERGE_RESOLUTION|>--- conflicted
+++ resolved
@@ -506,13 +506,10 @@
                                     $course_material->getPriority(),
                                     null,
                                     null,
-<<<<<<< HEAD
                                     false,
-=======
                                     $course_material->getUploadedBy(),
                                     $course_material->getUploadedDate(),
                                     null,
->>>>>>> 4e9f55a2
                                     null
                                 );
                                 $this->core->getCourseEntityManager()->persist($course_material_dir);
@@ -885,15 +882,12 @@
                 $details['priority'],
                 $value === CourseMaterial::LINK ? $url_url : null,
                 $value === CourseMaterial::LINK ? $title_name : null,
-<<<<<<< HEAD
                 $on_calendar,
                 $connected_gradeable
-=======
                 uploaded_by: $this->core->getUser()->getId(),
                 uploaded_date: DateUtils::parseDateTime($this->core->getDateTimeNow(), $this->core->getDateTimeNow()->getTimezone()),
                 last_edit_by: null,
                 last_edit_date: null
->>>>>>> 4e9f55a2
             );
             $this->core->getCourseEntityManager()->persist($course_material);
             if ($details['section_lock']) {
