{% import _self as self %}

<div class="content">

    <script>
        var year = parseInt("{{ server_time['year'] }}", 10);
        var month = parseInt("{{ server_time['month'] }}", 10) - 1;
        var day = parseInt("{{ server_time['day'] }}", 10);
        var hour = parseInt("{{ server_time['hour'] }}", 10);
        var minute = parseInt("{{ server_time['minute'] }}", 10);
        var second = parseInt("{{ server_time['second'] }}", 10);

        server_time = new Date(year, month, day, hour, minute, second);

        green = getComputedStyle(document.documentElement).getPropertyValue('--date-picker-green');
        yellow = getComputedStyle(document.documentElement).getPropertyValue('--date-picker-yellow');
        red = getComputedStyle(document.documentElement).getPropertyValue('--date-picker-red');
    </script>

    {% if userGroup == 1 %}
        <div style="float: right; margin-bottom: 20px;">
            {# button to open all of the subfolders and cookie it#}
            <a onclick='setCookie("foldersOpen",openAllDivForCourseMaterials());' class="btn btn-primary key_to_click" tabindex="0">Open/Close All Folders</a>
            {# button to set the release dates of all files in the page/course materials #}
            <a onclick='setFolderRelease("{{ folderPath }}","{{ fileReleaseDates[folderPath] }}","{{ id }}",
                    [{% for file in inDir %}
                        "{{ file }}",
                    {% endfor %}]
                    )' class="btn btn-primary key_to_click" tabindex="0">Set All Release Dates</a>
            <a onclick="newUploadCourseMaterialsForm()" class="btn btn-primary key_to_click" tabindex="0">Upload Course Materials</a>
        </div>
    {% endif %}
    <h1>Course Materials</h1>
    {% if userGroup==1 %}
        <ul style="justify-self: center" id="details-legend" class="table-bordered">
            <li>
                <i class="fas fa-circle grader-NULL"></i>
                Null date
            </li>
            <li>
                <i class="fas fa-circle grader-invalid"></i>
                Never release for at LEAST 10 years
            </li>
            <li>
                <i class="fas fa-circle grader-3"></i>
                Imminent release in at MOST 10 years
            </li>
            <li>
                <i class="fas fa-circle grader-1"></i>
                Released
            </li>
        </ul>
    {% endif %}
    <div class="inner-container" id="file-container">
        {{ self.display_files(self, submissions, fileReleaseDates, "s", 0, "submissions", userGroup, uploadFolderPath, inDir, display_file_url, user_section, file_sections, hide_from_students, external_link) }}

    </div>
</div>

{% macro display_files(self, files, fileReleaseDates, id, indent, title, userGroup, folderPath, inDir, display_file_url,user_section, file_sections, hide_from_students, external_link) %}
    {# Files on top #}
        {% for dir, path in files|filter((path,dir) => path is not iterable) %}
            {{ self.display_file(self, dir, fileReleaseDates, path, id ~ "f" ~ loop.index, indent, title, userGroup, inDir, display_file_url, user_section, file_sections, hide_from_students, external_link) }}
        {% endfor %}

        {# Directories underneath #}
        {% for dir, path in files if path is iterable %}
            {{ self.display_dir(self, dir, fileReleaseDates, path, id ~ "d" ~ loop.index, indent, title, userGroup, folderPath ~ '/' ~ dir,inDir, display_file_url, user_section, file_sections, hide_from_students, external_link) }}
        {% endfor %}
{% endmacro %}


{% macro display_file(self, dir, fileReleaseDates, path, id, indent, title, userGroup, inDir, display_file_url, user_section, file_sections, hide_from_students, external_link) %}
    {% set this_file_section = file_sections[path] %}
    {% set this_hide_from_students = hide_from_students[path] %}
<<<<<<< HEAD
    {% set this_external_link = external_link[path] %}
    <script>

        function editCourseMaterialsInitialization(this_file_section, this_hide_from_students, dir, release_time){

            if (this_file_section != null) {
                newEditCourseMaterialsForm(dir ,this_file_section, this_hide_from_students, release_time);
            }

            else {
                newEditCourseMaterialsForm(dir ,this_file_section, this_hide_from_students, release_time);
            }

        }

    </script>
=======
>>>>>>> 383b5a6f
    {% if userGroup != 4 or this_file_section is null or (this_hide_from_students == "off" and user_section in this_file_section)%}
    <div class="file-container">
        <div class="file-viewer">

            <i class="fas fa-file" style='vertical-align:text-bottom;'></i>
            {% if this_external_link %}
                <a href="{{this_external_link[0]}}">{{this_external_link[1]}}</a>
            {% else %}
                {{ dir }}&nbsp;
            {% endif %}
            {% set dirExtension = dir|split('.')|last|lower %}
            {% if '.' ~ dirExtension in ['.pdf', '.jpg', '.jpeg', '.c', '.cpp', '.s', '.twig', '.py', '.java', '.png', '.txt', '.h', '.html', '.php', '.js', '.sql', '.sh', '.md', '.csv', '.salsa', '.erl', '.oz', '.pl', '.hs', '.gif'] %}
                 <a target="_blank" href="{{ display_file_url }}?dir=course_materials&path={{ path | url_encode }}" aria-label="Pop up {{ dir }} in a new window" tabindex="0"><i class="fas fa-window-restore" title="Pop up the file in a new window"></i></a>
            {% endif %}
            {% if not this_external_link %}
              <a class="key_to_click" onclick='downloadFile("{{ path | url_encode }}", "course_materials")' aria-label="Download {{ dir }}" tabindex="0"><i class="fas fa-download" title="Download the file"></i></a>
            {% endif %}
            {% if userGroup == 1 %}

               <a class="key_to_click" tabindex="0" onclick='newEditCourseMaterialsForm("{{ path }}", {{this_file_section|json_encode|raw}}, "{{this_hide_from_students}}", "{{ fileReleaseDates[path]}}")'> <i class="fas fa-pencil-alt black-btn" aria-hidden="true" style="font-size: 16px; margin: 5px;"></i></a>

               <a class="key_to_click" tabindex="0" onclick='newDeleteCourseMaterialForm("{{ path | url_encode }}", "{{ dir }}");' aria-label="Delete {{ dir }}"> <i class="fas fa-trash" title="Delete the file" style="font-size: 16px; margin: 5px;"></i></a>
                <label for="date_to_release_{{ id }}">Share to student on</label>
                <input name="release_date" id="date_to_release_{{ id }}" class="date_picker" type="text" size="26"  value="{{ fileReleaseDates[path]}}"/>
                {% if not(this_file_section is null) %}
                    {% if this_hide_from_students == "on" %}
                        <span>Sections (Hidden):
                        {{this_file_section|join(',')}}
                        </span>
                    {% else %}
                        <span>Sections:
                        {{this_file_section|join(',')}}
                        </span>
                    {% endif %}

                {% endif %}

                <script>

                    function determineRelease(inputID){
                        var now = server_time;

                        function pad(str){
                            return ('0'+str).slice(-2);
                        }

                        var date = now.getFullYear()+'-'+pad(now.getMonth()+1)+'-'+pad(now.getDate());
                        var time = pad(now.getHours())+":"+pad(now.getMinutes())+":"+pad(now.getSeconds());
                        var currentDT = date+' '+time;
                        var neverDT = (now.getFullYear()+10)+'-'+pad(now.getMonth()+1)+'-'+pad(now.getDate())+' '+time;

                        //get the value in each file so the color can be assigned
                        //based on the time chosen
                        var inputDT = document.getElementById(inputID);
                        var fileDT = inputDT.value;

                        fileDT = fileDT.replace(/\s/, 'T');
                        currentDT = currentDT.replace(/\s/, 'T');
                        neverDT = neverDT.replace(/\s/, 'T');

                        //also custom colors for this page for readability
                        if(new Date(fileDT).getTime() <= new Date(currentDT).getTime()){
                            return green;
                        } else if(new Date(fileDT).getTime() >= new Date(neverDT).getTime()){
                            return red;
                        } else {
                            return yellow;
                        }

                    }
                    document.getElementById('date_to_release_{{ id }}').style.backgroundColor= determineRelease('date_to_release_{{ id }}');

                    flatpickr("#date_to_release_{{ id }}",{
                    plugins: [ShortcutButtonsPlugin(
                        {
                            button: [
                                {
                                    label: "Now"
                                },
                                {
                                    label: "Tomorrow"
                                },
                                {
                                    label: "End of time"
                                }

                            ],
                            onClick: (index, fp) => {
                                let date;
                                switch (index) {
                                    case 0:
                                        updateToServerTime(fp);
                                        break;
                                    case 1:
                                        updateToTomorrowServerTime(fp);
                                        break;
                                    case 2:
                                        date = new Date("9998-01-01");
                                        fp.setDate(date,true);
                                        break;

                                }
                            }
                        }
                    )],
                    allowInput: true,
                    enableTime: true,
                    enableSeconds: true,
                    time_24hr: true,
                    dateFormat: "Y-m-d H:i:S",
                    onReady: (a, b, fp) => {
                      fp.calendarContainer.firstChild.childNodes[1].firstChild.firstChild.setAttribute('aria-label', 'Month');
                      fp.calendarContainer.childNodes[2].childNodes[4].firstChild.setAttribute('aria-label', 'Seconds');
                    },
                    onOpen: handleTimeZones('{{ core.getConfig().getTimezone().getName() }}'),
                    onClose: function() {
                                            setNewDateTime('date_to_release_{{ id }}', '{{ path }}');
                                            changePermission('{{ path }}','1');
                                         }
                    });
                </script>
            {% endif %}
        </div>
        <div class="file-viewer-data" id="file_viewer_{{ id }}" style="margin-left:{{ indent * -15 }}px" data-file_name="{{ dir }}" data-file_url="{{ path }}"></div>
    </div>
    {% endif %}
{% endmacro %}

{% macro display_dir(self, dir, fileReleaseDates, contents, id, indent, title, userGroup, folderPath,inDir, display_file_url, user_section, file_sections, hide_from_students, external_link) %}
    {% if indent == 0 %}
        {{ self.display_files(self, contents, fileReleaseDates, id, indent + 1, title, userGroup, folderPath,inDir, display_file_url, user_section, file_sections, hide_from_students, external_link) }}
    {% else %}
    <div class="folder-container">

        <div class="div-viewer">
            {# button to open each folder #}
            <a class='openAllDiv key_to_click openAllDiv{{ title }} openable-element-{{ title }}' id='{{ dir }}' onclick='setCookie("{{ folderPath }}",openDivForCourseMaterials("{{ id }}")+"{{ id }}")' tabindex="0">
                <span class="fas fa-folder open-all-folder" style='vertical-align:text-top;font-size:20px'></span>
                {{ dir }}
            </a>
            <a onclick='downloadCourseMaterialZip("{{ dir }}", "{{ folderPath | url_encode }}")' aria-label="Download the folder: {{ dir }}" class="key_to_click" tabindex="0"><i class="fas fa-download" title="Download the folder"></i></a>
            {% if userGroup == 1 %}
                <a class="key_to_click" tabindex="0" onclick='newEditCourseMaterialsForm("{{ folderPath }}", {{ this_file_section|json_encode|raw}}, "{{this_hide_from_students}}", "{{ fileReleaseDates[path]}}")'> <i class="fas fa-pencil-alt black-btn" aria-hidden="true" style="font-size: 16px; margin: 5px;"></i></a>
                <a class="key_to_click" tabindex="0" onclick='newDeleteCourseMaterialForm("{{ folderPath | url_encode  }}", "{{ dir }}");'> <i class="fas fa-trash" aria-hidden="true" style="font-size: 16px; margin: 5px;"></i></a>
                {# button to choose release date for all files in folder and subfolders #}
                <a onclick='setFolderRelease("{{ folderPath }}","{{ fileReleaseDates[folderPath] }}","{{ id }}",
                [{% for file in inDir %}
                        {% if folderPath in file %}
                            "{{ file }}",
                        {% endif %}
                {% endfor %}]
                        )' class="btn btn-primary key_to_click" tabindex="0">Set Folder Release Date</a>
            {% endif %}
        </div>
        <div id='div_viewer_{{ id }}' style='margin-left:15px; display: none' data-file_name="{{ dir }}">

            {# Recurse #}

            {{ self.display_files(self, contents, fileReleaseDates, id, indent + 1, title, userGroup, folderPath,inDir, display_file_url, user_section, file_sections, hide_from_students, external_link) }}

        </div>
    </div>
    {% endif %}
{% endmacro %}


<script>
    //set cookie for open adapted from w3schools
    function setCookie(cName,cVal){
        document.cookie = cName+'='+cVal;
    }
    //get the value for the cookie with this name
    function getCookie(cName) {
        var name = cName+'=';
        var decodedCookie = decodeURIComponent(document.cookie);
        var ca = decodedCookie.split(';');
        for(var i = 0; i <ca.length; i++) {
            var c = ca[i];
            while (c.charAt(0) == ' ') {
                c = c.substring(1);
            }
            if (c.indexOf(name) == 0) {
                return c.substring(name.length, c.length);
            }
        }
        return "";
    }
    window.onload = function () {
        // hide the folders which have no content for the current user ..ie empty folders
        hideEmptyCourseMaterialFolders();

        //determine if folders have been left open or closed
        var folderCookie = getCookie('foldersOpen');
        //if the cookie says it is open
        if(folderCookie == "open"){
            //open all the folders
            openAllDivForCourseMaterials();
            //
            {% for file in inDir %}
                //if one of the subdirs, check if it is closed post opening all
                var subFolderCookie = getCookie("{{ file }}".substr(0,'{{ file }}'.lastIndexOf("/")));
                if(subFolderCookie.indexOf("closed")==0){
                    //if closed. close it after it has been opened by the override above
                    closeDivForCourseMaterials(subFolderCookie.substr(6,subFolderCookie.length));
                }
            {% endfor %}
        }
        else{
            //makes sure that opened folders don't get opened multiple times
            let trackOpens = new Map();
            //goes through all possible directories
            {% for file in inDir %}
                    //get the cookie for each dir
                    var subFolderCookie = getCookie("{{ file }}".substr(0,'{{ file }}'.lastIndexOf("/")));
                    //if the folder is open
                    if(subFolderCookie.indexOf("open")==0){
                        //check if the folder has been opened already (do it it again will close it)
                        if(trackOpens.get(subFolderCookie.substr(4,subFolderCookie.length)) === undefined){
                            //undefined means it has not been opened
                            //set the value as open so it will not be reopened
                            trackOpens.set(subFolderCookie.substr(4,subFolderCookie.length),"released");
                            //open the folder
                            openDivForCourseMaterials(subFolderCookie.substr(4,subFolderCookie.length));
                        }
                    }
                    else{
                        if(subFolderCookie.indexOf("closed")==0){
                            //if the folder should be closed, close it
                            closeDivForCourseMaterials(subFolderCookie.substr(6,subFolderCookie.length));
                            //there's no way to open it in that function
                        }
                    }
            {% endfor %}
        }
        // loop thru each div_viewer_xxx
        var jumpToScrollPosition = document.cookie.replace(/(?:(?:^|.*;\s*)jumpToScrollPosition\s*\=\s*([^;]*).*$)|^.*$/, "$1");
        if (jumpToScrollPosition.length > 0 && jumpToScrollPosition != '-1') {

            $('[id^=div_viewer_]').each(function() {
            var number = this.id.replace('div_viewer_', '').trim();
            var keyValuePairs = document.cookie.split(';');

            for(var i = 0; i < keyValuePairs.length; i++) {
                var name = keyValuePairs[i].substring(0, keyValuePairs[i].indexOf('=')).trim();
                var value = keyValuePairs[i].substring(keyValuePairs[i].indexOf('=')+1);
                if (name === 'cm_'+number && value === '1') {
                    openDivForCourseMaterials(number);
                    document.cookie = 'cm_' + number + '='; // clean up cookie since we don't need this anymore
                }
            }
        });
            // jump to last location if scroll is enabled.
            window.scrollTo(0, jumpToScrollPosition);
            document.cookie = 'jumpToScrollPosition=-1';

        }
        else {
            // clean up all cookies which are stated with "cm_";
            $('[id^=div_viewer_]').each(function() {
            var number = this.id.replace('div_viewer_', '').trim();
            var keyValuePairs = document.cookie.split(';');

            for(var i = 0; i < keyValuePairs.length; i++) {
                var name = keyValuePairs[i].substring(0, keyValuePairs[i].indexOf('=')).trim();
                if (name === 'cm_'+number) {
                    document.cookie = 'cm_' + number + '=';
                }
            }
        });
        }
    };

</script>


{% include('course/SetFolderReleaseForm.twig') %}
{% include 'course/UploadCourseMaterialsForm.twig' with {reg_sections: reg_sections} %}
{% include 'course/EditCourseMaterialsForm.twig' %}
{% include('course/DeleteCourseMaterialForm.twig') %}<|MERGE_RESOLUTION|>--- conflicted
+++ resolved
@@ -73,7 +73,6 @@
 {% macro display_file(self, dir, fileReleaseDates, path, id, indent, title, userGroup, inDir, display_file_url, user_section, file_sections, hide_from_students, external_link) %}
     {% set this_file_section = file_sections[path] %}
     {% set this_hide_from_students = hide_from_students[path] %}
-<<<<<<< HEAD
     {% set this_external_link = external_link[path] %}
     <script>
 
@@ -90,8 +89,6 @@
         }
 
     </script>
-=======
->>>>>>> 383b5a6f
     {% if userGroup != 4 or this_file_section is null or (this_hide_from_students == "off" and user_section in this_file_section)%}
     <div class="file-container">
         <div class="file-viewer">
