code: sample
instructor: instructor
registration_sections: 10
registered_students: 80
no_registration_students: 15
no_rotating_students: 15
unregistered_students: 15
make_customization: true
gradeables:
<<<<<<< HEAD

- g_id: future_peer_grading
  g_title: Future Peer Homework
  gradeable_config: python_simple_homework
  eg_peer_grading: true
  components:
  - gc_lower_clamp: 0
    gc_is_peer: true
    gc_default: 2
    gc_max_value: 2
    gc_upper_clamp: 2
    gc_title: Read Me
    marks:
      - gcm_note: Full Credit
        gcm_points: 0
      - gcm_note: Minor errors in Read Me
        gcm_points: -1
      - gcm_note: Major errors in Read Me or Read Me missing
        gcm_points: -2
  - gc_lower_clamp: 0
    gc_default: 5
    gc_is_peer: true
    gc_max_value: 5
    gc_upper_clamp: 5
    gc_title: Coding Style
    marks:
      - gcm_note: Full Credit
        gcm_points: 0
      - gcm_note: Code is unreadable
        gcm_points: -5
      - gcm_note: Code is very difficult to understand
        gcm_points: -3
      - gcm_note: Code is difficult to understand
        gcm_points: -1
  - gc_lower_clamp: 0
    gc_default: 5
    gc_max_value: 5
    gc_upper_clamp: 5
    gc_is_peer: true
    gc_title: Documentation
    marks:
      - gcm_note: Full Credit
        gcm_points: 0
      - gcm_note: No documentation
        gcm_points: -5
      - gcm_note: Very little documentation or documentation makes no sense
        gcm_points: -3
      - gcm_note: Way too much documentation and/or documentation makes no sense
        gcm_points: -1
  - gc_lower_clamp: 0
    gc_default: 0
    gc_max_value: 0
    gc_upper_clamp: 5
    gc_title: Extra Credit
    marks:
      - gcm_note: No Credit
        gcm_points: 0
      - gcm_note: Extra credit done poorly
        gcm_points: 2
      - gcm_note: Extra credit is acceptable
        gcm_points: 5
  g_ta_view_start_date: 9994-12-31 23:59:59
  eg_submission_open_date: 9995-12-31 23:59:59
  eg_submission_due_date: 9996-12-31 23:59:59
  g_grade_start_date: 9997-12-31 23:59:59
  g_grade_due_date: 9998-12-31 23:59:59
  g_grade_released_date: 9998-12-31 23:59:59
  eg_grade_inquiry_start_date: 9999-01-01 23:59:59
  eg_grade_inquiry_due_date: 9999-01-06 23:59:59
  eg_has_due_date: true
  eg_has_release_date: true
  g_bucket: homework

- g_id: future_no_tas_homework
  g_title: Future (No TAs) Homework
  gradeable_config: python_simple_homework
  components:
  - gc_lower_clamp: 0
    gc_default: 2
    gc_max_value: 2
    gc_upper_clamp: 2
    gc_title: Read Me
    marks:
      - gcm_note: Full Credit
        gcm_points: 0
      - gcm_note: Minor errors in Read Me
        gcm_points: -1
      - gcm_note: Major errors in Read Me or Read Me missing
        gcm_points: -2
  - gc_lower_clamp: 0
    gc_default: 5
    gc_max_value: 5
    gc_upper_clamp: 5
    gc_title: Coding Style
    marks:
      - gcm_note: Full Credit
        gcm_points: 0
      - gcm_note: Code is unreadable
        gcm_points: -5
      - gcm_note: Code is very difficult to understand
        gcm_points: -3
      - gcm_note: Code is difficult to understand
        gcm_points: -1
  - gc_lower_clamp: 0
    gc_default: 5
    gc_max_value: 5
    gc_upper_clamp: 5
    gc_title: Documentation
    marks:
      - gcm_note: Full Credit
        gcm_points: 0
      - gcm_note: No documentation
        gcm_points: -5
      - gcm_note: Very little documentation or documentation makes no sense
        gcm_points: -3
      - gcm_note: Way too much documentation and/or documentation makes no sense
        gcm_points: -1
  - gc_lower_clamp: 0
    gc_default: 0
    gc_max_value: 0
    gc_upper_clamp: 5
    gc_title: Extra Credit
    marks:
      - gcm_note: No Credit
        gcm_points: 0
      - gcm_note: Extra credit done poorly
        gcm_points: 2
      - gcm_note: Extra credit is acceptable
        gcm_points: 5
  g_ta_view_start_date: 9994-12-31 23:59:59
  eg_submission_open_date: 9995-12-31 23:59:59
  eg_submission_due_date: 9996-12-31 23:59:59
  g_grade_start_date: 9997-12-31 23:59:59
  g_grade_due_date: 9998-12-31 23:59:59
  g_grade_released_date: 9998-12-31 23:59:59
  eg_grade_inquiry_start_date: 9999-01-01 23:59:59
  eg_grade_inquiry_due_date: 9999-01-06 23:59:59
  eg_has_due_date: true
  eg_has_release_date: true
  g_bucket: homework

- g_id: future_tas_homework
  components:
  - gc_lower_clamp: 0
    gc_default: 2
    gc_max_value: 2
    gc_upper_clamp: 2
    gc_title: Read Me
    marks:
      - gcm_note: Full Credit
        gcm_points: 0
      - gcm_note: Minor errors in Read Me
        gcm_points: -1
      - gcm_note: Major errors in Read Me or Read Me missing
        gcm_points: -2
  - gc_lower_clamp: 0
    gc_default: 5
    gc_max_value: 5
    gc_upper_clamp: 5
    gc_title: Coding Style
    marks:
      - gcm_note: Full Credit
        gcm_points: 0
      - gcm_note: Code is unreadable
        gcm_points: -5
      - gcm_note: Code is very difficult to understand
        gcm_points: -3
      - gcm_note: Code is difficult to understand
        gcm_points: -1
  - gc_lower_clamp: 0
    gc_default: 5
    gc_max_value: 5
    gc_upper_clamp: 5
    gc_title: Documentation
    marks:
      - gcm_note: Full Credit
        gcm_points: 0
      - gcm_note: No documentation
        gcm_points: -5
      - gcm_note: Very little documentation or documentation makes no sense
        gcm_points: -3
      - gcm_note: Way too much documentation and/or documentation makes no sense
        gcm_points: -1
  - gc_lower_clamp: 0
    gc_default: 0
    gc_max_value: 0
    gc_upper_clamp: 5
    gc_title: Extra Credit
    marks:
      - gcm_note: No Credit
        gcm_points: 0
      - gcm_note: Extra credit done poorly
        gcm_points: 2
      - gcm_note: Extra credit is acceptable
        gcm_points: 5
  eg_submission_due_date: 9996-12-31 23:59:59
  eg_submission_open_date: 9995-12-31 23:59:59
  g_grade_due_date: 9998-12-31 23:59:59
  g_grade_released_date: 9998-12-31 23:59:59
  g_grade_start_date: 9997-12-31 23:59:59
  g_ta_view_start_date: 1970-01-01 23:59:59
  eg_grade_inquiry_start_date: 9999-01-01 23:59:59
  eg_grade_inquiry_due_date: 9999-01-06 23:59:59
  eg_has_due_date: true
  eg_has_release_date: true
  g_title: Future (TAs) Homework
  gradeable_config: python_simple_homework
  g_bucket: homework
=======
  - g_id: future_peer_grading
    g_title: Future Peer Homework
    gradeable_config: python_simple_homework
    eg_peer_grading: true
    components:
      - gc_lower_clamp: 0
        gc_is_peer: true
        gc_default: 2
        gc_max_value: 2
        gc_upper_clamp: 2
        gc_title: Read Me
        marks:
          - gcm_note: Full Credit
            gcm_points: 0
          - gcm_note: Minor errors in Read Me
            gcm_points: -1
          - gcm_note: Major errors in Read Me or Read Me missing
            gcm_points: -2
      - gc_lower_clamp: 0
        gc_default: 5
        gc_is_peer: true
        gc_max_value: 5
        gc_upper_clamp: 5
        gc_title: Coding Style
        marks:
          - gcm_note: Full Credit
            gcm_points: 0
          - gcm_note: Code is unreadable
            gcm_points: -5
          - gcm_note: Code is very difficult to understand
            gcm_points: -3
          - gcm_note: Code is difficult to understand
            gcm_points: -1
      - gc_lower_clamp: 0
        gc_default: 5
        gc_max_value: 5
        gc_upper_clamp: 5
        gc_is_peer: true
        gc_title: Documentation
        marks:
          - gcm_note: Full Credit
            gcm_points: 0
          - gcm_note: No documentation
            gcm_points: -5
          - gcm_note: Very little documentation or documentation makes no sense
            gcm_points: -3
          - gcm_note: Way too much documentation and/or documentation makes no sense
            gcm_points: -1
      - gc_lower_clamp: 0
        gc_default: 0
        gc_max_value: 0
        gc_upper_clamp: 5
        gc_title: Extra Credit
        marks:
          - gcm_note: No Credit
            gcm_points: 0
          - gcm_note: Extra credit done poorly
            gcm_points: 2
          - gcm_note: Extra credit is acceptable
            gcm_points: 5
    g_ta_view_start_date: 9994-12-31 23:59:59
    eg_submission_open_date: 9995-12-31 23:59:59
    eg_submission_due_date: 9996-12-31 23:59:59
    g_grade_start_date: 9997-12-31 23:59:59
    g_grade_due_date: 9998-12-31 23:59:59
    g_grade_released_date: 9998-12-31 23:59:59
    eg_grade_inquiry_start_date: 9999-01-01 23:59:59
    eg_grade_inquiry_due_date: 9999-01-06 23:59:59
    eg_has_due_date: true
    eg_has_release_date: true
    g_bucket: homework

  - g_id: future_no_tas_homework
    g_title: Future (No TAs) Homework
    gradeable_config: python_simple_homework
    components:
      - gc_lower_clamp: 0
        gc_default: 2
        gc_max_value: 2
        gc_upper_clamp: 2
        gc_title: Read Me
        marks:
          - gcm_note: Full Credit
            gcm_points: 0
          - gcm_note: Minor errors in Read Me
            gcm_points: -1
          - gcm_note: Major errors in Read Me or Read Me missing
            gcm_points: -2
      - gc_lower_clamp: 0
        gc_default: 5
        gc_max_value: 5
        gc_upper_clamp: 5
        gc_title: Coding Style
        marks:
          - gcm_note: Full Credit
            gcm_points: 0
          - gcm_note: Code is unreadable
            gcm_points: -5
          - gcm_note: Code is very difficult to understand
            gcm_points: -3
          - gcm_note: Code is difficult to understand
            gcm_points: -1
      - gc_lower_clamp: 0
        gc_default: 5
        gc_max_value: 5
        gc_upper_clamp: 5
        gc_title: Documentation
        marks:
          - gcm_note: Full Credit
            gcm_points: 0
          - gcm_note: No documentation
            gcm_points: -5
          - gcm_note: Very little documentation or documentation makes no sense
            gcm_points: -3
          - gcm_note: Way too much documentation and/or documentation makes no sense
            gcm_points: -1
      - gc_lower_clamp: 0
        gc_default: 0
        gc_max_value: 0
        gc_upper_clamp: 5
        gc_title: Extra Credit
        marks:
          - gcm_note: No Credit
            gcm_points: 0
          - gcm_note: Extra credit done poorly
            gcm_points: 2
          - gcm_note: Extra credit is acceptable
            gcm_points: 5
    g_ta_view_start_date: 9994-12-31 23:59:59
    eg_submission_open_date: 9995-12-31 23:59:59
    eg_submission_due_date: 9996-12-31 23:59:59
    g_grade_start_date: 9997-12-31 23:59:59
    g_grade_due_date: 9998-12-31 23:59:59
    g_grade_released_date: 9998-12-31 23:59:59
    eg_grade_inquiry_start_date: 9999-01-01 23:59:59
    eg_grade_inquiry_due_date: 9999-01-06 23:59:59
    eg_has_due_date: true
    eg_has_release_date: true
    g_bucket: homework

  - g_id: future_tas_homework
    components:
      - gc_lower_clamp: 0
        gc_default: 2
        gc_max_value: 2
        gc_upper_clamp: 2
        gc_title: Read Me
        marks:
          - gcm_note: Full Credit
            gcm_points: 0
          - gcm_note: Minor errors in Read Me
            gcm_points: -1
          - gcm_note: Major errors in Read Me or Read Me missing
            gcm_points: -2
      - gc_lower_clamp: 0
        gc_default: 5
        gc_max_value: 5
        gc_upper_clamp: 5
        gc_title: Coding Style
        marks:
          - gcm_note: Full Credit
            gcm_points: 0
          - gcm_note: Code is unreadable
            gcm_points: -5
          - gcm_note: Code is very difficult to understand
            gcm_points: -3
          - gcm_note: Code is difficult to understand
            gcm_points: -1
      - gc_lower_clamp: 0
        gc_default: 5
        gc_max_value: 5
        gc_upper_clamp: 5
        gc_title: Documentation
        marks:
          - gcm_note: Full Credit
            gcm_points: 0
          - gcm_note: No documentation
            gcm_points: -5
          - gcm_note: Very little documentation or documentation makes no sense
            gcm_points: -3
          - gcm_note: Way too much documentation and/or documentation makes no sense
            gcm_points: -1
      - gc_lower_clamp: 0
        gc_default: 0
        gc_max_value: 0
        gc_upper_clamp: 5
        gc_title: Extra Credit
        marks:
          - gcm_note: No Credit
            gcm_points: 0
          - gcm_note: Extra credit done poorly
            gcm_points: 2
          - gcm_note: Extra credit is acceptable
            gcm_points: 5
    eg_submission_due_date: 9996-12-31 23:59:59
    eg_submission_open_date: 9995-12-31 23:59:59
    g_grade_due_date: 9998-12-31 23:59:59
    g_grade_released_date: 9998-12-31 23:59:59
    g_grade_start_date: 9997-12-31 23:59:59
    g_ta_view_start_date: 1970-01-01 23:59:59
    eg_grade_inquiry_start_date: 9999-01-01 23:59:59
    eg_grade_inquiry_due_date: 9999-01-06 23:59:59
    eg_has_due_date: true
    eg_has_release_date: true
    g_title: Future (TAs) Homework
    gradeable_config: python_simple_homework
    g_bucket: homework
>>>>>>> 50278da9

  - g_id: bulk_upload_test
    g_title: Bulk Upload Scanned Exam
    gradeable_config: pdf_exam
    components:
      - gc_lower_clamp: 0
        gc_default: 5
        gc_max_value: 5
        gc_upper_clamp: 5
        gc_title: Question 1
        marks:
          - gcm_note: Full Credit
            gcm_points: 0
          - gcm_note: Question 1 Mark 1
            gcm_points: -5
    g_ta_view_start_date: 9994-12-31 23:59:59
    eg_submission_open_date: 9995-12-31 23:59:59
    eg_submission_due_date: 9996-12-31 23:59:59
    g_grade_start_date: 9997-12-31 23:59:59
    g_grade_due_date: 9998-12-31 23:59:59
    g_grade_released_date: 9998-12-31 23:59:59
    eg_grade_inquiry_start_date: 9999-01-01 23:59:59
    eg_grade_inquiry_due_date: 9999-01-06 23:59:59
    eg_has_due_date: true
    eg_has_release_date: true
    g_bucket: homework
    eg_bulk_test: true

<<<<<<< HEAD
- g_id: open_peer_homework
  eg_peer_grading: true
  components:
  - gc_lower_clamp: 0
    gc_is_peer: true
    gc_default: 2
    gc_max_value: 2
    gc_upper_clamp: 2
    gc_title: Read Me
    marks:
      - gcm_note: Full Credit
        gcm_points: 0
      - gcm_note: Minor errors in Read Me
        gcm_points: -1
      - gcm_note: Major errors in Read Me or Read Me missing
        gcm_points: -2
  - gc_lower_clamp: 0
    gc_default: 5
    gc_is_peer: true
    gc_max_value: 5
    gc_upper_clamp: 5
    gc_title: Coding Style
    marks:
      - gcm_note: Full Credit
        gcm_points: 0
      - gcm_note: Code is unreadable
        gcm_points: -5
      - gcm_note: Code is very difficult to understand
        gcm_points: -3
      - gcm_note: Code is difficult to understand
        gcm_points: -1
  - gc_lower_clamp: 0
    gc_default: 5
    gc_is_peer: true
    gc_max_value: 5
    gc_upper_clamp: 5
    gc_title: Documentation
    marks:
      - gcm_note: Full Credit
        gcm_points: 0
      - gcm_note: No documentation
        gcm_points: -5
      - gcm_note: Very little documentation or documentation makes no sense
        gcm_points: -3
      - gcm_note: Way too much documentation and/or documentation makes no sense
        gcm_points: -1
  - gc_lower_clamp: 0
    gc_default: 0
    gc_max_value: 0
    gc_upper_clamp: 5
    gc_title: Extra Credit
    marks:
      - gcm_note: No Credit
        gcm_points: 0
      - gcm_note: Extra credit done poorly
        gcm_points: 2
      - gcm_note: Extra credit is acceptable
        gcm_points: 5
  eg_submission_due_date: 9996-12-31 23:59:59
  eg_submission_open_date: 1971-01-01 23:59:59
  g_grade_due_date: 9998-12-31 23:59:59
  g_grade_released_date: 9998-12-31 23:59:59
  g_grade_start_date: 9997-12-31 23:59:59
  g_ta_view_start_date: 1970-01-01 23:59:59
  eg_grade_inquiry_start_date: 9999-01-01 23:59:59
  eg_grade_inquiry_due_date: 9999-01-06 23:59:59
  eg_has_due_date: true
  eg_has_release_date: true
  g_title: Open Peer Homework
  gradeable_config: python_simple_homework
  g_bucket: homework

- g_id: open_homework
  components:
  - gc_lower_clamp: 0
    gc_default: 2
    gc_max_value: 2
    gc_upper_clamp: 2
    gc_title: Read Me
    marks:
      - gcm_note: Full Credit
        gcm_points: 0
      - gcm_note: Minor errors in Read Me
        gcm_points: -1
      - gcm_note: Major errors in Read Me or Read Me missing
        gcm_points: -2
  - gc_lower_clamp: 0
    gc_default: 5
    gc_max_value: 5
    gc_upper_clamp: 5
    gc_title: Coding Style
    marks:
      - gcm_note: Full Credit
        gcm_points: 0
      - gcm_note: Code is unreadable
        gcm_points: -5
      - gcm_note: Code is very difficult to understand
        gcm_points: -3
      - gcm_note: Code is difficult to understand
        gcm_points: -1
  - gc_lower_clamp: 0
    gc_default: 5
    gc_max_value: 5
    gc_upper_clamp: 5
    gc_title: Documentation
    marks:
      - gcm_note: Full Credit
        gcm_points: 0
      - gcm_note: No documentation
        gcm_points: -5
      - gcm_note: Very little documentation or documentation makes no sense
        gcm_points: -3
      - gcm_note: Way too much documentation and/or documentation makes no sense
        gcm_points: -1
  - gc_lower_clamp: 0
    gc_default: 0
    gc_max_value: 0
    gc_upper_clamp: 5
    gc_title: Extra Credit
    marks:
      - gcm_note: No Credit
        gcm_points: 0
      - gcm_note: Extra credit done poorly
        gcm_points: 2
      - gcm_note: Extra credit is acceptable
        gcm_points: 5
  eg_submission_due_date: 9996-12-31 23:59:59
  eg_submission_open_date: 1971-01-01 23:59:59
  g_grade_due_date: 9998-12-31 23:59:59
  g_grade_released_date: 9998-12-31 23:59:59
  g_grade_start_date: 9997-12-31 23:59:59
  g_ta_view_start_date: 1970-01-01 23:59:59
  eg_grade_inquiry_start_date: 9999-01-01 23:59:59
  eg_grade_inquiry_due_date: 9999-01-06 23:59:59
  eg_has_due_date: true
  eg_has_release_date: true
  g_title: Open Homework
  gradeable_config: python_simple_homework
  g_bucket: homework

- g_id: open_team_homework
  components:
  - gc_lower_clamp: 0
    gc_default: 2
    gc_max_value: 2
    gc_upper_clamp: 2
    gc_title: Read Me
    marks:
      - gcm_note: Full Credit
        gcm_points: 0
      - gcm_note: Minor errors in Read Me
        gcm_points: -1
      - gcm_note: Major errors in Read Me or Read Me missing
        gcm_points: -2
  - gc_lower_clamp: 0
    gc_default: 5
    gc_max_value: 5
    gc_upper_clamp: 5
    gc_title: Coding Style
    marks:
      - gcm_note: Full Credit
        gcm_points: 0
      - gcm_note: Code is unreadable
        gcm_points: -5
      - gcm_note: Code is very difficult to understand
        gcm_points: -3
      - gcm_note: Code is difficult to understand
        gcm_points: -1
  - gc_lower_clamp: 0
    gc_default: 5
    gc_max_value: 5
    gc_upper_clamp: 5
    gc_title: Documentation
    marks:
      - gcm_note: Full Credit
        gcm_points: 0
      - gcm_note: No documentation
        gcm_points: -5
      - gcm_note: Very little documentation or documentation makes no sense
        gcm_points: -3
      - gcm_note: Way too much documentation and/or documentation makes no sense
        gcm_points: -1
  - gc_lower_clamp: 0
    gc_default: 0
    gc_max_value: 0
    gc_upper_clamp: 5
    gc_title: Extra Credit
    marks:
      - gcm_note: No Credit
        gcm_points: 0
      - gcm_note: Extra credit done poorly
        gcm_points: 2
      - gcm_note: Extra credit is acceptable
        gcm_points: 5
  eg_submission_due_date: 9996-12-31 23:59:59
  eg_submission_open_date: 1971-01-01 23:59:59
  g_grade_due_date: 9998-12-31 23:59:59
  g_grade_released_date: 9998-12-31 23:59:59
  g_grade_start_date: 9997-12-31 23:59:59
  eg_grade_inquiry_start_date: 9999-01-01 23:59:59
  eg_grade_inquiry_due_date: 9999-01-06 23:59:59
  eg_has_due_date: true
  eg_has_release_date: true
  eg_team_assignment: true
  eg_max_team_size: 3
  g_ta_view_start_date: 1970-01-01 23:59:59
  g_title: Open Team Homework
  gradeable_config: python_simple_homework
  g_bucket: homework
=======
  - g_id: open_peer_homework
    eg_peer_grading: true
    components:
      - gc_lower_clamp: 0
        gc_is_peer: true
        gc_default: 2
        gc_max_value: 2
        gc_upper_clamp: 2
        gc_title: Read Me
        marks:
          - gcm_note: Full Credit
            gcm_points: 0
          - gcm_note: Minor errors in Read Me
            gcm_points: -1
          - gcm_note: Major errors in Read Me or Read Me missing
            gcm_points: -2
      - gc_lower_clamp: 0
        gc_default: 5
        gc_is_peer: true
        gc_max_value: 5
        gc_upper_clamp: 5
        gc_title: Coding Style
        marks:
          - gcm_note: Full Credit
            gcm_points: 0
          - gcm_note: Code is unreadable
            gcm_points: -5
          - gcm_note: Code is very difficult to understand
            gcm_points: -3
          - gcm_note: Code is difficult to understand
            gcm_points: -1
      - gc_lower_clamp: 0
        gc_default: 5
        gc_is_peer: true
        gc_max_value: 5
        gc_upper_clamp: 5
        gc_title: Documentation
        marks:
          - gcm_note: Full Credit
            gcm_points: 0
          - gcm_note: No documentation
            gcm_points: -5
          - gcm_note: Very little documentation or documentation makes no sense
            gcm_points: -3
          - gcm_note: Way too much documentation and/or documentation makes no sense
            gcm_points: -1
      - gc_lower_clamp: 0
        gc_default: 0
        gc_max_value: 0
        gc_upper_clamp: 5
        gc_title: Extra Credit
        marks:
          - gcm_note: No Credit
            gcm_points: 0
          - gcm_note: Extra credit done poorly
            gcm_points: 2
          - gcm_note: Extra credit is acceptable
            gcm_points: 5
    eg_submission_due_date: 9996-12-31 23:59:59
    eg_submission_open_date: 1971-01-01 23:59:59
    g_grade_due_date: 9998-12-31 23:59:59
    g_grade_released_date: 9998-12-31 23:59:59
    g_grade_start_date: 9997-12-31 23:59:59
    g_ta_view_start_date: 1970-01-01 23:59:59
    eg_grade_inquiry_start_date: 9999-01-01 23:59:59
    eg_grade_inquiry_due_date: 9999-01-06 23:59:59
    eg_has_due_date: true
    eg_has_release_date: true
    g_title: Open Peer Homework
    gradeable_config: python_simple_homework
    g_bucket: homework

  - g_id: open_homework
    components:
      - gc_lower_clamp: 0
        gc_default: 2
        gc_max_value: 2
        gc_upper_clamp: 2
        gc_title: Read Me
        marks:
          - gcm_note: Full Credit
            gcm_points: 0
          - gcm_note: Minor errors in Read Me
            gcm_points: -1
          - gcm_note: Major errors in Read Me or Read Me missing
            gcm_points: -2
      - gc_lower_clamp: 0
        gc_default: 5
        gc_max_value: 5
        gc_upper_clamp: 5
        gc_title: Coding Style
        marks:
          - gcm_note: Full Credit
            gcm_points: 0
          - gcm_note: Code is unreadable
            gcm_points: -5
          - gcm_note: Code is very difficult to understand
            gcm_points: -3
          - gcm_note: Code is difficult to understand
            gcm_points: -1
      - gc_lower_clamp: 0
        gc_default: 5
        gc_max_value: 5
        gc_upper_clamp: 5
        gc_title: Documentation
        marks:
          - gcm_note: Full Credit
            gcm_points: 0
          - gcm_note: No documentation
            gcm_points: -5
          - gcm_note: Very little documentation or documentation makes no sense
            gcm_points: -3
          - gcm_note: Way too much documentation and/or documentation makes no sense
            gcm_points: -1
      - gc_lower_clamp: 0
        gc_default: 0
        gc_max_value: 0
        gc_upper_clamp: 5
        gc_title: Extra Credit
        marks:
          - gcm_note: No Credit
            gcm_points: 0
          - gcm_note: Extra credit done poorly
            gcm_points: 2
          - gcm_note: Extra credit is acceptable
            gcm_points: 5
    eg_submission_due_date: 9996-12-31 23:59:59
    eg_submission_open_date: 1971-01-01 23:59:59
    g_grade_due_date: 9998-12-31 23:59:59
    g_grade_released_date: 9998-12-31 23:59:59
    g_grade_start_date: 9997-12-31 23:59:59
    g_ta_view_start_date: 1970-01-01 23:59:59
    eg_grade_inquiry_start_date: 9999-01-01 23:59:59
    eg_grade_inquiry_due_date: 9999-01-06 23:59:59
    eg_has_due_date: true
    eg_has_release_date: true
    g_title: Open Homework
    gradeable_config: python_simple_homework
    g_bucket: homework

  - g_id: open_team_homework
    components:
      - gc_lower_clamp: 0
        gc_default: 2
        gc_max_value: 2
        gc_upper_clamp: 2
        gc_title: Read Me
        marks:
          - gcm_note: Full Credit
            gcm_points: 0
          - gcm_note: Minor errors in Read Me
            gcm_points: -1
          - gcm_note: Major errors in Read Me or Read Me missing
            gcm_points: -2
      - gc_lower_clamp: 0
        gc_default: 5
        gc_max_value: 5
        gc_upper_clamp: 5
        gc_title: Coding Style
        marks:
          - gcm_note: Full Credit
            gcm_points: 0
          - gcm_note: Code is unreadable
            gcm_points: -5
          - gcm_note: Code is very difficult to understand
            gcm_points: -3
          - gcm_note: Code is difficult to understand
            gcm_points: -1
      - gc_lower_clamp: 0
        gc_default: 5
        gc_max_value: 5
        gc_upper_clamp: 5
        gc_title: Documentation
        marks:
          - gcm_note: Full Credit
            gcm_points: 0
          - gcm_note: No documentation
            gcm_points: -5
          - gcm_note: Very little documentation or documentation makes no sense
            gcm_points: -3
          - gcm_note: Way too much documentation and/or documentation makes no sense
            gcm_points: -1
      - gc_lower_clamp: 0
        gc_default: 0
        gc_max_value: 0
        gc_upper_clamp: 5
        gc_title: Extra Credit
        marks:
          - gcm_note: No Credit
            gcm_points: 0
          - gcm_note: Extra credit done poorly
            gcm_points: 2
          - gcm_note: Extra credit is acceptable
            gcm_points: 5
    eg_submission_due_date: 9996-12-31 23:59:59
    eg_submission_open_date: 1971-01-01 23:59:59
    g_grade_due_date: 9998-12-31 23:59:59
    g_grade_released_date: 9998-12-31 23:59:59
    g_grade_start_date: 9997-12-31 23:59:59
    eg_grade_inquiry_start_date: 9999-01-01 23:59:59
    eg_grade_inquiry_due_date: 9999-01-06 23:59:59
    eg_has_due_date: true
    eg_has_release_date: true
    eg_team_assignment: true
    eg_max_team_size: 3
    g_ta_view_start_date: 1970-01-01 23:59:59
    g_title: Open Team Homework
    gradeable_config: python_simple_homework
    g_bucket: homework
>>>>>>> 50278da9

  - g_id: no_due_date_no_release
    components:
      - gc_lower_clamp: 0
        gc_default: 2
        gc_max_value: 2
        gc_upper_clamp: 2
        gc_title: Component
        marks:
          - gcm_note: Full Credit
            gcm_points: 0
    eg_submission_due_date: 9997-12-31 23:59:59
    eg_submission_open_date: 1971-01-01 23:59:59
    eg_has_due_date: false
    eg_has_release_date: false
    g_grade_due_date: 9998-12-31 23:59:59
    g_grade_released_date: 9999-01-01 23:59:59
    g_grade_start_date: 9997-12-31 23:59:59
    eg_grade_inquiry_start_date: 9999-01-01 23:59:59
    eg_grade_inquiry_due_date: 9999-01-06 23:59:59
    g_ta_view_start_date: 1970-01-01 23:59:59
    g_title: No Due Date, No Release Date
    gradeable_config: python_simple_homework
    g_bucket: homework

<<<<<<< HEAD

- g_id: open_vcs_homework
  components:
  - gc_lower_clamp: 0
    gc_default: 2
    gc_max_value: 2
    gc_upper_clamp: 2
    gc_title: Read Me
    marks:
      - gcm_note: Full Credit
        gcm_points: 0
      - gcm_note: Minor errors in Read Me
        gcm_points: -1
      - gcm_note: Major errors in Read Me or Read Me missing
        gcm_points: -2
  - gc_lower_clamp: 0
    gc_default: 5
    gc_max_value: 5
    gc_upper_clamp: 5
    gc_title: Coding Style
    marks:
      - gcm_note: Full Credit
        gcm_points: 0
      - gcm_note: Code is unreadable
        gcm_points: -5
      - gcm_note: Code is very difficult to understand
        gcm_points: -3
      - gcm_note: Code is difficult to understand
        gcm_points: -1
  - gc_lower_clamp: 0
    gc_default: 5
    gc_max_value: 5
    gc_upper_clamp: 5
    gc_title: Documentation
    marks:
      - gcm_note: Full Credit
        gcm_points: 0
      - gcm_note: No documentation
        gcm_points: -5
      - gcm_note: Very little documentation or documentation makes no sense
        gcm_points: -3
      - gcm_note: Way too much documentation and/or documentation makes no sense
        gcm_points: -1
  - gc_lower_clamp: 0
    gc_default: 0
    gc_max_value: 0
    gc_upper_clamp: 5
    gc_title: Extra Credit
    marks:
      - gcm_note: No Credit
        gcm_points: 0
      - gcm_note: Extra credit done poorly
        gcm_points: 2
      - gcm_note: Extra credit is acceptable
        gcm_points: 5
  eg_submission_due_date: 9996-12-31 23:59:59
  eg_submission_open_date: 1971-01-01 23:59:59
  g_grade_due_date: 9998-12-31 23:59:59
  g_grade_released_date: 9998-12-31 23:59:59
  g_grade_start_date: 9997-12-31 23:59:59
  eg_grade_inquiry_start_date: 9999-01-01 23:59:59
  eg_grade_inquiry_due_date: 9999-01-06 23:59:59
  g_ta_view_start_date: 1970-01-01 23:59:59
  eg_is_repository: true
  eg_vcs_partial_path: "{$gradeable_id}/{$user_id}"
  eg_vcs_subdirectory: ""
  g_title: Open VCS Homework
  gradeable_config: vcs_submissions
  g_bucket: homework

- g_id: subdirectory_vcs_homework
  components:
  - gc_lower_clamp: 0
    gc_default: 2
    gc_max_value: 2
    gc_upper_clamp: 2
    gc_title: Read Me
    marks:
      - gcm_note: Full Credit
        gcm_points: 0
      - gcm_note: Minor errors in Read Me
        gcm_points: -1
      - gcm_note: Major errors in Read Me or Read Me missing
        gcm_points: -2
  - gc_lower_clamp: 0
    gc_default: 5
    gc_max_value: 5
    gc_upper_clamp: 5
    gc_title: Coding Style
    marks:
      - gcm_note: Full Credit
        gcm_points: 0
      - gcm_note: Code is unreadable
        gcm_points: -5
      - gcm_note: Code is very difficult to understand
        gcm_points: -3
      - gcm_note: Code is difficult to understand
        gcm_points: -1
  - gc_lower_clamp: 0
    gc_default: 5
    gc_max_value: 5
    gc_upper_clamp: 5
    gc_title: Documentation
    marks:
      - gcm_note: Full Credit
        gcm_points: 0
      - gcm_note: No documentation
        gcm_points: -5
      - gcm_note: Very little documentation or documentation makes no sense
        gcm_points: -3
      - gcm_note: Way too much documentation and/or documentation makes no sense
        gcm_points: -1
  - gc_lower_clamp: 0
    gc_default: 0
    gc_max_value: 0
    gc_upper_clamp: 5
    gc_title: Extra Credit
    marks:
      - gcm_note: No Credit
        gcm_points: 0
      - gcm_note: Extra credit done poorly
        gcm_points: 2
      - gcm_note: Extra credit is acceptable
        gcm_points: 5
  eg_submission_due_date: 9996-12-31 23:59:59
  eg_submission_open_date: 1971-01-01 23:59:59
  g_grade_due_date: 9998-12-31 23:59:59
  g_grade_released_date: 9998-12-31 23:59:59
  g_grade_start_date: 9997-12-31 23:59:59
  eg_grade_inquiry_start_date: 9999-01-01 23:59:59
  eg_grade_inquiry_due_date: 9999-01-06 23:59:59
  g_ta_view_start_date: 1970-01-01 23:59:59
  eg_is_repository: true
  eg_vcs_partial_path: "{$gradeable_id}/{$user_id}"
  eg_vcs_subdirectory: "src"
  g_title: Subdirectory VCS Homework
  gradeable_config: vcs_submissions
  g_bucket: homework

- g_id: grading_team_homework
  components:
  - gc_lower_clamp: 0
    gc_default: 2
    gc_max_value: 2
    gc_upper_clamp: 2
    gc_title: Read Me
    marks:
      - gcm_note: Full Credit
        gcm_points: 0
      - gcm_note: Minor errors in Read Me
        gcm_points: -1
      - gcm_note: Major errors in Read Me or Read Me missing
        gcm_points: -2
  - gc_lower_clamp: 0
    gc_default: 5
    gc_max_value: 5
    gc_upper_clamp: 5
    gc_title: Coding Style
    marks:
      - gcm_note: Full Credit
        gcm_points: 0
      - gcm_note: Code is unreadable
        gcm_points: -5
      - gcm_note: Code is very difficult to understand
        gcm_points: -3
      - gcm_note: Code is difficult to understand
        gcm_points: -1
  - gc_lower_clamp: 0
    gc_default: 5
    gc_max_value: 5
    gc_upper_clamp: 5
    gc_title: Documentation
    marks:
      - gcm_note: Full Credit
        gcm_points: 0
      - gcm_note: No documentation
        gcm_points: -5
      - gcm_note: Very little documentation or documentation makes no sense
        gcm_points: -3
      - gcm_note: Way too much documentation and/or documentation makes no sense
        gcm_points: -1
  - gc_lower_clamp: 0
    gc_default: 0
    gc_max_value: 0
    gc_upper_clamp: 5
    gc_title: Extra Credit
    marks:
      - gcm_note: No Credit
        gcm_points: 0
      - gcm_note: Extra credit done poorly
        gcm_points: 2
      - gcm_note: Extra credit is acceptable
        gcm_points: 5
  eg_submission_due_date: 1972-01-01 23:59:59
  eg_submission_open_date: 1971-01-01 23:59:59
  g_grade_due_date: 9998-12-31 23:59:59
  g_grade_released_date: 9998-12-31 23:59:59
  g_grade_start_date: 1973-01-01 23:59:59
  eg_grade_inquiry_start_date: 9999-01-01 23:59:59
  eg_grade_inquiry_due_date: 9999-01-06 23:59:59
  eg_has_due_date: true
  eg_has_release_date: true
  eg_team_assignment: true
  eg_max_team_size: 3
  g_ta_view_start_date: 1970-01-01 23:59:59
  g_title: Grading Team Homework
  gradeable_config: python_simple_homework
  g_bucket: homework

- g_id: grading_only_peer_team_homework
  eg_peer_grading: true
  components:
  - gc_lower_clamp: 0
    gc_is_peer: true
    gc_default: 2
    gc_max_value: 2
    gc_upper_clamp: 2
    gc_title: Read Me
    marks:
      - gcm_note: Full Credit
        gcm_points: 0
      - gcm_note: Minor errors in Read Me
        gcm_points: -1
      - gcm_note: Major errors in Read Me or Read Me missing
        gcm_points: -2
  - gc_lower_clamp: 0
    gc_default: 5
    gc_is_peer: true
    gc_max_value: 5
    gc_upper_clamp: 5
    gc_title: Coding Style
    marks:
      - gcm_note: Full Credit
        gcm_points: 0
      - gcm_note: Code is unreadable
        gcm_points: -5
      - gcm_note: Code is very difficult to understand
        gcm_points: -3
      - gcm_note: Code is difficult to understand
        gcm_points: -1
  - gc_lower_clamp: 0
    gc_default: 5
    gc_is_peer: true
    gc_max_value: 5
    gc_upper_clamp: 5
    gc_title: Documentation
    marks:
      - gcm_note: Full Credit
        gcm_points: 0
      - gcm_note: No documentation
        gcm_points: -5
      - gcm_note: Very little documentation or documentation makes no sense
        gcm_points: -3
      - gcm_note: Way too much documentation and/or documentation makes no sense
        gcm_points: -1
  - gc_lower_clamp: 0
    gc_default: 0
    gc_is_peer: true
    gc_max_value: 0
    gc_upper_clamp: 5
    gc_title: Extra Credit
    marks:
      - gcm_note: No Credit
        gcm_points: 0
      - gcm_note: Extra credit done poorly
        gcm_points: 2
      - gcm_note: Extra credit is acceptable
        gcm_points: 5
  eg_submission_due_date: 1972-01-01 23:59:59
  eg_submission_open_date: 1971-01-01 23:59:59
  g_grade_due_date: 9998-12-31 23:59:59
  g_grade_released_date: 9998-12-31 23:59:59
  g_grade_start_date: 1973-01-01 23:59:59
  eg_grade_inquiry_start_date: 9999-01-01 23:59:59
  eg_grade_inquiry_due_date: 9999-01-06 23:59:59
  eg_has_due_date: true
  eg_has_release_date: true
  eg_team_assignment: true
  eg_max_team_size: 3
  g_ta_view_start_date: 1970-01-01 23:59:59
  g_title: Closed Peer Team Homework
  gradeable_config: python_simple_homework
  g_bucket: homework

- g_id: closed_peer_team_homework
  eg_peer_grading: true
  components:
  - gc_lower_clamp: 0
    gc_default: 2
    gc_is_peer: true
    gc_max_value: 2
    gc_upper_clamp: 2
    gc_title: Read Me
    marks:
      - gcm_note: Full Credit
        gcm_points: 0
      - gcm_note: Minor errors in Read Me
        gcm_points: -1
      - gcm_note: Major errors in Read Me or Read Me missing
        gcm_points: -2
  - gc_lower_clamp: 0
    gc_default: 5
    gc_is_peer: true
    gc_max_value: 5
    gc_upper_clamp: 5
    gc_title: Coding Style
    marks:
      - gcm_note: Full Credit
        gcm_points: 0
      - gcm_note: Code is unreadable
        gcm_points: -5
      - gcm_note: Code is very difficult to understand
        gcm_points: -3
      - gcm_note: Code is difficult to understand
        gcm_points: -1
  - gc_lower_clamp: 0
    gc_default: 5
    gc_is_peer: true
    gc_max_value: 5
    gc_upper_clamp: 5
    gc_title: Documentation
    marks:
      - gcm_note: Full Credit
        gcm_points: 0
      - gcm_note: No documentation
        gcm_points: -5
      - gcm_note: Very little documentation or documentation makes no sense
        gcm_points: -3
      - gcm_note: Way too much documentation and/or documentation makes no sense
        gcm_points: -1
  - gc_lower_clamp: 0
    gc_default: 0
    gc_max_value: 0
    gc_upper_clamp: 5
    gc_title: Extra Credit
    marks:
      - gcm_note: No Credit
        gcm_points: 0
      - gcm_note: Extra credit done poorly
        gcm_points: 2
      - gcm_note: Extra credit is acceptable
        gcm_points: 5
  eg_submission_due_date: 1972-01-01 23:59:59
  eg_submission_open_date: 1971-01-01 23:59:59
  g_grade_due_date: 9998-12-31 23:59:59
  g_grade_released_date: 9998-12-31 23:59:59
  eg_grade_inquiry_start_date: 9999-01-01 23:59:59
  eg_grade_inquiry_due_date: 9999-01-06 23:59:59
  eg_has_due_date: true
  eg_has_release_date: true
  g_grade_start_date: 9997-12-31 23:59:59
  eg_team_assignment: true
  eg_max_team_size: 3
  g_ta_view_start_date: 1970-01-01 23:59:59
  g_title: Closed Peer Team Homework
  gradeable_config: cpp_hidden_tests
  g_bucket: homework

- g_id: grading_pdf_peer_homework
  eg_peer_grading: true
  components:
  - gc_lower_clamp: 0
    gc_is_peer: true
    gc_default: 2
    gc_max_value: 2
    gc_upper_clamp: 2
    gc_title: Read Me
    marks:
      - gcm_note: Full Credit
        gcm_points: 0
      - gcm_note: Minor errors in Read Me
        gcm_points: -1
      - gcm_note: Major errors in Read Me or Read Me missing
        gcm_points: -2
  - gc_lower_clamp: 0
    gc_default: 5
    gc_is_peer: true
    gc_max_value: 5
    gc_upper_clamp: 5
    gc_title: Coding Style
    marks:
      - gcm_note: Full Credit
        gcm_points: 0
      - gcm_note: Code is unreadable
        gcm_points: -5
      - gcm_note: Code is very difficult to understand
        gcm_points: -3
      - gcm_note: Code is difficult to understand
        gcm_points: -1
  - gc_lower_clamp: 0
    gc_default: 5
    gc_is_peer: true
    gc_max_value: 5
    gc_upper_clamp: 5
    gc_title: Documentation
    marks:
      - gcm_note: Full Credit
        gcm_points: 0
      - gcm_note: No documentation
        gcm_points: -5
      - gcm_note: Very little documentation or documentation makes no sense
        gcm_points: -3
      - gcm_note: Way too much documentation and/or documentation makes no sense
        gcm_points: -1
  - gc_lower_clamp: 0
    gc_default: 0
    gc_is_peer: true
    gc_max_value: 0
    gc_upper_clamp: 5
    gc_title: Extra Credit
    marks:
      - gcm_note: No Credit
        gcm_points: 0
      - gcm_note: Extra credit done poorly
        gcm_points: 2
      - gcm_note: Extra credit is acceptable
        gcm_points: 5
  eg_submission_due_date: 1972-01-01 23:59:59
  eg_submission_open_date: 1971-01-01 23:59:59
  g_grade_due_date: 1974-01-01 23:59:59
  g_grade_released_date: 1974-01-01 23:59:59
  eg_grade_inquiry_start_date: 1974-01-08 23:59:59
  eg_grade_inquiry_due_date: 1974-01-13 23:59:59
  eg_has_due_date: true
  eg_has_release_date: true
  g_grade_start_date: 1973-01-01 23:59:59
  g_ta_view_start_date: 1970-01-01 23:59:59
  g_title: Released Peer PDF Homework
  gradeable_config: multiple_pdf_annotations
  g_bucket: homework
  g_grader_assignment_method: 2
  eg_annotated_pdf: true
  
- g_id: grading_pdf_peer_team_homework
  eg_peer_grading: true
  components:
  - gc_lower_clamp: 0
    gc_is_peer: true
    gc_default: 2
    gc_max_value: 2
    gc_upper_clamp: 2
    gc_title: Read Me
    marks:
      - gcm_note: Full Credit
        gcm_points: 0
      - gcm_note: Minor errors in Read Me
        gcm_points: -1
      - gcm_note: Major errors in Read Me or Read Me missing
        gcm_points: -2
  - gc_lower_clamp: 0
    gc_default: 5
    gc_is_peer: true
    gc_max_value: 5
    gc_upper_clamp: 5
    gc_title: Coding Style
    marks:
      - gcm_note: Full Credit
        gcm_points: 0
      - gcm_note: Code is unreadable
        gcm_points: -5
      - gcm_note: Code is very difficult to understand
        gcm_points: -3
      - gcm_note: Code is difficult to understand
        gcm_points: -1
  - gc_lower_clamp: 0
    gc_default: 5
    gc_is_peer: true
    gc_max_value: 5
    gc_upper_clamp: 5
    gc_title: Documentation
    marks:
      - gcm_note: Full Credit
        gcm_points: 0
      - gcm_note: No documentation
        gcm_points: -5
      - gcm_note: Very little documentation or documentation makes no sense
        gcm_points: -3
      - gcm_note: Way too much documentation and/or documentation makes no sense
        gcm_points: -1
  - gc_lower_clamp: 0
    gc_default: 0
    gc_is_peer: true
    gc_max_value: 0
    gc_upper_clamp: 5
    gc_title: Extra Credit
    marks: 
      - gcm_note: No Credit
        gcm_points: 0
      - gcm_note: Extra credit done poorly
        gcm_points: 2
      - gcm_note: Extra credit is acceptable
        gcm_points: 5
  eg_submission_due_date: 1972-01-01 23:59:59
  eg_submission_open_date: 1971-01-01 23:59:59
  g_grade_due_date: 1974-01-01 23:59:59
  g_grade_released_date: 1974-01-01 23:59:59
  eg_grade_inquiry_start_date: 1974-01-08 23:59:59
  eg_grade_inquiry_due_date: 1974-01-13 23:59:59
  eg_has_due_date: true
  eg_has_release_date: true
  eg_team_assignment: true
  eg_max_team_size: 3
  g_grade_start_date: 1973-01-01 23:59:59
  g_ta_view_start_date: 1970-01-01 23:59:59
  g_title: Released Peer Team PDF Homework
  gradeable_config: multiple_pdf_annotations
  g_bucket: homework
  g_grader_assignment_method: 2
  eg_annotated_pdf: true

- g_id: closed_team_homework
  eg_peer_grading: true
  components:
  - gc_lower_clamp: 0
    gc_default: 2
    gc_max_value: 2
    gc_upper_clamp: 2
    gc_title: Read Me
    marks:
      - gcm_note: Full Credit
        gcm_points: 0
      - gcm_note: Minor errors in Read Me
        gcm_points: -1
      - gcm_note: Major errors in Read Me or Read Me missing
        gcm_points: -2
  - gc_lower_clamp: 0
    gc_default: 5
    gc_max_value: 5
    gc_upper_clamp: 5
    gc_title: Coding Style
    marks:
      - gcm_note: Full Credit
        gcm_points: 0
      - gcm_note: Code is unreadable
        gcm_points: -5
      - gcm_note: Code is very difficult to understand
        gcm_points: -3
      - gcm_note: Code is difficult to understand
        gcm_points: -1
  - gc_lower_clamp: 0
    gc_default: 5
    gc_max_value: 5
    gc_upper_clamp: 5
    gc_title: Documentation
    marks:
      - gcm_note: Full Credit
        gcm_points: 0
      - gcm_note: No documentation
        gcm_points: -5
      - gcm_note: Very little documentation or documentation makes no sense
        gcm_points: -3
      - gcm_note: Way too much documentation and/or documentation makes no sense
        gcm_points: -1
  - gc_lower_clamp: 0
    gc_default: 0
    gc_max_value: 0
    gc_upper_clamp: 5
    gc_title: Extra Credit
    marks:
      - gcm_note: No Credit
        gcm_points: 0
      - gcm_note: Extra credit done poorly
        gcm_points: 2
      - gcm_note: Extra credit is acceptable
        gcm_points: 5
  eg_submission_due_date: 1972-01-01 23:59:59
  eg_submission_open_date: 1971-01-01 23:59:59
  g_grade_due_date: 9998-12-31 23:59:59
  g_grade_released_date: 9998-12-31 23:59:59
  eg_grade_inquiry_start_date: 9999-01-01 23:59:59
  eg_grade_inquiry_due_date: 9999-01-06 23:59:59
  eg_has_due_date: true
  eg_has_release_date: true
  g_grade_start_date: 9997-12-31 23:59:59
  eg_team_assignment: true
  eg_max_team_size: 3
  g_ta_view_start_date: 1970-01-01 23:59:59
  g_title: Closed Team Homework
  gradeable_config: cpp_hidden_tests
  g_bucket: homework

- g_id: closed_homework
  components:
  - gc_lower_clamp: 0
    gc_default: 2
    gc_max_value: 2
    gc_upper_clamp: 2
    gc_title: Read Me
    marks:
      - gcm_note: Full Credit
        gcm_points: 0
      - gcm_note: Minor errors in Read Me
        gcm_points: -1
      - gcm_note: Major errors in Read Me or Read Me missing
        gcm_points: -2
  - gc_lower_clamp: 0
    gc_default: 5
    gc_max_value: 5
    gc_upper_clamp: 5
    gc_title: Coding Style
    marks:
      - gcm_note: Full Credit
        gcm_points: 0
      - gcm_note: Code is unreadable
        gcm_points: -5
      - gcm_note: Code is very difficult to understand
        gcm_points: -3
      - gcm_note: Code is difficult to understand
        gcm_points: -1
  - gc_lower_clamp: 0
    gc_default: 5
    gc_max_value: 5
    gc_upper_clamp: 5
    gc_title: Documentation
    marks:
      - gcm_note: Full Credit
        gcm_points: 0
      - gcm_note: No documentation
        gcm_points: -5
      - gcm_note: Very little documentation or documentation makes no sense
        gcm_points: -3
      - gcm_note: Way too much documentation and/or documentation makes no sense
        gcm_points: -1
  - gc_lower_clamp: 0
    gc_default: 0
    gc_max_value: 0
    gc_upper_clamp: 5
    gc_title: Extra Credit
    marks:
      - gcm_note: No Credit
        gcm_points: 0
      - gcm_note: Extra credit done poorly
        gcm_points: 2
      - gcm_note: Extra credit is acceptable
        gcm_points: 5
  eg_submission_due_date: 1972-01-01 23:59:59
  eg_submission_open_date: 1971-01-01 23:59:59
  g_grade_due_date: 9998-12-31 23:59:59
  g_grade_released_date: 9998-12-31 23:59:59
  eg_grade_inquiry_start_date: 9999-01-01 23:59:59
  eg_grade_inquiry_due_date: 9999-01-06 23:59:59
  eg_has_due_date: true
  eg_has_release_date: true
  g_grade_start_date: 9997-12-31 23:59:59
  g_ta_view_start_date: 1970-01-01 23:59:59
  g_title: Closed Homework
  gradeable_config: python_simple_homework
  g_bucket: homework

- g_id: grading_homework
  components:
  - gc_lower_clamp: 0
    gc_default: 2
    gc_max_value: 2
    gc_upper_clamp: 2
    gc_title: Read Me
    marks:
      - gcm_note: Full Credit
        gcm_points: 0
      - gcm_note: Minor errors in Read Me
        gcm_points: -1
      - gcm_note: Major errors in Read Me or Read Me missing
        gcm_points: -2
  - gc_lower_clamp: 0
    gc_default: 5
    gc_max_value: 5
    gc_upper_clamp: 5
    gc_title: Coding Style
    marks:
      - gcm_note: Full Credit
        gcm_points: 0
      - gcm_note: Code is unreadable
        gcm_points: -5
      - gcm_note: Code is very difficult to understand
        gcm_points: -3
      - gcm_note: Code is difficult to understand
        gcm_points: -1
  - gc_lower_clamp: 0
    gc_default: 5
    gc_max_value: 5
    gc_upper_clamp: 5
    gc_title: Documentation
    marks:
      - gcm_note: Full Credit
        gcm_points: 0
      - gcm_note: No documentation
        gcm_points: -5
      - gcm_note: Very little documentation or documentation makes no sense
        gcm_points: -3
      - gcm_note: Way too much documentation and/or documentation makes no sense
        gcm_points: -1
  - gc_lower_clamp: 0
    gc_default: 0
    gc_max_value: 0
    gc_upper_clamp: 5
    gc_title: Extra Credit
    marks:
      - gcm_note: No Credit
        gcm_points: 0
      - gcm_note: Extra credit done poorly
        gcm_points: 2
      - gcm_note: Extra credit is acceptable
        gcm_points: 5
  eg_submission_due_date: 1972-01-01 23:59:59
  eg_submission_open_date: 1971-01-01 23:59:59
  g_grade_due_date: 9998-12-31 23:59:59
  g_grade_released_date: 9998-12-31 23:59:59
  eg_grade_inquiry_start_date: 9999-01-01 23:59:59
  eg_grade_inquiry_due_date: 9999-01-06 23:59:59
  eg_has_due_date: true
  eg_has_release_date: true
  g_grade_start_date: 1973-01-01 23:59:59
  g_ta_view_start_date: 1970-01-01 23:59:59
  g_title: Grading Homework
  gradeable_config: python_simple_homework
  g_bucket: homework
=======
  - g_id: grading_team_homework
    components:
      - gc_lower_clamp: 0
        gc_default: 2
        gc_max_value: 2
        gc_upper_clamp: 2
        gc_title: Read Me
        marks:
          - gcm_note: Full Credit
            gcm_points: 0
          - gcm_note: Minor errors in Read Me
            gcm_points: -1
          - gcm_note: Major errors in Read Me or Read Me missing
            gcm_points: -2
      - gc_lower_clamp: 0
        gc_default: 5
        gc_max_value: 5
        gc_upper_clamp: 5
        gc_title: Coding Style
        marks:
          - gcm_note: Full Credit
            gcm_points: 0
          - gcm_note: Code is unreadable
            gcm_points: -5
          - gcm_note: Code is very difficult to understand
            gcm_points: -3
          - gcm_note: Code is difficult to understand
            gcm_points: -1
      - gc_lower_clamp: 0
        gc_default: 5
        gc_max_value: 5
        gc_upper_clamp: 5
        gc_title: Documentation
        marks:
          - gcm_note: Full Credit
            gcm_points: 0
          - gcm_note: No documentation
            gcm_points: -5
          - gcm_note: Very little documentation or documentation makes no sense
            gcm_points: -3
          - gcm_note: Way too much documentation and/or documentation makes no sense
            gcm_points: -1
      - gc_lower_clamp: 0
        gc_default: 0
        gc_max_value: 0
        gc_upper_clamp: 5
        gc_title: Extra Credit
        marks:
          - gcm_note: No Credit
            gcm_points: 0
          - gcm_note: Extra credit done poorly
            gcm_points: 2
          - gcm_note: Extra credit is acceptable
            gcm_points: 5
    eg_submission_due_date: 1972-01-01 23:59:59
    eg_submission_open_date: 1971-01-01 23:59:59
    g_grade_due_date: 9998-12-31 23:59:59
    g_grade_released_date: 9998-12-31 23:59:59
    g_grade_start_date: 1973-01-01 23:59:59
    eg_grade_inquiry_start_date: 9999-01-01 23:59:59
    eg_grade_inquiry_due_date: 9999-01-06 23:59:59
    eg_has_due_date: true
    eg_has_release_date: true
    eg_team_assignment: true
    eg_max_team_size: 3
    g_ta_view_start_date: 1970-01-01 23:59:59
    g_title: Grading Team Homework
    gradeable_config: python_simple_homework
    g_bucket: homework

  - g_id: grading_only_peer_team_homework
    eg_peer_grading: true
    components:
      - gc_lower_clamp: 0
        gc_is_peer: true
        gc_default: 2
        gc_max_value: 2
        gc_upper_clamp: 2
        gc_title: Read Me
        marks:
          - gcm_note: Full Credit
            gcm_points: 0
          - gcm_note: Minor errors in Read Me
            gcm_points: -1
          - gcm_note: Major errors in Read Me or Read Me missing
            gcm_points: -2
      - gc_lower_clamp: 0
        gc_default: 5
        gc_is_peer: true
        gc_max_value: 5
        gc_upper_clamp: 5
        gc_title: Coding Style
        marks:
          - gcm_note: Full Credit
            gcm_points: 0
          - gcm_note: Code is unreadable
            gcm_points: -5
          - gcm_note: Code is very difficult to understand
            gcm_points: -3
          - gcm_note: Code is difficult to understand
            gcm_points: -1
      - gc_lower_clamp: 0
        gc_default: 5
        gc_is_peer: true
        gc_max_value: 5
        gc_upper_clamp: 5
        gc_title: Documentation
        marks:
          - gcm_note: Full Credit
            gcm_points: 0
          - gcm_note: No documentation
            gcm_points: -5
          - gcm_note: Very little documentation or documentation makes no sense
            gcm_points: -3
          - gcm_note: Way too much documentation and/or documentation makes no sense
            gcm_points: -1
      - gc_lower_clamp: 0
        gc_default: 0
        gc_is_peer: true
        gc_max_value: 0
        gc_upper_clamp: 5
        gc_title: Extra Credit
        marks:
          - gcm_note: No Credit
            gcm_points: 0
          - gcm_note: Extra credit done poorly
            gcm_points: 2
          - gcm_note: Extra credit is acceptable
            gcm_points: 5
    eg_submission_due_date: 1972-01-01 23:59:59
    eg_submission_open_date: 1971-01-01 23:59:59
    g_grade_due_date: 9998-12-31 23:59:59
    g_grade_released_date: 9998-12-31 23:59:59
    g_grade_start_date: 1973-01-01 23:59:59
    eg_grade_inquiry_start_date: 9999-01-01 23:59:59
    eg_grade_inquiry_due_date: 9999-01-06 23:59:59
    eg_has_due_date: true
    eg_has_release_date: true
    eg_team_assignment: true
    eg_max_team_size: 3
    g_ta_view_start_date: 1970-01-01 23:59:59
    g_title: Closed Peer Team Homework
    gradeable_config: python_simple_homework
    g_bucket: homework

  - g_id: closed_peer_team_homework
    eg_peer_grading: true
    components:
      - gc_lower_clamp: 0
        gc_default: 2
        gc_is_peer: true
        gc_max_value: 2
        gc_upper_clamp: 2
        gc_title: Read Me
        marks:
          - gcm_note: Full Credit
            gcm_points: 0
          - gcm_note: Minor errors in Read Me
            gcm_points: -1
          - gcm_note: Major errors in Read Me or Read Me missing
            gcm_points: -2
      - gc_lower_clamp: 0
        gc_default: 5
        gc_is_peer: true
        gc_max_value: 5
        gc_upper_clamp: 5
        gc_title: Coding Style
        marks:
          - gcm_note: Full Credit
            gcm_points: 0
          - gcm_note: Code is unreadable
            gcm_points: -5
          - gcm_note: Code is very difficult to understand
            gcm_points: -3
          - gcm_note: Code is difficult to understand
            gcm_points: -1
      - gc_lower_clamp: 0
        gc_default: 5
        gc_is_peer: true
        gc_max_value: 5
        gc_upper_clamp: 5
        gc_title: Documentation
        marks:
          - gcm_note: Full Credit
            gcm_points: 0
          - gcm_note: No documentation
            gcm_points: -5
          - gcm_note: Very little documentation or documentation makes no sense
            gcm_points: -3
          - gcm_note: Way too much documentation and/or documentation makes no sense
            gcm_points: -1
      - gc_lower_clamp: 0
        gc_default: 0
        gc_max_value: 0
        gc_upper_clamp: 5
        gc_title: Extra Credit
        marks:
          - gcm_note: No Credit
            gcm_points: 0
          - gcm_note: Extra credit done poorly
            gcm_points: 2
          - gcm_note: Extra credit is acceptable
            gcm_points: 5
    eg_submission_due_date: 1972-01-01 23:59:59
    eg_submission_open_date: 1971-01-01 23:59:59
    g_grade_due_date: 9998-12-31 23:59:59
    g_grade_released_date: 9998-12-31 23:59:59
    eg_grade_inquiry_start_date: 9999-01-01 23:59:59
    eg_grade_inquiry_due_date: 9999-01-06 23:59:59
    eg_has_due_date: true
    eg_has_release_date: true
    g_grade_start_date: 9997-12-31 23:59:59
    eg_team_assignment: true
    eg_max_team_size: 3
    g_ta_view_start_date: 1970-01-01 23:59:59
    g_title: Closed Peer Team Homework
    gradeable_config: cpp_hidden_tests
    g_bucket: homework

  - g_id: grading_pdf_peer_homework
    eg_peer_grading: true
    components:
      - gc_lower_clamp: 0
        gc_is_peer: true
        gc_default: 2
        gc_max_value: 2
        gc_upper_clamp: 2
        gc_title: Read Me
        marks:
          - gcm_note: Full Credit
            gcm_points: 0
          - gcm_note: Minor errors in Read Me
            gcm_points: -1
          - gcm_note: Major errors in Read Me or Read Me missing
            gcm_points: -2
      - gc_lower_clamp: 0
        gc_default: 5
        gc_is_peer: true
        gc_max_value: 5
        gc_upper_clamp: 5
        gc_title: Coding Style
        marks:
          - gcm_note: Full Credit
            gcm_points: 0
          - gcm_note: Code is unreadable
            gcm_points: -5
          - gcm_note: Code is very difficult to understand
            gcm_points: -3
          - gcm_note: Code is difficult to understand
            gcm_points: -1
      - gc_lower_clamp: 0
        gc_default: 5
        gc_is_peer: true
        gc_max_value: 5
        gc_upper_clamp: 5
        gc_title: Documentation
        marks:
          - gcm_note: Full Credit
            gcm_points: 0
          - gcm_note: No documentation
            gcm_points: -5
          - gcm_note: Very little documentation or documentation makes no sense
            gcm_points: -3
          - gcm_note: Way too much documentation and/or documentation makes no sense
            gcm_points: -1
      - gc_lower_clamp: 0
        gc_default: 0
        gc_is_peer: true
        gc_max_value: 0
        gc_upper_clamp: 5
        gc_title: Extra Credit
        marks:
          - gcm_note: No Credit
            gcm_points: 0
          - gcm_note: Extra credit done poorly
            gcm_points: 2
          - gcm_note: Extra credit is acceptable
            gcm_points: 5
    eg_submission_due_date: 1972-01-01 23:59:59
    eg_submission_open_date: 1971-01-01 23:59:59
    g_grade_due_date: 1974-01-01 23:59:59
    g_grade_released_date: 1974-01-01 23:59:59
    eg_grade_inquiry_start_date: 1974-01-08 23:59:59
    eg_grade_inquiry_due_date: 1974-01-13 23:59:59
    eg_has_due_date: true
    eg_has_release_date: true
    g_grade_start_date: 1973-01-01 23:59:59
    g_ta_view_start_date: 1970-01-01 23:59:59
    g_title: Released Peer PDF Homework
    gradeable_config: multiple_pdf_annotations
    g_bucket: homework
    g_grader_assignment_method: 2
    eg_annotated_pdf: true

  - g_id: grading_pdf_peer_team_homework
    eg_peer_grading: true
    components:
      - gc_lower_clamp: 0
        gc_is_peer: true
        gc_default: 2
        gc_max_value: 2
        gc_upper_clamp: 2
        gc_title: Read Me
        marks:
          - gcm_note: Full Credit
            gcm_points: 0
          - gcm_note: Minor errors in Read Me
            gcm_points: -1
          - gcm_note: Major errors in Read Me or Read Me missing
            gcm_points: -2
      - gc_lower_clamp: 0
        gc_default: 5
        gc_is_peer: true
        gc_max_value: 5
        gc_upper_clamp: 5
        gc_title: Coding Style
        marks:
          - gcm_note: Full Credit
            gcm_points: 0
          - gcm_note: Code is unreadable
            gcm_points: -5
          - gcm_note: Code is very difficult to understand
            gcm_points: -3
          - gcm_note: Code is difficult to understand
            gcm_points: -1
      - gc_lower_clamp: 0
        gc_default: 5
        gc_is_peer: true
        gc_max_value: 5
        gc_upper_clamp: 5
        gc_title: Documentation
        marks:
          - gcm_note: Full Credit
            gcm_points: 0
          - gcm_note: No documentation
            gcm_points: -5
          - gcm_note: Very little documentation or documentation makes no sense
            gcm_points: -3
          - gcm_note: Way too much documentation and/or documentation makes no sense
            gcm_points: -1
      - gc_lower_clamp: 0
        gc_default: 0
        gc_is_peer: true
        gc_max_value: 0
        gc_upper_clamp: 5
        gc_title: Extra Credit
        marks:
          - gcm_note: No Credit
            gcm_points: 0
          - gcm_note: Extra credit done poorly
            gcm_points: 2
          - gcm_note: Extra credit is acceptable
            gcm_points: 5
    eg_submission_due_date: 1972-01-01 23:59:59
    eg_submission_open_date: 1971-01-01 23:59:59
    g_grade_due_date: 1974-01-01 23:59:59
    g_grade_released_date: 1974-01-01 23:59:59
    eg_grade_inquiry_start_date: 1974-01-08 23:59:59
    eg_grade_inquiry_due_date: 1974-01-13 23:59:59
    eg_has_due_date: true
    eg_has_release_date: true
    eg_team_assignment: true
    eg_max_team_size: 3
    g_grade_start_date: 1973-01-01 23:59:59
    g_ta_view_start_date: 1970-01-01 23:59:59
    g_title: Released Peer Team PDF Homework
    gradeable_config: multiple_pdf_annotations
    g_bucket: homework
    g_grader_assignment_method: 2
    eg_annotated_pdf: true

  - g_id: closed_team_homework
    eg_peer_grading: true
    components:
      - gc_lower_clamp: 0
        gc_default: 2
        gc_max_value: 2
        gc_upper_clamp: 2
        gc_title: Read Me
        marks:
          - gcm_note: Full Credit
            gcm_points: 0
          - gcm_note: Minor errors in Read Me
            gcm_points: -1
          - gcm_note: Major errors in Read Me or Read Me missing
            gcm_points: -2
      - gc_lower_clamp: 0
        gc_default: 5
        gc_max_value: 5
        gc_upper_clamp: 5
        gc_title: Coding Style
        marks:
          - gcm_note: Full Credit
            gcm_points: 0
          - gcm_note: Code is unreadable
            gcm_points: -5
          - gcm_note: Code is very difficult to understand
            gcm_points: -3
          - gcm_note: Code is difficult to understand
            gcm_points: -1
      - gc_lower_clamp: 0
        gc_default: 5
        gc_max_value: 5
        gc_upper_clamp: 5
        gc_title: Documentation
        marks:
          - gcm_note: Full Credit
            gcm_points: 0
          - gcm_note: No documentation
            gcm_points: -5
          - gcm_note: Very little documentation or documentation makes no sense
            gcm_points: -3
          - gcm_note: Way too much documentation and/or documentation makes no sense
            gcm_points: -1
      - gc_lower_clamp: 0
        gc_default: 0
        gc_max_value: 0
        gc_upper_clamp: 5
        gc_title: Extra Credit
        marks:
          - gcm_note: No Credit
            gcm_points: 0
          - gcm_note: Extra credit done poorly
            gcm_points: 2
          - gcm_note: Extra credit is acceptable
            gcm_points: 5
    eg_submission_due_date: 1972-01-01 23:59:59
    eg_submission_open_date: 1971-01-01 23:59:59
    g_grade_due_date: 9998-12-31 23:59:59
    g_grade_released_date: 9998-12-31 23:59:59
    eg_grade_inquiry_start_date: 9999-01-01 23:59:59
    eg_grade_inquiry_due_date: 9999-01-06 23:59:59
    eg_has_due_date: true
    eg_has_release_date: true
    g_grade_start_date: 9997-12-31 23:59:59
    eg_team_assignment: true
    eg_max_team_size: 3
    g_ta_view_start_date: 1970-01-01 23:59:59
    g_title: Closed Team Homework
    gradeable_config: cpp_hidden_tests
    g_bucket: homework

  - g_id: closed_homework
    components:
      - gc_lower_clamp: 0
        gc_default: 2
        gc_max_value: 2
        gc_upper_clamp: 2
        gc_title: Read Me
        marks:
          - gcm_note: Full Credit
            gcm_points: 0
          - gcm_note: Minor errors in Read Me
            gcm_points: -1
          - gcm_note: Major errors in Read Me or Read Me missing
            gcm_points: -2
      - gc_lower_clamp: 0
        gc_default: 5
        gc_max_value: 5
        gc_upper_clamp: 5
        gc_title: Coding Style
        marks:
          - gcm_note: Full Credit
            gcm_points: 0
          - gcm_note: Code is unreadable
            gcm_points: -5
          - gcm_note: Code is very difficult to understand
            gcm_points: -3
          - gcm_note: Code is difficult to understand
            gcm_points: -1
      - gc_lower_clamp: 0
        gc_default: 5
        gc_max_value: 5
        gc_upper_clamp: 5
        gc_title: Documentation
        marks:
          - gcm_note: Full Credit
            gcm_points: 0
          - gcm_note: No documentation
            gcm_points: -5
          - gcm_note: Very little documentation or documentation makes no sense
            gcm_points: -3
          - gcm_note: Way too much documentation and/or documentation makes no sense
            gcm_points: -1
      - gc_lower_clamp: 0
        gc_default: 0
        gc_max_value: 0
        gc_upper_clamp: 5
        gc_title: Extra Credit
        marks:
          - gcm_note: No Credit
            gcm_points: 0
          - gcm_note: Extra credit done poorly
            gcm_points: 2
          - gcm_note: Extra credit is acceptable
            gcm_points: 5
    eg_submission_due_date: 1972-01-01 23:59:59
    eg_submission_open_date: 1971-01-01 23:59:59
    g_grade_due_date: 9998-12-31 23:59:59
    g_grade_released_date: 9998-12-31 23:59:59
    eg_grade_inquiry_start_date: 9999-01-01 23:59:59
    eg_grade_inquiry_due_date: 9999-01-06 23:59:59
    eg_has_due_date: true
    eg_has_release_date: true
    g_grade_start_date: 9997-12-31 23:59:59
    g_ta_view_start_date: 1970-01-01 23:59:59
    g_title: Closed Homework
    gradeable_config: python_simple_homework
    g_bucket: homework
>>>>>>> 50278da9

  - g_id: grading_homework
    components:
      - gc_lower_clamp: 0
        gc_default: 2
        gc_max_value: 2
        gc_upper_clamp: 2
        gc_title: Read Me
        marks:
          - gcm_note: Full Credit
            gcm_points: 0
          - gcm_note: Minor errors in Read Me
            gcm_points: -1
          - gcm_note: Major errors in Read Me or Read Me missing
            gcm_points: -2
      - gc_lower_clamp: 0
        gc_default: 5
        gc_max_value: 5
        gc_upper_clamp: 5
        gc_title: Coding Style
        marks:
          - gcm_note: Full Credit
            gcm_points: 0
          - gcm_note: Code is unreadable
            gcm_points: -5
          - gcm_note: Code is very difficult to understand
            gcm_points: -3
          - gcm_note: Code is difficult to understand
            gcm_points: -1
      - gc_lower_clamp: 0
        gc_default: 5
        gc_max_value: 5
        gc_upper_clamp: 5
        gc_title: Documentation
        marks:
          - gcm_note: Full Credit
            gcm_points: 0
          - gcm_note: No documentation
            gcm_points: -5
          - gcm_note: Very little documentation or documentation makes no sense
            gcm_points: -3
          - gcm_note: Way too much documentation and/or documentation makes no sense
            gcm_points: -1
      - gc_lower_clamp: 0
        gc_default: 0
        gc_max_value: 0
        gc_upper_clamp: 5
        gc_title: Extra Credit
        marks:
          - gcm_note: No Credit
            gcm_points: 0
          - gcm_note: Extra credit done poorly
            gcm_points: 2
          - gcm_note: Extra credit is acceptable
            gcm_points: 5
    eg_submission_due_date: 1972-01-01 23:59:59
    eg_submission_open_date: 1971-01-01 23:59:59
    g_grade_due_date: 9998-12-31 23:59:59
    g_grade_released_date: 9998-12-31 23:59:59
    eg_grade_inquiry_start_date: 9999-01-01 23:59:59
    eg_grade_inquiry_due_date: 9999-01-06 23:59:59
    eg_has_due_date: true
    eg_has_release_date: true
    g_grade_start_date: 1973-01-01 23:59:59
    g_ta_view_start_date: 1970-01-01 23:59:59
    g_title: Grading Homework
    gradeable_config: python_simple_homework
    g_bucket: homework

  - g_id: grades_released_homework
    components:
      - gc_lower_clamp: 0
        gc_default: 5
        gc_max_value: 5
        gc_upper_clamp: 5
        gc_title: Question 1
      - gc_is_extra_credit: true
        gc_lower_clamp: 0
        gc_default: 5
        gc_max_value: 5
        gc_upper_clamp: 5
        gc_title: Question 2
    eg_submission_due_date: 1972-01-01 23:59:59
    eg_submission_open_date: 1971-01-01 23:59:59
    g_grade_due_date: 1974-01-01 23:59:59
    g_grade_released_date: 1974-01-01 23:59:59
    eg_grade_inquiry_start_date: 1974-01-01 23:59:59
    eg_grade_inquiry_due_date: 1974-01-08 23:59:59
    eg_has_due_date: true
    eg_has_release_date: true
    g_grade_start_date: 1973-01-01 23:59:59
    g_ta_view_start_date: 1970-01-01 23:59:59
    g_title: Grades Released Homework
    gradeable_config: python_simple_homework
    g_bucket: homework

  - g_id: future_no_tas_lab
    components:
      - gc_title: Question 1
        gc_lower_clamp: 0
        gc_default: 0
        gc_max_value: 1
        gc_upper_clamp: 1
      - gc_title: Question 2
        gc_lower_clamp: 0
        gc_default: 0
        gc_max_value: 0
        gc_upper_clamp: 1
    g_grade_due_date: 9998-12-31 23:59:59
    g_grade_released_date: 9998-12-31 23:59:59
    g_grade_start_date: 9997-12-31 23:59:59
    g_ta_view_start_date: 9996-12-31 23:59:59
    g_title: Future (No TAs) Lab
    g_type: 1
    g_bucket: lab

  - g_id: future_tas_lab
    components:
      - gc_title: Question 1
        gc_lower_clamp: 0
        gc_default: 0
        gc_max_value: 1
        gc_upper_clamp: 1
      - gc_title: Question 2
        gc_lower_clamp: 0
        gc_default: 0
        gc_max_value: 0
        gc_upper_clamp: 1
    g_grade_due_date: 9998-12-31 23:59:59
    g_grade_released_date: 9998-12-31 23:59:59
    g_grade_start_date: 9997-12-31 23:59:59
    g_ta_view_start_date: 1970-01-01 23:59:59
    g_title: Future (TAs) Lab
    g_type: 1
    g_bucket: lab

  - g_id: grading_lab
    components:
      - gc_title: Question 1
        gc_lower_clamp: 0
        gc_default: 0
        gc_max_value: 1
        gc_upper_clamp: 1
      - gc_title: Question 2
        gc_lower_clamp: 0
        gc_default: 0
        gc_max_value: 0
        gc_upper_clamp: 1
    g_grade_due_date: 9998-12-31 23:59:59
    g_grade_released_date: 9998-12-31 23:59:59
    g_grade_start_date: 1971-01-01 23:59:59
    g_ta_view_start_date: 1970-01-01 23:59:59
    g_title: Grading Lab
    g_type: 1
    g_bucket: lab

  - g_id: grading_lab_rotating
    components:
      - gc_title: Question 1
        gc_lower_clamp: 0
        gc_default: 0
        gc_max_value: 1
        gc_upper_clamp: 1
      - gc_title: Question 2
        gc_lower_clamp: 0
        gc_default: 0
        gc_max_value: 0
        gc_upper_clamp: 1
    g_grade_due_date: 9998-12-31 23:59:59
    g_grade_released_date: 9998-12-31 23:59:59
    g_grade_start_date: 1971-01-01 23:59:59
    g_ta_view_start_date: 1970-01-01 23:59:59
    g_title: Grading Lab (Rotating Sections)
    g_type: 1
    g_bucket: lab
    g_grader_assignment_method: 0

  - g_id: grades_released_lab
    components:
      - gc_title: Question 1
        gc_lower_clamp: 0
        gc_default: 0
        gc_max_value: 1
        gc_upper_clamp: 1
      - gc_title: Question 2
        gc_lower_clamp: 0
        gc_default: 0
        gc_max_value: 0
        gc_upper_clamp: 1
    g_grade_due_date: 1972-01-01 23:59:59
    g_grade_released_date: 1972-01-01 23:59:59
    g_grade_start_date: 1971-01-01 23:59:59
    g_ta_view_start_date: 1970-01-01 23:59:59
    g_title: Grades Released Lab
    g_type: 1
    g_bucket: lab

  - g_id: future_no_tas_test
    components:
      - gc_lower_clamp: 0
        gc_default: 0
        gc_max_value: 0
        gc_upper_clamp: 5
        gc_title: Question 1
      - gc_lower_clamp: 0
        gc_default: 0
        gc_max_value: 5
        gc_upper_clamp: 5
        gc_title: Question 2
      - gc_is_text: true
        gc_title: Text 1
    g_grade_due_date: 9998-12-31 23:59:59
    g_grade_released_date: 9998-12-31 23:59:59
    g_grade_start_date: 9997-12-31 23:59:59
    g_ta_view_start_date: 9996-12-31 23:59:59
    g_title: Future (No TAs) Test
    g_type: 2
    g_bucket: test

  - g_id: notebook_filesubmission
    gradeable_config: notebook_filesubmission
    components:
      - gc_lower_clamp: 0
        gc_default: 5
        gc_max_value: 5
        gc_upper_clamp: 5
        gc_title: Question 1
        marks:
          - gcm_note: Full Credit
            gcm_points: 0
          - gcm_note: Question 1 Mark 1
            gcm_points: -5
    g_ta_view_start_date: -2 days
    eg_submission_open_date: -1 days
    eg_submission_due_date: +1000 days
    g_grade_start_date: +1005 days
    g_grade_due_date: +1010 days
    g_grade_released_date: +1010 days
    eg_grade_inquiry_start_date: +1012 days
    eg_grade_inquiry_due_date: +1015 days
    eg_has_due_date: true
    eg_has_release_date: true
    eg_max_random_submissions: 0

  - g_id: future_tas_test
    components:
      - gc_lower_clamp: 0
        gc_default: 0
        gc_max_value: 0
        gc_upper_clamp: 5
        gc_title: Question 1
      - gc_lower_clamp: 0
        gc_default: 0
        gc_max_value: 5
        gc_upper_clamp: 5
        gc_title: Question 2
      - gc_is_text: true
        gc_title: Text 1
    g_grade_due_date: 9998-12-31 23:59:59
    g_grade_released_date: 9998-12-31 23:59:59
    g_grade_start_date: 9997-12-31 23:59:59
    g_ta_view_start_date: 1970-01-01 23:59:59
    g_title: Future (TAs) Test
    g_type: 2
    g_bucket: test

  - g_id: grading_test
    components:
      - gc_lower_clamp: 0
        gc_default: 0
        gc_max_value: 0
        gc_upper_clamp: 5
        gc_title: Question 1
      - gc_lower_clamp: 0
        gc_default: 0
        gc_max_value: 5
        gc_upper_clamp: 5
        gc_title: Question 2
      - gc_is_text: true
        gc_title: Text 1
    g_grade_due_date: 9998-12-31 23:59:59
    g_grade_released_date: 9998-12-31 23:59:59
    g_grade_start_date: 1971-01-01 23:59:59
    g_ta_view_start_date: 1970-01-01 23:59:59
    g_title: Grading Test
    g_type: 2
    g_bucket: test

  - g_id: grading_test_rotating
    components:
      - gc_lower_clamp: 0
        gc_default: 0
        gc_max_value: 0
        gc_upper_clamp: 5
        gc_title: Question 1
      - gc_lower_clamp: 0
        gc_default: 0
        gc_max_value: 5
        gc_upper_clamp: 5
        gc_title: Question 2
      - gc_is_text: true
        gc_title: Text 1
    g_grade_due_date: 9998-12-31 23:59:59
    g_grade_released_date: 9998-12-31 23:59:59
    g_grade_start_date: 1971-01-01 23:59:59
    g_ta_view_start_date: 1970-01-01 23:59:59
    g_title: Grading Test (Rotating Sections)
    g_type: 2
    g_bucket: test
    g_grader_assignment_method: 0

<<<<<<< HEAD
# For no autograding, still need components, but also need eg_use_ta_grading flag
- g_id: grades_released_homework_onlyauto
  components:
  - gc_lower_clamp: 0
    gc_default: 2
    gc_max_value: 2
    gc_upper_clamp: 2
    gc_title: Read Me
    marks:
      - gcm_note: Full Credit
        gcm_points: 0
      - gcm_note: Minor errors in Read Me
        gcm_points: -1
      - gcm_note: Major errors in Read Me or Read Me missing
        gcm_points: -2
  - gc_lower_clamp: 0
    gc_default: 5
    gc_max_value: 5
    gc_upper_clamp: 5
    gc_title: Coding Style
    marks:
      - gcm_note: Full Credit
        gcm_points: 0
      - gcm_note: Code is unreadable
        gcm_points: -5
      - gcm_note: Code is very difficult to understand
        gcm_points: -3
      - gcm_note: Code is difficult to understand
        gcm_points: -1
  - gc_lower_clamp: 0
    gc_default: 5
    gc_max_value: 5
    gc_upper_clamp: 5
    gc_title: Documentation
    marks:
      - gcm_note: Full Credit
        gcm_points: 0
      - gcm_note: No documentation
        gcm_points: -5
      - gcm_note: Very little documentation or documentation makes no sense
        gcm_points: -3
      - gcm_note: Way too much documentation and/or documentation makes no sense
        gcm_points: -1
  - gc_lower_clamp: 0
    gc_default: 0
    gc_max_value: 0
    gc_upper_clamp: 5
    gc_title: Extra Credit
    marks:
      - gcm_note: No Credit
        gcm_points: 0
      - gcm_note: Extra credit done poorly
        gcm_points: 2
      - gcm_note: Extra credit is acceptable
        gcm_points: 5
  eg_submission_due_date: 1972-01-01 23:59:59
  eg_submission_open_date: 1971-01-01 23:59:59
  g_grade_due_date: 1974-01-01 23:59:59
  g_grade_released_date: 1974-01-01 23:59:59
  eg_grade_inquiry_start_date: 1974-01-02 23:59:59
  eg_grade_inquiry_due_date: 1974-01-08 23:59:59
  eg_has_due_date: true
  eg_has_release_date: true
  g_grade_start_date: 1973-01-01 23:59:59
  g_ta_view_start_date: 1970-01-01 23:59:59
  g_title: Autograde Only Homework (Simple Python)
  gradeable_config: 01_simple_python
  eg_use_ta_grading: False
  g_bucket: homework

- g_id: grades_released_homework_autota
  components:
  - gc_lower_clamp: 0
    gc_default: 2
    gc_max_value: 2
    gc_upper_clamp: 2
    gc_title: Read Me
    marks:
      - gcm_note: Full Credit
        gcm_points: 0
      - gcm_note: Minor errors in Read Me
        gcm_points: -1
      - gcm_note: Major errors in Read Me or Read Me missing
        gcm_points: -2
  - gc_lower_clamp: 0
    gc_default: 5
    gc_max_value: 5
    gc_upper_clamp: 5
    gc_title: Coding Style
    marks:
      - gcm_note: Full Credit
        gcm_points: 0
      - gcm_note: Code is unreadable
        gcm_points: -5
      - gcm_note: Code is very difficult to understand
        gcm_points: -3
      - gcm_note: Code is difficult to understand
        gcm_points: -1
  - gc_lower_clamp: 0
    gc_default: 5
    gc_max_value: 5
    gc_upper_clamp: 5
    gc_title: Documentation
    marks:
      - gcm_note: Full Credit
        gcm_points: 0
      - gcm_note: No documentation
        gcm_points: -5
      - gcm_note: Very little documentation or documentation makes no sense
        gcm_points: -3
      - gcm_note: Way too much documentation and/or documentation makes no sense
        gcm_points: -1
  - gc_lower_clamp: 0
    gc_default: 0
    gc_max_value: 0
    gc_upper_clamp: 5
    gc_title: Extra Credit
    marks:
      - gcm_note: No Credit
        gcm_points: 0
      - gcm_note: Extra credit done poorly
        gcm_points: 2
      - gcm_note: Extra credit is acceptable
        gcm_points: 5
  eg_submission_due_date: 1972-01-01 23:59:59
  eg_submission_open_date: 1971-01-01 23:59:59
  g_grade_due_date: 1974-01-01 23:59:59
  g_grade_released_date: 1974-01-01 23:59:59
  eg_grade_inquiry_start_date: 1974-01-02 23:59:59
  eg_grade_inquiry_due_date: 1974-01-08 23:59:59
  eg_has_due_date: true
  eg_has_release_date: true
  g_grade_start_date: 1973-01-01 23:59:59
  g_ta_view_start_date: 1970-01-01 23:59:59
  g_title: Autograde and TA Homework (C System Calls)
  gradeable_config: 12_system_calls
  g_bucket: homework

- g_id: grades_released_homework_autohiddenEC
  components:
  - gc_lower_clamp: 0
    gc_default: 2
    gc_max_value: 2
    gc_upper_clamp: 2
    gc_title: Read Me
    marks:
      - gcm_note: Full Credit
        gcm_points: 0
      - gcm_note: Minor errors in Read Me
        gcm_points: -1
      - gcm_note: Major errors in Read Me or Read Me missing
        gcm_points: -2
  - gc_lower_clamp: 0
    gc_default: 5
    gc_max_value: 5
    gc_upper_clamp: 5
    gc_title: Coding Style
    marks:
      - gcm_note: Full Credit
        gcm_points: 0
      - gcm_note: Code is unreadable
        gcm_points: -5
      - gcm_note: Code is very difficult to understand
        gcm_points: -3
      - gcm_note: Code is difficult to understand
        gcm_points: -1
  - gc_lower_clamp: 0
    gc_default: 5
    gc_max_value: 5
    gc_upper_clamp: 5
    gc_title: Documentation
    marks:
      - gcm_note: Full Credit
        gcm_points: 0
      - gcm_note: No documentation
        gcm_points: -5
      - gcm_note: Very little documentation or documentation makes no sense
        gcm_points: -3
      - gcm_note: Way too much documentation and/or documentation makes no sense
        gcm_points: -1
  - gc_lower_clamp: 0
    gc_default: 0
    gc_max_value: 0
    gc_upper_clamp: 5
    gc_title: Extra Credit
    marks:
      - gcm_note: No Credit
        gcm_points: 0
      - gcm_note: Extra credit done poorly
        gcm_points: 2
      - gcm_note: Extra credit is acceptable
        gcm_points: 5
  eg_submission_due_date: 1972-01-01 23:59:59
  eg_submission_open_date: 1971-01-01 23:59:59
  g_grade_due_date: 1974-01-01 23:59:59
  g_grade_released_date: 1974-01-01 23:59:59
  eg_grade_inquiry_start_date: 1974-01-02 23:59:59
  eg_grade_inquiry_due_date: 1974-01-08 23:59:59
  eg_has_due_date: true
  eg_has_release_date: true
  g_grade_start_date: 1973-01-01 23:59:59
  g_ta_view_start_date: 1970-01-01 23:59:59
  g_title: Autograder Hidden and Extra Credit (C++ Hidden Tests)
  gradeable_config: cpp_hidden_tests
  g_bucket: homework

- g_id: grading_homework_pdf
  components:
  - gc_lower_clamp: 0
    gc_default: 2
    gc_max_value: 2
    gc_upper_clamp: 2
    gc_title: Read Me
    marks:
      - gcm_note: Full Credit
        gcm_points: 0
      - gcm_note: Minor errors in Read Me
        gcm_points: -1
      - gcm_note: Major errors in Read Me or Read Me missing
        gcm_points: -2
  - gc_lower_clamp: 0
    gc_default: 5
    gc_max_value: 5
    gc_upper_clamp: 5
    gc_title: Coding Style
    marks:
      - gcm_note: Full Credit
        gcm_points: 0
      - gcm_note: Code is unreadable
        gcm_points: -5
      - gcm_note: Code is very difficult to understand
        gcm_points: -3
      - gcm_note: Code is difficult to understand
        gcm_points: -1
  - gc_lower_clamp: 0
    gc_default: 5
    gc_max_value: 5
    gc_upper_clamp: 5
    gc_title: Documentation
    marks:
      - gcm_note: Full Credit
        gcm_points: 0
      - gcm_note: No documentation
        gcm_points: -5
      - gcm_note: Very little documentation or documentation makes no sense
        gcm_points: -3
      - gcm_note: Way too much documentation and/or documentation makes no sense
        gcm_points: -1
  - gc_lower_clamp: 0
    gc_default: 0
    gc_max_value: 0
    gc_upper_clamp: 5
    gc_title: Extra Credit
    marks:
      - gcm_note: No Credit
        gcm_points: 0
      - gcm_note: Extra credit done poorly
        gcm_points: 2
      - gcm_note: Extra credit is acceptable
        gcm_points: 5
  eg_submission_due_date: 1972-01-01 23:59:59
  eg_submission_open_date: 1971-01-01 23:59:59
  g_grade_due_date: 9998-12-31 23:59:59
  g_grade_released_date: 9998-12-31 23:59:59
  eg_grade_inquiry_start_date: 9999-01-01 23:59:59
  eg_grade_inquiry_due_date: 9999-01-06 23:59:59
  eg_has_due_date: true
  eg_has_release_date: true
  g_grade_start_date: 1973-01-01 23:59:59
  g_ta_view_start_date: 1970-01-01 23:59:59
  g_title: Grading Homework PDF
  gradeable_config: pdf_word_count
  g_bucket: homework

- g_id: grading_homework_team_pdf
  components:
  - gc_lower_clamp: 0
    gc_default: 2
    gc_max_value: 2
    gc_upper_clamp: 2
    gc_title: Read Me
    marks:
      - gcm_note: Full Credit
        gcm_points: 0
      - gcm_note: Minor errors in Read Me
        gcm_points: -1
      - gcm_note: Major errors in Read Me or Read Me missing
        gcm_points: -2
  - gc_lower_clamp: 0
    gc_default: 5
    gc_max_value: 5
    gc_upper_clamp: 5
    gc_title: Coding Style
    marks:
      - gcm_note: Full Credit
        gcm_points: 0
      - gcm_note: Code is unreadable
        gcm_points: -5
      - gcm_note: Code is very difficult to understand
        gcm_points: -3
      - gcm_note: Code is difficult to understand
        gcm_points: -1
  - gc_lower_clamp: 0
    gc_default: 5
    gc_max_value: 5
    gc_upper_clamp: 5
    gc_title: Documentation
    marks:
      - gcm_note: Full Credit
        gcm_points: 0
      - gcm_note: No documentation
        gcm_points: -5
      - gcm_note: Very little documentation or documentation makes no sense
        gcm_points: -3
      - gcm_note: Way too much documentation and/or documentation makes no sense
        gcm_points: -1
  - gc_lower_clamp: 0
    gc_default: 0
    gc_max_value: 0
    gc_upper_clamp: 5
    gc_title: Extra Credit
    marks:
      - gcm_note: No Credit
        gcm_points: 0
      - gcm_note: Extra credit done poorly
        gcm_points: 2
      - gcm_note: Extra credit is acceptable
        gcm_points: 5
  eg_submission_due_date: 1972-01-01 23:59:59
  eg_submission_open_date: 1971-01-01 23:59:59
  g_grade_due_date: 9998-12-31 23:59:59
  g_grade_released_date: 9998-12-31 23:59:59
  eg_grade_inquiry_start_date: 9999-01-01 23:59:59
  eg_grade_inquiry_due_date: 9999-01-06 23:59:59
  eg_has_due_date: true
  eg_has_release_date: true
  eg_team_assignment: true
  eg_max_team_size: 3
  g_grade_start_date: 1973-01-01 23:59:59
  g_ta_view_start_date: 1970-01-01 23:59:59
  g_title: Grading Homework Team PDF
  gradeable_config: pdf_word_count
  g_bucket: homework
  g_grader_assignment_method: 0

- g_id: grades_released_homework_onlytaEC
  components:
  - gc_lower_clamp: 0
    gc_default: 2
    gc_max_value: 2
    gc_upper_clamp: 2
    gc_title: Read Me
    marks:
      - gcm_note: Full Credit
        gcm_points: 0
      - gcm_note: Minor errors in Read Me
        gcm_points: -1
      - gcm_note: Major errors in Read Me or Read Me missing
        gcm_points: -2
  - gc_lower_clamp: 0
    gc_default: 5
    gc_max_value: 5
    gc_upper_clamp: 5
    gc_title: Coding Style
    marks:
      - gcm_note: Full Credit
        gcm_points: 0
      - gcm_note: Code is unreadable
        gcm_points: -5
      - gcm_note: Code is very difficult to understand
        gcm_points: -3
      - gcm_note: Code is difficult to understand
        gcm_points: -1
  - gc_lower_clamp: 0
    gc_default: 5
    gc_max_value: 5
    gc_upper_clamp: 5
    gc_title: Documentation
    marks:
      - gcm_note: Full Credit
        gcm_points: 0
      - gcm_note: No documentation
        gcm_points: -5
      - gcm_note: Very little documentation or documentation makes no sense
        gcm_points: -3
      - gcm_note: Way too much documentation and/or documentation makes no sense
        gcm_points: -1
  - gc_lower_clamp: 0
    gc_default: 0
    gc_max_value: 0
    gc_upper_clamp: 5
    gc_title: Extra Credit
    marks:
      - gcm_note: No Credit
        gcm_points: 0
      - gcm_note: Extra credit done poorly
        gcm_points: 2
      - gcm_note: Extra credit is acceptable
        gcm_points: 5
  eg_submission_due_date: 1972-01-01 23:59:59
  eg_submission_open_date: 1971-01-01 23:59:59
  g_grade_due_date: 1974-01-01 23:59:59
  g_grade_released_date: 1974-01-01 23:59:59
  eg_grade_inquiry_start_date: 1974-01-02 23:59:59
  eg_grade_inquiry_due_date: 1974-01-08 23:59:59
  eg_has_due_date: true
  eg_has_release_date: true
  g_grade_start_date: 1973-01-01 23:59:59
  g_ta_view_start_date: 1970-01-01 23:59:59
  g_title: TA Only w/ Extra Credit (Upload Only)
  gradeable_config: upload_only
  g_bucket: homework

- g_id: grades_released_homework_onlytaPenalty
  components:
  - gc_lower_clamp: 0
    gc_default: 2
    gc_max_value: 2
    gc_upper_clamp: 2
    gc_title: Read Me
    marks:
      - gcm_note: Full Credit
        gcm_points: 0
      - gcm_note: Minor errors in Read Me
        gcm_points: -1
      - gcm_note: Major errors in Read Me or Read Me missing
        gcm_points: -2
  - gc_lower_clamp: 0
    gc_default: 5
    gc_max_value: 5
    gc_upper_clamp: 5
    gc_title: Coding Style
    marks:
      - gcm_note: Full Credit
        gcm_points: 0
      - gcm_note: Code is unreadable
        gcm_points: -5
      - gcm_note: Code is very difficult to understand
        gcm_points: -3
      - gcm_note: Code is difficult to understand
        gcm_points: -1
  - gc_lower_clamp: 0
    gc_default: 5
    gc_max_value: 5
    gc_upper_clamp: 5
    gc_title: Documentation
    marks:
      - gcm_note: Full Credit
        gcm_points: 0
      - gcm_note: No documentation
        gcm_points: -5
      - gcm_note: Very little documentation or documentation makes no sense
        gcm_points: -3
      - gcm_note: Way too much documentation and/or documentation makes no sense
        gcm_points: -1
  - gc_lower_clamp: 0
    gc_default: 0
    gc_max_value: 0
    gc_upper_clamp: 5
    gc_title: Extra Credit
    marks:
      - gcm_note: No Credit
        gcm_points: 0
      - gcm_note: Extra credit done poorly
        gcm_points: 2
      - gcm_note: Extra credit is acceptable
        gcm_points: 5
  eg_submission_due_date: 1972-01-01 23:59:59
  eg_submission_open_date: 1971-01-01 23:59:59
  g_grade_due_date: 1974-01-01 23:59:59
  g_grade_released_date: 1974-01-01 23:59:59
  eg_grade_inquiry_start_date: 1974-01-02 23:59:59
  eg_grade_inquiry_due_date: 1974-01-08 23:59:59
  eg_has_due_date: true
  eg_has_release_date: true
  g_grade_start_date: 1973-01-01 23:59:59
  g_ta_view_start_date: 1970-01-01 23:59:59
  g_title: TA Only w/ Penalty (Upload Only)
  gradeable_config: upload_only
  g_bucket: homework
=======
  - g_id: grades_released_test
    components:
      - gc_lower_clamp: 0
        gc_default: 0
        gc_max_value: 0
        gc_upper_clamp: 5
        gc_title: Question 1
      - gc_lower_clamp: 0
        gc_default: 0
        gc_max_value: 5
        gc_upper_clamp: 5
        gc_title: Question 2
      - gc_is_text: true
        gc_title: Text 1
    g_grade_due_date: 1972-01-01 23:59:59
    g_grade_released_date: 1972-01-01 23:59:59
    g_grade_start_date: 1971-01-01 23:59:59
    g_ta_view_start_date: 1970-01-01 23:59:59
    g_title: Grades Released Test
    g_type: 2
    g_bucket: test

  - g_id: grades_released_homework_onlyta
    components:
      - gc_lower_clamp: 0
        gc_default: 5
        gc_max_value: 5
        gc_upper_clamp: 5
        gc_title: Question 1
        marks:
          - gcm_note: Full Credit
            gcm_points: 0
    eg_submission_due_date: 1972-01-01 23:59:59
    eg_submission_open_date: 1971-01-01 23:59:59
    g_grade_due_date: 1974-01-01 23:59:59
    g_grade_released_date: 1974-01-01 23:59:59
    eg_grade_inquiry_start_date: 1974-01-02 23:59:59
    eg_grade_inquiry_due_date: 1974-01-08 23:59:59
    eg_has_due_date: true
    eg_has_release_date: true
    g_grade_start_date: 1973-01-01 23:59:59
    g_ta_view_start_date: 1970-01-01 23:59:59
    g_title: TA Grade Only Homework (Upload Only)
    gradeable_config: upload_only
    g_bucket: homework

  # For no autograding, still need components, but also need eg_use_ta_grading flag
  - g_id: grades_released_homework_onlyauto
    components:
      - gc_lower_clamp: 0
        gc_default: 2
        gc_max_value: 2
        gc_upper_clamp: 2
        gc_title: Read Me
        marks:
          - gcm_note: Full Credit
            gcm_points: 0
          - gcm_note: Minor errors in Read Me
            gcm_points: -1
          - gcm_note: Major errors in Read Me or Read Me missing
            gcm_points: -2
      - gc_lower_clamp: 0
        gc_default: 5
        gc_max_value: 5
        gc_upper_clamp: 5
        gc_title: Coding Style
        marks:
          - gcm_note: Full Credit
            gcm_points: 0
          - gcm_note: Code is unreadable
            gcm_points: -5
          - gcm_note: Code is very difficult to understand
            gcm_points: -3
          - gcm_note: Code is difficult to understand
            gcm_points: -1
      - gc_lower_clamp: 0
        gc_default: 5
        gc_max_value: 5
        gc_upper_clamp: 5
        gc_title: Documentation
        marks:
          - gcm_note: Full Credit
            gcm_points: 0
          - gcm_note: No documentation
            gcm_points: -5
          - gcm_note: Very little documentation or documentation makes no sense
            gcm_points: -3
          - gcm_note: Way too much documentation and/or documentation makes no sense
            gcm_points: -1
      - gc_lower_clamp: 0
        gc_default: 0
        gc_max_value: 0
        gc_upper_clamp: 5
        gc_title: Extra Credit
        marks:
          - gcm_note: No Credit
            gcm_points: 0
          - gcm_note: Extra credit done poorly
            gcm_points: 2
          - gcm_note: Extra credit is acceptable
            gcm_points: 5
    eg_submission_due_date: 1972-01-01 23:59:59
    eg_submission_open_date: 1971-01-01 23:59:59
    g_grade_due_date: 1974-01-01 23:59:59
    g_grade_released_date: 1974-01-01 23:59:59
    eg_grade_inquiry_start_date: 1974-01-02 23:59:59
    eg_grade_inquiry_due_date: 1974-01-08 23:59:59
    eg_has_due_date: true
    eg_has_release_date: true
    g_grade_start_date: 1973-01-01 23:59:59
    g_ta_view_start_date: 1970-01-01 23:59:59
    g_title: Autograde Only Homework (Simple Python)
    gradeable_config: 01_simple_python
    eg_use_ta_grading: False
    g_bucket: homework

  - g_id: grades_released_homework_autota
    components:
      - gc_lower_clamp: 0
        gc_default: 2
        gc_max_value: 2
        gc_upper_clamp: 2
        gc_title: Read Me
        marks:
          - gcm_note: Full Credit
            gcm_points: 0
          - gcm_note: Minor errors in Read Me
            gcm_points: -1
          - gcm_note: Major errors in Read Me or Read Me missing
            gcm_points: -2
      - gc_lower_clamp: 0
        gc_default: 5
        gc_max_value: 5
        gc_upper_clamp: 5
        gc_title: Coding Style
        marks:
          - gcm_note: Full Credit
            gcm_points: 0
          - gcm_note: Code is unreadable
            gcm_points: -5
          - gcm_note: Code is very difficult to understand
            gcm_points: -3
          - gcm_note: Code is difficult to understand
            gcm_points: -1
      - gc_lower_clamp: 0
        gc_default: 5
        gc_max_value: 5
        gc_upper_clamp: 5
        gc_title: Documentation
        marks:
          - gcm_note: Full Credit
            gcm_points: 0
          - gcm_note: No documentation
            gcm_points: -5
          - gcm_note: Very little documentation or documentation makes no sense
            gcm_points: -3
          - gcm_note: Way too much documentation and/or documentation makes no sense
            gcm_points: -1
      - gc_lower_clamp: 0
        gc_default: 0
        gc_max_value: 0
        gc_upper_clamp: 5
        gc_title: Extra Credit
        marks:
          - gcm_note: No Credit
            gcm_points: 0
          - gcm_note: Extra credit done poorly
            gcm_points: 2
          - gcm_note: Extra credit is acceptable
            gcm_points: 5
    eg_submission_due_date: 1972-01-01 23:59:59
    eg_submission_open_date: 1971-01-01 23:59:59
    g_grade_due_date: 1974-01-01 23:59:59
    g_grade_released_date: 1974-01-01 23:59:59
    eg_grade_inquiry_start_date: 1974-01-02 23:59:59
    eg_grade_inquiry_due_date: 1974-01-08 23:59:59
    eg_has_due_date: true
    eg_has_release_date: true
    g_grade_start_date: 1973-01-01 23:59:59
    g_ta_view_start_date: 1970-01-01 23:59:59
    g_title: Autograde and TA Homework (C System Calls)
    gradeable_config: 12_system_calls
    g_bucket: homework

  - g_id: grades_released_homework_autohiddenEC
    components:
      - gc_lower_clamp: 0
        gc_default: 2
        gc_max_value: 2
        gc_upper_clamp: 2
        gc_title: Read Me
        marks:
          - gcm_note: Full Credit
            gcm_points: 0
          - gcm_note: Minor errors in Read Me
            gcm_points: -1
          - gcm_note: Major errors in Read Me or Read Me missing
            gcm_points: -2
      - gc_lower_clamp: 0
        gc_default: 5
        gc_max_value: 5
        gc_upper_clamp: 5
        gc_title: Coding Style
        marks:
          - gcm_note: Full Credit
            gcm_points: 0
          - gcm_note: Code is unreadable
            gcm_points: -5
          - gcm_note: Code is very difficult to understand
            gcm_points: -3
          - gcm_note: Code is difficult to understand
            gcm_points: -1
      - gc_lower_clamp: 0
        gc_default: 5
        gc_max_value: 5
        gc_upper_clamp: 5
        gc_title: Documentation
        marks:
          - gcm_note: Full Credit
            gcm_points: 0
          - gcm_note: No documentation
            gcm_points: -5
          - gcm_note: Very little documentation or documentation makes no sense
            gcm_points: -3
          - gcm_note: Way too much documentation and/or documentation makes no sense
            gcm_points: -1
      - gc_lower_clamp: 0
        gc_default: 0
        gc_max_value: 0
        gc_upper_clamp: 5
        gc_title: Extra Credit
        marks:
          - gcm_note: No Credit
            gcm_points: 0
          - gcm_note: Extra credit done poorly
            gcm_points: 2
          - gcm_note: Extra credit is acceptable
            gcm_points: 5
    eg_submission_due_date: 1972-01-01 23:59:59
    eg_submission_open_date: 1971-01-01 23:59:59
    g_grade_due_date: 1974-01-01 23:59:59
    g_grade_released_date: 1974-01-01 23:59:59
    eg_grade_inquiry_start_date: 1974-01-02 23:59:59
    eg_grade_inquiry_due_date: 1974-01-08 23:59:59
    eg_has_due_date: true
    eg_has_release_date: true
    g_grade_start_date: 1973-01-01 23:59:59
    g_ta_view_start_date: 1970-01-01 23:59:59
    g_title: Autograder Hidden and Extra Credit (C++ Hidden Tests)
    gradeable_config: cpp_hidden_tests
    g_bucket: homework

  - g_id: grading_homework_pdf
    components:
      - gc_lower_clamp: 0
        gc_default: 2
        gc_max_value: 2
        gc_upper_clamp: 2
        gc_title: Read Me
        marks:
          - gcm_note: Full Credit
            gcm_points: 0
          - gcm_note: Minor errors in Read Me
            gcm_points: -1
          - gcm_note: Major errors in Read Me or Read Me missing
            gcm_points: -2
      - gc_lower_clamp: 0
        gc_default: 5
        gc_max_value: 5
        gc_upper_clamp: 5
        gc_title: Coding Style
        marks:
          - gcm_note: Full Credit
            gcm_points: 0
          - gcm_note: Code is unreadable
            gcm_points: -5
          - gcm_note: Code is very difficult to understand
            gcm_points: -3
          - gcm_note: Code is difficult to understand
            gcm_points: -1
      - gc_lower_clamp: 0
        gc_default: 5
        gc_max_value: 5
        gc_upper_clamp: 5
        gc_title: Documentation
        marks:
          - gcm_note: Full Credit
            gcm_points: 0
          - gcm_note: No documentation
            gcm_points: -5
          - gcm_note: Very little documentation or documentation makes no sense
            gcm_points: -3
          - gcm_note: Way too much documentation and/or documentation makes no sense
            gcm_points: -1
      - gc_lower_clamp: 0
        gc_default: 0
        gc_max_value: 0
        gc_upper_clamp: 5
        gc_title: Extra Credit
        marks:
          - gcm_note: No Credit
            gcm_points: 0
          - gcm_note: Extra credit done poorly
            gcm_points: 2
          - gcm_note: Extra credit is acceptable
            gcm_points: 5
    eg_submission_due_date: 1972-01-01 23:59:59
    eg_submission_open_date: 1971-01-01 23:59:59
    g_grade_due_date: 9998-12-31 23:59:59
    g_grade_released_date: 9998-12-31 23:59:59
    eg_grade_inquiry_start_date: 9999-01-01 23:59:59
    eg_grade_inquiry_due_date: 9999-01-06 23:59:59
    eg_has_due_date: true
    eg_has_release_date: true
    g_grade_start_date: 1973-01-01 23:59:59
    g_ta_view_start_date: 1970-01-01 23:59:59
    g_title: Grading Homework PDF
    gradeable_config: pdf_word_count
    g_bucket: homework

  - g_id: grading_homework_team_pdf
    components:
      - gc_lower_clamp: 0
        gc_default: 2
        gc_max_value: 2
        gc_upper_clamp: 2
        gc_title: Read Me
        marks:
          - gcm_note: Full Credit
            gcm_points: 0
          - gcm_note: Minor errors in Read Me
            gcm_points: -1
          - gcm_note: Major errors in Read Me or Read Me missing
            gcm_points: -2
      - gc_lower_clamp: 0
        gc_default: 5
        gc_max_value: 5
        gc_upper_clamp: 5
        gc_title: Coding Style
        marks:
          - gcm_note: Full Credit
            gcm_points: 0
          - gcm_note: Code is unreadable
            gcm_points: -5
          - gcm_note: Code is very difficult to understand
            gcm_points: -3
          - gcm_note: Code is difficult to understand
            gcm_points: -1
      - gc_lower_clamp: 0
        gc_default: 5
        gc_max_value: 5
        gc_upper_clamp: 5
        gc_title: Documentation
        marks:
          - gcm_note: Full Credit
            gcm_points: 0
          - gcm_note: No documentation
            gcm_points: -5
          - gcm_note: Very little documentation or documentation makes no sense
            gcm_points: -3
          - gcm_note: Way too much documentation and/or documentation makes no sense
            gcm_points: -1
      - gc_lower_clamp: 0
        gc_default: 0
        gc_max_value: 0
        gc_upper_clamp: 5
        gc_title: Extra Credit
        marks:
          - gcm_note: No Credit
            gcm_points: 0
          - gcm_note: Extra credit done poorly
            gcm_points: 2
          - gcm_note: Extra credit is acceptable
            gcm_points: 5
    eg_submission_due_date: 1972-01-01 23:59:59
    eg_submission_open_date: 1971-01-01 23:59:59
    g_grade_due_date: 9998-12-31 23:59:59
    g_grade_released_date: 9998-12-31 23:59:59
    eg_grade_inquiry_start_date: 9999-01-01 23:59:59
    eg_grade_inquiry_due_date: 9999-01-06 23:59:59
    eg_has_due_date: true
    eg_has_release_date: true
    eg_team_assignment: true
    eg_max_team_size: 3
    g_grade_start_date: 1973-01-01 23:59:59
    g_ta_view_start_date: 1970-01-01 23:59:59
    g_title: Grading Homework Team PDF
    gradeable_config: pdf_word_count
    g_bucket: homework
    g_grader_assignment_method: 0
>>>>>>> 50278da9

  - g_id: grades_released_homework_onlytaEC
    components:
      - gc_lower_clamp: 0
        gc_default: 2
        gc_max_value: 2
        gc_upper_clamp: 2
        gc_title: Read Me
        marks:
          - gcm_note: Full Credit
            gcm_points: 0
          - gcm_note: Minor errors in Read Me
            gcm_points: -1
          - gcm_note: Major errors in Read Me or Read Me missing
            gcm_points: -2
      - gc_lower_clamp: 0
        gc_default: 5
        gc_max_value: 5
        gc_upper_clamp: 5
        gc_title: Coding Style
        marks:
          - gcm_note: Full Credit
            gcm_points: 0
          - gcm_note: Code is unreadable
            gcm_points: -5
          - gcm_note: Code is very difficult to understand
            gcm_points: -3
          - gcm_note: Code is difficult to understand
            gcm_points: -1
      - gc_lower_clamp: 0
        gc_default: 5
        gc_max_value: 5
        gc_upper_clamp: 5
        gc_title: Documentation
        marks:
          - gcm_note: Full Credit
            gcm_points: 0
          - gcm_note: No documentation
            gcm_points: -5
          - gcm_note: Very little documentation or documentation makes no sense
            gcm_points: -3
          - gcm_note: Way too much documentation and/or documentation makes no sense
            gcm_points: -1
      - gc_lower_clamp: 0
        gc_default: 0
        gc_max_value: 0
        gc_upper_clamp: 5
        gc_title: Extra Credit
        marks:
          - gcm_note: No Credit
            gcm_points: 0
          - gcm_note: Extra credit done poorly
            gcm_points: 2
          - gcm_note: Extra credit is acceptable
            gcm_points: 5
    eg_submission_due_date: 1972-01-01 23:59:59
    eg_submission_open_date: 1971-01-01 23:59:59
    g_grade_due_date: 1974-01-01 23:59:59
    g_grade_released_date: 1974-01-01 23:59:59
    eg_grade_inquiry_start_date: 1974-01-02 23:59:59
    eg_grade_inquiry_due_date: 1974-01-08 23:59:59
    eg_has_due_date: true
    eg_has_release_date: true
    g_grade_start_date: 1973-01-01 23:59:59
    g_ta_view_start_date: 1970-01-01 23:59:59
    g_title: TA Only w/ Extra Credit (Upload Only)
    gradeable_config: upload_only
    g_bucket: homework

  - g_id: grades_released_homework_onlytaPenalty
    components:
      - gc_lower_clamp: 0
        gc_default: 2
        gc_max_value: 2
        gc_upper_clamp: 2
        gc_title: Read Me
        marks:
          - gcm_note: Full Credit
            gcm_points: 0
          - gcm_note: Minor errors in Read Me
            gcm_points: -1
          - gcm_note: Major errors in Read Me or Read Me missing
            gcm_points: -2
      - gc_lower_clamp: 0
        gc_default: 5
        gc_max_value: 5
        gc_upper_clamp: 5
        gc_title: Coding Style
        marks:
          - gcm_note: Full Credit
            gcm_points: 0
          - gcm_note: Code is unreadable
            gcm_points: -5
          - gcm_note: Code is very difficult to understand
            gcm_points: -3
          - gcm_note: Code is difficult to understand
            gcm_points: -1
      - gc_lower_clamp: 0
        gc_default: 5
        gc_max_value: 5
        gc_upper_clamp: 5
        gc_title: Documentation
        marks:
          - gcm_note: Full Credit
            gcm_points: 0
          - gcm_note: No documentation
            gcm_points: -5
          - gcm_note: Very little documentation or documentation makes no sense
            gcm_points: -3
          - gcm_note: Way too much documentation and/or documentation makes no sense
            gcm_points: -1
      - gc_lower_clamp: 0
        gc_default: 0
        gc_max_value: 0
        gc_upper_clamp: 5
        gc_title: Extra Credit
        marks:
          - gcm_note: No Credit
            gcm_points: 0
          - gcm_note: Extra credit done poorly
            gcm_points: 2
          - gcm_note: Extra credit is acceptable
            gcm_points: 5
    eg_submission_due_date: 1972-01-01 23:59:59
    eg_submission_open_date: 1971-01-01 23:59:59
    g_grade_due_date: 1974-01-01 23:59:59
    g_grade_released_date: 1974-01-01 23:59:59
    eg_grade_inquiry_start_date: 1974-01-02 23:59:59
    eg_grade_inquiry_due_date: 1974-01-08 23:59:59
    eg_has_due_date: true
    eg_has_release_date: true
    g_grade_start_date: 1973-01-01 23:59:59
    g_ta_view_start_date: 1970-01-01 23:59:59
    g_title: TA Only w/ Penalty (Upload Only)
    gradeable_config: upload_only
    g_bucket: homework

  - gradeable_config: leaderboard
    components:
      - gc_lower_clamp: 0
        gc_default: 11
        gc_max_value: 11
        gc_upper_clamp: 11
        gc_title: Question 1
        marks:
          - gcm_note: Full Credit
            gcm_points: 0
    g_ta_view_start_date: 1970-01-01 23:59:59
    eg_submission_open_date: 1971-01-01 23:59:59
    eg_submission_due_date: 9996-12-31 23:59:59
    g_grade_start_date: 9997-12-31 23:59:59
    g_grade_due_date: 9998-12-31 23:59:59
    g_grade_released_date: 9998-12-31 23:59:59
    eg_grade_inquiry_start_date: 9999-01-01 23:59:59
    eg_grade_inquiry_due_date: 9999-01-06 23:59:59
    eg_has_due_date: true
    eg_has_release_date: true<|MERGE_RESOLUTION|>--- conflicted
+++ resolved
@@ -7,216 +7,6 @@
 unregistered_students: 15
 make_customization: true
 gradeables:
-<<<<<<< HEAD
-
-- g_id: future_peer_grading
-  g_title: Future Peer Homework
-  gradeable_config: python_simple_homework
-  eg_peer_grading: true
-  components:
-  - gc_lower_clamp: 0
-    gc_is_peer: true
-    gc_default: 2
-    gc_max_value: 2
-    gc_upper_clamp: 2
-    gc_title: Read Me
-    marks:
-      - gcm_note: Full Credit
-        gcm_points: 0
-      - gcm_note: Minor errors in Read Me
-        gcm_points: -1
-      - gcm_note: Major errors in Read Me or Read Me missing
-        gcm_points: -2
-  - gc_lower_clamp: 0
-    gc_default: 5
-    gc_is_peer: true
-    gc_max_value: 5
-    gc_upper_clamp: 5
-    gc_title: Coding Style
-    marks:
-      - gcm_note: Full Credit
-        gcm_points: 0
-      - gcm_note: Code is unreadable
-        gcm_points: -5
-      - gcm_note: Code is very difficult to understand
-        gcm_points: -3
-      - gcm_note: Code is difficult to understand
-        gcm_points: -1
-  - gc_lower_clamp: 0
-    gc_default: 5
-    gc_max_value: 5
-    gc_upper_clamp: 5
-    gc_is_peer: true
-    gc_title: Documentation
-    marks:
-      - gcm_note: Full Credit
-        gcm_points: 0
-      - gcm_note: No documentation
-        gcm_points: -5
-      - gcm_note: Very little documentation or documentation makes no sense
-        gcm_points: -3
-      - gcm_note: Way too much documentation and/or documentation makes no sense
-        gcm_points: -1
-  - gc_lower_clamp: 0
-    gc_default: 0
-    gc_max_value: 0
-    gc_upper_clamp: 5
-    gc_title: Extra Credit
-    marks:
-      - gcm_note: No Credit
-        gcm_points: 0
-      - gcm_note: Extra credit done poorly
-        gcm_points: 2
-      - gcm_note: Extra credit is acceptable
-        gcm_points: 5
-  g_ta_view_start_date: 9994-12-31 23:59:59
-  eg_submission_open_date: 9995-12-31 23:59:59
-  eg_submission_due_date: 9996-12-31 23:59:59
-  g_grade_start_date: 9997-12-31 23:59:59
-  g_grade_due_date: 9998-12-31 23:59:59
-  g_grade_released_date: 9998-12-31 23:59:59
-  eg_grade_inquiry_start_date: 9999-01-01 23:59:59
-  eg_grade_inquiry_due_date: 9999-01-06 23:59:59
-  eg_has_due_date: true
-  eg_has_release_date: true
-  g_bucket: homework
-
-- g_id: future_no_tas_homework
-  g_title: Future (No TAs) Homework
-  gradeable_config: python_simple_homework
-  components:
-  - gc_lower_clamp: 0
-    gc_default: 2
-    gc_max_value: 2
-    gc_upper_clamp: 2
-    gc_title: Read Me
-    marks:
-      - gcm_note: Full Credit
-        gcm_points: 0
-      - gcm_note: Minor errors in Read Me
-        gcm_points: -1
-      - gcm_note: Major errors in Read Me or Read Me missing
-        gcm_points: -2
-  - gc_lower_clamp: 0
-    gc_default: 5
-    gc_max_value: 5
-    gc_upper_clamp: 5
-    gc_title: Coding Style
-    marks:
-      - gcm_note: Full Credit
-        gcm_points: 0
-      - gcm_note: Code is unreadable
-        gcm_points: -5
-      - gcm_note: Code is very difficult to understand
-        gcm_points: -3
-      - gcm_note: Code is difficult to understand
-        gcm_points: -1
-  - gc_lower_clamp: 0
-    gc_default: 5
-    gc_max_value: 5
-    gc_upper_clamp: 5
-    gc_title: Documentation
-    marks:
-      - gcm_note: Full Credit
-        gcm_points: 0
-      - gcm_note: No documentation
-        gcm_points: -5
-      - gcm_note: Very little documentation or documentation makes no sense
-        gcm_points: -3
-      - gcm_note: Way too much documentation and/or documentation makes no sense
-        gcm_points: -1
-  - gc_lower_clamp: 0
-    gc_default: 0
-    gc_max_value: 0
-    gc_upper_clamp: 5
-    gc_title: Extra Credit
-    marks:
-      - gcm_note: No Credit
-        gcm_points: 0
-      - gcm_note: Extra credit done poorly
-        gcm_points: 2
-      - gcm_note: Extra credit is acceptable
-        gcm_points: 5
-  g_ta_view_start_date: 9994-12-31 23:59:59
-  eg_submission_open_date: 9995-12-31 23:59:59
-  eg_submission_due_date: 9996-12-31 23:59:59
-  g_grade_start_date: 9997-12-31 23:59:59
-  g_grade_due_date: 9998-12-31 23:59:59
-  g_grade_released_date: 9998-12-31 23:59:59
-  eg_grade_inquiry_start_date: 9999-01-01 23:59:59
-  eg_grade_inquiry_due_date: 9999-01-06 23:59:59
-  eg_has_due_date: true
-  eg_has_release_date: true
-  g_bucket: homework
-
-- g_id: future_tas_homework
-  components:
-  - gc_lower_clamp: 0
-    gc_default: 2
-    gc_max_value: 2
-    gc_upper_clamp: 2
-    gc_title: Read Me
-    marks:
-      - gcm_note: Full Credit
-        gcm_points: 0
-      - gcm_note: Minor errors in Read Me
-        gcm_points: -1
-      - gcm_note: Major errors in Read Me or Read Me missing
-        gcm_points: -2
-  - gc_lower_clamp: 0
-    gc_default: 5
-    gc_max_value: 5
-    gc_upper_clamp: 5
-    gc_title: Coding Style
-    marks:
-      - gcm_note: Full Credit
-        gcm_points: 0
-      - gcm_note: Code is unreadable
-        gcm_points: -5
-      - gcm_note: Code is very difficult to understand
-        gcm_points: -3
-      - gcm_note: Code is difficult to understand
-        gcm_points: -1
-  - gc_lower_clamp: 0
-    gc_default: 5
-    gc_max_value: 5
-    gc_upper_clamp: 5
-    gc_title: Documentation
-    marks:
-      - gcm_note: Full Credit
-        gcm_points: 0
-      - gcm_note: No documentation
-        gcm_points: -5
-      - gcm_note: Very little documentation or documentation makes no sense
-        gcm_points: -3
-      - gcm_note: Way too much documentation and/or documentation makes no sense
-        gcm_points: -1
-  - gc_lower_clamp: 0
-    gc_default: 0
-    gc_max_value: 0
-    gc_upper_clamp: 5
-    gc_title: Extra Credit
-    marks:
-      - gcm_note: No Credit
-        gcm_points: 0
-      - gcm_note: Extra credit done poorly
-        gcm_points: 2
-      - gcm_note: Extra credit is acceptable
-        gcm_points: 5
-  eg_submission_due_date: 9996-12-31 23:59:59
-  eg_submission_open_date: 9995-12-31 23:59:59
-  g_grade_due_date: 9998-12-31 23:59:59
-  g_grade_released_date: 9998-12-31 23:59:59
-  g_grade_start_date: 9997-12-31 23:59:59
-  g_ta_view_start_date: 1970-01-01 23:59:59
-  eg_grade_inquiry_start_date: 9999-01-01 23:59:59
-  eg_grade_inquiry_due_date: 9999-01-06 23:59:59
-  eg_has_due_date: true
-  eg_has_release_date: true
-  g_title: Future (TAs) Homework
-  gradeable_config: python_simple_homework
-  g_bucket: homework
-=======
   - g_id: future_peer_grading
     g_title: Future Peer Homework
     gradeable_config: python_simple_homework
@@ -424,7 +214,6 @@
     g_title: Future (TAs) Homework
     gradeable_config: python_simple_homework
     g_bucket: homework
->>>>>>> 50278da9
 
   - g_id: bulk_upload_test
     g_title: Bulk Upload Scanned Exam
@@ -453,217 +242,6 @@
     g_bucket: homework
     eg_bulk_test: true
 
-<<<<<<< HEAD
-- g_id: open_peer_homework
-  eg_peer_grading: true
-  components:
-  - gc_lower_clamp: 0
-    gc_is_peer: true
-    gc_default: 2
-    gc_max_value: 2
-    gc_upper_clamp: 2
-    gc_title: Read Me
-    marks:
-      - gcm_note: Full Credit
-        gcm_points: 0
-      - gcm_note: Minor errors in Read Me
-        gcm_points: -1
-      - gcm_note: Major errors in Read Me or Read Me missing
-        gcm_points: -2
-  - gc_lower_clamp: 0
-    gc_default: 5
-    gc_is_peer: true
-    gc_max_value: 5
-    gc_upper_clamp: 5
-    gc_title: Coding Style
-    marks:
-      - gcm_note: Full Credit
-        gcm_points: 0
-      - gcm_note: Code is unreadable
-        gcm_points: -5
-      - gcm_note: Code is very difficult to understand
-        gcm_points: -3
-      - gcm_note: Code is difficult to understand
-        gcm_points: -1
-  - gc_lower_clamp: 0
-    gc_default: 5
-    gc_is_peer: true
-    gc_max_value: 5
-    gc_upper_clamp: 5
-    gc_title: Documentation
-    marks:
-      - gcm_note: Full Credit
-        gcm_points: 0
-      - gcm_note: No documentation
-        gcm_points: -5
-      - gcm_note: Very little documentation or documentation makes no sense
-        gcm_points: -3
-      - gcm_note: Way too much documentation and/or documentation makes no sense
-        gcm_points: -1
-  - gc_lower_clamp: 0
-    gc_default: 0
-    gc_max_value: 0
-    gc_upper_clamp: 5
-    gc_title: Extra Credit
-    marks:
-      - gcm_note: No Credit
-        gcm_points: 0
-      - gcm_note: Extra credit done poorly
-        gcm_points: 2
-      - gcm_note: Extra credit is acceptable
-        gcm_points: 5
-  eg_submission_due_date: 9996-12-31 23:59:59
-  eg_submission_open_date: 1971-01-01 23:59:59
-  g_grade_due_date: 9998-12-31 23:59:59
-  g_grade_released_date: 9998-12-31 23:59:59
-  g_grade_start_date: 9997-12-31 23:59:59
-  g_ta_view_start_date: 1970-01-01 23:59:59
-  eg_grade_inquiry_start_date: 9999-01-01 23:59:59
-  eg_grade_inquiry_due_date: 9999-01-06 23:59:59
-  eg_has_due_date: true
-  eg_has_release_date: true
-  g_title: Open Peer Homework
-  gradeable_config: python_simple_homework
-  g_bucket: homework
-
-- g_id: open_homework
-  components:
-  - gc_lower_clamp: 0
-    gc_default: 2
-    gc_max_value: 2
-    gc_upper_clamp: 2
-    gc_title: Read Me
-    marks:
-      - gcm_note: Full Credit
-        gcm_points: 0
-      - gcm_note: Minor errors in Read Me
-        gcm_points: -1
-      - gcm_note: Major errors in Read Me or Read Me missing
-        gcm_points: -2
-  - gc_lower_clamp: 0
-    gc_default: 5
-    gc_max_value: 5
-    gc_upper_clamp: 5
-    gc_title: Coding Style
-    marks:
-      - gcm_note: Full Credit
-        gcm_points: 0
-      - gcm_note: Code is unreadable
-        gcm_points: -5
-      - gcm_note: Code is very difficult to understand
-        gcm_points: -3
-      - gcm_note: Code is difficult to understand
-        gcm_points: -1
-  - gc_lower_clamp: 0
-    gc_default: 5
-    gc_max_value: 5
-    gc_upper_clamp: 5
-    gc_title: Documentation
-    marks:
-      - gcm_note: Full Credit
-        gcm_points: 0
-      - gcm_note: No documentation
-        gcm_points: -5
-      - gcm_note: Very little documentation or documentation makes no sense
-        gcm_points: -3
-      - gcm_note: Way too much documentation and/or documentation makes no sense
-        gcm_points: -1
-  - gc_lower_clamp: 0
-    gc_default: 0
-    gc_max_value: 0
-    gc_upper_clamp: 5
-    gc_title: Extra Credit
-    marks:
-      - gcm_note: No Credit
-        gcm_points: 0
-      - gcm_note: Extra credit done poorly
-        gcm_points: 2
-      - gcm_note: Extra credit is acceptable
-        gcm_points: 5
-  eg_submission_due_date: 9996-12-31 23:59:59
-  eg_submission_open_date: 1971-01-01 23:59:59
-  g_grade_due_date: 9998-12-31 23:59:59
-  g_grade_released_date: 9998-12-31 23:59:59
-  g_grade_start_date: 9997-12-31 23:59:59
-  g_ta_view_start_date: 1970-01-01 23:59:59
-  eg_grade_inquiry_start_date: 9999-01-01 23:59:59
-  eg_grade_inquiry_due_date: 9999-01-06 23:59:59
-  eg_has_due_date: true
-  eg_has_release_date: true
-  g_title: Open Homework
-  gradeable_config: python_simple_homework
-  g_bucket: homework
-
-- g_id: open_team_homework
-  components:
-  - gc_lower_clamp: 0
-    gc_default: 2
-    gc_max_value: 2
-    gc_upper_clamp: 2
-    gc_title: Read Me
-    marks:
-      - gcm_note: Full Credit
-        gcm_points: 0
-      - gcm_note: Minor errors in Read Me
-        gcm_points: -1
-      - gcm_note: Major errors in Read Me or Read Me missing
-        gcm_points: -2
-  - gc_lower_clamp: 0
-    gc_default: 5
-    gc_max_value: 5
-    gc_upper_clamp: 5
-    gc_title: Coding Style
-    marks:
-      - gcm_note: Full Credit
-        gcm_points: 0
-      - gcm_note: Code is unreadable
-        gcm_points: -5
-      - gcm_note: Code is very difficult to understand
-        gcm_points: -3
-      - gcm_note: Code is difficult to understand
-        gcm_points: -1
-  - gc_lower_clamp: 0
-    gc_default: 5
-    gc_max_value: 5
-    gc_upper_clamp: 5
-    gc_title: Documentation
-    marks:
-      - gcm_note: Full Credit
-        gcm_points: 0
-      - gcm_note: No documentation
-        gcm_points: -5
-      - gcm_note: Very little documentation or documentation makes no sense
-        gcm_points: -3
-      - gcm_note: Way too much documentation and/or documentation makes no sense
-        gcm_points: -1
-  - gc_lower_clamp: 0
-    gc_default: 0
-    gc_max_value: 0
-    gc_upper_clamp: 5
-    gc_title: Extra Credit
-    marks:
-      - gcm_note: No Credit
-        gcm_points: 0
-      - gcm_note: Extra credit done poorly
-        gcm_points: 2
-      - gcm_note: Extra credit is acceptable
-        gcm_points: 5
-  eg_submission_due_date: 9996-12-31 23:59:59
-  eg_submission_open_date: 1971-01-01 23:59:59
-  g_grade_due_date: 9998-12-31 23:59:59
-  g_grade_released_date: 9998-12-31 23:59:59
-  g_grade_start_date: 9997-12-31 23:59:59
-  eg_grade_inquiry_start_date: 9999-01-01 23:59:59
-  eg_grade_inquiry_due_date: 9999-01-06 23:59:59
-  eg_has_due_date: true
-  eg_has_release_date: true
-  eg_team_assignment: true
-  eg_max_team_size: 3
-  g_ta_view_start_date: 1970-01-01 23:59:59
-  g_title: Open Team Homework
-  gradeable_config: python_simple_homework
-  g_bucket: homework
-=======
   - g_id: open_peer_homework
     eg_peer_grading: true
     components:
@@ -873,7 +451,6 @@
     g_title: Open Team Homework
     gradeable_config: python_simple_homework
     g_bucket: homework
->>>>>>> 50278da9
 
   - g_id: no_due_date_no_release
     components:
@@ -899,724 +476,144 @@
     gradeable_config: python_simple_homework
     g_bucket: homework
 
-<<<<<<< HEAD
-
-- g_id: open_vcs_homework
-  components:
-  - gc_lower_clamp: 0
-    gc_default: 2
-    gc_max_value: 2
-    gc_upper_clamp: 2
-    gc_title: Read Me
-    marks:
-      - gcm_note: Full Credit
-        gcm_points: 0
-      - gcm_note: Minor errors in Read Me
-        gcm_points: -1
-      - gcm_note: Major errors in Read Me or Read Me missing
-        gcm_points: -2
-  - gc_lower_clamp: 0
-    gc_default: 5
-    gc_max_value: 5
-    gc_upper_clamp: 5
-    gc_title: Coding Style
-    marks:
-      - gcm_note: Full Credit
-        gcm_points: 0
-      - gcm_note: Code is unreadable
-        gcm_points: -5
-      - gcm_note: Code is very difficult to understand
-        gcm_points: -3
-      - gcm_note: Code is difficult to understand
-        gcm_points: -1
-  - gc_lower_clamp: 0
-    gc_default: 5
-    gc_max_value: 5
-    gc_upper_clamp: 5
-    gc_title: Documentation
-    marks:
-      - gcm_note: Full Credit
-        gcm_points: 0
-      - gcm_note: No documentation
-        gcm_points: -5
-      - gcm_note: Very little documentation or documentation makes no sense
-        gcm_points: -3
-      - gcm_note: Way too much documentation and/or documentation makes no sense
-        gcm_points: -1
-  - gc_lower_clamp: 0
-    gc_default: 0
-    gc_max_value: 0
-    gc_upper_clamp: 5
-    gc_title: Extra Credit
-    marks:
-      - gcm_note: No Credit
-        gcm_points: 0
-      - gcm_note: Extra credit done poorly
-        gcm_points: 2
-      - gcm_note: Extra credit is acceptable
-        gcm_points: 5
-  eg_submission_due_date: 9996-12-31 23:59:59
-  eg_submission_open_date: 1971-01-01 23:59:59
-  g_grade_due_date: 9998-12-31 23:59:59
-  g_grade_released_date: 9998-12-31 23:59:59
-  g_grade_start_date: 9997-12-31 23:59:59
-  eg_grade_inquiry_start_date: 9999-01-01 23:59:59
-  eg_grade_inquiry_due_date: 9999-01-06 23:59:59
-  g_ta_view_start_date: 1970-01-01 23:59:59
-  eg_is_repository: true
-  eg_vcs_partial_path: "{$gradeable_id}/{$user_id}"
-  eg_vcs_subdirectory: ""
-  g_title: Open VCS Homework
-  gradeable_config: vcs_submissions
-  g_bucket: homework
-
-- g_id: subdirectory_vcs_homework
-  components:
-  - gc_lower_clamp: 0
-    gc_default: 2
-    gc_max_value: 2
-    gc_upper_clamp: 2
-    gc_title: Read Me
-    marks:
-      - gcm_note: Full Credit
-        gcm_points: 0
-      - gcm_note: Minor errors in Read Me
-        gcm_points: -1
-      - gcm_note: Major errors in Read Me or Read Me missing
-        gcm_points: -2
-  - gc_lower_clamp: 0
-    gc_default: 5
-    gc_max_value: 5
-    gc_upper_clamp: 5
-    gc_title: Coding Style
-    marks:
-      - gcm_note: Full Credit
-        gcm_points: 0
-      - gcm_note: Code is unreadable
-        gcm_points: -5
-      - gcm_note: Code is very difficult to understand
-        gcm_points: -3
-      - gcm_note: Code is difficult to understand
-        gcm_points: -1
-  - gc_lower_clamp: 0
-    gc_default: 5
-    gc_max_value: 5
-    gc_upper_clamp: 5
-    gc_title: Documentation
-    marks:
-      - gcm_note: Full Credit
-        gcm_points: 0
-      - gcm_note: No documentation
-        gcm_points: -5
-      - gcm_note: Very little documentation or documentation makes no sense
-        gcm_points: -3
-      - gcm_note: Way too much documentation and/or documentation makes no sense
-        gcm_points: -1
-  - gc_lower_clamp: 0
-    gc_default: 0
-    gc_max_value: 0
-    gc_upper_clamp: 5
-    gc_title: Extra Credit
-    marks:
-      - gcm_note: No Credit
-        gcm_points: 0
-      - gcm_note: Extra credit done poorly
-        gcm_points: 2
-      - gcm_note: Extra credit is acceptable
-        gcm_points: 5
-  eg_submission_due_date: 9996-12-31 23:59:59
-  eg_submission_open_date: 1971-01-01 23:59:59
-  g_grade_due_date: 9998-12-31 23:59:59
-  g_grade_released_date: 9998-12-31 23:59:59
-  g_grade_start_date: 9997-12-31 23:59:59
-  eg_grade_inquiry_start_date: 9999-01-01 23:59:59
-  eg_grade_inquiry_due_date: 9999-01-06 23:59:59
-  g_ta_view_start_date: 1970-01-01 23:59:59
-  eg_is_repository: true
-  eg_vcs_partial_path: "{$gradeable_id}/{$user_id}"
-  eg_vcs_subdirectory: "src"
-  g_title: Subdirectory VCS Homework
-  gradeable_config: vcs_submissions
-  g_bucket: homework
-
-- g_id: grading_team_homework
-  components:
-  - gc_lower_clamp: 0
-    gc_default: 2
-    gc_max_value: 2
-    gc_upper_clamp: 2
-    gc_title: Read Me
-    marks:
-      - gcm_note: Full Credit
-        gcm_points: 0
-      - gcm_note: Minor errors in Read Me
-        gcm_points: -1
-      - gcm_note: Major errors in Read Me or Read Me missing
-        gcm_points: -2
-  - gc_lower_clamp: 0
-    gc_default: 5
-    gc_max_value: 5
-    gc_upper_clamp: 5
-    gc_title: Coding Style
-    marks:
-      - gcm_note: Full Credit
-        gcm_points: 0
-      - gcm_note: Code is unreadable
-        gcm_points: -5
-      - gcm_note: Code is very difficult to understand
-        gcm_points: -3
-      - gcm_note: Code is difficult to understand
-        gcm_points: -1
-  - gc_lower_clamp: 0
-    gc_default: 5
-    gc_max_value: 5
-    gc_upper_clamp: 5
-    gc_title: Documentation
-    marks:
-      - gcm_note: Full Credit
-        gcm_points: 0
-      - gcm_note: No documentation
-        gcm_points: -5
-      - gcm_note: Very little documentation or documentation makes no sense
-        gcm_points: -3
-      - gcm_note: Way too much documentation and/or documentation makes no sense
-        gcm_points: -1
-  - gc_lower_clamp: 0
-    gc_default: 0
-    gc_max_value: 0
-    gc_upper_clamp: 5
-    gc_title: Extra Credit
-    marks:
-      - gcm_note: No Credit
-        gcm_points: 0
-      - gcm_note: Extra credit done poorly
-        gcm_points: 2
-      - gcm_note: Extra credit is acceptable
-        gcm_points: 5
-  eg_submission_due_date: 1972-01-01 23:59:59
-  eg_submission_open_date: 1971-01-01 23:59:59
-  g_grade_due_date: 9998-12-31 23:59:59
-  g_grade_released_date: 9998-12-31 23:59:59
-  g_grade_start_date: 1973-01-01 23:59:59
-  eg_grade_inquiry_start_date: 9999-01-01 23:59:59
-  eg_grade_inquiry_due_date: 9999-01-06 23:59:59
-  eg_has_due_date: true
-  eg_has_release_date: true
-  eg_team_assignment: true
-  eg_max_team_size: 3
-  g_ta_view_start_date: 1970-01-01 23:59:59
-  g_title: Grading Team Homework
-  gradeable_config: python_simple_homework
-  g_bucket: homework
-
-- g_id: grading_only_peer_team_homework
-  eg_peer_grading: true
-  components:
-  - gc_lower_clamp: 0
-    gc_is_peer: true
-    gc_default: 2
-    gc_max_value: 2
-    gc_upper_clamp: 2
-    gc_title: Read Me
-    marks:
-      - gcm_note: Full Credit
-        gcm_points: 0
-      - gcm_note: Minor errors in Read Me
-        gcm_points: -1
-      - gcm_note: Major errors in Read Me or Read Me missing
-        gcm_points: -2
-  - gc_lower_clamp: 0
-    gc_default: 5
-    gc_is_peer: true
-    gc_max_value: 5
-    gc_upper_clamp: 5
-    gc_title: Coding Style
-    marks:
-      - gcm_note: Full Credit
-        gcm_points: 0
-      - gcm_note: Code is unreadable
-        gcm_points: -5
-      - gcm_note: Code is very difficult to understand
-        gcm_points: -3
-      - gcm_note: Code is difficult to understand
-        gcm_points: -1
-  - gc_lower_clamp: 0
-    gc_default: 5
-    gc_is_peer: true
-    gc_max_value: 5
-    gc_upper_clamp: 5
-    gc_title: Documentation
-    marks:
-      - gcm_note: Full Credit
-        gcm_points: 0
-      - gcm_note: No documentation
-        gcm_points: -5
-      - gcm_note: Very little documentation or documentation makes no sense
-        gcm_points: -3
-      - gcm_note: Way too much documentation and/or documentation makes no sense
-        gcm_points: -1
-  - gc_lower_clamp: 0
-    gc_default: 0
-    gc_is_peer: true
-    gc_max_value: 0
-    gc_upper_clamp: 5
-    gc_title: Extra Credit
-    marks:
-      - gcm_note: No Credit
-        gcm_points: 0
-      - gcm_note: Extra credit done poorly
-        gcm_points: 2
-      - gcm_note: Extra credit is acceptable
-        gcm_points: 5
-  eg_submission_due_date: 1972-01-01 23:59:59
-  eg_submission_open_date: 1971-01-01 23:59:59
-  g_grade_due_date: 9998-12-31 23:59:59
-  g_grade_released_date: 9998-12-31 23:59:59
-  g_grade_start_date: 1973-01-01 23:59:59
-  eg_grade_inquiry_start_date: 9999-01-01 23:59:59
-  eg_grade_inquiry_due_date: 9999-01-06 23:59:59
-  eg_has_due_date: true
-  eg_has_release_date: true
-  eg_team_assignment: true
-  eg_max_team_size: 3
-  g_ta_view_start_date: 1970-01-01 23:59:59
-  g_title: Closed Peer Team Homework
-  gradeable_config: python_simple_homework
-  g_bucket: homework
-
-- g_id: closed_peer_team_homework
-  eg_peer_grading: true
-  components:
-  - gc_lower_clamp: 0
-    gc_default: 2
-    gc_is_peer: true
-    gc_max_value: 2
-    gc_upper_clamp: 2
-    gc_title: Read Me
-    marks:
-      - gcm_note: Full Credit
-        gcm_points: 0
-      - gcm_note: Minor errors in Read Me
-        gcm_points: -1
-      - gcm_note: Major errors in Read Me or Read Me missing
-        gcm_points: -2
-  - gc_lower_clamp: 0
-    gc_default: 5
-    gc_is_peer: true
-    gc_max_value: 5
-    gc_upper_clamp: 5
-    gc_title: Coding Style
-    marks:
-      - gcm_note: Full Credit
-        gcm_points: 0
-      - gcm_note: Code is unreadable
-        gcm_points: -5
-      - gcm_note: Code is very difficult to understand
-        gcm_points: -3
-      - gcm_note: Code is difficult to understand
-        gcm_points: -1
-  - gc_lower_clamp: 0
-    gc_default: 5
-    gc_is_peer: true
-    gc_max_value: 5
-    gc_upper_clamp: 5
-    gc_title: Documentation
-    marks:
-      - gcm_note: Full Credit
-        gcm_points: 0
-      - gcm_note: No documentation
-        gcm_points: -5
-      - gcm_note: Very little documentation or documentation makes no sense
-        gcm_points: -3
-      - gcm_note: Way too much documentation and/or documentation makes no sense
-        gcm_points: -1
-  - gc_lower_clamp: 0
-    gc_default: 0
-    gc_max_value: 0
-    gc_upper_clamp: 5
-    gc_title: Extra Credit
-    marks:
-      - gcm_note: No Credit
-        gcm_points: 0
-      - gcm_note: Extra credit done poorly
-        gcm_points: 2
-      - gcm_note: Extra credit is acceptable
-        gcm_points: 5
-  eg_submission_due_date: 1972-01-01 23:59:59
-  eg_submission_open_date: 1971-01-01 23:59:59
-  g_grade_due_date: 9998-12-31 23:59:59
-  g_grade_released_date: 9998-12-31 23:59:59
-  eg_grade_inquiry_start_date: 9999-01-01 23:59:59
-  eg_grade_inquiry_due_date: 9999-01-06 23:59:59
-  eg_has_due_date: true
-  eg_has_release_date: true
-  g_grade_start_date: 9997-12-31 23:59:59
-  eg_team_assignment: true
-  eg_max_team_size: 3
-  g_ta_view_start_date: 1970-01-01 23:59:59
-  g_title: Closed Peer Team Homework
-  gradeable_config: cpp_hidden_tests
-  g_bucket: homework
-
-- g_id: grading_pdf_peer_homework
-  eg_peer_grading: true
-  components:
-  - gc_lower_clamp: 0
-    gc_is_peer: true
-    gc_default: 2
-    gc_max_value: 2
-    gc_upper_clamp: 2
-    gc_title: Read Me
-    marks:
-      - gcm_note: Full Credit
-        gcm_points: 0
-      - gcm_note: Minor errors in Read Me
-        gcm_points: -1
-      - gcm_note: Major errors in Read Me or Read Me missing
-        gcm_points: -2
-  - gc_lower_clamp: 0
-    gc_default: 5
-    gc_is_peer: true
-    gc_max_value: 5
-    gc_upper_clamp: 5
-    gc_title: Coding Style
-    marks:
-      - gcm_note: Full Credit
-        gcm_points: 0
-      - gcm_note: Code is unreadable
-        gcm_points: -5
-      - gcm_note: Code is very difficult to understand
-        gcm_points: -3
-      - gcm_note: Code is difficult to understand
-        gcm_points: -1
-  - gc_lower_clamp: 0
-    gc_default: 5
-    gc_is_peer: true
-    gc_max_value: 5
-    gc_upper_clamp: 5
-    gc_title: Documentation
-    marks:
-      - gcm_note: Full Credit
-        gcm_points: 0
-      - gcm_note: No documentation
-        gcm_points: -5
-      - gcm_note: Very little documentation or documentation makes no sense
-        gcm_points: -3
-      - gcm_note: Way too much documentation and/or documentation makes no sense
-        gcm_points: -1
-  - gc_lower_clamp: 0
-    gc_default: 0
-    gc_is_peer: true
-    gc_max_value: 0
-    gc_upper_clamp: 5
-    gc_title: Extra Credit
-    marks:
-      - gcm_note: No Credit
-        gcm_points: 0
-      - gcm_note: Extra credit done poorly
-        gcm_points: 2
-      - gcm_note: Extra credit is acceptable
-        gcm_points: 5
-  eg_submission_due_date: 1972-01-01 23:59:59
-  eg_submission_open_date: 1971-01-01 23:59:59
-  g_grade_due_date: 1974-01-01 23:59:59
-  g_grade_released_date: 1974-01-01 23:59:59
-  eg_grade_inquiry_start_date: 1974-01-08 23:59:59
-  eg_grade_inquiry_due_date: 1974-01-13 23:59:59
-  eg_has_due_date: true
-  eg_has_release_date: true
-  g_grade_start_date: 1973-01-01 23:59:59
-  g_ta_view_start_date: 1970-01-01 23:59:59
-  g_title: Released Peer PDF Homework
-  gradeable_config: multiple_pdf_annotations
-  g_bucket: homework
-  g_grader_assignment_method: 2
-  eg_annotated_pdf: true
-  
-- g_id: grading_pdf_peer_team_homework
-  eg_peer_grading: true
-  components:
-  - gc_lower_clamp: 0
-    gc_is_peer: true
-    gc_default: 2
-    gc_max_value: 2
-    gc_upper_clamp: 2
-    gc_title: Read Me
-    marks:
-      - gcm_note: Full Credit
-        gcm_points: 0
-      - gcm_note: Minor errors in Read Me
-        gcm_points: -1
-      - gcm_note: Major errors in Read Me or Read Me missing
-        gcm_points: -2
-  - gc_lower_clamp: 0
-    gc_default: 5
-    gc_is_peer: true
-    gc_max_value: 5
-    gc_upper_clamp: 5
-    gc_title: Coding Style
-    marks:
-      - gcm_note: Full Credit
-        gcm_points: 0
-      - gcm_note: Code is unreadable
-        gcm_points: -5
-      - gcm_note: Code is very difficult to understand
-        gcm_points: -3
-      - gcm_note: Code is difficult to understand
-        gcm_points: -1
-  - gc_lower_clamp: 0
-    gc_default: 5
-    gc_is_peer: true
-    gc_max_value: 5
-    gc_upper_clamp: 5
-    gc_title: Documentation
-    marks:
-      - gcm_note: Full Credit
-        gcm_points: 0
-      - gcm_note: No documentation
-        gcm_points: -5
-      - gcm_note: Very little documentation or documentation makes no sense
-        gcm_points: -3
-      - gcm_note: Way too much documentation and/or documentation makes no sense
-        gcm_points: -1
-  - gc_lower_clamp: 0
-    gc_default: 0
-    gc_is_peer: true
-    gc_max_value: 0
-    gc_upper_clamp: 5
-    gc_title: Extra Credit
-    marks: 
-      - gcm_note: No Credit
-        gcm_points: 0
-      - gcm_note: Extra credit done poorly
-        gcm_points: 2
-      - gcm_note: Extra credit is acceptable
-        gcm_points: 5
-  eg_submission_due_date: 1972-01-01 23:59:59
-  eg_submission_open_date: 1971-01-01 23:59:59
-  g_grade_due_date: 1974-01-01 23:59:59
-  g_grade_released_date: 1974-01-01 23:59:59
-  eg_grade_inquiry_start_date: 1974-01-08 23:59:59
-  eg_grade_inquiry_due_date: 1974-01-13 23:59:59
-  eg_has_due_date: true
-  eg_has_release_date: true
-  eg_team_assignment: true
-  eg_max_team_size: 3
-  g_grade_start_date: 1973-01-01 23:59:59
-  g_ta_view_start_date: 1970-01-01 23:59:59
-  g_title: Released Peer Team PDF Homework
-  gradeable_config: multiple_pdf_annotations
-  g_bucket: homework
-  g_grader_assignment_method: 2
-  eg_annotated_pdf: true
-
-- g_id: closed_team_homework
-  eg_peer_grading: true
-  components:
-  - gc_lower_clamp: 0
-    gc_default: 2
-    gc_max_value: 2
-    gc_upper_clamp: 2
-    gc_title: Read Me
-    marks:
-      - gcm_note: Full Credit
-        gcm_points: 0
-      - gcm_note: Minor errors in Read Me
-        gcm_points: -1
-      - gcm_note: Major errors in Read Me or Read Me missing
-        gcm_points: -2
-  - gc_lower_clamp: 0
-    gc_default: 5
-    gc_max_value: 5
-    gc_upper_clamp: 5
-    gc_title: Coding Style
-    marks:
-      - gcm_note: Full Credit
-        gcm_points: 0
-      - gcm_note: Code is unreadable
-        gcm_points: -5
-      - gcm_note: Code is very difficult to understand
-        gcm_points: -3
-      - gcm_note: Code is difficult to understand
-        gcm_points: -1
-  - gc_lower_clamp: 0
-    gc_default: 5
-    gc_max_value: 5
-    gc_upper_clamp: 5
-    gc_title: Documentation
-    marks:
-      - gcm_note: Full Credit
-        gcm_points: 0
-      - gcm_note: No documentation
-        gcm_points: -5
-      - gcm_note: Very little documentation or documentation makes no sense
-        gcm_points: -3
-      - gcm_note: Way too much documentation and/or documentation makes no sense
-        gcm_points: -1
-  - gc_lower_clamp: 0
-    gc_default: 0
-    gc_max_value: 0
-    gc_upper_clamp: 5
-    gc_title: Extra Credit
-    marks:
-      - gcm_note: No Credit
-        gcm_points: 0
-      - gcm_note: Extra credit done poorly
-        gcm_points: 2
-      - gcm_note: Extra credit is acceptable
-        gcm_points: 5
-  eg_submission_due_date: 1972-01-01 23:59:59
-  eg_submission_open_date: 1971-01-01 23:59:59
-  g_grade_due_date: 9998-12-31 23:59:59
-  g_grade_released_date: 9998-12-31 23:59:59
-  eg_grade_inquiry_start_date: 9999-01-01 23:59:59
-  eg_grade_inquiry_due_date: 9999-01-06 23:59:59
-  eg_has_due_date: true
-  eg_has_release_date: true
-  g_grade_start_date: 9997-12-31 23:59:59
-  eg_team_assignment: true
-  eg_max_team_size: 3
-  g_ta_view_start_date: 1970-01-01 23:59:59
-  g_title: Closed Team Homework
-  gradeable_config: cpp_hidden_tests
-  g_bucket: homework
-
-- g_id: closed_homework
-  components:
-  - gc_lower_clamp: 0
-    gc_default: 2
-    gc_max_value: 2
-    gc_upper_clamp: 2
-    gc_title: Read Me
-    marks:
-      - gcm_note: Full Credit
-        gcm_points: 0
-      - gcm_note: Minor errors in Read Me
-        gcm_points: -1
-      - gcm_note: Major errors in Read Me or Read Me missing
-        gcm_points: -2
-  - gc_lower_clamp: 0
-    gc_default: 5
-    gc_max_value: 5
-    gc_upper_clamp: 5
-    gc_title: Coding Style
-    marks:
-      - gcm_note: Full Credit
-        gcm_points: 0
-      - gcm_note: Code is unreadable
-        gcm_points: -5
-      - gcm_note: Code is very difficult to understand
-        gcm_points: -3
-      - gcm_note: Code is difficult to understand
-        gcm_points: -1
-  - gc_lower_clamp: 0
-    gc_default: 5
-    gc_max_value: 5
-    gc_upper_clamp: 5
-    gc_title: Documentation
-    marks:
-      - gcm_note: Full Credit
-        gcm_points: 0
-      - gcm_note: No documentation
-        gcm_points: -5
-      - gcm_note: Very little documentation or documentation makes no sense
-        gcm_points: -3
-      - gcm_note: Way too much documentation and/or documentation makes no sense
-        gcm_points: -1
-  - gc_lower_clamp: 0
-    gc_default: 0
-    gc_max_value: 0
-    gc_upper_clamp: 5
-    gc_title: Extra Credit
-    marks:
-      - gcm_note: No Credit
-        gcm_points: 0
-      - gcm_note: Extra credit done poorly
-        gcm_points: 2
-      - gcm_note: Extra credit is acceptable
-        gcm_points: 5
-  eg_submission_due_date: 1972-01-01 23:59:59
-  eg_submission_open_date: 1971-01-01 23:59:59
-  g_grade_due_date: 9998-12-31 23:59:59
-  g_grade_released_date: 9998-12-31 23:59:59
-  eg_grade_inquiry_start_date: 9999-01-01 23:59:59
-  eg_grade_inquiry_due_date: 9999-01-06 23:59:59
-  eg_has_due_date: true
-  eg_has_release_date: true
-  g_grade_start_date: 9997-12-31 23:59:59
-  g_ta_view_start_date: 1970-01-01 23:59:59
-  g_title: Closed Homework
-  gradeable_config: python_simple_homework
-  g_bucket: homework
-
-- g_id: grading_homework
-  components:
-  - gc_lower_clamp: 0
-    gc_default: 2
-    gc_max_value: 2
-    gc_upper_clamp: 2
-    gc_title: Read Me
-    marks:
-      - gcm_note: Full Credit
-        gcm_points: 0
-      - gcm_note: Minor errors in Read Me
-        gcm_points: -1
-      - gcm_note: Major errors in Read Me or Read Me missing
-        gcm_points: -2
-  - gc_lower_clamp: 0
-    gc_default: 5
-    gc_max_value: 5
-    gc_upper_clamp: 5
-    gc_title: Coding Style
-    marks:
-      - gcm_note: Full Credit
-        gcm_points: 0
-      - gcm_note: Code is unreadable
-        gcm_points: -5
-      - gcm_note: Code is very difficult to understand
-        gcm_points: -3
-      - gcm_note: Code is difficult to understand
-        gcm_points: -1
-  - gc_lower_clamp: 0
-    gc_default: 5
-    gc_max_value: 5
-    gc_upper_clamp: 5
-    gc_title: Documentation
-    marks:
-      - gcm_note: Full Credit
-        gcm_points: 0
-      - gcm_note: No documentation
-        gcm_points: -5
-      - gcm_note: Very little documentation or documentation makes no sense
-        gcm_points: -3
-      - gcm_note: Way too much documentation and/or documentation makes no sense
-        gcm_points: -1
-  - gc_lower_clamp: 0
-    gc_default: 0
-    gc_max_value: 0
-    gc_upper_clamp: 5
-    gc_title: Extra Credit
-    marks:
-      - gcm_note: No Credit
-        gcm_points: 0
-      - gcm_note: Extra credit done poorly
-        gcm_points: 2
-      - gcm_note: Extra credit is acceptable
-        gcm_points: 5
-  eg_submission_due_date: 1972-01-01 23:59:59
-  eg_submission_open_date: 1971-01-01 23:59:59
-  g_grade_due_date: 9998-12-31 23:59:59
-  g_grade_released_date: 9998-12-31 23:59:59
-  eg_grade_inquiry_start_date: 9999-01-01 23:59:59
-  eg_grade_inquiry_due_date: 9999-01-06 23:59:59
-  eg_has_due_date: true
-  eg_has_release_date: true
-  g_grade_start_date: 1973-01-01 23:59:59
-  g_ta_view_start_date: 1970-01-01 23:59:59
-  g_title: Grading Homework
-  gradeable_config: python_simple_homework
-  g_bucket: homework
-=======
+  - g_id: open_vcs_homework
+    components:
+      - gc_lower_clamp: 0
+        gc_default: 2
+        gc_max_value: 2
+        gc_upper_clamp: 2
+        gc_title: Read Me
+        marks:
+          - gcm_note: Full Credit
+            gcm_points: 0
+          - gcm_note: Minor errors in Read Me
+            gcm_points: -1
+          - gcm_note: Major errors in Read Me or Read Me missing
+            gcm_points: -2
+      - gc_lower_clamp: 0
+        gc_default: 5
+        gc_max_value: 5
+        gc_upper_clamp: 5
+        gc_title: Coding Style
+        marks:
+          - gcm_note: Full Credit
+            gcm_points: 0
+          - gcm_note: Code is unreadable
+            gcm_points: -5
+          - gcm_note: Code is very difficult to understand
+            gcm_points: -3
+          - gcm_note: Code is difficult to understand
+            gcm_points: -1
+      - gc_lower_clamp: 0
+        gc_default: 5
+        gc_max_value: 5
+        gc_upper_clamp: 5
+        gc_title: Documentation
+        marks:
+          - gcm_note: Full Credit
+            gcm_points: 0
+          - gcm_note: No documentation
+            gcm_points: -5
+          - gcm_note: Very little documentation or documentation makes no sense
+            gcm_points: -3
+          - gcm_note: Way too much documentation and/or documentation makes no sense
+            gcm_points: -1
+      - gc_lower_clamp: 0
+        gc_default: 0
+        gc_max_value: 0
+        gc_upper_clamp: 5
+        gc_title: Extra Credit
+        marks:
+          - gcm_note: No Credit
+            gcm_points: 0
+          - gcm_note: Extra credit done poorly
+            gcm_points: 2
+          - gcm_note: Extra credit is acceptable
+            gcm_points: 5
+    eg_submission_due_date: 9996-12-31 23:59:59
+    eg_submission_open_date: 1971-01-01 23:59:59
+    g_grade_due_date: 9998-12-31 23:59:59
+    g_grade_released_date: 9998-12-31 23:59:59
+    g_grade_start_date: 9997-12-31 23:59:59
+    eg_grade_inquiry_start_date: 9999-01-01 23:59:59
+    eg_grade_inquiry_due_date: 9999-01-06 23:59:59
+    g_ta_view_start_date: 1970-01-01 23:59:59
+    eg_is_repository: true
+    eg_vcs_partial_path: "{$gradeable_id}/{$user_id}"
+    eg_vcs_subdirectory: ""
+    g_title: Open VCS Homework
+    gradeable_config: vcs_submissions
+    g_bucket: homework
+
+  - g_id: subdirectory_vcs_homework
+    components:
+      - gc_lower_clamp: 0
+        gc_default: 2
+        gc_max_value: 2
+        gc_upper_clamp: 2
+        gc_title: Read Me
+        marks:
+          - gcm_note: Full Credit
+            gcm_points: 0
+          - gcm_note: Minor errors in Read Me
+            gcm_points: -1
+          - gcm_note: Major errors in Read Me or Read Me missing
+            gcm_points: -2
+      - gc_lower_clamp: 0
+        gc_default: 5
+        gc_max_value: 5
+        gc_upper_clamp: 5
+        gc_title: Coding Style
+        marks:
+          - gcm_note: Full Credit
+            gcm_points: 0
+          - gcm_note: Code is unreadable
+            gcm_points: -5
+          - gcm_note: Code is very difficult to understand
+            gcm_points: -3
+          - gcm_note: Code is difficult to understand
+            gcm_points: -1
+      - gc_lower_clamp: 0
+        gc_default: 5
+        gc_max_value: 5
+        gc_upper_clamp: 5
+        gc_title: Documentation
+        marks:
+          - gcm_note: Full Credit
+            gcm_points: 0
+          - gcm_note: No documentation
+            gcm_points: -5
+          - gcm_note: Very little documentation or documentation makes no sense
+            gcm_points: -3
+          - gcm_note: Way too much documentation and/or documentation makes no sense
+            gcm_points: -1
+      - gc_lower_clamp: 0
+        gc_default: 0
+        gc_max_value: 0
+        gc_upper_clamp: 5
+        gc_title: Extra Credit
+        marks:
+          - gcm_note: No Credit
+            gcm_points: 0
+          - gcm_note: Extra credit done poorly
+            gcm_points: 2
+          - gcm_note: Extra credit is acceptable
+            gcm_points: 5
+    eg_submission_due_date: 9996-12-31 23:59:59
+    eg_submission_open_date: 1971-01-01 23:59:59
+    g_grade_due_date: 9998-12-31 23:59:59
+    g_grade_released_date: 9998-12-31 23:59:59
+    g_grade_start_date: 9997-12-31 23:59:59
+    eg_grade_inquiry_start_date: 9999-01-01 23:59:59
+    eg_grade_inquiry_due_date: 9999-01-06 23:59:59
+    g_ta_view_start_date: 1970-01-01 23:59:59
+    eg_is_repository: true
+    eg_vcs_partial_path: "{$gradeable_id}/{$user_id}"
+    eg_vcs_subdirectory: "src"
+    g_title: Subdirectory VCS Homework
+    gradeable_config: vcs_submissions
+    g_bucket: homework
+    
   - g_id: grading_team_homework
     components:
       - gc_lower_clamp: 0
@@ -2126,7 +1123,6 @@
     g_title: Closed Homework
     gradeable_config: python_simple_homework
     g_bucket: homework
->>>>>>> 50278da9
 
   - g_id: grading_homework
     components:
@@ -2438,488 +1434,6 @@
     g_bucket: test
     g_grader_assignment_method: 0
 
-<<<<<<< HEAD
-# For no autograding, still need components, but also need eg_use_ta_grading flag
-- g_id: grades_released_homework_onlyauto
-  components:
-  - gc_lower_clamp: 0
-    gc_default: 2
-    gc_max_value: 2
-    gc_upper_clamp: 2
-    gc_title: Read Me
-    marks:
-      - gcm_note: Full Credit
-        gcm_points: 0
-      - gcm_note: Minor errors in Read Me
-        gcm_points: -1
-      - gcm_note: Major errors in Read Me or Read Me missing
-        gcm_points: -2
-  - gc_lower_clamp: 0
-    gc_default: 5
-    gc_max_value: 5
-    gc_upper_clamp: 5
-    gc_title: Coding Style
-    marks:
-      - gcm_note: Full Credit
-        gcm_points: 0
-      - gcm_note: Code is unreadable
-        gcm_points: -5
-      - gcm_note: Code is very difficult to understand
-        gcm_points: -3
-      - gcm_note: Code is difficult to understand
-        gcm_points: -1
-  - gc_lower_clamp: 0
-    gc_default: 5
-    gc_max_value: 5
-    gc_upper_clamp: 5
-    gc_title: Documentation
-    marks:
-      - gcm_note: Full Credit
-        gcm_points: 0
-      - gcm_note: No documentation
-        gcm_points: -5
-      - gcm_note: Very little documentation or documentation makes no sense
-        gcm_points: -3
-      - gcm_note: Way too much documentation and/or documentation makes no sense
-        gcm_points: -1
-  - gc_lower_clamp: 0
-    gc_default: 0
-    gc_max_value: 0
-    gc_upper_clamp: 5
-    gc_title: Extra Credit
-    marks:
-      - gcm_note: No Credit
-        gcm_points: 0
-      - gcm_note: Extra credit done poorly
-        gcm_points: 2
-      - gcm_note: Extra credit is acceptable
-        gcm_points: 5
-  eg_submission_due_date: 1972-01-01 23:59:59
-  eg_submission_open_date: 1971-01-01 23:59:59
-  g_grade_due_date: 1974-01-01 23:59:59
-  g_grade_released_date: 1974-01-01 23:59:59
-  eg_grade_inquiry_start_date: 1974-01-02 23:59:59
-  eg_grade_inquiry_due_date: 1974-01-08 23:59:59
-  eg_has_due_date: true
-  eg_has_release_date: true
-  g_grade_start_date: 1973-01-01 23:59:59
-  g_ta_view_start_date: 1970-01-01 23:59:59
-  g_title: Autograde Only Homework (Simple Python)
-  gradeable_config: 01_simple_python
-  eg_use_ta_grading: False
-  g_bucket: homework
-
-- g_id: grades_released_homework_autota
-  components:
-  - gc_lower_clamp: 0
-    gc_default: 2
-    gc_max_value: 2
-    gc_upper_clamp: 2
-    gc_title: Read Me
-    marks:
-      - gcm_note: Full Credit
-        gcm_points: 0
-      - gcm_note: Minor errors in Read Me
-        gcm_points: -1
-      - gcm_note: Major errors in Read Me or Read Me missing
-        gcm_points: -2
-  - gc_lower_clamp: 0
-    gc_default: 5
-    gc_max_value: 5
-    gc_upper_clamp: 5
-    gc_title: Coding Style
-    marks:
-      - gcm_note: Full Credit
-        gcm_points: 0
-      - gcm_note: Code is unreadable
-        gcm_points: -5
-      - gcm_note: Code is very difficult to understand
-        gcm_points: -3
-      - gcm_note: Code is difficult to understand
-        gcm_points: -1
-  - gc_lower_clamp: 0
-    gc_default: 5
-    gc_max_value: 5
-    gc_upper_clamp: 5
-    gc_title: Documentation
-    marks:
-      - gcm_note: Full Credit
-        gcm_points: 0
-      - gcm_note: No documentation
-        gcm_points: -5
-      - gcm_note: Very little documentation or documentation makes no sense
-        gcm_points: -3
-      - gcm_note: Way too much documentation and/or documentation makes no sense
-        gcm_points: -1
-  - gc_lower_clamp: 0
-    gc_default: 0
-    gc_max_value: 0
-    gc_upper_clamp: 5
-    gc_title: Extra Credit
-    marks:
-      - gcm_note: No Credit
-        gcm_points: 0
-      - gcm_note: Extra credit done poorly
-        gcm_points: 2
-      - gcm_note: Extra credit is acceptable
-        gcm_points: 5
-  eg_submission_due_date: 1972-01-01 23:59:59
-  eg_submission_open_date: 1971-01-01 23:59:59
-  g_grade_due_date: 1974-01-01 23:59:59
-  g_grade_released_date: 1974-01-01 23:59:59
-  eg_grade_inquiry_start_date: 1974-01-02 23:59:59
-  eg_grade_inquiry_due_date: 1974-01-08 23:59:59
-  eg_has_due_date: true
-  eg_has_release_date: true
-  g_grade_start_date: 1973-01-01 23:59:59
-  g_ta_view_start_date: 1970-01-01 23:59:59
-  g_title: Autograde and TA Homework (C System Calls)
-  gradeable_config: 12_system_calls
-  g_bucket: homework
-
-- g_id: grades_released_homework_autohiddenEC
-  components:
-  - gc_lower_clamp: 0
-    gc_default: 2
-    gc_max_value: 2
-    gc_upper_clamp: 2
-    gc_title: Read Me
-    marks:
-      - gcm_note: Full Credit
-        gcm_points: 0
-      - gcm_note: Minor errors in Read Me
-        gcm_points: -1
-      - gcm_note: Major errors in Read Me or Read Me missing
-        gcm_points: -2
-  - gc_lower_clamp: 0
-    gc_default: 5
-    gc_max_value: 5
-    gc_upper_clamp: 5
-    gc_title: Coding Style
-    marks:
-      - gcm_note: Full Credit
-        gcm_points: 0
-      - gcm_note: Code is unreadable
-        gcm_points: -5
-      - gcm_note: Code is very difficult to understand
-        gcm_points: -3
-      - gcm_note: Code is difficult to understand
-        gcm_points: -1
-  - gc_lower_clamp: 0
-    gc_default: 5
-    gc_max_value: 5
-    gc_upper_clamp: 5
-    gc_title: Documentation
-    marks:
-      - gcm_note: Full Credit
-        gcm_points: 0
-      - gcm_note: No documentation
-        gcm_points: -5
-      - gcm_note: Very little documentation or documentation makes no sense
-        gcm_points: -3
-      - gcm_note: Way too much documentation and/or documentation makes no sense
-        gcm_points: -1
-  - gc_lower_clamp: 0
-    gc_default: 0
-    gc_max_value: 0
-    gc_upper_clamp: 5
-    gc_title: Extra Credit
-    marks:
-      - gcm_note: No Credit
-        gcm_points: 0
-      - gcm_note: Extra credit done poorly
-        gcm_points: 2
-      - gcm_note: Extra credit is acceptable
-        gcm_points: 5
-  eg_submission_due_date: 1972-01-01 23:59:59
-  eg_submission_open_date: 1971-01-01 23:59:59
-  g_grade_due_date: 1974-01-01 23:59:59
-  g_grade_released_date: 1974-01-01 23:59:59
-  eg_grade_inquiry_start_date: 1974-01-02 23:59:59
-  eg_grade_inquiry_due_date: 1974-01-08 23:59:59
-  eg_has_due_date: true
-  eg_has_release_date: true
-  g_grade_start_date: 1973-01-01 23:59:59
-  g_ta_view_start_date: 1970-01-01 23:59:59
-  g_title: Autograder Hidden and Extra Credit (C++ Hidden Tests)
-  gradeable_config: cpp_hidden_tests
-  g_bucket: homework
-
-- g_id: grading_homework_pdf
-  components:
-  - gc_lower_clamp: 0
-    gc_default: 2
-    gc_max_value: 2
-    gc_upper_clamp: 2
-    gc_title: Read Me
-    marks:
-      - gcm_note: Full Credit
-        gcm_points: 0
-      - gcm_note: Minor errors in Read Me
-        gcm_points: -1
-      - gcm_note: Major errors in Read Me or Read Me missing
-        gcm_points: -2
-  - gc_lower_clamp: 0
-    gc_default: 5
-    gc_max_value: 5
-    gc_upper_clamp: 5
-    gc_title: Coding Style
-    marks:
-      - gcm_note: Full Credit
-        gcm_points: 0
-      - gcm_note: Code is unreadable
-        gcm_points: -5
-      - gcm_note: Code is very difficult to understand
-        gcm_points: -3
-      - gcm_note: Code is difficult to understand
-        gcm_points: -1
-  - gc_lower_clamp: 0
-    gc_default: 5
-    gc_max_value: 5
-    gc_upper_clamp: 5
-    gc_title: Documentation
-    marks:
-      - gcm_note: Full Credit
-        gcm_points: 0
-      - gcm_note: No documentation
-        gcm_points: -5
-      - gcm_note: Very little documentation or documentation makes no sense
-        gcm_points: -3
-      - gcm_note: Way too much documentation and/or documentation makes no sense
-        gcm_points: -1
-  - gc_lower_clamp: 0
-    gc_default: 0
-    gc_max_value: 0
-    gc_upper_clamp: 5
-    gc_title: Extra Credit
-    marks:
-      - gcm_note: No Credit
-        gcm_points: 0
-      - gcm_note: Extra credit done poorly
-        gcm_points: 2
-      - gcm_note: Extra credit is acceptable
-        gcm_points: 5
-  eg_submission_due_date: 1972-01-01 23:59:59
-  eg_submission_open_date: 1971-01-01 23:59:59
-  g_grade_due_date: 9998-12-31 23:59:59
-  g_grade_released_date: 9998-12-31 23:59:59
-  eg_grade_inquiry_start_date: 9999-01-01 23:59:59
-  eg_grade_inquiry_due_date: 9999-01-06 23:59:59
-  eg_has_due_date: true
-  eg_has_release_date: true
-  g_grade_start_date: 1973-01-01 23:59:59
-  g_ta_view_start_date: 1970-01-01 23:59:59
-  g_title: Grading Homework PDF
-  gradeable_config: pdf_word_count
-  g_bucket: homework
-
-- g_id: grading_homework_team_pdf
-  components:
-  - gc_lower_clamp: 0
-    gc_default: 2
-    gc_max_value: 2
-    gc_upper_clamp: 2
-    gc_title: Read Me
-    marks:
-      - gcm_note: Full Credit
-        gcm_points: 0
-      - gcm_note: Minor errors in Read Me
-        gcm_points: -1
-      - gcm_note: Major errors in Read Me or Read Me missing
-        gcm_points: -2
-  - gc_lower_clamp: 0
-    gc_default: 5
-    gc_max_value: 5
-    gc_upper_clamp: 5
-    gc_title: Coding Style
-    marks:
-      - gcm_note: Full Credit
-        gcm_points: 0
-      - gcm_note: Code is unreadable
-        gcm_points: -5
-      - gcm_note: Code is very difficult to understand
-        gcm_points: -3
-      - gcm_note: Code is difficult to understand
-        gcm_points: -1
-  - gc_lower_clamp: 0
-    gc_default: 5
-    gc_max_value: 5
-    gc_upper_clamp: 5
-    gc_title: Documentation
-    marks:
-      - gcm_note: Full Credit
-        gcm_points: 0
-      - gcm_note: No documentation
-        gcm_points: -5
-      - gcm_note: Very little documentation or documentation makes no sense
-        gcm_points: -3
-      - gcm_note: Way too much documentation and/or documentation makes no sense
-        gcm_points: -1
-  - gc_lower_clamp: 0
-    gc_default: 0
-    gc_max_value: 0
-    gc_upper_clamp: 5
-    gc_title: Extra Credit
-    marks:
-      - gcm_note: No Credit
-        gcm_points: 0
-      - gcm_note: Extra credit done poorly
-        gcm_points: 2
-      - gcm_note: Extra credit is acceptable
-        gcm_points: 5
-  eg_submission_due_date: 1972-01-01 23:59:59
-  eg_submission_open_date: 1971-01-01 23:59:59
-  g_grade_due_date: 9998-12-31 23:59:59
-  g_grade_released_date: 9998-12-31 23:59:59
-  eg_grade_inquiry_start_date: 9999-01-01 23:59:59
-  eg_grade_inquiry_due_date: 9999-01-06 23:59:59
-  eg_has_due_date: true
-  eg_has_release_date: true
-  eg_team_assignment: true
-  eg_max_team_size: 3
-  g_grade_start_date: 1973-01-01 23:59:59
-  g_ta_view_start_date: 1970-01-01 23:59:59
-  g_title: Grading Homework Team PDF
-  gradeable_config: pdf_word_count
-  g_bucket: homework
-  g_grader_assignment_method: 0
-
-- g_id: grades_released_homework_onlytaEC
-  components:
-  - gc_lower_clamp: 0
-    gc_default: 2
-    gc_max_value: 2
-    gc_upper_clamp: 2
-    gc_title: Read Me
-    marks:
-      - gcm_note: Full Credit
-        gcm_points: 0
-      - gcm_note: Minor errors in Read Me
-        gcm_points: -1
-      - gcm_note: Major errors in Read Me or Read Me missing
-        gcm_points: -2
-  - gc_lower_clamp: 0
-    gc_default: 5
-    gc_max_value: 5
-    gc_upper_clamp: 5
-    gc_title: Coding Style
-    marks:
-      - gcm_note: Full Credit
-        gcm_points: 0
-      - gcm_note: Code is unreadable
-        gcm_points: -5
-      - gcm_note: Code is very difficult to understand
-        gcm_points: -3
-      - gcm_note: Code is difficult to understand
-        gcm_points: -1
-  - gc_lower_clamp: 0
-    gc_default: 5
-    gc_max_value: 5
-    gc_upper_clamp: 5
-    gc_title: Documentation
-    marks:
-      - gcm_note: Full Credit
-        gcm_points: 0
-      - gcm_note: No documentation
-        gcm_points: -5
-      - gcm_note: Very little documentation or documentation makes no sense
-        gcm_points: -3
-      - gcm_note: Way too much documentation and/or documentation makes no sense
-        gcm_points: -1
-  - gc_lower_clamp: 0
-    gc_default: 0
-    gc_max_value: 0
-    gc_upper_clamp: 5
-    gc_title: Extra Credit
-    marks:
-      - gcm_note: No Credit
-        gcm_points: 0
-      - gcm_note: Extra credit done poorly
-        gcm_points: 2
-      - gcm_note: Extra credit is acceptable
-        gcm_points: 5
-  eg_submission_due_date: 1972-01-01 23:59:59
-  eg_submission_open_date: 1971-01-01 23:59:59
-  g_grade_due_date: 1974-01-01 23:59:59
-  g_grade_released_date: 1974-01-01 23:59:59
-  eg_grade_inquiry_start_date: 1974-01-02 23:59:59
-  eg_grade_inquiry_due_date: 1974-01-08 23:59:59
-  eg_has_due_date: true
-  eg_has_release_date: true
-  g_grade_start_date: 1973-01-01 23:59:59
-  g_ta_view_start_date: 1970-01-01 23:59:59
-  g_title: TA Only w/ Extra Credit (Upload Only)
-  gradeable_config: upload_only
-  g_bucket: homework
-
-- g_id: grades_released_homework_onlytaPenalty
-  components:
-  - gc_lower_clamp: 0
-    gc_default: 2
-    gc_max_value: 2
-    gc_upper_clamp: 2
-    gc_title: Read Me
-    marks:
-      - gcm_note: Full Credit
-        gcm_points: 0
-      - gcm_note: Minor errors in Read Me
-        gcm_points: -1
-      - gcm_note: Major errors in Read Me or Read Me missing
-        gcm_points: -2
-  - gc_lower_clamp: 0
-    gc_default: 5
-    gc_max_value: 5
-    gc_upper_clamp: 5
-    gc_title: Coding Style
-    marks:
-      - gcm_note: Full Credit
-        gcm_points: 0
-      - gcm_note: Code is unreadable
-        gcm_points: -5
-      - gcm_note: Code is very difficult to understand
-        gcm_points: -3
-      - gcm_note: Code is difficult to understand
-        gcm_points: -1
-  - gc_lower_clamp: 0
-    gc_default: 5
-    gc_max_value: 5
-    gc_upper_clamp: 5
-    gc_title: Documentation
-    marks:
-      - gcm_note: Full Credit
-        gcm_points: 0
-      - gcm_note: No documentation
-        gcm_points: -5
-      - gcm_note: Very little documentation or documentation makes no sense
-        gcm_points: -3
-      - gcm_note: Way too much documentation and/or documentation makes no sense
-        gcm_points: -1
-  - gc_lower_clamp: 0
-    gc_default: 0
-    gc_max_value: 0
-    gc_upper_clamp: 5
-    gc_title: Extra Credit
-    marks:
-      - gcm_note: No Credit
-        gcm_points: 0
-      - gcm_note: Extra credit done poorly
-        gcm_points: 2
-      - gcm_note: Extra credit is acceptable
-        gcm_points: 5
-  eg_submission_due_date: 1972-01-01 23:59:59
-  eg_submission_open_date: 1971-01-01 23:59:59
-  g_grade_due_date: 1974-01-01 23:59:59
-  g_grade_released_date: 1974-01-01 23:59:59
-  eg_grade_inquiry_start_date: 1974-01-02 23:59:59
-  eg_grade_inquiry_due_date: 1974-01-08 23:59:59
-  eg_has_due_date: true
-  eg_has_release_date: true
-  g_grade_start_date: 1973-01-01 23:59:59
-  g_ta_view_start_date: 1970-01-01 23:59:59
-  g_title: TA Only w/ Penalty (Upload Only)
-  gradeable_config: upload_only
-  g_bucket: homework
-=======
   - g_id: grades_released_test
     components:
       - gc_lower_clamp: 0
@@ -3310,7 +1824,6 @@
     gradeable_config: pdf_word_count
     g_bucket: homework
     g_grader_assignment_method: 0
->>>>>>> 50278da9
 
   - g_id: grades_released_homework_onlytaEC
     components:
