--- conflicted
+++ resolved
@@ -75,11 +75,7 @@
                <a onclick='newDeleteCourseMaterialForm("{{ path | url_encode }}", "{{ dir }}");'> <i class="fas fa-trash" aria-hidden="true" style="font-size: 16px; margin: 5px;"></i></a>
                 <label for="latest-events">Share to student on</label>
                 <input name="release_date" id="date_to_release_{{ id }}" class="date_picker" type="text" size="26"  value="{{ fileReleaseDates[path]}}"
-<<<<<<< HEAD
-                       onChange="setNewDateTime(this, '{{ path }}')"/>
-=======
                        onChange="setNewDateTime(this, '{{ path }}'), determineRelease('date_to_release_{{ id }}',changePermission('{{ path }}','1'))"/>
->>>>>>> 128fec56
                 <script>
                     //this needs to be here so the boxes can be colored on load (will say it is not declared)
                     function determineRelease(inputID){
