--- conflicted
+++ resolved
@@ -201,7 +201,6 @@
         $this->updateGradingRegistration($user->getId(), $user->getGroup(), $user->getGradingRegistrationSections());
     }
 
-<<<<<<< HEAD
     /**
      * Update user record in database
      *
@@ -214,10 +213,7 @@
      * @param string $semester
      * @param string $course
      */
-    public function updateUser(User $user, $semester=null, $course=null) {
-=======
     public function updateUser(User $user, $semester = null, $course = null) {
->>>>>>> 65b86544
         $params = array($user->getNumericId(), $user->getLegalFirstName(), $user->getPreferredFirstName(),
                        $user->getLegalLastName(), $user->getPreferredLastName(), $user->getEmail(),
                        $this->submitty_db->convertBoolean($user->isUserUpdated()),
