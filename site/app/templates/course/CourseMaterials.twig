--- conflicted
+++ resolved
@@ -3,23 +3,17 @@
 <div class="content">
     {% if userGroup == 1 %}
         <div style="float: right; margin-bottom: 20px;">
-<<<<<<< HEAD
             {# button to open all of the subfolders and cookie it#}
             <a onclick='setCookie("foldersOpen",openAllDivForCourseMaterials());' class="btn btn-primary">Open/Close All Folders</a>
             {# button to set the release dates of all files in the page/course materials #}
             <a onclick='setFolderRelease("{{ folderPath }}","{{ fileReleaseDates[folderPath] }}","{{ id }}",
                     [{% for key,value in inDir %}
                     {# if the key is the full folder path 2D array with all files in it is the value#}
-=======
-            <a onclick='openAllDivForCourseMaterials();' class="btn btn-primary">Open/Close All Folders</a>
-            <a onclick='setFolderRelease("{{ folderPath }}","{{ fileReleaseDates[folderPath] }}","{{ id }}",
-                    [{% for key,value in inDir %}
->>>>>>> 008c0057
-                    {% if key == folderPath %}
-                        {% for f in value %}
-                                "{{ f }}",
-                        {% endfor %}
-                    {% endif %}
+                        {% if key == folderPath %}
+                            {% for f in value %}
+                                    "{{ f }}",
+                            {% endfor %}
+                        {% endif %}
                 {% endfor %}]
                     )' class="btn btn-primary">Set All Release Dates</a>
             <a onclick="newUploadCourseMaterialsForm()" class="btn btn-primary">Upload Course Materials</a>
@@ -65,7 +59,6 @@
 
 
                 <label for="latest-events">Share to student on</label>
-<<<<<<< HEAD
                 <input name="release_date" id="date_to_release_{{ id }}" class="date_picker" type="text" size="26"  value="{{ fileReleaseDates[path]}}"
                        onChange="setNewDateTime(this, '{{ path }}'), determineRelease('date_to_release_{{ id }}')"/>
                 <script>
@@ -127,9 +120,6 @@
                     }
                     determineRelease('date_to_release_{{ id }}')
                 </script>
-=======
-                <input name="release_date" id="date_to_release_{{ id }}" class="date_picker" type="text" size="26" value="{{ fileReleaseDates[path]}}" onChange="setNewDateTime(this, '{{ path }}')"/>
->>>>>>> 008c0057
 
 
             {% endif %}
@@ -154,16 +144,10 @@
             {% if userGroup == 1 %}
                 <a onclick='newDeleteCourseMaterialForm("{{ core.buildUrl({'component': 'misc', 'page': 'delete_course_material_folder', 'dir': 'course_materials', 'file': dir, 'path': folderPath }) }}", "{{ dir }}");'>
                     <i class="fas fa-trash" aria-hidden="true" style="font-size: 16px; margin: 5px;"></i></a>
-<<<<<<< HEAD
                 {# button to choose release date for all files in folder and subfolders #}
                 <a onclick='setFolderRelease("{{ folderPath }}","{{ fileReleaseDates[folderPath] }}","{{ id }}",
                 [{% for key,value in inDir %}
                         {# check that we are in correct directory and pass along the files in it#}
-=======
-
-                <a onclick='setFolderRelease("{{ folderPath }}","{{ fileReleaseDates[folderPath] }}","{{ id }}",
-                [{% for key,value in inDir %}
->>>>>>> 008c0057
                     {% if value == dir %}
                             "{{ key}}",
                     {% endif %}
@@ -206,7 +190,6 @@
         return "";
     }
     window.onload = function () {
-<<<<<<< HEAD
         //determine if folders have been left open or closed
         var folderCookie = getCookie('foldersOpen');
         //if the cookie says it is open
@@ -257,10 +240,6 @@
                 {% endif %}
             {% endfor %}
         }
-
-
-=======
->>>>>>> 008c0057
         // loop thru each div_viewer_xxx
         var jumpToScrollPosition = document.cookie.replace(/(?:(?:^|.*;\s*)jumpToScrollPosition\s*\=\s*([^;]*).*$)|^.*$/, "$1");
         if (jumpToScrollPosition.length > 0 && jumpToScrollPosition != '-1') {
@@ -313,7 +292,6 @@
     function setNewDateTime(me, path) {
         // pass filename to server to record the new date and time of the file to be released
         var newDateTime = $(me).val();
-<<<<<<< HEAD
 
         changeNewDateTime(path, newDateTime);
     }
@@ -321,16 +299,6 @@
     function setChildNewDateTime(path, changeDate) {
         //change the date and time of the subfiles in the folder with the time chosen for the whole
         //folder (passed in)
-=======
-        //alert(newDateTime);
-        console.log(path, newDateTime);
-        changeNewDateTime(path, newDateTime);
-    }
-
-
-    function setChildNewDateTime(path, changeDate) {
-        console.log(path, changeDate);
->>>>>>> 008c0057
         changeNewDateTime(path,changeDate);
     }
 
