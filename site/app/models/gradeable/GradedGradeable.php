--- conflicted
+++ resolved
@@ -113,7 +113,6 @@
         return $this->hasTaGradingInfo() && $this->ta_graded_gradeable->getPercentGraded() == 1;
     }
 
-<<<<<<< HEAD
     /**
      * Gets whether any Auto grading information exists for this submitter/gradeable
      * Note: this will be false if the student's submission is in queue
@@ -147,8 +146,6 @@
         return $this->late_day_exceptions[$user->getId()];
     }
 
-=======
->>>>>>> 33f870c7
     /* Intentionally Unimplemented accessor methods */
 
     /** @internal */
