--- conflicted
+++ resolved
@@ -119,13 +119,8 @@
         <span class="inline-block">
             {# uploadID and input-file + Index required for drag-and-drop.js #}
             <div class="upload_attachment_box cursor-pointer" id="upload{{ post_box_id }}">
-<<<<<<< HEAD
-                <label id="file_input_label_{{post_box_id}}" class="btn btn-default">Upload Attachment</label>
+                <label id="file_input_label_{{post_box_id}}" class="btn btn-default" tabindex="0">Upload Attachment</label>
                 <input type="file" accept="image/*" aria-labelledby="file_input_label_{{post_box_id}}" id="input-file{{ post_box_id }}" style="display: none;" onchange="addFilesFromInput({{ post_box_id }});testAndGetAttachments({{ post_box_id }}, true);" multiple />
-=======
-                <label id="file_input_label" class="btn btn-default" tabindex="0">Upload Attachment</label>
-                <input type="file" accept="image/*" aria-labelledby="file_input_label" id="input-file{{ post_box_id }}" style="display: none;" onchange="addFilesFromInput({{ post_box_id }});testAndGetAttachments({{ post_box_id }}, true);" multiple />
->>>>>>> cfd28802
                 <br>
                 <table class="file-upload-table" id="file-upload-table-{{ post_box_id }}"></table>
             </div>
