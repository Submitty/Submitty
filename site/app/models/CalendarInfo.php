--- conflicted
+++ resolved
@@ -15,11 +15,7 @@
  * Container of information used to fill the calendar.
  */
 class CalendarInfo extends AbstractModel {
-<<<<<<< HEAD
     const COLORS = ['#c3a2d2','#99b270','#cd98aa','#6bb88f','#c8938d','#6b9fb8','#c39e83','#98a3cd','#8ac78e','#b39b61','#6eb9aa','#b4be79','#94a2cc','#80be79','#b48b64','#b9b26e','#83a0c3','#ada5d4','#e57fcf','#c0c246'];
-
-=======
->>>>>>> 27241740
     /**
      * @var array<string, array<string, string|bool>>
      * the structure of the array is a "YYYY-mm-dd" date string as key, and value
