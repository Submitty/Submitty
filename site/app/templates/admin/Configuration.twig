--- conflicted
+++ resolved
@@ -5,17 +5,6 @@
     <h1>Course Settings</h1>
     <div id="config">
         <input type="hidden" name="csrf_token" value="{{ core.getCsrfToken() }}" />
-<<<<<<< HEAD
-        <div class="panel">
-            <div class="option">
-                <div class="option-input"><input type="text" name="course_name" id="course_name" value="{{ fields['course_name']|raw }}" /></div>
-                <div class="option-desc">
-                    <label for="course_name">
-                        <div class="option-title">Full Course Name</div>
-                        <div class="option-alt">Input the course name that should appear in the header of the site (your course code is {{ core.getConfig().getCourse() }})</div>
-                    </label>
-                </div>
-=======
 
         <div class="heading">
             <h2>Course Info</h2>
@@ -26,62 +15,26 @@
             <div class="option-desc col-md-8">
                 <div class="option-title">Full Course Name</div>
                 <div class="option-alt">Input the course name that should appear in the header of the site (your course code is {{ core.getConfig().getCourse() }})</div>
->>>>>>> c0863282
             </div>
             <div class="option-input col-md-4"><input type="text" name="course_name" value="{{ fields['course_name']|raw }}" /></div>
         </div>
 
-<<<<<<< HEAD
-            <div class="option">
-                <div class="option-input"><input type="text" name="course_home_url" id="course_home_url" value="{{ fields['course_home_url'] }}" /></div>
-                <div class="option-desc">
-                    <label for="course_home_url">
-                        <div class="option-title">Course Home URL</div>
-                        <div class="option-alt">Input the url that will link to your course page from the Course Name</div>
-                    </label>
-                </div>
-=======
         <div class="option row">
             <div class="option-desc col-md-8">
                 <div class="option-title">Course Home URL</div>
                 <div class="option-alt">Input the url that will link to your course page from the Course Name</div>
->>>>>>> c0863282
             </div>
             <div class="option-input col-md-4"><input type="text" name="course_home_url" value="{{ fields['course_home_url'] }}" /></div>
         </div>
 
-<<<<<<< HEAD
-            <div class="option">
-                <div class="option-input"><input type="text" name="default_student_late_days" id="default_student_late_days" value="{{ fields['default_student_late_days'] }}" /></div>
-                <div class="option-desc">
-                    <label for="default_student_late_days">
-                        <div class="option-title">Initial Allowed Late Days (Per Student, Per Semester)</div>
-                        <div class="option-alt">Number of allowed late days given to each student when they are added to
-                            the course.  Additional late days can be granted (e.g., as incentives)
-                            using the "Late Days Allowed" form.</div>
-                    </label>
-                </div>
-=======
         <div class="option row">
             <div class="option-desc col-md-8">
                 <div class="option-title">Enable Discussion Forum</div>
                 <div class="option-alt">Choose whether to enable a forum for this course.</div>
->>>>>>> c0863282
             </div>
             <div class="option-input col-md-4"><input type="checkbox" name="forum_enabled" value="true" {{ fields['forum_enabled'] ? 'checked': '' }} /></div>
         </div>
 
-<<<<<<< HEAD
-            <div class="option">
-                <div class="option-input"><input type="text" name="default_hw_late_days" id="default_hw_late_days" value="{{ fields['default_hw_late_days'] }}" /></div>
-                <div class="option-desc">
-                    <label for="default_hw_late_days">
-                        <div class="option-title">Default Maximum Late Days Per Assignment</div>
-                        <div class="option-alt">Specify the default number of late days that may be used on a single homework.  This can be adjusted
-                            per assignment on the "Create/Edit Gradeable" form.</div>
-                    </label>
-                </div>
-=======
         <div class="heading">
             <h2>Submissions</h2>
             <hr>
@@ -92,44 +45,10 @@
                 <div class="option-title">Upload Message</div>
                 <div class="option-alt">What is the message that should be shown to students above the upload area
                     on the submission page.</div>
->>>>>>> c0863282
             </div>
             <div class="option-input col-md-4"><textarea style="height: 50px" name="upload_message">{{ fields['upload_message']|raw }}</textarea></div>
         </div>
 
-<<<<<<< HEAD
-            {#
-                <div class="option">
-                    <div class="option-input"><input type="checkbox" name="zero_rubric_grades" id="zero_rubric_grades" value="true" {{ fields['zero_rubric_grades'] ? 'checked' : '' }} /></div>
-                    <div class="option-desc">
-                        <label for="zero_rubric_grades">
-                            <div class="option-title">Zero Rubric Grading</div>
-                            <div class="option-alt">Should each rubric item score default to zero?  If disabled, the grading rubric will
-                              default at full credit.   Note: Assignments that are not submitted/submitted too late always be set to zero.</div>
-                        </label>
-                    </div>
-                </div>
-            #}
-
-            <div class="option">
-                <div class="option-input"><textarea style="height: 50px" name="upload_message" id="upload_message">{{ fields['upload_message']|raw }}</textarea></div>
-                <div class="option-desc">
-                    <label for="upload_message">
-                        <div class="option-title">Upload Message</div>
-                        <div class="option-alt">What is the message that should be shown to students above the upload area
-                            on the submission page.</div>
-                    </label>
-                </div>
-            </div>
-            <div class="option">
-                <div class="option-input"><input type="checkbox" name="keep_previous_files" id="keep_previous_files" value="true" {{ fields['keep_previous_files'] ? 'checked' : '' }} /></div>
-                <div class="option-desc">
-                    <label for="keep_previous_files">
-                        <div class="option-title">Keep previous files uploaded</div>
-                        <div class="option-alt">Should the files from previous submission be in the upload box by default.</div>
-                    </label>
-                </div>
-=======
         <div class="option row">
             <div class="option-desc col-md-8">
                 <div class="option-title">Course Autograding Config Directory</div>
@@ -137,39 +56,17 @@
             </div>
             <div class="option-input col-md-4">
                 <input type="text" name="private_repository" value="{{ fields['private_repository'] }}" />
->>>>>>> c0863282
             </div>
         </div>
 
-<<<<<<< HEAD
-            <div class="option">
-                <div class="option-input"><input type="checkbox" name="display_rainbow_grades_summary" id="display_rainbow_grades_summary" value="true" {{ fields['display_rainbow_grades_summary'] ? 'checked' : '' }} /></div>
-                <div class="option-desc">
-                    <label for="display_rainbow_grades_summary">
-                        <div class="option-title">Display Rainbow Grades Summary</div>
-                        <div class="option-alt">Should Rainbow Grades Summary be displayed to students.</div>
-                    </label>
-                </div>
-=======
         <div class="option row">
             <div class="option-desc col-md-8">
                 <div class="option-title">Keep previous files uploaded</div>
                 <div class="option-alt">Should the files from previous submission be in the upload box by default.</div>
->>>>>>> c0863282
             </div>
             <div class="option-input col-md-4"><input type="checkbox" name="keep_previous_files" value="true" {{ fields['keep_previous_files'] ? 'checked' : '' }} /></div>
         </div>
 
-<<<<<<< HEAD
-            <div class="option">
-                <div class="option-input"><input type="checkbox" name="display_custom_message" id="display_custom_message" value="true" {{ fields['display_custom_message'] ? 'checked' : '' }} /></div>
-                <div class="option-desc">
-                    <label for="display_custom_message">
-                        <div class="option-title">Display Custom Message</div>
-                        <div class="option-alt">Should custom message be displayed to students.</div>
-                    </label>
-                </div>
-=======
         <div class="option row">
             <div class="option-desc col-md-8">
                 <div class="option-title">Version Control System (VCS) Type</div>
@@ -181,19 +78,9 @@
                 <input type="radio" name="vcs_type" id="vcs_type_svn" value="svn" {{ (fields['vcs_type'] == 'svn') ? 'checked' : '' }}/> SVN
                 <input type="radio" name="vcs_type" id="vcs_type_mer" value="mer" {{ (fields['vcs_type'] == 'mer') ? 'checked' : '' }}/> Mercurial
                 #}
->>>>>>> c0863282
             </div>
         </div>
 
-<<<<<<< HEAD
-            <div class="option">
-                <div class="option-input"><input type="text" name="course_email" id="course_email" value="{{ fields['course_email'] }}" /></div>
-                <div class="option-desc">
-                    <label for="course_email">
-                        <div class="option-title">Course Regrade</div>
-                        <div class="option-alt">Input the message used for regrades or the course's email.</div>
-                    </label>
-=======
         <div class="option row">
             <div class="option-desc col-md-8">
                 <div class="option-title">Version Control System (VCS) Base URL</div>
@@ -201,26 +88,11 @@
                     Base URL if students are submitting via VCS repository.<br />
                     external ex. <kbd>https://github.com/test-course</kbd><br />
                     internal ex. <kbd>ssh+svn://192.168.56.101/test-course</kbd>
->>>>>>> c0863282
                 </div>
             </div>
             <div class="option-input col-md-4"><input type="text" name="vcs_base_url" value="{{ fields['vcs_base_url'] }}" /></div>
         </div>
 
-<<<<<<< HEAD
-            <div class="option">
-                <div class="option-input"><input type="text" name="vcs_base_url" id="vcs_base_url" value="{{ fields['vcs_base_url'] }}" /></div>
-                <div class="option-desc">
-                    <label for="vcs_base_url">
-                        <div class="option-title">Version Control System (VCS) Base URL</div>
-                        <div class="option-alt">
-                            Base URL if students are submitting via VCS repository.<br />
-                            external ex. <kbd>https://github.com/test-course</kbd><br />
-                            internal ex. <kbd>ssh+svn://192.168.56.101/test-course</kbd>
-                        </div>
-                    </label>
-                </div>
-=======
         <div class="heading">
             <h2>Late Days</h2>
             <hr>
@@ -241,29 +113,10 @@
                 <div class="option-title">Default Maximum Late Days Per Assignment</div>
                 <div class="option-alt">Specify the default number of late days that may be used on a single homework.  This can be adjusted
                     per assignment on the "Create/Edit Gradeable" form.</div>
->>>>>>> c0863282
             </div>
             <div class="option-input col-md-4"><input type="text" name="default_hw_late_days" value="{{ fields['default_hw_late_days'] }}" /></div>
         </div>
 
-<<<<<<< HEAD
-            <div class="option">
-                <fieldset>
-                    <div class="option-input">
-                        <input type="radio" name="vcs_type" id="vcs_type_git" value="git" {{ (fields['vcs_type'] == 'git') ? 'checked' : '' }}/> <label for="vcs_type_git">Git</label>
-                        {#
-                        <input type="radio" name="vcs_type" id="vcs_type_svn" value="svn" {{ (fields['vcs_type'] == 'svn') ? 'checked' : '' }}/> <label for="vcs_type_svn">SVN</label>
-                        <input type="radio" name="vcs_type" id="vcs_type_mer" value="mer" {{ (fields['vcs_type'] == 'mer') ? 'checked' : '' }}/> <label for="vcs_type_mer">Mercurial</label>
-                        #}
-                    </div>
-                    <div class="option-desc">
-                        <legend>
-                            <div class="option-title">Version Control System (VCS) Type</div>
-                            <div class="option-alt">Choose the type of VCS if students are submitting via VCS repository.</div>
-                        </legend>
-                    </div>
-                </fieldset>
-=======
         <div class="heading">
             <h2>Grading</h2>
             <hr>
@@ -273,23 +126,10 @@
             <div class="option-desc col-md-8">
                 <div class="option-title">Grades Returned Message</div>
                 <div class="option-alt">Input the message shown on grades returned to students. Recommended to include directions for regrade requests or the course's email.</div>
->>>>>>> c0863282
             </div>
             <div class="option-input col-md-4"><input type="text" name="course_email" value="{{ fields['course_email'] }}" /></div>
         </div>
 
-<<<<<<< HEAD
-            <div class="option">
-                <div class="option-input">
-                    <input type="text" placeholder="Leave blank if you do not have a private repository for gradeable configurations" name="private_repository" id="private_repository" value="{{ fields['private_repository'] }}" />
-                </div>
-                <div class="option-desc">
-                    <label for="private_repository">
-                        <div class="option-title">Private repository directory</div>
-                        <div class="option-alt">Use your own repository for storing gradeable configs. Will appear in the create/edit gradeable page</div>
-                    </label>
-                </div>
-=======
         <div class="option row">
             <div class="option-desc col-md-8">
                 <div class="option-title">Regrade Requests Allowed</div>
@@ -303,42 +143,21 @@
             <div class="option-desc col-md-8">
                 <div class="option-title">Regrade Request Warning Message</div>
                 <div class="option-alt">Input the warning message show to students while submitting a regrade request.</div>
->>>>>>> c0863282
             </div>
             <div class="option-input col-md-4"><input type="text" name="regrade_message" value="{{ fields['regrade_message'] }}" /></div>
         </div>
 
-<<<<<<< HEAD
-            <div class="option">
-                <div class="option-input"><input type="checkbox" name="forum_enabled" id="forum_enabled" value="true" {{ fields['forum_enabled'] ? 'checked': '' }} /></div>
-                <div class="option-desc">
-                    <label for="forum_enabled">
-                        <div class="option-title">Discussion Forum</div>
-                        <div class="option-alt">Choose whether to enable a forum for this course.</div>
-                    </label>
-=======
         {# TODO: Not sure what this is
             <div class="option row">
                 <div class="option-desc col-md-8">
                     <div class="option-title">Zero Rubric Grading</div>
                     <div class="option-alt">Should each rubric item score default to zero?  If disabled, the grading rubric will
                       default at full credit.   Note: Assignments that are not submitted/submitted too late always be set to zero.</div>
->>>>>>> c0863282
                 </div>
                 <div class="option-input col-md-4"><input type="checkbox" name="zero_rubric_grades" value="true" {{ fields['zero_rubric_grades'] ? 'checked' : '' }} /></div>
             </div>
         #}
 
-<<<<<<< HEAD
-            <div class="option">
-                <div class="option-input"><input type="checkbox" name="regrade_enabled" id="regrade_enabled" value="true" {{ fields['regrade_enabled'] ? 'checked': '' }} /></div>
-                <div class="option-desc">
-                    <label for="regrade_enabled">
-                        <div class="option-title">Regrade Requests</div>
-                        <div class="option-alt">Choose whether students can submit regrade requests for assignments.</div>
-                    </label>
-                </div>
-=======
         <div class="heading">
             <h2>Student Features</h2>
             <hr>
@@ -348,21 +167,10 @@
             <div class="option-desc col-md-8">
                 <div class="option-title">Display Rainbow Grades Summary</div>
                 <div class="option-alt">Show Rainbow Grades summaries to students. <strong>Note:</strong> You must manually run rainbow grades, <a href="http://submitty.org/instructor/rainbow_grades">see here for instructions.</a></div>
->>>>>>> c0863282
             </div>
             <div class="option-input col-md-4"><input type="checkbox" name="display_rainbow_grades_summary" value="true" {{ fields['display_rainbow_grades_summary'] ? 'checked' : '' }} /></div>
         </div>
 
-<<<<<<< HEAD
-            <div class="option">
-                <div class="option-input"><input type="text" name="regrade_message" id="regrade_message" value="{{ fields['regrade_message'] }}" /></div>
-                <div class="option-desc">
-                    <label for="regrade_message">
-                        <div class="option-title">Regrade Warning Message</div>
-                        <div class="option-alt">Input the warning message show to students while submitting a regrade request.</div>
-                    </label>
-                </div>
-=======
         <div class="option row">
             <div class="option-desc col-md-8">
                 <div class="option-title">Display Room Seating Guide</div>
@@ -376,33 +184,13 @@
                         </option>
                     {% endfor %}
                 </select>
->>>>>>> c0863282
             </div>
         </div>
 
-<<<<<<< HEAD
-            <div class="option">
-                <div class="option-input">
-                    <select name="room_seating_gradeable_id" id=room_seating_gradeable_id>
-                        {% for seating_option in gradeable_seating_options %}
-                            <option value="{{ seating_option['g_id'] }}"{{ fields['room_seating_gradeable_id'] == seating_option['g_id'] ? ' selected' : ''}}>
-                                {{ seating_option['g_title'] }} {{ seating_option['g_id'] != "" ? "<" ~ seating_option['g_id'] ~ ">" : "" }}
-                            </option>
-                        {% endfor %}
-                    </select>
-                </div>
-                <div class="option-desc">
-                    <label for="room_seating_gradeable_id">
-                        <div class="option-title">Room Seating Gradeable</div>
-                        <div class="option-alt">The gradeable for which seating will be shown to students. (select --None-- to not display)</div>
-                    </label>
-                </div>
-=======
         <div class="option row">
             <div class="option-desc col-md-8">
                 <div class="option-title">Display Custom Message</div>
                 <div class="option-alt">Show a custom message to students at the top of the navigation page.</div>
->>>>>>> c0863282
             </div>
             <div class="option-input col-md-4"><input type="checkbox" name="display_custom_message" value="true" {{ fields['display_custom_message'] ? 'checked' : '' }} /></div>
         </div>
