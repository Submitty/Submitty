<?php

namespace app\libraries;

use app\controllers\GlobalController;
use app\exceptions\OutputException;
use app\libraries\FileUtils;
use app\models\Breadcrumb;
use app\views\ErrorView;
use League\CommonMark\Extension\Autolink\AutolinkExtension;
use League\CommonMark\Extension\Table\TableExtension;
use League\CommonMark\Block\Element\FencedCode;
use League\CommonMark\Block\Element\IndentedCode;
use League\CommonMark\Inline\Element\Code;
use League\CommonMark\CommonMarkConverter;
use League\CommonMark\Environment;
use app\libraries\CustomCodeInlineRenderer;
use Aptoma\Twig\Extension\MarkdownEngine\PHPLeagueCommonMarkEngine;
use Aptoma\Twig\Extension\MarkdownExtension;
use Ds\Set;

/**
 * Class Output
 *
 * We use this class to act as a wrapper around Twig as well as to hold our output
 * as we build it before final output either when we output at the end of the calling
 * class or if the application has thrown an uncaught exception
 */

class Output {
    /** @var bool */
    private $render = true;

    /** @var bool Should we  */
    private $buffer_output = true;

    private $output_buffer = "";
    private $breadcrumbs = [];
    private $page_name = "";
    private $loaded_views = [];

    /** @var Set<array{string,string}> */
    private $audio;
    /** @var Set */
    private $css;
    /** @var Set */
    private $js;
    /** @var Set */
    private $module_js;
    /** @var String */
    private $manifest_json = "";
    /** @var String */
    private $service_worker = "";

    private $use_header = true;
    private $use_footer = true;
    private $use_mobile_viewport = false;

    private $content_only = false;

    private $start_time;

    /** @var \Twig\Environment $twig */
    private $twig = null;
    /** @var \Twig\Loader\LoaderInterface $twig */
    private $twig_loader = null;
    /** @var GlobalController $controller */
    private $controller;

    /**
     * @var Core
     */
    protected $core;

    public function __construct(Core $core) {
        $this->core = $core;
        $this->start_time = microtime(true);
        $this->controller = new GlobalController($core);

        $this->audio = new Set();
        $this->css = new Set();
        $this->js = new Set();
        $this->module_js = new Set();
    }

    /**
     * Disables the render functions that call in a file/Twig, causing them to return null
     * immediately. This allows us to not have to mock out this class when we're using
     * it for the JSON response stuff.
     */
    public function disableRender() {
        $this->render = false;
    }

    /**
     * @return bool
     */
    public function getRender() {
        return $this->render;
    }

    public function loadTwig($full_load = true) {
        $template_root = FileUtils::joinPaths(dirname(__DIR__), 'templates');
        $cache_path = FileUtils::joinPaths(dirname(dirname(__DIR__)), 'cache', 'twig');
        $debug = $full_load && $this->core->getConfig()->isDebug();

        $this->twig_loader = new \Twig\Loader\FilesystemLoader($template_root);
        $this->twig = new \Twig\Environment($this->twig_loader, [
            'cache' => $debug ? false : $cache_path,
            'debug' => $debug,
            'strict_variables' => $debug
        ]);

        if ($debug) {
            $this->twig->addExtension(new \Twig\Extension\DebugExtension());
        }


        $this->twig->addGlobal("core", $this->core);

        $this->twig->addFunction(new \Twig\TwigFunction("localize", function ($key, $default, $vals = []) {
            $config = $this->core->getConfig();
            if ($config) {
                $val = $config->getLocale()->fetchKey($key, $vals);
                if ($val) {
                    return $val;
                }
            }

            return $default;
        }));

        $this->twig->addFunction(new \Twig\TwigFunction("render_template", function (...$args) {
            return call_user_func_array('self::renderTemplate', $args);
        }, ["is_safe" => ["html"]]));
        $this->twig->addFunction(new \Twig\TwigFunction('base64_image', function (string $base64_data, string $mime_type, string $title): string {
                return <<<HTML
<img alt="{$title}" src="data:{$mime_type};base64,{$base64_data}" />
HTML;
        }, ['is_safe' => ['html']]));

        $this->twig->addFunction(new \Twig\TwigFunction("plurality_picker", function ($num, $single, $plural) {
            if ($num == 1) {
                return $single;
            }
            return $plural;
        }, ["is_safe" => ["html"]]));

        $this->twig->addFunction(new \Twig\TwigFunction("add_twig_module_js", function ($name) {
            return call_user_func_array('self::addInternalModuleTwigJs', [$name]);
        }));

        if ($full_load) {
            if ($this->core->getConfig()->wrapperEnabled()) {
                $this->twig_loader->addPath(
                    FileUtils::joinPaths($this->core->getConfig()->getCoursePath(), 'site'),
                    'site_uploads'
                );
            }
            $this->twig->addFunction(new \Twig\TwigFunction("feature_flag_enabled", function (string $flag): bool {
                return $this->core->getConfig()->checkFeatureFlagEnabled($flag);
            }));
        }

        $environment = Environment::createCommonMarkEnvironment();
        $environment->addExtension(new AutolinkExtension());
        $environment->addExtension(new TableExtension());
        $environment->addBlockRenderer(FencedCode::class, new CustomFencedCodeRenderer());
        $environment->addBlockRenderer(IndentedCode::class, new CustomIndentedCodeRenderer());
        $environment->addInlineRenderer(Code::class, new CustomCodeInlineRenderer());
        $environment->mergeConfig([]);

        $converter = new CommonMarkConverter(['html_input' => 'escape', 'allow_unsafe_links' => false, 'max_nesting_level' => 10], $environment);
        $engine = new PHPLeagueCommonMarkEngine($converter);
        $this->twig->addExtension(new MarkdownExtension($engine));
    }

    public function setInternalResources() {
        $this->addVendorCss(FileUtils::joinPaths('fontawesome', 'css', 'all.min.css'));
        $this->addInternalCss(FileUtils::joinPaths('google', 'inconsolata.css'));
        $this->addInternalCss(FileUtils::joinPaths('google', 'pt_sans.css'));
        $this->addInternalCss(FileUtils::joinPaths('google', 'source_sans_pro.css'));

        $this->addVendorCss(FileUtils::joinPaths('jquery-ui', 'jquery-ui.min.css'));
        $this->addVendorCss(FileUtils::joinpaths('bootstrap', 'css', 'bootstrap-grid.min.css'));
        $this->addInternalCss('colors.css');
        $this->addInternalCss('server.css');
        $this->addInternalCss('global.css');
        $this->addInternalCss('menu.css');
        $this->addInternalCss('sidebar.css');
        $this->addInternalCss('bootstrap.css');
        $this->addInternalCss('diff-viewer.css');
        $this->addInternalCss('glyphicons-halflings.css');
        $this->addInternalCss('markdown.css');

        $this->addVendorJs(FileUtils::joinPaths('jquery', 'jquery.min.js'));
        $this->addVendorJs(FileUtils::joinPaths('jquery-ui', 'jquery-ui.min.js'));
        $this->addVendorJs(FileUtils::joinPaths('js-cookie', 'js.cookie.min.js'));
        $this->addVendorJs(FileUtils::joinPaths('luxon', 'luxon.min.js'));
        $this->addInternalJs('diff-viewer.js');
        $this->addInternalJs('server.js');
        $this->addInternalJs('menu.js');
        $this->addInternalJs('testcase-output.js');
        $this->addInternalJs('markdown.js');
<<<<<<< HEAD
        $this->addInternalJs('event-advertisements.js');
=======

        // Add vue support
        $this->addVendorJs(FileUtils::joinPaths('vue', 'vue.runtime.global.prod.js'));
        $this->css->add($this->timestampResource('submitty-vue.css', 'mjs/vue'));
        $this->js->add($this->timestampResource('submitty-vue.umd.js', 'mjs/vue'));
>>>>>>> 167fdec6
    }

    /**
     * Similar to renderTemplate, this loads a View, but instead of returning it
     * to the user for use, it just appends it directly to the output buffer. This is
     * the general method that should be called within the application and only really
     * using renderTemplate when you plan to then use that rendered View in
     * rendering another View
     */
    public function renderOutput($view, string $function, ...$args) {
        if (!$this->render) {
            return null;
        }

        if ($this->buffer_output) {
            $this->output_buffer .= $this->renderTemplate($view, $function, ...$args);
        }
        else {
            $this->renderTemplate($view, $function, ...$args);
        }
    }

    /**
     * This function loads a ViewClass (if not done so already) and then calls the
     * requested ViewFunction passing it the rest of the vargs (2...) returning the parsed
     * View to the caller. The first argument is a string if it's a top level
     * view or an array of strings if its a view in a subdirectory/sub-namespace.
     * Additionally, we only pass in just the non "View" part of the class name that
     * we are looking for.
     *
     * Output()->renderTemplate("Error", "errorPage", $message)
     * Would load views\ErrorView->errorPage($message)
     *
     * Output()->renderTemplate(array("submission", "Global"), "header")
     * Would load views\submission\GlobalView->header()
     *
     * @return null|string
     */
    public function renderTemplate($view, string $function, ...$args) {
        if (!$this->render) {
            return null;
        }

        if (is_array($view)) {
            $view = implode("\\", $view);
        }
        $func = call_user_func_array([$this->getView($view), $function], $args);
        if ($func === false) {
            throw new OutputException("Cannot find function '{$function}' in requested view '{$view}'");
        }
        return $func;
    }

    /**
     * Please avoid using this function unless absolutely necessary.
     * Please use renderJsonSuccess, renderJsonFail and renderJsonError
     * instead to ensure JSON responses have consistent format.
     * @param mixed $json
     */
    public function renderJson($json) {
        $this->output_buffer = json_encode($json, JSON_PRETTY_PRINT);
        $this->useFooter(false);
        $this->useHeader(false);
    }

    /**
     * Renders a json response for the "success" case
     *  (see http://submitty.org/developer/json_responses)
     * @param mixed|null $data Response data
     * @return array the unencoded response
     */
    public function renderJsonSuccess($data = null) {
        $response = [
            'status' => 'success',
            'data' => $data
        ];

        $this->renderJson($response);

        // Because sometimes the controllers want to return the response array
        return $response;
    }

    /**
     * Renders a json response for the "fail" case
     *  (see http://submitty.org/developer/json_responses)
     * @param string $message A non-blank failure message
     * @param mixed|null $data Response data
     * @param array $extra Extra data merged into the response array
     * @return array the unencoded response
     */
    public function renderJsonFail($message, $data = null, $extra = []) {
        $response = [
            'status' => 'fail',
            'message' => $message,
        ];

        if ($data !== null) {
            $response['data'] = $data;
        }

        // Merge $response second so it overwrites conflicting keys in $extra
        $response = array_merge($extra, $response);
        $this->renderJson($response);

        // Because sometimes the controllers want to return the response array
        return $response;
    }

    /**
     * Renders a json response for the "error" case
     *  (see http://submitty.org/developer/json_responses)
     * @param string $message A non-blank error message
     * @param mixed|null $data Response data
     * @param int $code Code to identify error case
     * @return array the unencoded response
     */
    public function renderJsonError($message, $data = null, $code = null) {
        $response = [
            'status' => 'error',
            'message' => $message,
        ];

        if ($data !== null) {
            $response['data'] = $data;
        }
        if ($code !== null) {
            $response['code'] = $code;
        }
        $this->renderJson($response);

        // Because sometimes the controllers want to return the response array
        return $response;
    }

    /**
     * Renders success/error messages and/or JSON responses.
     * @param string $message
     * @param bool $success
     * @param bool $show_msg
     * @return array
     */
    public function renderResultMessage($message, $success = true, $show_msg = true) {
        if ($show_msg == true) {
            if ($success) {
                $this->core->addSuccessMessage($message);
            }
            else {
                $this->core->addErrorMessage($message);
            }
        }

        if ($success === true) {
            return $this->renderJsonSuccess($message);
        }
        else {
            return $this->renderJsonFail($message);
        }
    }

    public function renderString($string) {
        $this->output_buffer .= $string;
    }

    public function renderFile($contents, $filename, $filetype = "text/plain") {
        $this->useFooter(false);
        $this->useHeader(false);
        $this->output_buffer = $contents;
        header("Content-Type: " . $filetype);
        header("Content-Disposition: attachment; filename=" . $filename);
        header("Content-Length: " . strlen($contents));
    }

    /**
     * Render a Twig template from the templates directory
     * @param string $filename Template file basename, file should be in site/app/templates
     * @param array $context Associative array of variables to pass into the Twig renderer
     * @return string Rendered page content
     */
    public function renderTwigTemplate(string $filename, array $context = []): string {
        try {
            return $this->twig->render($filename, $context);
        }
        catch (\Twig\Error\Error $e) {
            throw new OutputException("{$e->getMessage()} in {$e->getFile()}:{$e->getLine()}");
        }
    }

    /**
     * Render a Twig template from the templates directory and immediately output the
     * rendered page.
     * @see renderOutput() The same idea except for Twig
     * @param string $filename Template file basename, file should be in site/app/templates
     * @param array $context Associative array of variables to pass into the Twig renderer
     */
    public function renderTwigOutput(string $filename, array $context = []): void {
        if ($this->buffer_output) {
            $this->output_buffer .= $this->renderTwigTemplate($filename, $context);
        }
        else {
            echo $this->renderTwigTemplate($filename, $context);
        }
    }

    /**
     * Returns the requested view, initializing it if it's never been called before.
     * All views inheriet from BaseView which make them be a singleton and have the
     * getInstance method.
     *
     * @param string $class
     *
     * @return string
     */
    private function getView($class) {
        if (!str_starts_with($class, "app\\views")) {
            $class = "app\\views\\{$class}View";
        }
        if (!isset($this->loaded_views[$class])) {
            /** @noinspection PhpUndefinedMethodInspection */
            $this->loaded_views[$class] = new $class($this->core, $this);
        }

        return $this->loaded_views[$class];
    }

    public function getOutput() {
        $return = "";
        $return .= $this->renderHeader();
        $return .= $this->output_buffer;
        $return .= $this->renderFooter();
        return $return;
    }

    protected function renderHeader() {
        if ($this->use_header) {
            return $this->controller->header();
        }
        else {
            return '';
        }
    }

    protected function renderFooter() {
        if ($this->use_footer) {
            return $this->controller->footer();
        }
        else {
            return '';
        }
    }

    public function bufferOutput() {
        return $this->buffer_output;
    }

    public function disableBuffer() {
        if (!$this->buffer_output) {
            return;
        }
        $this->buffer_output = false;
        echo $this->renderHeader();
        $this->use_header = false;
        echo $this->output_buffer;
    }

    /**
     * Returns the stored output buffer that we've been building
     */
    public function displayOutput() {
        echo($this->getOutput());
    }

    /**
     * Display an error to the user as a general "500" type error as we should
     * only realistically be hitting this on "abnormal" usage
     * (coming from ExceptionHandler generally) and we are just aborting.
     * For handled exceptions, we would specify this within the execution as
     * just another possible view (such as viewing an invalid rubric id).
     * Additionally, we almost always want to die when we called this method, but
     * we've included a way to not die mainly just so that we can test this function.
     *
     * @param string $exception
     * @param bool $die
     *
     * @return string
     */
    public function showException($exception = "", $die = true) {
        // Load minimal twig if it hasn't been already because we're crashing
        // before $core->loadConfig() could be successfully run.
        if ($this->twig === null) {
            $this->loadTwig(false);
        }
        /** @var \app\views\ErrorView $view */
        $view = $this->getView(ErrorView::class);
        $exceptionPage = $view->exceptionPage($exception);
        // @codeCoverageIgnore
        if ($die) {
            die($exceptionPage);
        }

        return $exceptionPage;
    }

    /**
     * Display an error to the user as a general "500" type error as we should
     * only realistically be hitting this on "abnormal" usage
     * (coming from ExceptionHandler generally) and we are just aborting.
     * For handled exceptions, we would specify this within the execution as
     * just another possible view (such as viewing an invalid rubric id).
     * Additionally, we almost always want to die when we called this method, but
     * we've included a way to not die mainly just so that we can test this function.
     *
     * @param string $error
     * @param bool $die
     *
     * @return string
     */
    public function showError($error = "", $die = true) {
        $this->renderOutput(ErrorView::class, "errorPage", $error);
        // @codeCoverageIgnore
        if ($die) {
            die($this->getOutput());
        }

        return $this->getOutput();
    }

    public function addAudio(string $filename, string $url): void {
        $this->audio->add([$filename, $url]);
    }

    public function addInternalAudio(string $file, string $folder = 'audio'): void {
        $this->addAudio($file, $this->timestampResource($file, $folder));
    }

    public function addInternalCss($file, $folder = 'css') {
        $this->addCss($this->timestampResource($file, $folder));
    }

    public function addVendorCss($file) {
        $this->addCss($this->timestampResource($file, "vendor"));
    }

    public function addCss(string $url): void {
        $this->css->add($url);
    }

    public function addInternalModuleTwigJs(string $file) {
        $this->addModuleJs($this->timestampResource($file, 'mjs/twig'));
    }

    public function addInternalModuleJs(string $file) {
        $this->addModuleJs($this->timestampResource($file, 'mjs'));
    }

    public function addInternalJs($file, $folder = 'js') {
        $this->addJs($this->timestampResource($file, $folder));
    }

    public function addVendorJs($file) {
        $this->addJs($this->timestampResource($file, "vendor"));
    }

    public function addJs(string $url): void {
        $this->js->add($url);
    }

    public function addModuleJs(string $url): void {
        $this->module_js->add($url);
    }

    public function addServiceWorker(): void {
        /** add the manifest.js and serverice worker files to the page */
        $this->service_worker = ($this->timestampResource('sw.js', ''));
        $this->manifest_json = $this->timestampResource('manifest.json', '');
    }

    public function timestampResource($file, $folder) {
        $timestamp = filemtime(FileUtils::joinPaths(__DIR__, '..', '..', 'public', $folder, $file));
        return $this->core->getConfig()->getBaseUrl() . $folder . "/" . $file . (($timestamp !== 0) ? "?v={$timestamp}" : "");
    }

    /**
     * Enable or disable whether to use the global header
     */
    public function useHeader(bool $bool = true): void {
        $this->use_header = $bool;
    }

    public function useFooter(bool $bool = true): void {
        $this->use_footer = $bool;
    }

    public function setContentOnly(bool $bool = false): void {
        $this->content_only = $bool;
    }

    public function isContentOnly(): bool {
        return $this->content_only;
    }

    public function enableMobileViewport(): void {
        $this->use_mobile_viewport = true;
    }

    public function useMobileViewport(): bool {
        return $this->use_mobile_viewport;
    }

    public function addBreadcrumb($string, $url = null, $external_link = false, $use_as_heading = false) {
        $this->breadcrumbs[] = new Breadcrumb($this->core, $string, $url, $external_link, $use_as_heading);
    }

    public function addRoomTemplatesTwigPath() {
        $this->twig_loader->addPath(FileUtils::joinPaths(dirname(dirname(__DIR__)), 'room_templates'), $namespace = 'room_templates');
    }

    /**
     * @return array
     */
    public function getBreadcrumbs() {
        return $this->breadcrumbs;
    }

    public function setPageName($page_name) {
        $this->page_name = $page_name;
    }

    public function getPageName() {
        if (!empty($this->page_name)) {
            return $this->page_name;
        }
        return end($this->breadcrumbs)->getTitle();
    }

    /**
     * @return Set<array{string,string}>
     */
    public function getAudio(): Set {
        return $this->audio;
    }

    public function getCss(): Set {
        return $this->css;
    }

    public function getJs(): Set {
        return $this->js;
    }

    public function getModuleJs(): Set {
        return $this->module_js;
    }

    public function getManifastPath(): string {
        return $this->manifest_json;
    }

    public function getServiceWorkerPath(): string {
        return $this->service_worker;
    }

    /**
     * @return float
     */
    public function getRunTime() {
        return (microtime(true) - $this->start_time);
    }

    /**
     * Builds a URL
     * @param string[] $parts
     */
    public function buildUrl(array $parts): string {
        return $this->core->buildUrl($parts);
    }

    /**
     * Builds a course URL (starts with /<semester>/<course>)
     * @param string[] $parts
     */
    public function buildCourseUrl(array $parts): string {
        return $this->core->buildCourseUrl($parts);
    }

    /**
     * Set the time zone that the twig date filter should display times in.  This will typically be set to the
     * logged in user's time zone.  If a user's time zone has not been set then the server time zone will be used.
     *
     * @param string $time_zone A time zone available in DateUtils::getAvailableTimeZones()
     */
    public function setTwigTimeZone(string $time_zone): void {
        $tz = $time_zone === 'NOT_SET/NOT_SET' ? $this->core->getConfig()->getTimezone() : $time_zone;
        /** @var \Twig\Extension\CoreExtension $extension */
        $extension = $this->twig->getExtension(\Twig\Extension\CoreExtension::class);
        $extension->setTimezone($tz);
    }

    /**
     * Adds the necessary CSS and JS to use a Select2 widget.
     * Select2 widgets allow you to preselect from options as well as
     * type your own option.
     *
     * @return void
     */
    public function addSelect2WidgetCSSAndJs(): void {
        $this->addVendorJs(FileUtils::joinPaths('select2', 'js', 'select2.min.js'));
        $this->addVendorCss(FileUtils::joinPaths('select2', 'css', 'select2.min.css'));
        $this->addVendorCss(FileUtils::joinPaths(
            'select2',
            'bootstrap5-theme',
            'select2-bootstrap-5-theme.min.css'
        ));
        $this->addInternalCss("select-widgets.css");
        $this->addInternalJs("select-widgets.js");
        $this->addInternalCss("select2-override.css");
    }
}<|MERGE_RESOLUTION|>--- conflicted
+++ resolved
@@ -202,15 +202,12 @@
         $this->addInternalJs('menu.js');
         $this->addInternalJs('testcase-output.js');
         $this->addInternalJs('markdown.js');
-<<<<<<< HEAD
         $this->addInternalJs('event-advertisements.js');
-=======
 
         // Add vue support
         $this->addVendorJs(FileUtils::joinPaths('vue', 'vue.runtime.global.prod.js'));
         $this->css->add($this->timestampResource('submitty-vue.css', 'mjs/vue'));
         $this->js->add($this->timestampResource('submitty-vue.umd.js', 'mjs/vue'));
->>>>>>> 167fdec6
     }
 
     /**
