{% import _self as self %} {# Required to use macros in same template #}
{# 
Macros
#}

{# Display the checkboxes for a given set of graders at a grader level #}
{% macro display_graders(graders, prefix, section_numbers, history, g_id) %}
    {% for grader in graders %}
        <tr class="{{ prefix }}">
            <th>{{ grader[1] ~ " " ~ grader[2] ~ "(" ~ grader[0] ~ ")" }}</th>
            <td><input type="checkbox" name="{{ prefix }}_all_{{ grader[0] }}" id="{{ prefix }}_all_{{ grader[0] }}"
                       onclick='updateCheckBoxes("{{ prefix }}", "{{ grader[0] }}", 0)'/></td>
            {% for rs in section_numbers %}
                <td><input type="checkbox" name="grader_{{ prefix }}_{{ rs }}_{{ grader[0] }}"
                        id="grader_{{ prefix }}_{{ rs }}_{{ grader[0] }}"
                        onclick='updateCheckBoxes("{{ prefix }}", "{{ grader[0] }}", {{ rs }});'
                        {{ (rs in history[grader[0]][g_id]) ? 'checked' : '' }}/></td>
            {% endfor %}

        </tr>
    {% endfor %}

{% endmacro %}

{#
Variables
#}
{# Get array of section numbers #}
{% set section_numbers = range(1, num_rotating_sections) %}
{% set grading_groups = {'1': 'Instructor', '2': 'Full Access Grader', '3': 'Limited Access Grader'} %}

{# 
Form
#}
What is the lowest privileged user group that can grade this?
    <a class="helpicon" target=_blank href="http://submitty.org/instructor/create_edit_gradeable#grading-user-groups"></a>
<select name="min_grading_group" id="minimum_grading_group" class="int_val" style="width:180px;">
    {% for num, role in grading_groups %}
        <option value="{{ num }}" {{ gradeable.getMinGradingGroup() == num ? 'selected' : '' }}>{{ role }}</option>
    {% endfor %}
</select>
<br />
<<<<<<< HEAD
=======
How should graders be assigned to grade this item?
    <a class="helpicon" target=_blank href="http://submitty.org/instructor/create_edit_gradeable#grading-by-registration-section-or-rotating-section"></a>
<br />

>>>>>>> a20f39bc
<fieldset>
    <legend>
        How should graders be assigned to grade this item?
        <a class="helpicon" target=_blank href="http://submitty.org/instructor/create_edit_gradeable#grading-by-registration-section-or-rotating-section"></a>
        <br />
    </legend>
    <input type="radio" name="grade_by_registration" value="true" id="registration_section"
        {{ (gradeable.isGradeByRegistration() == true or action == "new") ? 'checked' : '' }}> Registration Section

    <input type='radio' name="grade_by_registration" value="false" id="rotating_section"
        {{ gradeable.isGradeByRegistration() == false ? 'checked' : '' }}> Rotating Section

    <div id="rotating_data">
        {% if rotating_gradeables|length != 0 %}
            <br />
            Rotating Section History By Grader:
            <br />
            <div class="table-wrapper">
                <div class="table-scroll">
                    <table id="grader-history">
                        <tr>
                            <th></th>
                            {% for row in rotating_gradeables if row != gradeable.getId() %}
                                <th>{{ row }}</th>
                            {% endfor %}
                        </tr>
                        <tr>
                            {% for user_group,users in graders_from_usertypes %}
                                {% for user in users %}
                                    <tr class="g_history g{{ user_group }}">
                                        <th>{{ user[1] ~ " " ~ user[2] ~ "(" ~ user[0] ~ ")" }} </th>
                                        {% for g_id in rotating_gradeables if g_id != gradeable.getId() %}
                                            <td>{{ gradeable_section_history[user[0]][g_id]|join(',') }}</td>
                                        {% endfor %}
                                    </tr>
                                {% endfor %}
                            {% endfor %}
                    </table>
                </div>
            </div>
        {% endif %}
        <table id="grader_assignment">
            {# Helpful debuging line.  Uncomment to view graders data #}
            {# <tr>{{ all_graders|json_encode() }}</tr> #}
            <tr>
                <th />
                <th>All</th>
                {% for rs in section_numbers %}
                    <th>{{ rs }}</th>
                {% endfor %}
            </tr>
            <tr class="g1">
                <th>Instructor Graders</th>
            </tr>
            <!-- Instructors -->
            {{ self.display_graders(graders_from_usertypes[1], 'g1',
                section_numbers, gradeable_section_history, gradeable.getId()) }}
            <tr class="g2">
                <th>Full Access Graders</th>
            </tr>
            <!-- Full Access Graders -->
            {{ self.display_graders(graders_from_usertypes[2], 'g2',
                section_numbers, gradeable_section_history, gradeable.getId()) }}
            <tr class="g3">
                <th>Limited Access Graders</th>
            </tr>
            <!-- Limited Access Graders -->
            {{ self.display_graders(graders_from_usertypes[3], 'g3',
                section_numbers, gradeable_section_history, gradeable.getId()) }}
        </table>
    </div>
</fieldset>

<script type="text/javascript">

    // Updates the checkboxes for all sections for a student
    //  This feature purely a front-end convenience.
    function updateCheckBoxes(prefix, id, section) {
        var base_cb_name = '#grader_' + prefix + '_';
        var base_all_cb_name = '#' + prefix + '_';

        // User pressed the "all" box ...
        if(section === 0) {
            // ... so update all check boxes for that user with the "all" box state
            var check = $(base_all_cb_name + 'all_' + id).is(':checked');
            {% for rs in section_numbers %}
                $(base_cb_name + {{ rs }} + '_' + id).prop('checked', check);
            {% endfor %}
        }
        else {
            // if all boxes are checked, then check the 'all' box
            var all_checked = true
            {% for rs in section_numbers %}
                && $(base_cb_name + {{ rs }} + '_' + id).is(':checked')
            {% endfor %}
            ;

            $(base_all_cb_name + 'all_' + id).prop('checked', all_checked);
        }
    }

    function onSectionTypeChange() {
        if($('#rotating_section').is(':checked')) {
            // $('#rotating_data').show();
            disableElementChildren('#rotating_data', false);
        }
        else {
            // $('#rotating_data').hide();
            disableElementChildren('#rotating_data', true);
        }
    }

    function onMinGraderChange() {
        // $('.g1').show();
        // $('.g2').show();

        disableElementChildren('.g2', false);
        disableElementChildren('.g3', false);

        switch ($('#minimum_grading_group').val()) {
            case '1': // Instructor only?
                // $('.g1').hide();
                disableElementChildren('.g2', true);
            case '2': // Instructors and TA's
                // $('.g2').hide();
                disableElementChildren('.g3', true);
            case '3': // Everyone
                break;
            default:
                alert('Error!  Invalid Minimum Grader!');
                break;
        }
    }

    $(document).ready(function() {
        // Hide rotating sections settings if on registration sections
        onSectionTypeChange();
        $('[name="grade_by_registration"]').change(onSectionTypeChange);

        // Only show the graders who should have grade access to the assignment
        onMinGraderChange();
        $('#minimum_grading_group').change(onMinGraderChange);

        // update "all" check boxes
        {% for grader in graders_from_usertypes[1] %}
        updateCheckBoxes('g1', "{{ grader[0] }}", 1);
        {% endfor %}
        {% for grader in graders_from_usertypes[2] %}
        updateCheckBoxes('g2', "{{ grader[0] }}", 1);
        {% endfor %}
        {% for grader in graders_from_usertypes[3] %}
        updateCheckBoxes('g3', "{{ grader[0] }}", 1);
        {% endfor %}

    });

</script><|MERGE_RESOLUTION|>--- conflicted
+++ resolved
@@ -40,13 +40,7 @@
     {% endfor %}
 </select>
 <br />
-<<<<<<< HEAD
-=======
-How should graders be assigned to grade this item?
-    <a class="helpicon" target=_blank href="http://submitty.org/instructor/create_edit_gradeable#grading-by-registration-section-or-rotating-section"></a>
-<br />
-
->>>>>>> a20f39bc
+
 <fieldset>
     <legend>
         How should graders be assigned to grade this item?
