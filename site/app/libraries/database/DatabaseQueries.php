<?php

namespace app\libraries\database;

use app\exceptions\DatabaseException;
use app\exceptions\NotImplementedException;
use app\exceptions\ValidationException;
use app\libraries\Core;
use app\libraries\DateUtils;
use app\libraries\ForumUtils;
use app\libraries\GradeableType;
use app\models\gradeable\Component;
use app\models\gradeable\Gradeable;
use app\models\gradeable\GradedComponent;
use app\models\gradeable\GradedGradeable;
use app\models\gradeable\Mark;
use app\models\gradeable\RegradeRequest;
use app\models\gradeable\Submitter;
use app\models\gradeable\TaGradedGradeable;
use app\models\User;
use app\models\Notification;
use app\models\SimpleLateUser;
use app\models\SimpleGradeOverriddenUser;
use app\models\Team;
use app\models\Course;
use app\models\SimpleStat;
use app\models\OfficeHoursQueueStudent;
use app\models\OfficeHoursQueueInstructor;
use app\libraries\CascadingIterator;
use app\models\gradeable\AutoGradedGradeable;
use app\models\gradeable\GradedComponentContainer;
use app\models\gradeable\AutoGradedVersion;


/**
 * DatabaseQueries
 *
 * This class contains all database functions that the Submitty application will run against either
 * of the two connected databases (the main submitty one and the course specific one). Each query in
 * each function is defined by the general SQL specification so we could reasonably expect it possible
 * to run each function against a wide-range of database providers that Submitty can target. However,
 * some database providers can provide their own extended class of Queries to overwrite some functions
 * to take advantage of DB specific functions (like DB array functions) that give a good performance
 * boost for that particular provider.
 *
 * Generally, when adding new queries to the system, you should first add them here, and then
 * only after that should you add them to the dataprovider specific implementation assuming you can
 * achieve some level of speed-up via native DB functions. If it's hard to go that direction initially,
 * (you're using array aggregation heavily), then you'd want to at least create a stub here that just
 * raises a NotImplementedException. All documentation for functions should also reside here with at the
 * minimum an understanding of the contract of the function (parameter types and return type).
 *
 * @see \app\exceptions\NotImplementedException
 */
class DatabaseQueries {

    /** @var Core */
    protected $core;

    /** @var AbstractDatabase */
    protected $submitty_db;

    /** @var AbstractDatabase */
    protected $course_db;

    public function __construct(Core $core) {
        $this->core = $core;
        $this->submitty_db = $core->getSubmittyDB();
        if ($this->core->getConfig()->isCourseLoaded()) {
            $this->course_db = $core->getCourseDB();
        }
    }

    /**
     * Gets a user from the submitty database given a user_id.
     * @param $user_id
     *
     * @return User
     */
    public function getSubmittyUser($user_id) {
        $this->submitty_db->query("SELECT * FROM users WHERE user_id=?", array($user_id));
        return ($this->submitty_db->getRowCount() > 0) ? new User($this->core, $this->submitty_db->row()) : null;
    }

    /**
     * Gets all users from the submitty database, except nulls out password
     * @return User[]
     */
    public function getAllSubmittyUsers() {
        $this->submitty_db->query("SELECT * FROM users");

        $users = array();
        foreach ($this->submitty_db->rows() as $user) {
            $user['user_password'] = null;
            $users[$user['user_id']] = new User($this->core, $user);
        }
        return $users;
    }

    /**
     * Gets some user's api key from the submitty database given a user_id.
     * @param $user_id
     *
     * @return string | null
     */
    public function getSubmittyUserApiKey($user_id) {
        $this->submitty_db->query("SELECT api_key FROM users WHERE user_id=?", array($user_id));
        return ($this->submitty_db->getRowCount() > 0) ? $this->submitty_db->row()['api_key'] : null;
    }

    /**
     * Refreshes some user's api key from the submitty database given a user_id.
     * @param $user_id
     */
    public function refreshUserApiKey($user_id) {
        $this->submitty_db->query("UPDATE users SET api_key=encode(gen_random_bytes(16), 'hex') WHERE user_id=?", array($user_id));
    }

    /**
     * Gets a user from their api key.
     * @param $api_key
     *
     * @return string | null
     */
    public function getSubmittyUserByApiKey($api_key) {
        $this->submitty_db->query("SELECT user_id FROM users WHERE api_key=?", array($api_key));
        return ($this->submitty_db->getRowCount() > 0) ? $this->submitty_db->row()['user_id'] : null;
    }


    /**
     * Gets a user from the database given a user_id.
     * @param string $user_id
     *
     * @return User
     */
    public function getUserById($user_id) {
        return $this->getUser($user_id);
    }

    public function getUserByNumericId($numeric_id){
        return $this->getUser($numeric_id, true);
    }

    public function getUserByIdOrNumericId($id){
        $ret = $this->getUser($id);
        if($ret === null ){
            return $this->getUser($id, true);
        }

        return $ret;
    }

    public function getGradingSectionsByUserId($user_id) {
        throw new NotImplementedException();
    }

    /**
     * Fetches all students from the users table, ordering by course section than user_id.
     *
     * @param string $section_key
     * @return User[]
     */
    /*public function getAllUsers($section_key="registration_section") {
        $this->course_db->query("
SELECT array_agg(sections_registration_id) as grading_registration_sections, user_id
FROM grading_registration
WHERE user_id=?
GROUP BY user_id", array($user_id));
        return $this->course_db->row();
    }*/

    public function getAllUsers($section_key="registration_section") {
        $keys = array("registration_section", "rotating_section");
        $section_key = (in_array($section_key, $keys)) ? $section_key : "registration_section";
        $orderBy="";
        if($section_key == "registration_section") {
          $orderBy = "SUBSTRING(u.registration_section, '^[^0-9]*'), COALESCE(SUBSTRING(u.registration_section, '[0-9]+')::INT, -1), SUBSTRING(u.registration_section, '[^0-9]*$'), u.user_id";
        }
        else {
          $orderBy = "u.{$section_key}, u.user_id";
        }

        $this->course_db->query("
SELECT u.*, sr.grading_registration_sections
FROM users u
LEFT JOIN (
	SELECT array_agg(sections_registration_id) as grading_registration_sections, user_id
	FROM grading_registration
	GROUP BY user_id
) as sr ON u.user_id=sr.user_id
ORDER BY {$orderBy}");
        $return = array();
        foreach ($this->course_db->rows() as $user) {
            if (isset($user['grading_registration_sections'])) {
                $user['grading_registration_sections'] = $this->course_db->fromDatabaseToPHPArray($user['grading_registration_sections']);
            }
            $return[] = new User($this->core, $user);
        }
        return $return;
    }

    public function getAllGraders() {
        $this->course_db->query("
SELECT u.*, sr.grading_registration_sections
FROM users u
LEFT JOIN (
	SELECT array_agg(sections_registration_id) as grading_registration_sections, user_id
	FROM grading_registration
	GROUP BY user_id
) as sr ON u.user_id=sr.user_id
WHERE u.user_group < 4
ORDER BY SUBSTRING(u.registration_section, '^[^0-9]*'), COALESCE(SUBSTRING(u.registration_section, '[0-9]+')::INT, -1), SUBSTRING(u.registration_section, '[^0-9]*$'), u.user_id");
        $return = array();
        foreach ($this->course_db->rows() as $user) {
            if (isset($user['grading_registration_sections'])) {
                $user['grading_registration_sections'] = $this->course_db->fromDatabaseToPHPArray($user['grading_registration_sections']);
            }
            $return[] = new User($this->core, $user);
        }
        return $return;
    }

    /**
     * @return User[]
     */
    public function getAllFaculty() {
        $this->submitty_db->query("
SELECT *
FROM users
WHERE user_access_level <= ?
ORDER BY user_id", [User::LEVEL_FACULTY]);
        $return = array();
        foreach ($this->submitty_db->rows() as $user) {
            $return[] = new User($this->core, $user);
        }
        return $return;
    }

    /**
     * @return string[]
     */
    public function getAllUnarchivedSemester() {
        $this->submitty_db->query("
SELECT DISTINCT semester
FROM courses
WHERE status = 1");
        $return = array();
        foreach ($this->submitty_db->rows() as $row) {
            $return[] = $row['semester'];
        }
        return $return;
    }

    /**
     * @param User $user
     */
    public function insertSubmittyUser(User $user) {
        $array = array($user->getId(), $user->getPassword(), $user->getNumericId(),
                       $user->getLegalFirstName(), $user->getPreferredFirstName(),
                       $user->getLegalLastName(), $user->getPreferredLastName(), $user->getEmail(),
                       $this->submitty_db->convertBoolean($user->isUserUpdated()),
                       $this->submitty_db->convertBoolean($user->isInstructorUpdated()));

        $this->submitty_db->query("INSERT INTO users (user_id, user_password, user_numeric_id, user_firstname, user_preferred_firstname, user_lastname, user_preferred_lastname, user_email, user_updated, instructor_updated)
                                   VALUES (?, ?, ?, ?, ?, ?, ?, ?, ?, ?)", $array);
    }

    /**
     * Helper function for generating sql query according to the given requirements
     */
    public function buildLoadThreadQuery(
        $categories_ids,
        $thread_status,
        $unread_threads,
        $show_deleted,
        $show_merged_thread,
        $current_user,
        &$query_select,
        &$query_join,
        &$query_where,
        &$query_order,
        &$query_parameters,
        $want_categories,
        $want_order
    ) {
        $query_raw_select = array();
        $query_raw_join   = array();
        $query_raw_where  = array("true");
        $query_raw_order  = array();
        $query_parameters = array();

        // Query Generation
        if(count($categories_ids) == 0) {
            $query_multiple_qmarks = "NULL";
        } else {
            $query_multiple_qmarks = "?" . str_repeat(",?", count($categories_ids) - 1);
        }
        if(count($thread_status) == 0) {
            $query_status = "true";
        } else {
            $query_status = "status in (?" . str_repeat(",?", count($thread_status) - 1) . ")";
        }
        $query_favorite = "case when sf.user_id is NULL then false else true end";

        if($want_order){
            $query_raw_select[]     = "row_number() over(ORDER BY pinned DESC, ({$query_favorite}) DESC, t.id DESC) AS row_number";
        }
        $query_raw_select[]     = "t.*";
        $query_raw_select[]     = "({$query_favorite}) as favorite";
        $query_raw_select[]     = "CASE
                                    WHEN EXISTS(SELECT * FROM (posts p LEFT JOIN forum_posts_history fp ON p.id = fp.post_id AND p.author_user_id != fp.edit_author) AS pfp WHERE (pfp.author_user_id = ? OR pfp.edit_author = ?) AND pfp.thread_id = t.id) THEN true
                                    ELSE false
                                    END as current_user_posted";

        $query_parameters[]     = $current_user;
        $query_parameters[]     = $current_user;
        $query_raw_join[]       = "LEFT JOIN student_favorites sf ON sf.thread_id = t.id and sf.user_id = ?";
        $query_parameters[]     = $current_user;

        if(!$show_deleted) {
            $query_raw_where[]  = "deleted = false";
        }
        if(!$show_merged_thread) {
            $query_raw_where[]  = "merged_thread_id = -1";
        }

        $query_raw_where[]  = "? = (SELECT count(*) FROM thread_categories tc WHERE tc.thread_id = t.id and category_id IN ({$query_multiple_qmarks}))";
        $query_parameters[] = count($categories_ids);
        $query_parameters   = array_merge($query_parameters, $categories_ids);
        $query_raw_where[]  = "{$query_status}";
        $query_parameters   = array_merge($query_parameters, $thread_status);

        if($want_order){
            $query_raw_order[]  = "row_number";
        }
        else {
            $query_raw_order[]  = "true";
        }

        // Categories
        if($want_categories) {
            $query_select_categories = "SELECT thread_id, array_to_string(array_agg(cl.category_id order by cl.rank nulls last, cl.category_id),'|')  as categories_ids, array_to_string(array_agg(cl.category_desc order by cl.rank nulls last, cl.category_id),'|') as categories_desc, array_to_string(array_agg(cl.color order by cl.rank nulls last, cl.category_id),'|') as categories_color FROM categories_list cl JOIN thread_categories e ON e.category_id = cl.category_id GROUP BY thread_id";

            $query_raw_select[] = "categories_ids";
            $query_raw_select[] = "categories_desc";
            $query_raw_select[] = "categories_color";

            $query_raw_join[] = "JOIN ({$query_select_categories}) AS QSC ON QSC.thread_id = t.id";
        }
        // Unread Threads
        if($unread_threads) {
            $query_raw_where[] =

            "EXISTS(
                SELECT thread_id
                FROM (posts LEFT JOIN forum_posts_history ON posts.id = forum_posts_history.post_id) AS jp
                WHERE(
                    jp.thread_id = t.id
                    AND NOT EXISTS(
                        SELECT thread_id
                        FROM viewed_responses v
                        WHERE v.thread_id = jp.thread_id
                            AND v.user_id = ?
                            AND (v.timestamp >= jp.timestamp
                            AND (jp.edit_timestamp IS NULL OR (jp.edit_timestamp IS NOT NULL AND v.timestamp >= jp.edit_timestamp))))))";
            $query_parameters[] = $current_user;
        }

        $query_select   = implode(", ", $query_raw_select);
        $query_join     = implode(" ", $query_raw_join);
        $query_where    = implode(" and ", $query_raw_where);
        $query_order    = implode(", ", $query_raw_order);
    }

    /**
     * Order: Favourite and Announcements => Announcements only => Favourite only => Others
     *
     * @param  array(int)    categories_ids     Filter threads having atleast provided categories
     * @param  array(int)    thread_status      Filter threads having thread status among $thread_status
     * @param  bool          unread_threads     Filter threads to show only unread threads
     * @param  bool          show_deleted       Consider deleted threads
     * @param  bool          show_merged_thread Consider merged threads
     * @param  string        current_user       user_id of currrent user
     * @param  int           blockNumber        Index of window of thread list(-1 for last)
     * @param  int           thread_id          If blockNumber is not known, find it using thread_id
     * @return array('block_number' => int, 'threads' => array(threads))    Ordered filtered threads
     */
    public function loadThreadBlock($categories_ids, $thread_status, $unread_threads, $show_deleted, $show_merged_thread, $current_user, $blockNumber, $thread_id){
        $blockSize = 30;
        $loadLastPage = false;

        $query_raw_select = null;
        $query_raw_join   = null;
        $query_raw_where  = null;
        $query_raw_order  = null;
        $query_parameters = null;
        // $blockNumber is 1 based index
        if($blockNumber <= -1) {
            // Find the last block
            $this->buildLoadThreadQuery($categories_ids, $thread_status, $unread_threads, $show_deleted, $show_merged_thread, $current_user, $query_select, $query_join, $query_where, $query_order, $query_parameters, false, false);
            $query = "SELECT count(*) FROM (SELECT {$query_select} FROM threads t {$query_join} WHERE {$query_where})";
            $this->course_db->query($query, $query_parameters);
            $results = $this->course_db->rows();
            $row_count = $results[0]['count'];
            $blockNumber = 1 + floor(($row_count - 1) / $blockSize);
        } else if($blockNumber == 0) {
            // Load first block as default
            $blockNumber = 1;
            if($thread_id >= 1)
            {
                // Find $blockNumber
                $this->buildLoadThreadQuery($categories_ids, $thread_status, $unread_threads, $show_deleted, $show_merged_thread, $current_user, $query_select, $query_join, $query_where, $query_order, $query_parameters, false, true);
                $query = "SELECT SUBQUERY.row_number as row_number FROM (SELECT {$query_select} FROM threads t {$query_join} WHERE {$query_where} ORDER BY {$query_order}) AS SUBQUERY WHERE SUBQUERY.id = ?";
                $query_parameters[] = $thread_id;
                $this->course_db->query($query, $query_parameters);
                $results = $this->course_db->rows();
                if(count($results) > 0) {
                    $row_number = $results[0]['row_number'];
                    $blockNumber = 1 + floor(($row_number - 1) / $blockSize);
                }
            }
        }
        $query_offset = ($blockNumber - 1) * $blockSize;
        $this->buildLoadThreadQuery($categories_ids, $thread_status, $unread_threads, $show_deleted, $show_merged_thread, $current_user, $query_select, $query_join, $query_where, $query_order, $query_parameters, true, true);
        $query = "SELECT {$query_select} FROM threads t {$query_join} WHERE {$query_where} ORDER BY {$query_order} LIMIT ? OFFSET ?";
        $query_parameters[] = $blockSize;
        $query_parameters[] = $query_offset;
        // Execute
        $this->course_db->query($query, $query_parameters);
        $results = array();
        $results['block_number'] = $blockNumber;
        $results['threads'] = $this->course_db->rows();
        return $results;
    }

    public function getCategoriesIdForThread($thread_id) {
        $this->course_db->query("SELECT category_id from thread_categories t where t.thread_id = ?", array($thread_id));
        $categories_list = array();
        foreach ($this->course_db->rows() as $row) {
            $categories_list[] = (int)$row["category_id"];
        }
        return $categories_list;
    }

    public function createPost($user, $content, $thread_id, $anonymous, $type, $first, $hasAttachment, $markdown, $parent_post = -1){
        if(!$first && $parent_post == 0){
            $this->course_db->query("SELECT MIN(id) as id FROM posts where thread_id = ?", array($thread_id));
            $parent_post = $this->course_db->rows()[0]["id"];
        }

        if(!$markdown){
            $markdown = 0;
        }

        try {
            $this->course_db->query("INSERT INTO posts (thread_id, parent_id, author_user_id, content, timestamp, anonymous, deleted, endorsed_by, type, has_attachment, render_markdown) VALUES (?, ?, ?, ?, current_timestamp, ?, ?, ?, ?, ?, ?)", array($thread_id, $parent_post, $user, $content, $anonymous, 0, null, $type, $hasAttachment, $markdown));
            $this->course_db->query("SELECT MAX(id) as max_id from posts where thread_id=? and author_user_id=?", array($thread_id, $user));
            $this->visitThread($user, $thread_id);
        } catch (DatabaseException $dbException){
            if($this->course_db->inTransaction()){
                $this->course_db->rollback();
            }
        }

        return $this->course_db->rows()[0]["max_id"];
    }

    public function getResolveState($thread_id) {
        $this->course_db->query("SELECT status from threads where id = ?", array($thread_id));
        return $this->course_db->rows();
    }

    public function updateResolveState($thread_id, $state) {
        if(in_array($state, array(-1, 0, 1))) {
            $this->course_db->query("UPDATE threads set status = ? where id = ?", array($state, $thread_id));
            return true;
        }
        return false;
    }

    public function updateNotificationSettings($results) {
        $values = implode(', ', array_fill(0, count($results) + 1, '?'));
        $keys = implode(', ', array_keys($results));
        $updates = '';

        foreach($results as $key => $value) {
            if($value != 'false') {
                $results[$key] = 'true';
            }
            $this->core->getUser()->updateUserNotificationSettings($key, $results[$key] == 'true' ? true : false);
            $updates .= $key . ' = ?,';
        }

        $updates = substr($updates, 0, -1);
        $test = array_merge(array_merge(array($this->core->getUser()->getId()), array_values($results)), array_values($results));
        $this->course_db->query("INSERT INTO notification_settings (user_id, $keys)
                                    VALUES
                                     (
                                        $values
                                     )
                                    ON CONFLICT (user_id)
                                    DO
                                     UPDATE
                                        SET $updates", $test);
    }

    public function getAuthorOfThread($thread_id) {
        $this->course_db->query("SELECT created_by from threads where id = ?", array($thread_id));
        return $this->course_db->rows()[0]['created_by'];
    }

    public function getPosts(){
        $this->course_db->query("SELECT * FROM posts where deleted = false ORDER BY timestamp ASC");
        return $this->course_db->rows();
    }

    public function getPostHistory($post_id){
        $this->course_db->query("SELECT * FROM forum_posts_history where post_id = ? ORDER BY edit_timestamp DESC", array($post_id));
        return $this->course_db->rows();
    }

    public function getDeletedPostsByUser($user){
        $this->course_db->query("SELECT * FROM posts where deleted = true AND author_user_id = ?", array($user));
        return $this->course_db->rows();
    }

    public function getFirstPostForThread($thread_id) {
        $this->course_db->query("SELECT * FROM posts WHERE parent_id = -1 AND thread_id = ?", array($thread_id));
        $rows = $this->course_db->rows();
        if(count($rows) > 0) {
            return $rows[0];
        } else {
            return null;
        }
    }

    public function getPost($post_id){
        $this->course_db->query("SELECT * FROM posts where id = ?", array($post_id));
        return $this->course_db->rows()[0];
    }

    public function removeNotificationsPost($post_id) {
        //Deletes all children notifications i.e. this posts replies
        $this->course_db->query("DELETE FROM notifications where metadata::json->>'thread_id' = ?", array($post_id));
        //Deletes parent notification i.e. this post is a reply
        $this->course_db->query("DELETE FROM notifications where metadata::json->>'post_id' = ?", array($post_id));
    }

    public function isStaffPost($author_id){
        $this->course_db->query("SELECT user_group FROM users WHERE user_id=?", array($author_id));
        return intval($this->course_db->rows()[0]['user_group']) <= 3;
    }


    public function getUnviewedPosts($thread_id, $user_id){
        if($thread_id == -1) {
            $this->course_db->query("SELECT MAX(id) as max from threads WHERE deleted = false and merged_thread_id = -1 GROUP BY pinned ORDER BY pinned DESC");
            $rows = $this->course_db->rows();
            if(!empty($rows)) {
                $thread_id = $rows[0]["max"];
            } else {
                // No thread found, hence no posts found
                return array();
            }
        }
        $this->course_db->query("SELECT DISTINCT id FROM (posts LEFT JOIN forum_posts_history ON posts.id = forum_posts_history.post_id) AS pfph WHERE pfph.thread_id = ? AND NOT EXISTS(SELECT * FROM viewed_responses v WHERE v.thread_id = ? AND v.user_id = ? AND (v.timestamp >= pfph.timestamp AND (pfph.edit_timestamp IS NULL OR (pfph.edit_timestamp IS NOT NULL AND v.timestamp >= pfph.edit_timestamp))))", array($thread_id, $thread_id, $user_id));
        $rows = $this->course_db->rows();
        if(empty($rows)){
            $rows = array();
        }
        return $rows;
    }

    public function createThread($markdown, $user, $title, $content, $anon, $prof_pinned, $status, $hasAttachment, $categories_ids, $lock_thread_date){

        $this->course_db->beginTransaction();

        try {
            //insert data
            $this->course_db->query("INSERT INTO threads (title, created_by, pinned, status, deleted, merged_thread_id, merged_post_id, is_visible, lock_thread_date) VALUES (?, ?, ?, ?, ?, ?, ?, ?,?)", array($title, $user, $prof_pinned, $status, 0, -1, -1, true, $lock_thread_date));

            //retrieve generated thread_id
            $this->course_db->query("SELECT MAX(id) as max_id from threads where title=? and created_by=?", array($title, $user));
        } catch(DatabaseException $dbException) {
            $this->course_db->rollback();
        }

        //Max id will be the most recent post
        $id = $this->course_db->rows()[0]["max_id"];
        foreach ($categories_ids as $category_id) {
            $this->course_db->query("INSERT INTO thread_categories (thread_id, category_id) VALUES (?, ?)", array($id, $category_id));
        }

        $post_id = $this->createPost($user, $content, $id, $anon, 0, true, $hasAttachment, $markdown);

        $this->course_db->commit();

        $this->visitThread($user, $id);

        return array("thread_id" => $id, "post_id" => $post_id);
    }

    public function getThreadsBefore($timestamp, $page) {
        // TODO: Handle request page wise
        $this->course_db->query("SELECT t.id as id, title from threads t JOIN posts p on p.thread_id = t.id and parent_id = -1 WHERE timestamp < ? and t.deleted = false", array($timestamp));
        return $this->course_db->rows();
    }

    public function getThread($thread_id) {
        $this->course_db->query("SELECT * from threads where id = ?", array($thread_id));
        return $this->course_db->rows();
    }

    public function getThreadTitle($thread_id){
        $this->course_db->query("SELECT title FROM threads where id=?", array($thread_id));
        return $this->course_db->rows()[0];
    }

    public function setAnnouncement($thread_id, $onOff){
        $this->course_db->query("UPDATE threads SET pinned = ? WHERE id = ?", array($onOff, $thread_id));
    }

    public function addPinnedThread($user_id, $thread_id, $added){
        if($added) {
            $this->course_db->query("INSERT INTO student_favorites(user_id, thread_id) VALUES (?,?)", array($user_id, $thread_id));
        } else {
            $this->course_db->query("DELETE FROM student_favorites where user_id=? and thread_id=?", array($user_id, $thread_id));
        }
    }

    public function loadPinnedThreads($user_id){
        $this->course_db->query("SELECT * FROM student_favorites WHERE user_id = ?", array($user_id));
        $rows = $this->course_db->rows();
        $favorite_threads = array();
        foreach ($rows as $row) {
            $favorite_threads[] = $row['thread_id'];
        }
        return $favorite_threads;
    }

    private function findChildren($post_id, $thread_id, &$children, $get_deleted = false){
        $query_delete = $get_deleted ? "true" : "deleted = false";
        $this->course_db->query("SELECT id from posts where {$query_delete} and parent_id=?", array($post_id));
        $row = $this->course_db->rows();
        for($i = 0; $i < count($row); $i++){
            $child_id = $row[$i]["id"];
            array_push($children, $child_id);
            $this->findChildren($child_id, $thread_id, $children, $get_deleted);
        }
    }

    public function searchThreads($searchQuery){
        $this->course_db->query("SELECT post_content, p_id, p_author, thread_id, thread_title, author, pin, anonymous, timestamp_post FROM (SELECT t.id as thread_id, t.title as thread_title, p.id as p_id, t.created_by as author, t.pinned as pin, p.timestamp as timestamp_post, p.content as post_content, p.anonymous, p.author_user_id as p_author, to_tsvector(p.content) || to_tsvector(t.title) as document from posts p, threads t JOIN (SELECT thread_id, timestamp from posts where parent_id = -1) p2 ON p2.thread_id = t.id where t.id = p.thread_id and p.deleted=false and t.deleted=false) p_doc where p_doc.document @@ plainto_tsquery(:q) ORDER BY timestamp_post DESC", array(':q' => $searchQuery));
        return $this->course_db->rows();
    }

    public function threadExists(){
        $this->course_db->query("SELECT id from threads where deleted = false LIMIT 1");
        return count($this->course_db->rows()) == 1;
    }

    public function visitThread($current_user, $thread_id){
        $this->course_db->query("INSERT INTO viewed_responses(thread_id,user_id,timestamp) VALUES(?, ?, current_timestamp) ON CONFLICT (thread_id, user_id) DO UPDATE SET timestamp = current_timestamp", array($thread_id, $current_user));
    }
    /**
     * Set delete status for given post and all descendant
     *
     * If delete status of the first post in a thread is changed, it will also update thread delete status
     *
     * @param integer $post_id
     * @param integer $thread_id
     * @param integer(0/1) $newStatus - 1 implies deletion and 0 as undeletion
     * @return boolean - Is first post of thread
     */
    public function setDeletePostStatus($post_id, $thread_id, $newStatus){
        $this->course_db->query("SELECT parent_id from posts where id=?", array($post_id));
        $parent_id = $this->course_db->rows()[0]["parent_id"];
        $children = array($post_id);
        $get_deleted = ($newStatus ? false : true);
        $this->findChildren($post_id, $thread_id, $children, $get_deleted);

        if(!$newStatus) {
            // On undelete, parent post must have deleted = false
            if($parent_id != -1) {
                if($this->getPost($parent_id)['deleted']) {
                    return null;
                }
            }
        }
        if($parent_id == -1){
            $this->course_db->query("UPDATE threads SET deleted = ? WHERE id = ?", array($newStatus, $thread_id));
            $this->course_db->query("UPDATE posts SET deleted = ? WHERE thread_id = ?", array($newStatus, $thread_id));
            return true;
        } else {
            foreach($children as $post_id){
                $this->course_db->query("UPDATE posts SET deleted = ? WHERE id = ?", array($newStatus, $post_id));
            }
        } return false;
    }

    public function getParentPostId($child_id) {
        $this->course_db->query("SELECT parent_id from posts where id = ?", array($child_id));
        return $this->course_db->rows()[0]['parent_id'];
    }

    public function editPost($original_creator, $user, $post_id, $content, $anon, $markdown){
        try {
            $markdown = $markdown ? 1 : 0;
            // Before making any edit to $post_id, forum_posts_history will not have any corresponding entry
            // forum_posts_history will store all history state of the post(if edited at any point of time)
            $this->course_db->beginTransaction();
            // Insert first version of post during first edit
            $this->course_db->query("INSERT INTO forum_posts_history(post_id, edit_author, content, edit_timestamp) SELECT id, author_user_id, content, timestamp FROM posts WHERE id = ? AND NOT EXISTS (SELECT 1 FROM forum_posts_history WHERE post_id = ?)", array($post_id, $post_id));
            // Update current post
            $this->course_db->query("UPDATE posts SET content =  ?, anonymous = ?, render_markdown = ? where id = ?", array($content, $anon, $markdown, $post_id));
            // Insert latest version of post into forum_posts_history
            $this->course_db->query("INSERT INTO forum_posts_history(post_id, edit_author, content, edit_timestamp) SELECT id, ?, content, current_timestamp FROM posts WHERE id = ?", array($user, $post_id));
            $this->course_db->query("UPDATE notifications SET content = substring(content from '.+?(?=from)') || 'from ' || ? where metadata::json->>'thread_id' = ? and metadata::json->>'post_id' = ?", array(ForumUtils::getDisplayName($anon, $this->getDisplayUserInfoFromUserId($original_creator)), $this->getParentPostId($post_id), $post_id));
            $this->course_db->commit();
        } catch(DatabaseException $dbException) {
            $this->course_db->rollback();
            return false;
        } return true;
    }

    public function editThread($thread_id, $thread_title, $categories_ids, $status, $lock_thread_date) {
        try {
            $this->course_db->beginTransaction();
            $this->course_db->query("UPDATE threads SET title = ?, status = ?, lock_thread_date = ? WHERE id = ?", array($thread_title, $status,$lock_thread_date, $thread_id));
            $this->course_db->query("DELETE FROM thread_categories WHERE thread_id = ?", array($thread_id));
            foreach ($categories_ids as $category_id) {
                $this->course_db->query("INSERT INTO thread_categories (thread_id, category_id) VALUES (?, ?)", array($thread_id, $category_id));
            }
            $this->course_db->commit();
        } catch(DatabaseException $dbException) {
            $this->course_db->rollback();
            return false;
        } return true;
    }

    /**
     * @param User $user
     * @param string $semester
     * @param string $course
     */
    public function insertCourseUser(User $user, $semester, $course) {
        $params = array($semester, $course, $user->getId(), $user->getGroup(), $user->getRegistrationSection(),
                        $this->submitty_db->convertBoolean($user->isManualRegistration()));
        $this->submitty_db->query("
INSERT INTO courses_users (semester, course, user_id, user_group, registration_section, manual_registration)
VALUES (?,?,?,?,?,?)", $params);

        $params = array($user->getRotatingSection(), $user->getId());
        $this->course_db->query("UPDATE users SET rotating_section=? WHERE user_id=?", $params);
        $this->updateGradingRegistration($user->getId(), $user->getGroup(), $user->getGradingRegistrationSections());
    }

    public function updateUser(User $user, $semester=null, $course=null) {
        $params = array($user->getNumericId(), $user->getLegalFirstName(), $user->getPreferredFirstName(),
                       $user->getLegalLastName(), $user->getPreferredLastName(), $user->getEmail(),
                       $this->submitty_db->convertBoolean($user->isUserUpdated()),
                       $this->submitty_db->convertBoolean($user->isInstructorUpdated()));
        $extra = "";
        if (!empty($user->getPassword())) {
            $params[] = $user->getPassword();
            $extra = ", user_password=?";
        }
        $params[] = $user->getId();

        $this->submitty_db->query("
UPDATE users
SET
  user_numeric_id=?, user_firstname=?, user_preferred_firstname=?,
  user_lastname=?, user_preferred_lastname=?,
  user_email=?, user_updated=?, instructor_updated=?{$extra}
WHERE user_id=?", $params);

        if (!empty($semester) && !empty($course)) {
            $params = array($user->getGroup(), $user->getRegistrationSection(),
                            $this->submitty_db->convertBoolean($user->isManualRegistration()), $semester, $course,
                            $user->getId());
            $this->submitty_db->query("
UPDATE courses_users SET user_group=?, registration_section=?, manual_registration=?
WHERE semester=? AND course=? AND user_id=?", $params);

            $params = array($user->getAnonId(), $user->getRotatingSection(), $user->getId());
            $this->course_db->query("UPDATE users SET anon_id=?, rotating_section=? WHERE user_id=?", $params);
            $this->updateGradingRegistration($user->getId(), $user->getGroup(), $user->getGradingRegistrationSections());
        }
    }

    /**
     * @param string    $user_id
     * @param integer   $user_group
     * @param integer[] $sections
     */
    public function updateGradingRegistration($user_id, $user_group, $sections) {
        $this->course_db->query("DELETE FROM grading_registration WHERE user_id=?", array($user_id));
        if ($user_group < 4) {
            foreach ($sections as $section) {
                $this->course_db->query("
    INSERT INTO grading_registration (user_id, sections_registration_id) VALUES(?, ?)", array($user_id, $section));
            }
        }
    }

    /**
     * Gets the group that the user is in for a given class (used on homepage)
     *
     * Classes are distinct for each semester *and* course
     *
     * @param string $semester - class's working semester
     * @param string $course_name - class's course name
     * @param string $user_id - user id to be searched for
     * @return integer - group number of user in the given class
     */
    public function getGroupForUserInClass($semester, $course_name, $user_id) {
        $this->submitty_db->query("SELECT user_group FROM courses_users WHERE user_id = ? AND course = ? AND semester = ?", array($user_id, $course_name, $semester));
        return intval($this->submitty_db->row()['user_group']);
    }

    /**
     * Gets whether a gradeable exists already
     *
     * @param $g_id the gradeable id to check for
     *
     * @return bool
     */
    public function existsGradeable($g_id) {
        $this->course_db->query('SELECT EXISTS (SELECT g_id FROM gradeable WHERE g_id= ?)', array($g_id));
        return $this->course_db->row()['exists'] ?? false; // This shouldn't happen, but let's assume false
    }


    public function getGradeableVersionHasAutogradingResults($g_id, $version, $user_id, $team_id) {
        $query = "SELECT * FROM electronic_gradeable_data WHERE g_id=? AND g_version=? AND ";
        if($user_id === null) {
            $query .= "team_id=?";
            $params = [$g_id, $version, $team_id];
        }
        else {
            $query .= "user_id=?";
            $params = [$g_id, $version, $user_id];
        }
        $this->course_db->query($query, $params);
        return count($this->course_db->rows()) > 0 && $this->course_db->rows()[0]['autograding_complete'] === true;
    }

    protected function createParamaterList($len) {
        return '(' . implode(',', array_fill(0, $len, '?')) . ')';
    }


    // Moved from class LateDaysCalculation on port from TAGrading server.  May want to incorporate late day information into gradeable object rather than having a separate query
    public function getLateDayUpdates($user_id) {
        if($user_id != null) {
            $query = "SELECT * FROM late_days WHERE user_id";
            if (is_array($user_id)) {
                $query .= ' IN ' . $this->createParamaterList(count($user_id));
                $params = $user_id;
            }
            else {
                $query .= '=?';
                $params = array($user_id);
            }
            $query .= ' ORDER BY since_timestamp';
            $this->course_db->query($query, $params);
        }
        else {
            $this->course_db->query("SELECT * FROM late_days");
        }
        // Parse the date-times
        return array_map(function ($arr) {
            $arr['since_timestamp'] = DateUtils::parseDateTime($arr['since_timestamp'], $this->core->getConfig()->getTimezone());
            return $arr;
        }, $this->course_db->rows());
    }

    public function getLateDayInformation($user_id) {
        $params = array(300);
        $query = "SELECT
                      submissions.*
                      , coalesce(late_day_exceptions, 0) extensions
                      , greatest(0, ceil((extract(EPOCH FROM(coalesce(submission_time, eg_submission_due_date) - eg_submission_due_date)) - (?*60))/86400):: integer) as days_late
                    FROM
                      (
                        SELECT
                        base.g_id
                        , g_title
                        , base.assignment_allowed
                        , base.user_id
                        , eg_submission_due_date
                        , coalesce(active_version, -1) as active_version
                        , submission_time
                      FROM
                      (
                        --Begin BASE--
                        SELECT
                          g.g_id,
                          u.user_id,
                          g.g_title,
                          eg.eg_submission_due_date,
                          eg.eg_late_days AS assignment_allowed
                        FROM
                          users u
                          , gradeable g
                          , electronic_gradeable eg
                        WHERE
                          g.g_id = eg.g_id
                        --End Base--
                      ) as base
                    LEFT JOIN
                    (
                        --Begin Details--
                        SELECT
                          egv.g_id
                          , egv.user_id
                          , active_version
                          , g_version
                          , submission_time
                        FROM
                          electronic_gradeable_version egv INNER JOIN electronic_gradeable_data egd
                        ON
                          egv.active_version = egd.g_version
                          AND egv.g_id = egd.g_id
                          AND egv.user_id = egd.user_id
                        GROUP BY  egv.g_id,egv.user_id, active_version, g_version, submission_time
                        --End Details--
                    ) as details
                    ON
                      base.user_id = details.user_id
                      AND base.g_id = details.g_id
                    )
                      AS submissions
                      FULL OUTER JOIN
                        late_day_exceptions AS lde
                      ON submissions.g_id = lde.g_id
                      AND submissions.user_id = lde.user_id";
        if($user_id !== null) {
            if (is_array($user_id)) {
                $query .= " WHERE submissions.user_id IN (".implode(", ", array_fill(0, count($user_id), '?')).")";
                $params = array_merge($params, $user_id);
            }
            else {
                $query .= " WHERE submissions.user_id=?";
                $params[] = $user_id;
            }
        }
        $this->course_db->query($query, $params);
        return $this->course_db->rows();
    }



    public function getUsersByRegistrationSections($sections, $orderBy="registration_section") {
        $return = array();
        if (count($sections) > 0) {
            $orderBy = str_replace(
                "registration_section",
                "SUBSTRING(registration_section, '^[^0-9]*'), COALESCE(SUBSTRING(registration_section, '[0-9]+')::INT, -1), SUBSTRING(registration_section, '[^0-9]*$')",
                $orderBy
            );
            $values = $this->createParamaterList(count($sections));
            $this->course_db->query("SELECT * FROM users AS u WHERE registration_section IN {$values} ORDER BY {$orderBy}", $sections);
            foreach ($this->course_db->rows() as $row) {
                $return[] = new User($this->core, $row);
            }
        }
        return $return;
    }

    public function getUsersInNullSection($orderBy="user_id") {
        $return = array();
        $this->course_db->query("SELECT * FROM users AS u WHERE registration_section IS NULL ORDER BY {$orderBy}");
        foreach ($this->course_db->rows() as $row) {
            $return[] = new User($this->core, $row);
        }
        return $return;
    }

    public function getTotalUserCountByGradingSections($sections, $section_key) {
        $return = array();
        $params = array();
        $where = "";
        if (count($sections) > 0) {
            $where = "WHERE {$section_key} IN " . $this->createParamaterList(count($sections));
            $params = $sections;
        }
        if ($section_key === 'registration_section') {
            $orderby = "SUBSTRING({$section_key}, '^[^0-9]*'), COALESCE(SUBSTRING({$section_key}, '[0-9]+')::INT, -1), SUBSTRING({$section_key}, '[^0-9]*$')";
        }
        else {
            $orderby = $section_key;
        }
        $this->course_db->query("
SELECT count(*) as cnt, {$section_key}
FROM users
{$where}
GROUP BY {$section_key}
ORDER BY {$orderby}", $params);
        foreach ($this->course_db->rows() as $row) {
            if ($row[$section_key] === null) {
                $row[$section_key] = "NULL";
            }
            $return[$row[$section_key]] = intval($row['cnt']);
        }
        return $return;
    }

    public function getTotalSubmittedUserCountByGradingSections($g_id, $sections, $section_key) {
        $return = array();
        $params = array($g_id);
        $where = "";
        if (count($sections) > 0) {
            // Expand out where clause
            $sections_keys = array_values($sections);
            $placeholders = $this->createParamaterList(count($sections_keys));
            $where = "WHERE {$section_key} IN {$placeholders}";
            $params = array_merge($params, $sections_keys);
        }
        if ($section_key === 'registration_section') {
            $orderby = "SUBSTRING({$section_key}, '^[^0-9]*'), COALESCE(SUBSTRING({$section_key}, '[0-9]+')::INT, -1), SUBSTRING({$section_key}, '[^0-9]*$')";
        }
        else {
            $orderby = $section_key;
        }
        $this->course_db->query("
SELECT count(*) as cnt, {$section_key}
FROM users
INNER JOIN electronic_gradeable_version
ON
users.user_id = electronic_gradeable_version.user_id
AND users." . $section_key . " IS NOT NULL
AND electronic_gradeable_version.active_version>0
AND electronic_gradeable_version.g_id=?
{$where}
GROUP BY {$section_key}
ORDER BY {$orderby}", $params);

        foreach ($this->course_db->rows() as $row) {
            $return[$row[$section_key]] = intval($row['cnt']);
        }

        return $return;
    }

    public function getTotalSubmittedTeamCountByGradingSections($g_id, $sections, $section_key) {
        $return = array();
        $params = array($g_id);
        $where = "";
        if (count($sections) > 0) {
            // Expand out where clause
            $sections_keys = array_values($sections);
            $placeholders = $this->createParamaterList(count($sections_keys));
            $where = "WHERE {$section_key} IN {$placeholders}";
            $params = array_merge($params, $sections_keys);
        }
        if ($section_key === 'registration_section') {
            $orderby = "SUBSTRING({$section_key}, '^[^0-9]*'), COALESCE(SUBSTRING({$section_key}, '[0-9]+')::INT, -1), SUBSTRING({$section_key}, '[^0-9]*$')";
        }
        else {
            $orderby = $section_key;
        }
        $this->course_db->query("
            SELECT COUNT(*) as cnt, {$section_key}
            FROM gradeable_teams
            INNER JOIN electronic_gradeable_version
                    ON gradeable_teams.team_id = electronic_gradeable_version.team_id
                   AND gradeable_teams.{$section_key} IS NOT NULL
                   AND electronic_gradeable_version.active_version>0
                   AND electronic_gradeable_version.g_id=?
            {$where}
            GROUP BY {$section_key}
            ORDER BY {$orderby}
        ", $params);

        foreach ($this->course_db->rows() as $row) {
            $return[$row[$section_key]] = intval($row['cnt']);
        }

        return $return;
    }

    /**
     * Get an array of Teams for a Gradeable matching the given registration sections
     * @param string $g_id
     * @param array $sections
     * @param string $orderBy
     * @return Team[]
     */
    public function getTeamsByGradeableAndRegistrationSections($g_id, $sections, $orderBy="registration_section") {
        $return = array();
        if (count($sections) > 0) {
            $orderBy = str_replace("gt.registration_section","SUBSTRING(gt.registration_section, '^[^0-9]*'), COALESCE(SUBSTRING(gt.registration_section, '[0-9]+')::INT, -1), SUBSTRING(gt.registration_section, '[^0-9]*$')",$orderBy);
            $placeholders = implode(",", array_fill(0, count($sections), "?"));
            $params = [$g_id];
            $params = array_merge($params, $sections);

            $this->course_db->query("
                SELECT gt.team_id, gt.registration_section, gt.rotating_section, json_agg(u) AS users
                FROM gradeable_teams gt
                  JOIN
                    (SELECT t.team_id, t.state, u.*
                     FROM teams t
                       JOIN users u ON t.user_id = u.user_id
                    ) AS u ON gt.team_id = u.team_id
                WHERE gt.g_id = ?
                  AND gt.registration_section IN ($placeholders)
                GROUP BY gt.team_id
                ORDER BY {$orderBy}
            ", $params);
            foreach ($this->course_db->rows() as $row) {
                $row["users"] = json_decode($row["users"], true);
                $return[] = new Team($this->core, $row);
            }
        }
        return $return;
    }

    /**
     * Get an array of Teams for a Gradeable matching the given rotating sections
     * @param string $g_id
     * @param array $sections
     * @param string $orderBy
     * @return Team[]
     */
    public function getTeamsByGradeableAndRotatingSections($g_id, $sections, $orderBy="rotating_section") {
        $return = array();
        if (count($sections) > 0) {
            $placeholders = implode(",", array_fill(0, count($sections), "?"));
            $params = [$g_id];
            $params = array_merge($params, $sections);

            $this->course_db->query("
                SELECT gt.team_id, gt.registration_section, gt.rotating_section, json_agg(u) AS users
                FROM gradeable_teams gt
                  JOIN
                    (SELECT t.team_id, t.state, u.*
                     FROM teams t
                       JOIN users u ON t.user_id = u.user_id
                    ) AS u ON gt.team_id = u.team_id
                WHERE gt.g_id = ?
                  AND gt.rotating_section IN ($placeholders)
                GROUP BY gt.team_id
                ORDER BY {$orderBy}
            ", $params);
            foreach ($this->course_db->rows() as $row) {
                $row["users"] = json_decode($row["users"], true);
                $return[] = new Team($this->core, $row);
            }
        }
        return $return;
    }

    public function getTotalComponentCount($g_id) {
        $this->course_db->query("SELECT count(*) AS cnt FROM gradeable_component WHERE g_id=?", array($g_id));
        return intval($this->course_db->row()['cnt']);
    }

    public function getGradedComponentsCountByGradingSections($g_id, $sections, $section_key, $is_team) {
         $u_or_t = "u";
        $users_or_teams = "users";
        $user_or_team_id = "user_id";
        if($is_team){
            $u_or_t = "t";
            $users_or_teams = "gradeable_teams";
            $user_or_team_id = "team_id";
        }
        $return = array();
        $params = array($g_id);
        $where = "";
        if (count($sections) > 0) {
            $where = "WHERE {$section_key} IN " . $this->createParamaterList(count($sections));
            $params = array_merge($params, $sections);
        }
        $this->course_db->query("
SELECT {$u_or_t}.{$section_key}, count({$u_or_t}.*) as cnt
FROM {$users_or_teams} AS {$u_or_t}
INNER JOIN (
  SELECT * FROM gradeable_data AS gd
  LEFT JOIN (
  gradeable_component_data AS gcd
  INNER JOIN gradeable_component AS gc ON gc.gc_id = gcd.gc_id AND gc.gc_is_peer = {$this->course_db->convertBoolean(false)}
  )AS gcd ON gcd.gd_id = gd.gd_id WHERE gcd.g_id=?
) AS gd ON {$u_or_t}.{$user_or_team_id} = gd.gd_{$user_or_team_id}
{$where}
GROUP BY {$u_or_t}.{$section_key}
ORDER BY {$u_or_t}.{$section_key}", $params);
        foreach ($this->course_db->rows() as $row) {
            if ($row[$section_key] === null) {
                $row[$section_key] = "NULL";
            }
            $return[$row[$section_key]] = intval($row['cnt']);
        }
        return $return;
    }

    public function getAverageComponentScores($g_id, $section_key, $is_team) {
        $u_or_t = "u";
        $users_or_teams = "users";
        $user_or_team_id = "user_id";
        if($is_team){
            $u_or_t = "t";
            $users_or_teams = "gradeable_teams";
            $user_or_team_id = "team_id";
        }
        $return = array();
        $this->course_db->query("
SELECT gc_id, gc_title, gc_max_value, gc_is_peer, gc_order, round(AVG(comp_score),2) AS avg_comp_score, round(stddev_pop(comp_score),2) AS std_dev, COUNT(*) FROM(
  SELECT gc_id, gc_title, gc_max_value, gc_is_peer, gc_order,
  CASE WHEN (gc_default + sum_points + gcd_score) > gc_upper_clamp THEN gc_upper_clamp
  WHEN (gc_default + sum_points + gcd_score) < gc_lower_clamp THEN gc_lower_clamp
  ELSE (gc_default + sum_points + gcd_score) END AS comp_score FROM(
    SELECT gcd.gc_id, gd.gd_{$user_or_team_id}, egv.{$user_or_team_id}, gc_title, gc_max_value, gc_is_peer, gc_order, gc_lower_clamp, gc_default, gc_upper_clamp,
    CASE WHEN sum_points IS NULL THEN 0 ELSE sum_points END AS sum_points, gcd_score
    FROM gradeable_component_data AS gcd
    LEFT JOIN gradeable_component AS gc ON gcd.gc_id=gc.gc_id
    LEFT JOIN(
      SELECT SUM(gcm_points) AS sum_points, gcmd.gc_id, gcmd.gd_id
      FROM gradeable_component_mark_data AS gcmd
      LEFT JOIN gradeable_component_mark AS gcm ON gcmd.gcm_id=gcm.gcm_id AND gcmd.gc_id=gcm.gc_id
      GROUP BY gcmd.gc_id, gcmd.gd_id
      )AS marks
    ON gcd.gc_id=marks.gc_id AND gcd.gd_id=marks.gd_id
    LEFT JOIN(
      SELECT gd.gd_{$user_or_team_id}, gd.gd_id
      FROM gradeable_data AS gd
      WHERE gd.g_id=?
    ) AS gd ON gcd.gd_id=gd.gd_id
    INNER JOIN(
      SELECT {$u_or_t}.{$user_or_team_id}, {$u_or_t}.{$section_key}
      FROM {$users_or_teams} AS {$u_or_t}
      WHERE {$u_or_t}.{$section_key} IS NOT NULL
    ) AS {$u_or_t} ON gd.gd_{$user_or_team_id}={$u_or_t}.{$user_or_team_id}
    INNER JOIN(
      SELECT egv.{$user_or_team_id}, egv.active_version
      FROM electronic_gradeable_version AS egv
      WHERE egv.g_id=? AND egv.active_version>0
    ) AS egv ON egv.{$user_or_team_id}={$u_or_t}.{$user_or_team_id}
    WHERE g_id=?
  )AS parts_of_comp
)AS comp
GROUP BY gc_id, gc_title, gc_max_value, gc_is_peer, gc_order
ORDER BY gc_order
        ", array($g_id, $g_id, $g_id));
        foreach ($this->course_db->rows() as $row) {
            $return[] = new SimpleStat($this->core, $row);
        }
        return $return;
    }
    public function getAverageAutogradedScores($g_id, $section_key, $is_team) {
        $u_or_t = "u";
        $users_or_teams = "users";
        $user_or_team_id = "user_id";
        if($is_team){
            $u_or_t = "t";
            $users_or_teams = "gradeable_teams";
            $user_or_team_id = "team_id";
        }
        $this->course_db->query("
SELECT round((AVG(score)),2) AS avg_score, round(stddev_pop(score), 2) AS std_dev, 0 AS max, COUNT(*) FROM(
   SELECT * FROM (
      SELECT (egd.autograding_non_hidden_non_extra_credit + egd.autograding_non_hidden_extra_credit + egd.autograding_hidden_non_extra_credit + egd.autograding_hidden_extra_credit) AS score
      FROM electronic_gradeable_data AS egd
      INNER JOIN (
          SELECT {$user_or_team_id}, {$section_key} FROM {$users_or_teams}
      ) AS {$u_or_t}
      ON {$u_or_t}.{$user_or_team_id} = egd.{$user_or_team_id}
      INNER JOIN (
          SELECT g_id, {$user_or_team_id}, active_version FROM electronic_gradeable_version AS egv
          WHERE active_version > 0
      ) AS egv
      ON egd.g_id=egv.g_id AND egd.{$user_or_team_id}=egv.{$user_or_team_id} AND egd.g_version=egv.active_version
      WHERE egd.g_id=? AND {$u_or_t}.{$section_key} IS NOT NULL
   )g
) as individual;
          ", array($g_id));
        if(count($this->course_db->rows()) == 0){
            return;
        }
        return new SimpleStat($this->core, $this->course_db->rows()[0]);
    }
    public function getScoresForGradeable($g_id, $section_key, $is_team) {
        $u_or_t = "u";
        $users_or_teams = "users";
        $user_or_team_id = "user_id";
        if($is_team){
            $u_or_t = "t";
            $users_or_teams = "gradeable_teams";
            $user_or_team_id = "team_id";
        }
        $this->course_db->query("
SELECT COUNT(*) from gradeable_component where g_id=?
          ", array($g_id));
        $count = $this->course_db->rows()[0][0];
        $this->course_db->query("
        SELECT * FROM(
            SELECT gd_id, SUM(comp_score) AS g_score, SUM(gc_max_value) AS max, COUNT(comp.*), autograding FROM(
              SELECT  gd_id, gc_title, gc_max_value, gc_is_peer, gc_order, autograding,
              CASE WHEN (gc_default + sum_points + gcd_score) > gc_upper_clamp THEN gc_upper_clamp
              WHEN (gc_default + sum_points + gcd_score) < gc_lower_clamp THEN gc_lower_clamp
              ELSE (gc_default + sum_points + gcd_score) END AS comp_score FROM(
                SELECT gcd.gd_id, gc_title, gc_max_value, gc_is_peer, gc_order, gc_lower_clamp, gc_default, gc_upper_clamp,
                CASE WHEN sum_points IS NULL THEN 0 ELSE sum_points END AS sum_points, gcd_score, CASE WHEN autograding IS NULL THEN 0 ELSE autograding END AS autograding
                FROM gradeable_component_data AS gcd
                LEFT JOIN gradeable_component AS gc ON gcd.gc_id=gc.gc_id
                LEFT JOIN(
                  SELECT SUM(gcm_points) AS sum_points, gcmd.gc_id, gcmd.gd_id
                  FROM gradeable_component_mark_data AS gcmd
                  LEFT JOIN gradeable_component_mark AS gcm ON gcmd.gcm_id=gcm.gcm_id AND gcmd.gc_id=gcm.gc_id
                  GROUP BY gcmd.gc_id, gcmd.gd_id
                  )AS marks
                ON gcd.gc_id=marks.gc_id AND gcd.gd_id=marks.gd_id
                LEFT JOIN gradeable_data AS gd ON gd.gd_id=gcd.gd_id
                LEFT JOIN (
                  SELECT egd.g_id, egd.{$user_or_team_id}, (autograding_non_hidden_non_extra_credit + autograding_non_hidden_extra_credit + autograding_hidden_non_extra_credit + autograding_hidden_extra_credit) AS autograding
                  FROM electronic_gradeable_version AS egv
                  LEFT JOIN electronic_gradeable_data AS egd ON egv.g_id=egd.g_id AND egv.{$user_or_team_id}=egd.{$user_or_team_id} AND active_version=g_version AND active_version>0
                  )AS auto
                ON gd.g_id=auto.g_id AND gd_{$user_or_team_id}=auto.{$user_or_team_id}
                INNER JOIN {$users_or_teams} AS {$u_or_t} ON {$u_or_t}.{$user_or_team_id} = auto.{$user_or_team_id}
                WHERE gc.g_id=? AND {$u_or_t}.{$section_key} IS NOT NULL
              )AS parts_of_comp
            )AS comp
            GROUP BY gd_id, autograding
          )g
      ", array($g_id));
        return new SimpleStat($this->core, $this->course_db->rows()[0]);
    }
    public function getAverageForGradeable($g_id, $section_key, $is_team) {
        $u_or_t = "u";
        $users_or_teams = "users";
        $user_or_team_id = "user_id";
        if($is_team){
            $u_or_t = "t";
            $users_or_teams = "gradeable_teams";
            $user_or_team_id = "team_id";
        }
        $this->course_db->query("
SELECT COUNT(*) as cnt from gradeable_component where g_id=?
          ", array($g_id));
        $count = $this->course_db->row()['cnt'];
        $this->course_db->query("
SELECT round((AVG(g_score) + AVG(autograding)),2) AS avg_score, round(stddev_pop(g_score),2) AS std_dev, round(AVG(max),2) AS max, COUNT(*) FROM(
  SELECT * FROM(
    SELECT gd_id, SUM(comp_score) AS g_score, SUM(gc_max_value) AS max, COUNT(comp.*), autograding FROM(
      SELECT  gd_id, gc_title, gc_max_value, gc_is_peer, gc_order, autograding,
      CASE WHEN (gc_default + sum_points + gcd_score) > gc_upper_clamp THEN gc_upper_clamp
      WHEN (gc_default + sum_points + gcd_score) < gc_lower_clamp THEN gc_lower_clamp
      ELSE (gc_default + sum_points + gcd_score) END AS comp_score FROM(
        SELECT gcd.gd_id, gc_title, gc_max_value, gc_is_peer, gc_order, gc_lower_clamp, gc_default, gc_upper_clamp,
        CASE WHEN sum_points IS NULL THEN 0 ELSE sum_points END AS sum_points, gcd_score, CASE WHEN autograding IS NULL THEN 0 ELSE autograding END AS autograding
        FROM gradeable_component_data AS gcd
        LEFT JOIN gradeable_component AS gc ON gcd.gc_id=gc.gc_id
        LEFT JOIN(
          SELECT SUM(gcm_points) AS sum_points, gcmd.gc_id, gcmd.gd_id
          FROM gradeable_component_mark_data AS gcmd
          LEFT JOIN gradeable_component_mark AS gcm ON gcmd.gcm_id=gcm.gcm_id AND gcmd.gc_id=gcm.gc_id
          GROUP BY gcmd.gc_id, gcmd.gd_id
          )AS marks
        ON gcd.gc_id=marks.gc_id AND gcd.gd_id=marks.gd_id
        LEFT JOIN gradeable_data AS gd ON gd.gd_id=gcd.gd_id
        LEFT JOIN (
          SELECT egd.g_id, egd.{$user_or_team_id}, (autograding_non_hidden_non_extra_credit + autograding_non_hidden_extra_credit + autograding_hidden_non_extra_credit + autograding_hidden_extra_credit) AS autograding
          FROM electronic_gradeable_version AS egv
          LEFT JOIN electronic_gradeable_data AS egd ON egv.g_id=egd.g_id AND egv.{$user_or_team_id}=egd.{$user_or_team_id} AND active_version=g_version AND active_version>0
          )AS auto
        ON gd.g_id=auto.g_id AND gd_{$user_or_team_id}=auto.{$user_or_team_id}
        INNER JOIN {$users_or_teams} AS {$u_or_t} ON {$u_or_t}.{$user_or_team_id} = auto.{$user_or_team_id}
        WHERE gc.g_id=? AND {$u_or_t}.{$section_key} IS NOT NULL
      )AS parts_of_comp
    )AS comp
    GROUP BY gd_id, autograding
  )g WHERE count=?
)AS individual
          ", array($g_id, $count));
        if(count($this->course_db->rows()) == 0){
            return;
        }
        return new SimpleStat($this->core, $this->course_db->rows()[0]);
    }

    public function getNumUsersWhoViewedGradeBySections($gradeable, $sections) {
        $table = $gradeable->isTeamAssignment() ? 'gradeable_teams' : 'users';
        $grade_type = $gradeable->isGradeByRegistration() ? 'registration' : 'rotating';
        $type = $gradeable->isTeamAssignment() ? 'team' : 'user';

        $params = array($gradeable->getId());

        $sections_query = "";
        if (count($sections) > 0) {
            $sections_query = "{$grade_type}_section IN " . $this->createParamaterList(count($sections));
            $params = array_merge($sections, $params);
        }

        $this->course_db->query("
            SELECT COUNT(*) as cnt
            FROM gradeable_data AS gd
            INNER JOIN (
                SELECT u.{$type}_id, u.{$grade_type}_section FROM {$table} AS u
                WHERE u.{$sections_query}
            ) AS u
            ON gd.gd_{$type}_id=u.{$type}_id
            WHERE gd.g_id = ? AND gd.gd_user_viewed_date IS NOT NULL
        ", $params);

        return intval($this->course_db->row()['cnt']);
    }

    /**
     * Finds the number of users who has a non NULL last_viewed_time for team assignments
     * NULL times represent unviewed, non-null represent the user has viewed the latest version already
     * @param $gradeable
     * @param $sections
     * @return integer
     */
    public function getNumUsersWhoViewedTeamAssignmentBySection($gradeable, $sections) {
        $grade_type = $gradeable->isGradeByRegistration() ? 'registration' : 'rotating';

        $params = array($gradeable->getId());

        $sections_query = "";
        if (count($sections) > 0) {
            $sections_query = "{$grade_type}_section IN " . $this->createParamaterList(count($sections));
            $params = array_merge($sections, $params);
        }

        $this->course_db->query("
            SELECT COUNT(*) as cnt
            FROM teams AS tm
            INNER JOIN (
                SELECT u.team_id, u.{$grade_type}_section FROM gradeable_teams AS u
                WHERE u.{$sections_query} and u.g_id = ?
            ) AS u
            ON tm.team_id=u.team_id
            WHERE tm.last_viewed_time IS NOT NULL
        ", $params);

        return intval($this->course_db->row()['cnt']);
    }

    /**
     * @param $gradeable_id
     * @param $team_id
     * @return integer
     */
    public function getActiveVersionForTeam($gradeable_id,$team_id) {
        $params = array($gradeable_id,$team_id);
        $this->course_db->query("SELECT active_version FROM electronic_gradeable_version WHERE g_id = ? and team_id = ?", $params);
        $query_result = $this->course_db->row();
        return array_key_exists('active_version', $query_result) ? $query_result['active_version'] : 0;
    }

    public function getNumUsersGraded($g_id) {
        $this->course_db->query("
SELECT COUNT(*) as cnt FROM gradeable_data
WHERE g_id = ?", array($g_id));

        return intval($this->course_db->row()['cnt']);
    }

    //gets ids of students with non null registration section and null rotating section
    public function getRegisteredUsersWithNoRotatingSection(){
        $this->course_db->query("
SELECT user_id
FROM users AS u
WHERE registration_section IS NOT NULL
AND rotating_section IS NULL;");

        return $this->course_db->rows();
    }

    //gets ids of students with non null rotating section and null registration section
    public function getUnregisteredStudentsWithRotatingSection(){
        $this->course_db->query("
SELECT user_id
FROM users AS u
WHERE registration_section IS NULL
AND rotating_section IS NOT NULL;");

        return $this->course_db->rows();
    }

    public function getGradersForRegistrationSections($sections) {
        $return = array();
        $params = array();
        $where = "";
        if (count($sections) > 0) {
            $where = "WHERE sections_registration_id IN " . $this->createParamaterList(count($sections));
            $params = $sections;
        }
        $this->course_db->query("
SELECT g.*, u.*
FROM grading_registration AS g
LEFT JOIN (
  SELECT *
  FROM users
) AS u ON u.user_id = g.user_id
{$where}
ORDER BY SUBSTRING(g.sections_registration_id, '^[^0-9]*'), COALESCE(SUBSTRING(g.sections_registration_id, '[0-9]+')::INT, -1), SUBSTRING(g.sections_registration_id, '[^0-9]*$'), g.user_id", $params);
        $user_store = array();
        foreach ($this->course_db->rows() as $row) {
            if ($row['sections_registration_id'] === null) {
                $row['sections_registration_id'] = "NULL";
            }

            if (!isset($return[$row['sections_registration_id']])) {
                $return[$row['sections_registration_id']] = array();
            }

            if (!isset($user_store[$row['user_id']])) {
                $user_store[$row['user_id']] = new User($this->core, $row);
            }
            $return[$row['sections_registration_id']][] = $user_store[$row['user_id']];
        }
        return $return;
    }

    public function getGradersForRotatingSections($g_id, $sections) {
        $return = array();
        $params = array($g_id);
        $where = "";
        if (count($sections) > 0) {
            $where = " AND sections_rotating_id IN " . $this->createParamaterList(count($sections));
            $params = array_merge($params, $sections);
        }
        $this->course_db->query("
SELECT g.*, u.*
FROM grading_rotating AS g
LEFT JOIN (
  SELECT *
  FROM users
) AS u ON u.user_id = g.user_id
WHERE g.g_id=? {$where}
ORDER BY g.sections_rotating_id, g.user_id", $params);
        $user_store = array();
        foreach ($this->course_db->rows() as $row) {
            if ($row['sections_rotating_id'] === null) {
                $row['sections_rotating_id'] = "NULL";
            }
            if (!isset($return[$row['sections_rotating_id']])) {
                $return[$row['sections_rotating_id']] = array();
            }

            if (!isset($user_store[$row['user_id']])) {
                $user_store[$row['user_id']] = new User($this->core, $row);
            }
            $return[$row['sections_rotating_id']][] = $user_store[$row['user_id']];
        }
        return $return;
    }

    public function getRotatingSectionsForGradeableAndUser($g_id, $user_id = null) {
        $params = [$g_id];
        $where = "";
        if ($user_id !== null) {
            $params[] = $user_id;
            $where = " AND user_id=?";
        }
        $this->course_db->query("
            SELECT sections_rotating_id
            FROM grading_rotating
            WHERE g_id=? {$where}", $params);
        $return = array();
        foreach ($this->course_db->rows() as $row) {
            $return[] = $row['sections_rotating_id'];
        }
        return $return;
    }

    public function getUsersByRotatingSections($sections, $orderBy="rotating_section") {
        $return = array();
        if (count($sections) > 0) {
            $placeholders = $this->createParamaterList(count($sections));
            $this->course_db->query("SELECT * FROM users AS u WHERE rotating_section IN {$placeholders} ORDER BY {$orderBy}", $sections);
            foreach ($this->course_db->rows() as $row) {
                $return[] = new User($this->core, $row);
            }
        }
        return $return;
    }

    /**
     * Gets all registration sections from the sections_registration table

     * @return array
     */
    public function getRegistrationSections() {
        $this->course_db->query("SELECT * FROM sections_registration ORDER BY SUBSTRING(sections_registration_id, '^[^0-9]*'), COALESCE(SUBSTRING(sections_registration_id, '[0-9]+')::INT, -1), SUBSTRING(sections_registration_id, '[^0-9]*$') ");
        return $this->course_db->rows();
    }

    /**
     * Gets all rotating sections from the sections_rotating table
     *
     * @return array
     */
    public function getRotatingSections() {
        $this->course_db->query("SELECT * FROM sections_rotating ORDER BY sections_rotating_id");
        return $this->course_db->rows();
    }

    /**
     * Gets all the gradeable IDs of the rotating sections
     *
     * @return array
     */
    public function getRotatingSectionsGradeableIDS() {
        $this->course_db->query("SELECT g_id FROM gradeable WHERE g_grader_assignment_method = {0} ORDER BY g_grade_start_date ASC");
        return $this->course_db->rows();
    }

    /**
     * Gets gradeables for all graders with the sections they were assigned to grade
     * Only includes gradeables that are set to be graded by rotating section or all access, and were in the past
     * With the exception of $gradeable_id, which will always be included
     * @return array
     */
    public function getGradeablesRotatingGraderHistory($gradeable_id) {
        throw new NotImplementedException();
    }

    /**
     * Returns the count of all users in rotating sections that are in a non-null registration section. These are
     * generally students who have late added a course and have been automatically added to the course, but this
     * was done after rotating sections had already been set-up.
     *
     * @return array
     */
    public function getCountUsersRotatingSections() {
        $this->course_db->query("
SELECT rotating_section, count(*) as count
FROM users
WHERE registration_section IS NOT NULL
GROUP BY rotating_section
ORDER BY rotating_section");
        return $this->course_db->rows();
    }

    /**
     * Gets rotating sections of each grader for a gradeable
     * @param $gradeable_id
     * @return array An array (indexed by user id) of arrays of section numbers
     */
    public function getRotatingSectionsByGrader($gradeable_id) {
        $this->course_db->query("
    SELECT
        u.user_id, u.user_group, json_agg(sections_rotating_id ORDER BY sections_rotating_id ASC) AS sections
    FROM
        users AS u INNER JOIN grading_rotating AS gr ON u.user_id = gr.user_id
    WHERE
        g_id=?
    AND
        u.user_group BETWEEN 1 AND 3
    GROUP BY
        u.user_id
    ORDER BY
        u.user_group ASC
    ",array($gradeable_id));

        // Split arrays into php arrays
        $rows = $this->course_db->rows();
        $sections_row = [];
        foreach($rows as $row) {
            $sections_row[$row['user_id']] = json_decode($row['sections']);
        }
        return $sections_row;
    }

    public function getGradersByUserType() {
        $this->course_db->query(
            "SELECT user_firstname, user_lastname, user_id, user_group FROM users WHERE user_group < 4 ORDER BY user_group, user_id ASC");
        $users = [];

        foreach ($this->course_db->rows() as $row) {
            $users[$row['user_group']][] = [$row['user_id'], $row['user_firstname'], $row['user_lastname']];
        }
        return $users;
    }

    /**
     * Returns the count of all users that are in a rotating section, but are not in an assigned registration section.
     * These are generally students who have dropped the course and have not yet been removed from a rotating
     * section.
     *
     * @return array
     */
    public function getCountNullUsersRotatingSections() {
        $this->course_db->query("
SELECT rotating_section, count(*) as count
FROM users
WHERE registration_section IS NULL
GROUP BY rotating_section
ORDER BY rotating_section");
        return $this->course_db->rows();
    }

    public function getRegisteredUserIdsWithNullRotating() {
        $this->course_db->query("
SELECT user_id
FROM users
WHERE rotating_section IS NULL AND registration_section IS NOT NULL
ORDER BY user_id ASC");
        return array_map(function ($elem) {
            return $elem['user_id'];
        }, $this->course_db->rows());
    }

    public function getRegisteredUserIds() {
        $this->course_db->query("
SELECT user_id
FROM users
WHERE registration_section IS NOT NULL
ORDER BY user_id ASC");
        return array_map(function ($elem) {
            return $elem['user_id'];
        }, $this->course_db->rows());
    }

    /**
     * Get all team ids for all gradeables
     * @return string[][] Map of gradeable_id => [ team ids ]
     */
    public function getTeamIdsAllGradeables() {
        $this->course_db->query("SELECT team_id, g_id FROM gradeable_teams");

        $gradeable_ids = [];
        $rows = $this->course_db->rows();
        foreach ($rows as $row) {
            $g_id = $row['g_id'];
            $team_id = $row['team_id'];
            if (!array_key_exists($g_id, $gradeable_ids)) {
                $gradeable_ids[$g_id] = [];
            }
            $gradeable_ids[$g_id][] = $team_id;
        }
        return $gradeable_ids;
    }

    /**
     * Get all team ids for all gradeables where the teams are in rotating section NULL
     * @return string[][] Map of gradeable_id => [ team ids ]
     */
    public function getTeamIdsWithNullRotating() {
        $this->course_db->query("SELECT team_id, g_id FROM gradeable_teams WHERE rotating_section IS NULL");

        $gradeable_ids = [];
        $rows = $this->course_db->rows();
        foreach ($rows as $row) {
            $g_id = $row['g_id'];
            $team_id = $row['team_id'];
            if (!array_key_exists($g_id, $gradeable_ids)) {
                $gradeable_ids[$g_id] = [];
            }
            $gradeable_ids[$g_id][] = $team_id;
        }
        return $gradeable_ids;
    }

    public function setAllUsersRotatingSectionNull() {
        $this->course_db->query("UPDATE users SET rotating_section=NULL");
    }

    public function setNonRegisteredUsersRotatingSectionNull() {
        $this->course_db->query("UPDATE users SET rotating_section=NULL WHERE registration_section IS NULL");
    }

    public function deleteAllRotatingSections() {
        $this->course_db->query("DELETE FROM sections_rotating");
    }

    public function setAllTeamsRotatingSectionNull() {
        $this->course_db->query("UPDATE gradeable_teams SET rotating_section=NULL");
    }

    public function getMaxRotatingSection() {
        $this->course_db->query("SELECT MAX(sections_rotating_id) as max FROM sections_rotating");
        $row = $this->course_db->row();
        return $row['max'];
    }

    public function getNumberRotatingSections() {
        $this->course_db->query("SELECT COUNT(*) AS cnt FROM sections_rotating");
        return $this->course_db->row()['cnt'];
    }

    public function insertNewRotatingSection($section) {
        $this->course_db->query("INSERT INTO sections_rotating (sections_rotating_id) VALUES(?)", array($section));
    }

    public function insertNewRegistrationSection($section) {
        $semester = $this->core->getConfig()->getSemester();
        $course = $this->core->getConfig()->getCourse();
        $this->submitty_db->query("INSERT INTO courses_registration_sections (semester, course, registration_section_id) VALUES (?,?,?) ON CONFLICT DO NOTHING", array($semester, $course, $section));
        return $this->submitty_db->getrowcount();
    }

    public function deleteRegistrationSection($section) {
        $semester = $this->core->getConfig()->getSemester();
        $course = $this->core->getConfig()->getCourse();
        $this->submitty_db->query("DELETE FROM courses_registration_sections WHERE semester=? AND course=? AND registration_section_id=?", array($semester, $course, $section));
        return $this->submitty_db->getRowCount();
    }

    public function setupRotatingSections($graders, $gradeable_id) {
        $this->course_db->query("DELETE FROM grading_rotating WHERE g_id=?", array($gradeable_id));
        foreach ($graders as $grader => $sections){
            foreach($sections as $i => $section){
                $this->course_db->query("INSERT INTO grading_rotating(g_id, user_id, sections_rotating_id) VALUES(?,?,?)", array($gradeable_id ,$grader, $section));
            }
        }
    }

    public function updateUsersRotatingSection($section, $users) {
        $update_array = array_merge(array($section), $users);
        $update_string = $this->createParamaterList(count($users));
        $this->course_db->query("UPDATE users SET rotating_section=? WHERE user_id IN {$update_string}", $update_array);
    }

    /**
     * Gets all user_ids that are on a team for a given gradeable
     *
     * @param $gradeable
     * @returns string[]
     */
    public function getUsersOnTeamsForGradeable($gradeable) {
        $params = array($gradeable->getId());
        $this->course_db->query("SELECT user_id FROM teams WHERE
                team_id = ANY(SELECT team_id FROM gradeable_teams WHERE g_id = ?)", $params);

        $users = [];
        foreach ($this->course_db->rows() as $row){
            $users[] = $row['user_id'];
        }
        return $users;
    }

    /**
     * This inserts an row in the electronic_gradeable_data table for a given gradeable/user/version combination.
     * The values for the row are set to defaults (0 for numerics and NOW() for the timestamp) with the actual values
     * to be later filled in by the submitty_autograding_shipper.py and insert_database_version_data.py scripts.
     * We do it this way as we can properly deal with the
     * electronic_gradeable_version table here as the "active_version" is a concept strictly within the PHP application
     * code and the grading scripts have no concept of it. This will either update or insert the row in
     * electronic_gradeable_version for the given gradeable and student.
     *
     * @param $g_id
     * @param $user_id
     * @param $team_id
     * @param $version
     * @param $timestamp
     */
    public function insertVersionDetails($g_id, $user_id, $team_id, $version, $timestamp) {
        $this->course_db->query("
INSERT INTO electronic_gradeable_data
(g_id, user_id, team_id, g_version, autograding_non_hidden_non_extra_credit, autograding_non_hidden_extra_credit,
autograding_hidden_non_extra_credit, autograding_hidden_extra_credit, submission_time)

VALUES(?, ?, ?, ?, 0, 0, 0, 0, ?)", array($g_id, $user_id, $team_id, $version, $timestamp));
        if ($user_id === null) {
            $this->course_db->query("SELECT * FROM electronic_gradeable_version WHERE g_id=? AND team_id=?",
                array($g_id, $team_id));
        }
        else {
            $this->course_db->query("SELECT * FROM electronic_gradeable_version WHERE g_id=? AND user_id=?",
                array($g_id, $user_id));
        }
        $row = $this->course_db->row();
        if (!empty($row)) {
            $this->updateActiveVersion($g_id, $user_id, $team_id, $version);
        }
        else {
            $this->course_db->query(
                "INSERT INTO electronic_gradeable_version (g_id, user_id, team_id, active_version) VALUES(?, ?, ?, ?)",
                array($g_id, $user_id, $team_id, $version)
            );
        }
    }

    /**
     * Updates the row in electronic_gradeable_version table for a given gradeable and student. This function should
     * only be run directly if we know that the row exists (so when changing the active version for example) as
     * otherwise it'll throw an exception as it does not do error checking on if the row exists.
     *
     * @param $g_id
     * @param $user_id
     * @param $team_id
     * @param $version
     */
    public function updateActiveVersion($g_id, $user_id, $team_id, $version) {
        if ($user_id === null) {
            $this->course_db->query("UPDATE electronic_gradeable_version SET active_version=? WHERE g_id=? AND team_id=?",
                array($version, $g_id, $team_id));
        }
        else {
            $this->course_db->query("UPDATE electronic_gradeable_version SET active_version=? WHERE g_id=? AND user_id=?",
                array($version, $g_id, $user_id));
        }
    }


    public function getAllSectionsForGradeable($gradeable) {
        $grade_type = $gradeable->isGradeByRegistration() ? 'registration' : 'rotating';

        if ($gradeable->isGradeByRegistration()) {
            $this->course_db->query("
                SELECT * FROM sections_registration
                ORDER BY SUBSTRING(sections_registration_id, '^[^0-9]*'),
                COALESCE(SUBSTRING(sections_registration_id, '[0-9]+')::INT, -1),
                SUBSTRING(sections_registration_id, '[^0-9]*$')"
            );
        }
        else {
            $this->course_db->query("
                SELECT * FROM sections_rotating
                ORDER BY sections_rotating_id"
            );
        }

        $sections = $this->course_db->rows();
        foreach ($sections as $i => $section) {
            $sections[$i] = $section["sections_{$grade_type}_id"];
        }
        return $sections;
    }

    /**
     * Gets the ids of all submitters who received a mark
     * @param Mark $mark
     * @param User $grader
     * @param Gradeable $gradeable
     * @return string[]
     */
    public function getSubmittersWhoGotMarkBySection($mark, $grader, $gradeable) {
         // Switch the column based on gradeable team-ness
         $type = $mark->getComponent()->getGradeable()->isTeamAssignment() ? 'team' : 'user';
         $row_type = $type . "_id";

         $params = array($grader->getId(), $mark->getId());
         $table = $mark->getComponent()->getGradeable()->isTeamAssignment() ? 'gradeable_teams' : 'users';
         $grade_type = $gradeable->isGradeByRegistration() ? 'registration' : 'rotating';

         $this->course_db->query("
             SELECT u.{$type}_id
             FROM {$table} u
                 JOIN (
                     SELECT gr.sections_{$grade_type}_id
                     FROM grading_{$grade_type} AS gr
                     WHERE gr.user_id = ?
                 ) AS gr
                 ON gr.sections_{$grade_type}_id=u.{$grade_type}_section
                 JOIN (
                     SELECT gd.gd_{$type}_id, gcmd.gcm_id
                     FROM gradeable_component_mark_data AS gcmd
                         JOIN gradeable_data gd ON gd.gd_id=gcmd.gd_id
                 ) as gcmd
                 ON gcmd.gd_{$type}_id=u.{$type}_id
             WHERE gcmd.gcm_id = ?", $params);

         // Map the results into a non-associative array of team/user ids
         return array_map(function ($row) use ($row_type) {
             return $row[$row_type];
         }, $this->course_db->rows());
    }

    public function getAllSubmittersWhoGotMark($mark) {
        // Switch the column based on gradeable team-ness
        $type = $mark->getComponent()->getGradeable()->isTeamAssignment() ? 'team' : 'user';
        $row_type = "gd_" . $type . "_id";
        $this->course_db->query("
            SELECT gd.gd_{$type}_id
            FROM gradeable_component_mark_data gcmd
              JOIN gradeable_data gd ON gd.gd_id=gcmd.gd_id
            WHERE gcm_id = ?", [$mark->getId()]);

        // Map the results into a non-associative array of team/user ids
        return array_map(function ($row) use ($row_type) {
            return $row[$row_type];
        }, $this->course_db->rows());
    }

    /**
     * Finds the viewed time for a specific user on a team.
     * Assumes team_ids are unique (cannot be used for 2 different gradeables)
     * @param $team_id
     * @param $user_id
     */
    public function getTeamViewedTime($team_id,$user_id) {
        $this->course_db->query("SELECT last_viewed_time FROM teams WHERE team_id = ? and user_id=?", array($team_id,$user_id));
        return $this->course_db->rows()[0]['last_viewed_time'];
    }

    /**
     * Updates the viewed time to now for a specific user on a team.
     * Assumes team_ids are unique (cannot be used for 2 different gradeables)
     * @param $team_id
     * @param $user_id
     */
    public function updateTeamViewedTime($team_id, $user_id) {
        $this->course_db->query("UPDATE teams SET last_viewed_time = NOW() WHERE team_id=? and user_id=?",
                array($team_id,$user_id));
    }

    /**
     * Updates the viewed time to NULL for all users on a team.
     * Assumes team_ids are unique (cannot be used for 2 different gradeables)
     * @param $team_id
     */
    public function clearTeamViewedTime($team_id) {
        $this->course_db->query("UPDATE teams SET last_viewed_time = NULL WHERE team_id=?",
            array($team_id));
    }

    /**
     * Finds all teams for a gradeable and creates a map for each with key => user_id ; value => last_viewed_tim
     * Assumes team_ids are unique (cannot be used for 2 different gradeables)
     * @param $gradeable
     * @return array
     */
    public function getAllTeamViewedTimesForGradeable($gradeable) {
        $params = array($gradeable->getId());
        $this->course_db->query("SELECT team_id,user_id,last_viewed_time FROM teams WHERE
                team_id = ANY(SELECT team_id FROM gradeable_teams WHERE g_id = ?)", $params);

        $user_viewed_info = [];
        foreach ($this->course_db->rows() as $row){
            $team = $row['team_id'];
            $user = $row['user_id'];
            $time = $row['last_viewed_time'];

            if (!array_key_exists($team, $user_viewed_info)) {
                $user_viewed_info[$team] = array();
            }
            $user_viewed_info[$team][$user] = $time;
        }
        return $user_viewed_info;
    }

    /**
     * @todo: write phpdoc
     *
     * @param $session_id
     *
     * @return array
     */
    public function getSession($session_id) {
        $this->submitty_db->query("SELECT * FROM sessions WHERE session_id=?", array($session_id));
        return $this->submitty_db->row();
    }

    /**
     * @todo: write phpdoc
     *
     * @param string $session_id
     * @param string $user_id
     * @param string $csrf_token
     *
     * @return string
     */
    public function newSession($session_id, $user_id, $csrf_token) {
        $this->submitty_db->query("INSERT INTO sessions (session_id, user_id, csrf_token, session_expires)
                                   VALUES(?,?,?,current_timestamp + interval '336 hours')",
            array($session_id, $user_id, $csrf_token));

    }

    /**
     * Updates a given session by setting it's expiration date to be 2 weeks into the future
     * @param string $session_id
     */
    public function updateSessionExpiration($session_id) {
        $this->submitty_db->query("UPDATE sessions SET session_expires=(current_timestamp + interval '336 hours')
                                   WHERE session_id=?", array($session_id));
    }

    /**
     * Remove sessions which have their expiration date before the
     * current timestamp
     */
    public function removeExpiredSessions() {
        $this->submitty_db->query("DELETE FROM sessions WHERE session_expires < current_timestamp");
    }

    /**
     * Remove a session associated with a given session_id
     * @param $session_id
     */
    public function removeSessionById($session_id) {
        $this->submitty_db->query("DELETE FROM sessions WHERE session_id=?", array($session_id));
    }

    public function getAllGradeablesIdsAndTitles() {
        $this->course_db->query("SELECT g_id, g_title FROM gradeable ORDER BY g_title ASC");
        return $this->course_db->rows();
    }

    public function getAllGradeablesIds() {
        $this->course_db->query("SELECT g_id FROM gradeable ORDER BY g_id");
        return $this->course_db->rows();
    }

    /**
     * gets ids of all electronic gradeables excluding assignments that will be bulk
     * uploaded by TA or instructor.
     *
     * @return array
     */
    public function getAllElectronicGradeablesIds() {
        $this->course_db->query("
            SELECT gradeable.g_id, g_title, eg_submission_due_date
            FROM gradeable INNER JOIN electronic_gradeable
                ON gradeable.g_id = electronic_gradeable.g_id
            WHERE g_gradeable_type=0 and eg_scanned_exam=FALSE and eg_has_due_date=TRUE
            ORDER BY g_grade_released_date DESC
        ");
        return $this->course_db->rows();
    }

    /**
     * Gets id's and titles of the electronic gradeables that have non-inherited teams
     * @return string
     */
    // public function getAllElectronicGradeablesWithBaseTeams() {
    //     $this->course_db->query('SELECT g_id, g_title FROM gradeable WHERE g_id=ANY(SELECT g_id FROM electronic_gradeable WHERE eg_team_assignment IS TRUE AND (eg_inherit_teams_from=\'\') IS NOT FALSE) ORDER BY g_title ASC');
    //     return $this->course_db->rows();
    // }

    /**
     * Create a new team id and team in gradeable_teams for given gradeable, add $user_id as a member
     * @param string $g_id
     * @param string $user_id
     * @param integer $registration_section
     * @param integer $rotating_section
     * @return string $team_id
     */
    public function createTeam($g_id, $user_id, $registration_section, $rotating_section) {
        $this->course_db->query("SELECT COUNT(*) AS cnt FROM gradeable_teams");
        $team_id_prefix = strval($this->course_db->row()['cnt']);
        if (strlen($team_id_prefix) < 5) $team_id_prefix = str_repeat("0", 5 - strlen($team_id_prefix)) . $team_id_prefix;
        $team_id = "{$team_id_prefix}_{$user_id}";

        $params = array($team_id, $g_id, $registration_section, $rotating_section);
        $this->course_db->query("INSERT INTO gradeable_teams (team_id, g_id, registration_section, rotating_section) VALUES(?,?,?,?)", $params);
        $this->course_db->query("INSERT INTO teams (team_id, user_id, state) VALUES(?,?,1)", array($team_id, $user_id));
        return $team_id;
    }

    /**
     * Set team $team_id's registration/rotating section to $section
     * @param string $team_id
     * @param int $section
     */
    public function updateTeamRegistrationSection($team_id, $section) {
        $this->course_db->query("UPDATE gradeable_teams SET registration_section=? WHERE team_id=?", array($section, $team_id));
    }

    public function updateTeamRotatingSection($team_id, $section) {
        $this->course_db->query("UPDATE gradeable_teams SET rotating_section=? WHERE team_id=?", array($section, $team_id));
    }

    /**
     * Remove a user from their current team
     * @param string $team_id
     * @param string $user_id
     */
    public function leaveTeam($team_id, $user_id) {
        $this->course_db->query("DELETE FROM teams AS t
          WHERE team_id=? AND user_id=? AND state=1", array($team_id, $user_id));
        $this->course_db->query("SELECT * FROM teams WHERE team_id=? AND state=1", array($team_id));
        if(count($this->course_db->rows()) == 0){
           //If this happens, then remove all invitations
            $this->course_db->query("DELETE FROM teams AS t
              WHERE team_id=?", array($team_id));
        }

    }

    /**
     * Add user $user_id to team $team_id as an invited user
     * @param string $team_id
     * @param string $user_id
     */
    public function sendTeamInvitation($team_id, $user_id) {
        $this->course_db->query("INSERT INTO teams (team_id, user_id, state) VALUES(?,?,0)", array($team_id, $user_id));
    }

    /**
     * Add user $user_id to team $team_id as a team member
     * @param string $team_id
     * @param string $user_id
     */
    public function acceptTeamInvitation($team_id, $user_id) {
        $this->course_db->query("INSERT INTO teams (team_id, user_id, state) VALUES(?,?,1)", array($team_id, $user_id));
    }

    /**
     * Cancel a pending team invitation
     * @param string $team_id
     * @param string $user_id
     */
    public function cancelTeamInvitation($team_id, $user_id) {
        $this->course_db->query("DELETE FROM teams WHERE team_id=? AND user_id=? AND state=0", array($team_id, $user_id));
    }

    /**
     * Decline all pending team invitiations for a user
     * @param string $g_id
     * @param string $user_id
     */
    public function declineAllTeamInvitations($g_id, $user_id) {
        $this->course_db->query("DELETE FROM teams AS t USING gradeable_teams AS gt
          WHERE gt.g_id=? AND gt.team_id = t.team_id AND t.user_id=? AND t.state=0", array($g_id, $user_id));
    }


    /**
     * Return Team object for team whith given Team ID
     * @param string $team_id
     * @return \app\models\Team
     */
    public function getTeamById($team_id) {
        $this->course_db->query("
            SELECT gt.team_id, gt.registration_section, gt.rotating_section, json_agg(u) AS users
            FROM gradeable_teams gt
              JOIN
              (SELECT t.team_id, t.state, u.*
               FROM teams t
                 JOIN users u ON t.user_id = u.user_id
              ) AS u ON gt.team_id = u.team_id
            WHERE gt.team_id = ?
            GROUP BY gt.team_id",
            array($team_id));
        if (count($this->course_db->rows()) === 0) {
            return null;
        }
        $details = $this->course_db->row();
        $details["users"] = json_decode($details["users"], true);
        return new Team($this->core, $details);
    }

    /**
     * Return Team object for team which the given user belongs to on the given gradeable
     * @param string $g_id
     * @param string $user_id
     * @return \app\models\Team
     */
    public function getTeamByGradeableAndUser($g_id, $user_id) {
        $this->course_db->query("
            SELECT gt.team_id, gt.registration_section, gt.rotating_section, json_agg(u) AS users
            FROM gradeable_teams gt
              JOIN
              (SELECT t.team_id, t.state, u.*
               FROM teams t
                 JOIN users u ON t.user_id = u.user_id
              ) AS u ON gt.team_id = u.team_id
            WHERE g_id=? AND gt.team_id IN (
              SELECT team_id
              FROM teams
              WHERE user_id=? AND state=1)
            GROUP BY gt.team_id",
            array($g_id, $user_id));
        if (count($this->course_db->rows()) === 0) {
            return null;
        }
        $details = $this->course_db->row();
        $details["users"] = json_decode($details["users"], true);
        return new Team($this->core, $details);
    }

    /**
     * Return an array of Team objects for all teams on given gradeable
     * @param string $g_id
     * @return \app\models\Team[]
     */
    public function getTeamsByGradeableId($g_id) {
        $this->course_db->query("
            SELECT gt.team_id, gt.registration_section, gt.rotating_section, json_agg(u) AS users
            FROM gradeable_teams gt
              JOIN
                (SELECT t.team_id, t.state, u.*
                 FROM teams t
                   JOIN users u ON t.user_id = u.user_id
                ) AS u ON gt.team_id = u.team_id
            WHERE g_id=?
            GROUP BY gt.team_id
            ORDER BY team_id",
            array($g_id));

        $teams = array();
        foreach($this->course_db->rows() as $row) {
            $row['users'] = json_decode($row['users'], true);
            $teams[] = new Team($this->core, $row);
        }

        return $teams;
    }


    /**
     * Return an array of team_ids for a gradeable that have at least one user in the team
     * @param string $g_id
     * @return [ team ids ]
     */
    public function getTeamsWithMembersFromGradeableID($g_id) {
        $team_map = $this->core->getQueries()->getTeamIdsAllGradeables();

        if (!array_key_exists( $g_id, $team_map)) {
            return array();
        }

        $teams = $team_map[$g_id];

        $this->course_db->query("SELECT team_id FROM teams");
        $teams_with_members = array();
        foreach ($this->course_db->rows() as $row) {
            $teams_with_members[] = $row['team_id'];
        }

        return array_intersect($teams, $teams_with_members);
    }


    /**
     * Add ($g_id,$user_id) pair to table seeking_team
     * @param string $g_id
     * @param string $user_id
     */
    public function addToSeekingTeam($g_id,$user_id) {
        $this->course_db->query("INSERT INTO seeking_team(g_id, user_id) VALUES (?,?)", array($g_id, $user_id));
    }

    /**
     * Remove ($g_id,$user_id) pair from table seeking_team
     * @param string $g_id
     * @param string $user_id
     */
    public function removeFromSeekingTeam($g_id,$user_id) {
        $this->course_db->query("DELETE FROM seeking_team WHERE g_id=? AND user_id=?", array($g_id, $user_id));
    }

    /**
     * Return an array of user_id who are seeking team who passed gradeable_id
     * @param string $g_id
     * @return array $users_seeking_team
     */
    public function getUsersSeekingTeamByGradeableId($g_id) {
        $this->course_db->query("
          SELECT user_id
          FROM seeking_team
          WHERE g_id=?
          ORDER BY user_id",
            array($g_id));

        $users_seeking_team = array();
        foreach($this->course_db->rows() as $row) {
            array_push($users_seeking_team, $row['user_id']);
        }
        return $users_seeking_team;
    }

    /**
     * Return array of counts of teams/users without team/graded components
     * corresponding to each registration/rotating section
     * @param string $g_id
     * @param int[] $sections
     * @param string $section_key
     * @return int[] $return
     */
    public function getTotalTeamCountByGradingSections($g_id, $sections, $section_key) {
        $return = array();
        $params = array($g_id);
        $sections_query = "";
        if (count($sections) > 0) {
            $sections_query = "{$section_key} IN " . $this->createParamaterList(count($sections)) . " AND";
            $params = array_merge($sections, $params);
        }
        $this->course_db->query("
SELECT count(*) as cnt, {$section_key}
FROM gradeable_teams
WHERE {$sections_query} g_id=? AND team_id IN (
  SELECT team_id
  FROM teams
)
GROUP BY {$section_key}
ORDER BY {$section_key}", $params);
        foreach ($this->course_db->rows() as $row) {
            $return[$row[$section_key]] = intval($row['cnt']);
        }
        foreach ($sections as $section) {
            if (!isset($return[$section])) $return[$section] = 0;
        }
        ksort($return);
        return $return;
    }

    public function getSubmittedTeamCountByGradingSections($g_id, $sections, $section_key) {
        $return = array();
        $params = array($g_id);
        $where = "";
        if (count($sections) > 0) {
            // Expand out where clause
            $sections_keys = array_values($sections);
            $placeholders = $this->createParamaterList(count($sections_keys));
            $where = "WHERE {$section_key} IN {$placeholders}";
            $params = array_merge($params, $sections_keys);
        }
        $this->course_db->query("
SELECT count(*) as cnt, {$section_key}
FROM gradeable_teams
INNER JOIN electronic_gradeable_version
ON
gradeable_teams.team_id = electronic_gradeable_version.team_id
AND gradeable_teams." . $section_key . " IS NOT NULL
AND electronic_gradeable_version.active_version>0
AND electronic_gradeable_version.g_id=?
{$where}
GROUP BY {$section_key}
ORDER BY {$section_key}", $params);

        foreach ($this->course_db->rows() as $row) {
            $return[$row[$section_key]] = intval($row['cnt']);
        }

        return $return;
    }
    public function getUsersWithoutTeamByGradingSections($g_id, $sections, $section_key) {
        $return = array();
        $params = array($g_id);
        $sections_query = "";
        if (count($sections) > 0) {
            $sections_query = "{$section_key} IN " . $this->createParamaterList(count($sections)) . " AND";
            $params = array_merge($sections, $params);
        }
        $orderBy = "";
        if($section_key == "registration_section") {
            $orderBy = "SUBSTRING(registration_section, '^[^0-9]*'), COALESCE(SUBSTRING(registration_section, '[0-9]+')::INT, -1), SUBSTRING(registration_section, '[^0-9]*$')";
        }
        else {
            $orderBy = $section_key;
        }
        $this->course_db->query("
SELECT count(*) as cnt, {$section_key}
FROM users
WHERE {$sections_query} user_id NOT IN (
  SELECT user_id
  FROM gradeable_teams NATURAL JOIN teams
  WHERE g_id=?
  ORDER BY user_id
)
GROUP BY {$section_key}
ORDER BY {$orderBy}", $params);
        foreach ($this->course_db->rows() as $row) {
            $return[$row[$section_key]] = intval($row['cnt']);
        }
        foreach ($sections as $section) {
            if (!isset($return[$section])) {
                $return[$section] = 0;
            }
        }
        ksort($return);
        return $return;
    }
    public function getUsersWithTeamByGradingSections($g_id, $sections, $section_key) {
        $return = array();
        $params = array($g_id);
        $sections_query = "";
        if (count($sections) > 0) {
            $sections_query = "{$section_key} IN " . $this->createParamaterList(count($sections)) . " AND";
            $params = array_merge($sections, $params);
        }
        $orderBy = "";
        if($section_key == "registration_section") {
            $orderBy = "SUBSTRING(registration_section, '^[^0-9]*'), COALESCE(SUBSTRING(registration_section, '[0-9]+')::INT, -1), SUBSTRING(registration_section, '[^0-9]*$')";
        }
        else {
            $orderBy = $section_key;
        }

        $this->course_db->query("
SELECT count(*) as cnt, {$section_key}
FROM users
WHERE {$sections_query} user_id IN (
  SELECT user_id
  FROM gradeable_teams NATURAL JOIN teams
  WHERE g_id=?
  ORDER BY user_id
)
GROUP BY {$section_key}
ORDER BY {$orderBy}", $params);
        foreach ($this->course_db->rows() as $row) {
            $return[$row[$section_key]] = intval($row['cnt']);
        }
        foreach ($sections as $section) {
            if (!isset($return[$section])) {
                $return[$section] = 0;
            }
        }
        ksort($return);
        return $return;
    }
    public function getGradedComponentsCountByTeamGradingSections($g_id, $sections, $section_key) {
        $return = array();
        $params = array($g_id);
        $where = "";
        if (count($sections) > 0) {
            $where = "WHERE {$section_key} IN " . $this->createParamaterList(count($sections));
            $params = array_merge($params, $sections);
        }
        $this->course_db->query("
SELECT count(gt.*) as cnt, gt.{$section_key}
FROM gradeable_teams AS gt
INNER JOIN (
  SELECT * FROM gradeable_data AS gd LEFT JOIN gradeable_component_data AS gcd ON gcd.gd_id = gd.gd_id WHERE g_id=?
) AS gd ON gt.team_id = gd.gd_team_id
{$where}
GROUP BY gt.{$section_key}
ORDER BY gt.{$section_key}", $params);
        foreach ($this->course_db->rows() as $row) {
            $return[$row[$section_key]] = intval($row['cnt']);
        }
        return $return;
    }

    /**
     * Return an array of users with late days
     *
     * @return array
     */
    public function getUsersWithLateDays() {
<<<<<<< HEAD
        $this->course_db->query("
        SELECT u.user_id, user_firstname, user_preferred_firstname,
          user_lastname, user_preferred_lastname, allowed_late_days, since_timestamp::timestamp::date
        FROM users AS u
        FULL OUTER JOIN late_days AS l
          ON u.user_id=l.user_id
        WHERE allowed_late_days IS NOT NULL
        ORDER BY
          user_email ASC, since_timestamp DESC;");

        $return = array();
        foreach($this->course_db->rows() as $row){
            $return[] = new SimpleLateUser($this->core, $row);
        }
        return $return;
=======
        throw new NotImplementedException();
>>>>>>> ba3781e2
    }

    /**
     * Return an array of users with extensions
     * @param string $gradeable_id
     * @return SimpleLateUser[]
     */
    public function getUsersWithExtensions($gradeable_id) {
        $this->course_db->query("
        SELECT u.user_id, user_firstname,
          user_preferred_firstname, user_lastname, late_day_exceptions
        FROM users as u
        FULL OUTER JOIN late_day_exceptions as l
          ON u.user_id=l.user_id
        WHERE g_id=?
          AND late_day_exceptions IS NOT NULL
          AND late_day_exceptions>0
        ORDER BY user_email ASC;", array($gradeable_id));

        $return = array();
        foreach($this->course_db->rows() as $row){
            $return[] = new SimpleLateUser($this->core, $row);
        }
        return $return;
    }

    /**
     * Return an array of users with overridden Grades
     * @param string $gradeable_id
     * @return SimpleGradeOverriddenUser[]
     */
    public function getUsersWithOverriddenGrades($gradeable_id) {
        $this->course_db->query("
        SELECT u.user_id, user_firstname,
          user_preferred_firstname, user_lastname, marks, comment
        FROM users as u
        FULL OUTER JOIN grade_override as g
          ON u.user_id=g.user_id
        WHERE g_id=?
          AND marks IS NOT NULL
        ORDER BY user_email ASC;", array($gradeable_id));

        $return = array();
        foreach($this->course_db->rows() as $row){
            $return[] = new SimpleGradeOverriddenUser($this->core, $row);
        }
        return $return;
    }

    /**
     * Return a user with overridden Grades for specific gradable and user_id
     * @param string $gradeable_id
     * @param string $user_id
     * @return SimpleGradeOverriddenUser[]
     */
    public function getAUserWithOverriddenGrades($gradeable_id, $user_id) {
        $this->course_db->query("
        SELECT u.user_id, user_firstname,
          user_preferred_firstname, user_lastname, marks, comment
        FROM users as u
        FULL OUTER JOIN grade_override as g
          ON u.user_id=g.user_id
        WHERE g_id=?
          AND marks IS NOT NULL
          AND u.user_id=?", array($gradeable_id,$user_id));

          return ($this->course_db->getRowCount() > 0) ? new SimpleGradeOverriddenUser($this->core, $this->course_db->row()) : null;
    }

    /**
     * "Upserts" a given user's late days allowed effective at a given time.
     *
     * About $csv_options:
     * default behavior is to overwrite all late days for user and timestamp.
     * null value is for updating via form where radio button selection is
     * ignored, so it should do default behavior.  'csv_option_overwrite_all'
     * invokes default behavior for csv upload.  'csv_option_preserve_higher'
     * will preserve existing values when uploaded csv value is lower.
     *
     * @param string $user_id
     * @param string $timestamp
     * @param integer $days
     * @param string $csv_option value determined by selected radio button
     */
    public function updateLateDays($user_id, $timestamp, $days, $csv_option=null) {
        //Update query and values list.
        $query = "
            INSERT INTO late_days (user_id, since_timestamp, allowed_late_days)
            VALUES(?,?,?)
            ON CONFLICT (user_id, since_timestamp) DO UPDATE
            SET allowed_late_days=?
            WHERE late_days.user_id=? AND late_days.since_timestamp=?";
        $vals = array($user_id, $timestamp, $days, $days, $user_id, $timestamp);

        switch ($csv_option) {
            case 'csv_option_preserve_higher':
                //Does NOT overwrite a higher (or same) value of allowed late days.
                $query .= "AND late_days.allowed_late_days<?";
                $vals[] = $days;
                break;
            case 'csv_option_overwrite_all':
            default:
                //Default behavior: overwrite all late days for user and timestamp.
                //No adjustment to SQL query.
        }

        $this->course_db->query($query, $vals);
    }

    /**
     * Delete a given user's allowed late days entry at given effective time
     * @param string $user_id
     * @param string $timestamp
     */
    public function deleteLateDays($user_id, $timestamp){
        $this->course_db->query("
          DELETE FROM late_days
          WHERE user_id=?
          AND since_timestamp=?", array($user_id, $timestamp));
    }

    /**
     * Updates a given user's extensions for a given homework
     * @param string $user_id
     * @param string $g_id
     * @param integer $days
     */
    public function updateExtensions($user_id, $g_id, $days){
        $this->course_db->query("
          UPDATE late_day_exceptions
          SET late_day_exceptions=?
          WHERE user_id=?
            AND g_id=?;", array($days, $user_id, $g_id));
        if ($this->course_db->getRowCount() === 0) {
            $this->course_db->query("
            INSERT INTO late_day_exceptions
            (user_id, g_id, late_day_exceptions)
            VALUES(?,?,?)", array($user_id, $g_id, $days));
        }
    }

    /**
     * Updates overridden grades for given homework
     * @param string $user_id
     * @param string $g_id
     * @param integer $marks
     * @param string $comment
     */
    public function updateGradeOverride($user_id, $g_id, $marks, $comment){
        $this->course_db->query("
          UPDATE grade_override
          SET marks=?, comment=?
          WHERE user_id=?
            AND g_id=?;", array($marks, $comment, $user_id, $g_id));
        if ($this->course_db->getRowCount() === 0) {
            $this->course_db->query("
            INSERT INTO grade_override
            (user_id, g_id, marks, comment)
            VALUES(?,?,?,?)", array($user_id, $g_id, $marks, $comment));
        }
    }

    /**
     * Delete a given overridden grades for specific user for specific gradeable
     * @param string $user_id
     * @param string $g_id
     */
    public function deleteOverriddenGrades($user_id, $g_id){
        $this->course_db->query("
          DELETE FROM grade_override
          WHERE user_id=?
          AND g_id=?", array($user_id, $g_id));
    }

    /**
     * Removes peer grading assignment if instructor decides to change the number of people each person grades for assignment
     * @param string $gradeable_id
     */
    public function clearPeerGradingAssignments($gradeable_id) {
        $this->course_db->query("DELETE FROM peer_assign WHERE g_id=?", array($gradeable_id));
    }

    /**
     * Adds an assignment for someone to grade another person for peer grading
     * @param string $student
     * @param string $grader
     * @param string $gradeable_id
     */
    public function insertPeerGradingAssignment($grader, $student, $gradeable_id) {
        $this->course_db->query("INSERT INTO peer_assign(grader_id, user_id, g_id) VALUES (?,?,?)", array($grader, $student, $gradeable_id));
    }

    /**
     * Retrieves all unarchived courses (and details) that are accessible by $user_id
     *
     * (u.user_id=? AND c.status=1) checks if a course is active
     * An active course may be accessed by all users
     *
     * @param string $user_id
     * @param string $submitty_path
     * @return array - unarchived courses (and their details) accessible by $user_id
     */
    public function getUnarchivedCoursesById($user_id) {
        $this->submitty_db->query("
SELECT u.semester, u.course
FROM courses_users u
INNER JOIN courses c ON u.course=c.course AND u.semester=c.semester
WHERE u.user_id=? AND c.status=1
ORDER BY u.user_group ASC,
         CASE WHEN SUBSTRING(u.semester, 2, 2) ~ '\\d+' THEN SUBSTRING(u.semester, 2, 2)::INT
              ELSE 0
         END DESC,
         CASE WHEN SUBSTRING(u.semester, 1, 1) = 's' THEN 2
              WHEN SUBSTRING(u.semester, 1, 1) = 'u' THEN 3
              WHEN SUBSTRING(u.semester, 1, 1) = 'f' THEN 4
              ELSE 1
         END DESC,
         u.course ASC", array($user_id));
        $return = array();
        foreach ($this->submitty_db->rows() as $row) {
            $course = new Course($this->core, $row);
            $course->loadDisplayName();
            $return[] = $course;
        }
        return $return;
    }

    /**
     * Retrieves all archived courses (and details) that are accessible by $user_id
     *
     * (u.user_id=? AND u.user_group=1) checks if $user_id is an instructor
     * Instructors may access all of their courses
     * Inactive courses may only be accessed by the instructor
     *
     * @param string $user_id
     * @param string $submitty_path
     * @return array - archived courses (and their details) accessible by $user_id
     */
    public function getArchivedCoursesById($user_id) {
        $this->submitty_db->query("
SELECT u.semester, u.course
FROM courses_users u
INNER JOIN courses c ON u.course=c.course AND u.semester=c.semester
WHERE u.user_id=? AND c.status=2 AND u.user_group=1
ORDER BY u.user_group ASC,
         CASE WHEN SUBSTRING(u.semester, 2, 2) ~ '\\d+' THEN SUBSTRING(u.semester, 2, 2)::INT
              ELSE 0
         END DESC,
         CASE WHEN SUBSTRING(u.semester, 1, 1) = 's' THEN 2
              WHEN SUBSTRING(u.semester, 1, 1) = 'u' THEN 3
              WHEN SUBSTRING(u.semester, 1, 1) = 'f' THEN 4
              ELSE 1
         END DESC,
         u.course ASC", array($user_id));
        $return = array();
        foreach ($this->submitty_db->rows() as $row) {
            $course = new Course($this->core, $row);
            $course->loadDisplayName();
            $return[] = $course;
        }
        return $return;
    }

    public function getCourseStatus($semester, $course) {
        $this->submitty_db->query("SELECT status FROM courses WHERE semester=? AND course=?", array($semester, $course));
        return $this->submitty_db->rows()[0]['status'];
    }

    public function getPeerAssignment($gradeable_id, $grader) {
        $this->course_db->query("SELECT user_id FROM peer_assign WHERE g_id=? AND grader_id=?", array($gradeable_id, $grader));
        $return = array();
        foreach($this->course_db->rows() as $id) {
            $return[] = $id['user_id'];
        }
        return $return;
    }

    public function getPeerGradingAssignNumber($g_id) {
        $this->course_db->query("SELECT eg_peer_grade_set FROM electronic_gradeable WHERE g_id=?", array($g_id));
        return $this->course_db->rows()[0]['eg_peer_grade_set'];
    }

    public function getNumPeerComponents($g_id) {
        $this->course_db->query("SELECT COUNT(*) as cnt FROM gradeable_component WHERE gc_is_peer='t' and g_id=?", array($g_id));
        return intval($this->course_db->rows()[0]['cnt']);
    }

    public function getNumGradedPeerComponents($gradeable_id, $grader) {
        if (!is_array($grader)) {
            $params = array($grader);
        }
        else {
            $params = $grader;
        }
        $grader_list = $this->createParamaterList(count($params));
        $params[] = $gradeable_id;
        $this->course_db->query("SELECT COUNT(*) as cnt
FROM gradeable_component_data as gcd
WHERE gcd.gcd_grader_id IN {$grader_list}
AND gc_id IN (
  SELECT gc_id
  FROM gradeable_component
  WHERE gc_is_peer='t' AND g_id=?
)", $params);

        return intval($this->course_db->rows()[0]['cnt']);
    }

    public function getGradedPeerComponentsByRegistrationSection($gradeable_id, $sections=array()) {
        $where = "";
        $params = array();
        if(count($sections) > 0) {
            $where = "WHERE registration_section IN " . $this->createParamaterList(count($sections));
            $params = $sections;
        }
        $params[] = $gradeable_id;
        $this->course_db->query("
        SELECT count(u.*), u.registration_section
        FROM users as u
        INNER JOIN(
            SELECT gd.* FROM gradeable_data as gd
            LEFT JOIN(
                gradeable_component_data as gcd
                LEFT JOIN gradeable_component as gc
                ON gcd.gc_id = gc.gc_id and gc.gc_is_peer = 't'
            ) as gcd ON gcd.gd_id = gd.gd_id
            WHERE gd.g_id = ?
            GROUP BY gd.gd_id
        ) as gd ON gd.gd_user_id = u.user_id
        {$where}
        GROUP BY u.registration_section
        ORDER BY SUBSTRING(u.registration_section, '^[^0-9]*'), COALESCE(SUBSTRING(u.registration_section, '[0-9]+')::INT, -1), SUBSTRING(u.registration_section, '[^0-9]*$')", $params);

        $return = array();
        foreach($this->course_db->rows() as $row) {
            $return[$row['registration_section']] = intval($row['count']);
        }
        return $return;
    }

    public function getGradedPeerComponentsByRotatingSection($gradeable_id, $sections=array()) {
        $where = "";
        $params = array();
        if(count($sections) > 0) {
            $where = "WHERE rotating_section IN " . $this->createParamaterList(count($sections));
            $params = $sections;
        }
        $params[] = $gradeable_id;
        $this->course_db->query("
        SELECT count(u.*), u.rotating_section
        FROM users as u
        INNER JOIN(
            SELECT gd.* FROM gradeable_data as gd
            LEFT JOIN(
                gradeable_component_data as gcd
                LEFT JOIN gradeable_component as gc
                ON gcd.gc_id = gc.gc_id and gc.gc_is_peer = 't'
            ) as gcd ON gcd.gd_id = gd.gd_id
            WHERE gd.g_id = ?
            GROUP BY gd.gd_id
        ) as gd ON gd.gd_user_id = u.user_id
        {$where}
        GROUP BY u.rotating_section
        ORDER BY u.rotating_section", $params);

        $return = array();
        foreach($this->course_db->rows() as $row) {
            $return[$row['rotating_section']] = intval($row['count']);
        }
        return $return;
    }

    public function existsThread($thread_id){
        $this->course_db->query("SELECT 1 FROM threads where deleted = false AND id = ?", array($thread_id));
        $result = $this->course_db->rows();
        return count($result) > 0;
    }

    public function existsPost($thread_id, $post_id){
        $this->course_db->query("SELECT 1 FROM posts where thread_id = ? and id = ? and deleted = false", array($thread_id, $post_id));
        $result = $this->course_db->rows();
        return count($result) > 0;
    }

    public function existsAnnouncements($show_deleted = false){
        $query_delete = $show_deleted ? "true" : "deleted = false";
        $this->course_db->query("SELECT MAX(id) FROM threads where {$query_delete} AND  merged_thread_id = -1 AND pinned = true");
        $result = $this->course_db->rows();
        return empty($result[0]["max"]) ? -1 : $result[0]["max"];
    }

    public function viewedThread($user, $thread_id){
        $this->course_db->query("SELECT * FROM viewed_responses v WHERE thread_id = ? AND user_id = ? AND NOT EXISTS(SELECT thread_id FROM (posts LEFT JOIN forum_posts_history ON posts.id = forum_posts_history.post_id) AS jp WHERE jp.thread_id = ? AND (jp.timestamp > v.timestamp OR (jp.edit_timestamp IS NOT NULL AND jp.edit_timestamp > v.timestamp)))", array($thread_id, $user, $thread_id));
        return count($this->course_db->rows()) > 0;
    }

    public function getDisplayUserInfoFromUserId($user_id){
        $this->course_db->query("SELECT user_firstname, user_preferred_firstname, user_lastname, user_preferred_lastname, user_email FROM users WHERE user_id = ?", array($user_id));
        $name_rows = $this->course_db->rows()[0];
        $ar = array();
        $ar["first_name"] = (empty($name_rows["user_preferred_firstname"])) ? $name_rows["user_firstname"]      : $name_rows["user_preferred_firstname"];
        $ar["last_name"]  = (empty($name_rows["user_preferred_lastname"]))  ? " " . $name_rows["user_lastname"] : " " . $name_rows["user_preferred_lastname"];
        $ar["user_email"] = $name_rows["user_email"];
        return $ar;
    }

    public function filterCategoryDesc($category_desc) {
        return str_replace("|", " ", $category_desc);
    }

    public function addNewCategory($category) {
        //Can't get "RETURNING category_id" syntax to work
        $this->course_db->query("INSERT INTO categories_list (category_desc) VALUES (?) RETURNING category_id", array($this->filterCategoryDesc($category)));
        $this->course_db->query("SELECT MAX(category_id) as category_id from categories_list");
        return $this->course_db->rows()[0];
    }

    public function deleteCategory($category_id) {
        // TODO, check if no thread is using current category
        $this->course_db->query("SELECT 1 FROM thread_categories WHERE category_id = ?", array($category_id));
        if(count($this->course_db->rows()) == 0) {
            $this->course_db->query("DELETE FROM categories_list WHERE category_id = ?", array($category_id));
            return true;
        } else {
            return false;
        }
    }

    public function editCategory($category_id, $category_desc, $category_color) {
        $this->course_db->beginTransaction();
        if(!is_null($category_desc)) {
            $this->course_db->query("UPDATE categories_list SET category_desc = ? WHERE category_id = ?", array($category_desc, $category_id));
        }
        if(!is_null($category_color)) {
            $this->course_db->query("UPDATE categories_list SET color = ? WHERE category_id = ?", array($category_color, $category_id));
        }
        $this->course_db->commit();
    }

    public function reorderCategories($categories_in_order) {
        $this->course_db->beginTransaction();
        foreach ($categories_in_order as $rank => $id) {
            $this->course_db->query("UPDATE categories_list SET rank = ? WHERE category_id = ?", array($rank, $id));
        }
        $this->course_db->commit();
    }

    public function getCategories(){
        $this->course_db->query("SELECT * from categories_list ORDER BY rank ASC NULLS LAST, category_id");
        return $this->course_db->rows();
    }

    public function getPostsForThread($current_user, $thread_id, $show_deleted = false, $option = "tree", $filterOnUser = null){
        $query_delete = $show_deleted ? "true" : "deleted = false";
        $query_filter_on_user = '';
        $param_list = array();
        if (!empty($filterOnUser)) {
            $query_filter_on_user = ' and author_user_id = ? ';
            $param_list[] = $filterOnUser;
        }
        if ($thread_id == -1) {
            $this->course_db->query("SELECT MAX(id) as max from threads WHERE deleted = false and merged_thread_id = -1 GROUP BY pinned ORDER BY pinned DESC");
            $rows = $this->course_db->rows();
            if(!empty($rows)) {
                $thread_id = $rows[0]["max"];
            }
            else {
                // No thread found, hence no posts found
                return array();
            }
        }
        $param_list[] = $thread_id;
        $history_query = "LEFT JOIN forum_posts_history fph ON (fph.post_id is NULL OR (fph.post_id = posts.id and NOT EXISTS (SELECT 1 from forum_posts_history WHERE post_id = fph.post_id and edit_timestamp > fph.edit_timestamp )))";
        if($option == 'alpha') {
            $this->course_db->query("SELECT posts.*, fph.edit_timestamp, users.user_lastname FROM posts INNER JOIN users ON posts.author_user_id=users.user_id {$history_query} WHERE thread_id=? AND {$query_delete} ORDER BY user_lastname, posts.timestamp;", array($thread_id));
        }
        else if ( $option == 'reverse-time' ) {
            $this->course_db->query("SELECT posts.*, fph.edit_timestamp FROM posts {$history_query} WHERE thread_id=? AND {$query_delete} {$query_filter_on_user} ORDER BY timestamp DESC ", array_reverse($param_list));
        }
        else {
            $this->course_db->query("SELECT posts.*, fph.edit_timestamp FROM posts {$history_query} WHERE thread_id=? AND {$query_delete} {$query_filter_on_user} ORDER BY timestamp ASC", array_reverse($param_list));
        }
        $result_rows = $this->course_db->rows();
        return $result_rows;
    }

    public function getRootPostOfNonMergedThread($thread_id, &$title, &$message) {
        $this->course_db->query("SELECT title FROM threads WHERE id = ? and merged_thread_id = -1 and merged_post_id = -1", array($thread_id));
        $result_rows = $this->course_db->rows();
        if(count($result_rows) == 0) {
            $message = "Can't find thread";
            return false;
        }
        $title = $result_rows[0]['title'] . "\n";
        $this->course_db->query("SELECT id FROM posts where thread_id = ? and parent_id = -1", array($thread_id));
        $root_post = $this->course_db->rows()[0]['id'];
        return $root_post;
    }

    public function mergeThread($parent_thread_id, $child_thread_id, &$message, &$child_root_post){
        try{
            $this->course_db->beginTransaction();
            $parent_thread_title = null;
            $child_thread_title = null;
            if(!($parent_root_post = $this->getRootPostOfNonMergedThread($parent_thread_id, $parent_thread_title, $message))) {
                $this->course_db->rollback();
                return false;
            }
            if(!($child_root_post = $this->getRootPostOfNonMergedThread($child_thread_id, $child_thread_title, $message))) {
                $this->course_db->rollback();
                return false;
            }

            $child_thread_title = "Merged Thread Title: " . $child_thread_title . "\n";

            if($child_root_post <= $parent_root_post) {
                $message = "Child thread must be newer than parent thread";
                $this->course_db->rollback();
                return false;
            }

            $children = array($child_root_post);
            $this->findChildren($child_root_post, $child_thread_id, $children);

            // $merged_post_id is PK of linking node and $merged_thread_id is immediate parent thread_id
            $this->course_db->query("UPDATE threads SET merged_thread_id = ?, merged_post_id = ? WHERE id = ?", array($parent_thread_id, $child_root_post, $child_thread_id));
            foreach($children as $post_id){
                $this->course_db->query("UPDATE posts SET thread_id = ? WHERE id = ?", array($parent_thread_id,$post_id));
            }
            $this->course_db->query("UPDATE posts SET parent_id = ?, content = ? || content WHERE id = ?", array($parent_root_post, $child_thread_title, $child_root_post));

            $this->course_db->commit();
            return true;
        } catch (DatabaseException $dbException){
             $this->course_db->rollback();
        }
        return false;
    }

    public function getAnonId($user_id) {
        $params = (is_array($user_id)) ? $user_id : array($user_id);

        $question_marks = $this->createParamaterList(count($params));
        $this->course_db->query("SELECT user_id, anon_id FROM users WHERE user_id IN {$question_marks}", $params);
        $return = array();
        foreach($this->course_db->rows() as $id_map) {
            $return[$id_map['user_id']] = $id_map['anon_id'];
        }
        return $return;
    }

    public function getUserFromAnon($anon_id) {
        $params = is_array($anon_id) ? $anon_id : array($anon_id);

        $question_marks = $this->createParamaterList(count($params));
        $this->course_db->query("SELECT anon_id, user_id FROM users WHERE anon_id IN {$question_marks}", $params);
        $return = array();
        foreach($this->course_db->rows() as $id_map) {
            $return[$id_map['anon_id']] = $id_map['user_id'];
        }
        return $return;
    }

    public function getAllAnonIds() {
        $this->course_db->query("SELECT anon_id FROM users");
        return $this->course_db->rows();
    }

    /**
     * Gets the team ids from the provided anonymous ids
     * TODO: This function is in place for when teams get anonymous ids
     * @param array $anon_ids
     * @return array
     */
    public function getTeamIdsFromAnonIds(array $anon_ids) {
        /*
        $placeholders = $this->createParamaterList(count($anon_ids));
        $this->course_db->query("SELECT anon_id, team_id FROM gradeable_teams WHERE anon_id IN {$placeholders}", $anon_ids);

        $team_ids = [];
        foreach ($this->course_db->row() as $row) {
            $team_ids[$row['anon_id']] = $row['team_id'];
        }
        return $team_ids;
        */
        // TODO: team ids are the same as their anonymous ids for now
        return array_combine($anon_ids, $anon_ids);
    }

    public function getTeamIdFromAnonId(string $anon_id) {
        return $this->getTeamIdsFromAnonIds([$anon_id])[$anon_id] ?? null;
    }

    public function getSubmitterIdFromAnonId(string $anon_id) {
        return $this->getUserFromAnon($anon_id)[$anon_id] ??
            $this->getTeamIdFromAnonId($anon_id);
    }

    // NOTIFICATION/EMAIL QUERIES

    /**
     * get all users' ids
     *
     * @Param string $current_user_id
     */
    public function getAllUsersIds() {
        $query = "SELECT user_id FROM users";
        $this->course_db->query($query);
        return $this->rowsToArray($this->course_db->rows());
    }

    /**
     * Get all users with a preference
     * @param string $column
     * @return array
     */
    public function getAllUsersWithPreference(string $column) {
        $preferences = [
            'merge_threads',
            'all_new_threads',
            'all_new_posts',
            'all_modifications_forum',
            'reply_in_post_thread',
            'team_invite',
            'team_joined_email',
            'team_member_submission',
            'self_notification',
            'merge_threads_email',
            'all_new_threads_email',
            'all_new_posts_email',
            'all_modifications_forum_email',
            'reply_in_post_thread_email',
            'team_invite_email',
            'team_joined_email',
            'team_member_submission_email',
            'self_notification_email',
        ];
        $query = "SELECT user_id FROM notification_settings WHERE {$column} = 'true'";
        $this->course_db->query($query);
        if (!in_array($column, $preferences)) {
            throw new DatabaseException("Given column, {$column}, is not a valid column", $query);
        }
        return $this->rowsToArray($this->course_db->rows());
    }

    /**
     * Gets the user's row in the notification settings table
     * @param string $column
     * @param string $user_id
     */
    public function getUsersNotificationSettings(array $user_ids) {
        $params = $user_ids;
        $user_id_query = $this->createParamaterList(count($user_ids));
        $query = "SELECT * FROM notification_settings WHERE user_id in " . $user_id_query;
        $this->course_db->query($query, $params);
        return $this->course_db->rows();
    }

    /**
     * Gets All Parent Authors who this user responded to
     * @param string $post_author_id current_user_id
     * @param string $post_id   the parent post id

     */
    public function getAllParentAuthors(string $post_author_id, string $post_id) {
        $params = [$post_id];
        $query = "SELECT * FROM
                  (WITH RECURSIVE parents AS (
                  SELECT
                    author_user_id, parent_id, id FROM  posts
                  WHERE id = ?
                  UNION SELECT
                    p.author_user_id, p.parent_id, p.id
                  FROM
                    posts p
                   INNER JOIN parents pa ON pa.parent_id = p.id
                  ) SELECT DISTINCT
                    author_user_id AS user_id
                  FROM
                    parents) AS parents;";
        $this->course_db->query($query, $params);
        return $this->rowsToArray($this->course_db->rows());
    }

    /**
     * returns all authors who want to be notified if a post has been made in a thread they have posted in
     * @param $thread_id
     * @param $column ("reply_in_thread" or "reply_in_thread_email")
     * @return array
     */
    public function getAllThreadAuthors($thread_id, $column) {
        $params = [$thread_id];
        $query = "SELECT author_user_id AS user_id FROM posts WHERE thread_id = ? AND
                  EXISTS (
                  SELECT user_id FROM notification_settings WHERE
                  user_id = author_user_id AND {$column} = 'true');";
        if ($column != 'reply_in_post_thread' && $column != 'reply_in_post_thread_email') {
            throw new DatabaseException("Given column, {$column}, is not a valid column", $query, $params);
        }
        $this->course_db->query($query, $params);
        return $this->rowsToArray($this->course_db->rows());

    }

    /*
     * helper function to convert rows array to one dimensional array of user ids
     *
     */
    protected function rowsToArray($rows) {
        $result = array();
        foreach ($rows as $row) {
            foreach ($row as $key => $value) {
                $result[] = $value;
            }
        }
        return $result;
    }

    /**
     * Sends notifications to all recipients
     * @param array $notifications
     */
    public function insertNotifications(array $flattened_notifications, int $notification_count){
        // PDO Placeholders
        $row_string = "(?, ?, ?, current_timestamp, ?, ?)";
        $value_param_string = implode(', ', array_fill(0, $notification_count, $row_string));
        $this->course_db->query("
            INSERT INTO notifications(component, metadata, content, created_at, from_user_id, to_user_id)
            VALUES " . $value_param_string, $flattened_notifications);

    }

    /**
     * Queues emails for all given recipients to be sent by email job
     * @param array $flattened_emails array of params
     * @param int $email_count
     */
    public function insertEmails(array $flattened_emails, int $email_count){
        // PDO Placeholders
        $row_string = "(?, ?, current_timestamp, ?)";
        $value_param_string = implode(', ', array_fill(0, $email_count, $row_string));
        $this->submitty_db->query("
            INSERT INTO emails(subject, body, created, user_id)
            VALUES " . $value_param_string, $flattened_emails);
    }

    /**
     * Returns notifications for a user
     *
     * @param string $user_id
     * @param bool $show_all
     * @return array(Notification)
     */
    public function getUserNotifications($user_id, $show_all){
        if($show_all){
            $seen_status_query = "true";
        } else {
            $seen_status_query = "seen_at is NULL";
        }
        $this->course_db->query("SELECT id, component, metadata, content,
                (case when seen_at is NULL then false else true end) as seen,
                (extract(epoch from current_timestamp) - extract(epoch from created_at)) as elapsed_time, created_at
                FROM notifications WHERE to_user_id = ? and {$seen_status_query} ORDER BY created_at DESC", array($user_id));
        $rows = $this->course_db->rows();
        $results = array();
        foreach ($rows as $row) {
            $results[] = Notification::createViewOnlyNotification($this->core, array(
                    'id' => $row['id'],
                    'component' => $row['component'],
                    'metadata' => $row['metadata'],
                    'content' => $row['content'],
                    'seen' => $row['seen'],
                    'elapsed_time' => $row['elapsed_time'],
                    'created_at' => $row['created_at']
                ));
        }
        return $results;
    }

    public function getNotificationInfoById($user_id, $notification_id){
        $this->course_db->query("SELECT metadata FROM notifications WHERE to_user_id = ? and id = ?", array($user_id, $notification_id));
        return $this->course_db->row();
    }

    public function getUnreadNotificationsCount($user_id, $component){
        $parameters = array($user_id);
        if(is_null($component)){
            $component_query = "true";
        } else {
            $component_query = "component = ?";
            $parameters[] = $component;
        }
        $this->course_db->query("SELECT count(*) FROM notifications WHERE to_user_id = ? and seen_at is NULL and {$component_query}", $parameters);
        return $this->course_db->row()['count'];
    }

    /**
     * Marks $user_id notifications as seen
     *
     * @param string $user_id
     * @param int $notification_id  if $notification_id != -1 then marks corresponding as seen else mark all notifications as seen
     */
    public function markNotificationAsSeen($user_id, $notification_id, $thread_id = -1){
        $parameters = array();
        $parameters[] = $user_id;
        if($thread_id != -1) {
            $id_query = "metadata::json->>'thread_id' = ?";
            $parameters[] = $thread_id;
        } else if($notification_id == -1) {
            $id_query = "true";
        } else {
            $id_query = "id = ?";
            $parameters[] = $notification_id;
        }
        $this->course_db->query("UPDATE notifications SET seen_at = current_timestamp
                WHERE to_user_id = ? and seen_at is NULL and {$id_query}", $parameters);
    }

    /**
     * Determines if a course is 'active' or if it was dropped.
     *
     * This is used to filter out courses displayed on the home screen, for when
     * a student has dropped a course.  SQL query checks for user_group=4 so
     * that only students are considered.  Returns false when course is dropped.
     * Returns true when course is still active, or user is not a student.
     *
     * @param string $user_id
     * @param string $course
     * @param string $semester
     * @return boolean
     */
    public function checkStudentActiveInCourse($user_id, $course, $semester) {
        $this->submitty_db->query("
            SELECT
                CASE WHEN registration_section IS NULL AND user_group=4 THEN FALSE
                ELSE TRUE
                END
            AS active
            FROM courses_users WHERE user_id=? AND course=? AND semester=?", array($user_id, $course, $semester));
        return $this->submitty_db->row()['active'];

    }

    public function checkIsInstructorInCourse($user_id, $course, $semester) {
        $this->submitty_db->query("
            SELECT
                CASE WHEN user_group=1 THEN TRUE
                ELSE FALSE
                END
            AS is_instructor
            FROM courses_users WHERE user_id=? AND course=? AND semester=?", array($user_id, $course, $semester));
        return $this->submitty_db->row()['is_instructor'];
    }

    public function getRegradeRequestStatus($user_id, $gradeable_id){
        $row = $this->course_db->query("SELECT * FROM regrade_requests WHERE user_id = ? AND g_id = ? ", array($user_id, $gradeable_id));
        $result = ($this->course_db->row()) ? $row['status'] : 0;
        return $result;
    }


    public function insertNewRegradeRequest(GradedGradeable $graded_gradeable, User $sender, string $initial_message,$gc_id) {
        $params = array($graded_gradeable->getGradeableId(), $graded_gradeable->getSubmitter()->getId(), RegradeRequest::STATUS_ACTIVE, $gc_id);
        $submitter_col = $graded_gradeable->getSubmitter()->isTeam() ? 'team_id' : 'user_id';
        try {
            $this->course_db->query("INSERT INTO regrade_requests(g_id, timestamp, $submitter_col, status, gc_id) VALUES (?, current_timestamp, ?, ?, ?)", $params);
            $regrade_id = $this->course_db->getLastInsertId();
            $this->insertNewRegradePost($regrade_id, $sender->getId(), $initial_message);
        } catch (DatabaseException $dbException) {
            if ($this->course_db->inTransaction()) $this->course_db->rollback();
            throw $dbException;
        }
    }
    public function getNumberGradeInquiries($gradeable_id, $is_grade_inquiry_per_component_allowed = true) {
        $grade_inquiry_all_only_query = !$is_grade_inquiry_per_component_allowed ? ' AND gc_id IS NULL' : '';
        $this->course_db->query("SELECT COUNT(*) AS cnt FROM regrade_requests WHERE g_id = ? AND status = -1" . $grade_inquiry_all_only_query, array($gradeable_id));
        return ($this->course_db->row()['cnt']);
    }
    public function getRegradeDiscussions(array $grade_inquiries) {
        if (count($grade_inquiries) == 0) {
            return [];
        }
        $grade_inquiry_ids = $this->createParamaterList(count($grade_inquiries));
        $params = array_map(function ($grade_inquiry) {
            return $grade_inquiry->getId();
        }, $grade_inquiries);
        $this->course_db->query("SELECT * FROM regrade_discussion WHERE regrade_id IN $grade_inquiry_ids AND deleted=false ORDER BY timestamp ASC ", $params);
        $result = [];
        foreach ($params as $id) {
            $result[$id] = array_filter($this->course_db->rows(), function ($v) use ($id) {
                return $v['regrade_id'] == $id;
            } );
        }
        return $result;
    }

    public function insertNewRegradePost($regrade_id, $user_id, $content){
        $params = array($regrade_id, $user_id, $content);
        $this->course_db->query("INSERT INTO regrade_discussion(regrade_id, timestamp, user_id, content) VALUES (?, current_timestamp, ?, ?)", $params);
    }

    public function saveRegradeRequest(RegradeRequest $regrade_request) {
        $this->course_db->query("UPDATE regrade_requests SET timestamp = current_timestamp, status = ? WHERE id = ?", array($regrade_request->getStatus(), $regrade_request->getId()));
    }

    public function deleteRegradeRequest(RegradeRequest $regrade_request) {
        $regrade_id = $regrade_request->getId();
        $this->course_db->query("DELETE FROM regrade_discussion WHERE regrade_id = ?", $regrade_id);
        $this->course_db->query("DELETE FROM regrade_requests WHERE id = ?", $regrade_id);

    }
    public function deleteGradeable($g_id) {
        $this->course_db->query("DELETE FROM gradeable WHERE g_id=?", array($g_id));
    }

    /**
     * Gets a single Gradeable instance by id
     * @param string $id The gradeable's id
     * @return \app\models\gradeable\Gradeable
     * @throws \InvalidArgumentException If any Gradeable or Component fails to construct
     * @throws ValidationException If any Gradeable or Component fails to construct
     */
    public function getGradeableConfig($id) {
        foreach ($this->getGradeableConfigs([$id]) as $gradeable) {
            return $gradeable;
        }
        throw new \InvalidArgumentException('Gradeable does not exist!');
    }

    /**
     * Gets all Gradeable instances for the given ids (or all if id is null)
     * @param string[]|null $ids ids of the gradeables to retrieve
     * @param string[]|string|null $sort_keys An ordered list of keys to sort by (i.e. `id` or `grade_start_date DESC`)
     * @return \Iterator Iterates across array of Gradeables retrieved
     * @throws \InvalidArgumentException If any Gradeable or Component fails to construct
     * @throws ValidationException If any Gradeable or Component fails to construct
     */
    public function getGradeableConfigs($ids, $sort_keys = ['id']) {
        if($ids === []) {
            return new \EmptyIterator();
        }
        if($ids === null) {
            $ids = [];
        }

        // Generate the selector statement
        $selector = '';
        if(count($ids) > 0) {
            $place_holders = implode(',', array_fill(0, count($ids), '?'));
            $selector = "WHERE g.g_id IN ($place_holders)";
        }

        // Generate the ORDER BY clause
        $order = self::generateOrderByClause($sort_keys, []);

        $query = "
            SELECT
              g.g_id AS id,
              g_title AS title,
              g_instructions_url AS instructions_url,
              g_overall_ta_instructions AS ta_instructions,
              g_gradeable_type AS type,
              g_grader_assignment_method AS grader_assignment_method,
              g_ta_view_start_date AS ta_view_start_date,
              g_grade_start_date AS grade_start_date,
              g_grade_due_date AS grade_due_date,
              g_grade_released_date AS grade_released_date,
              g_grade_locked_date AS grade_locked_date,
              g_min_grading_group AS min_grading_group,
              g_syllabus_bucket AS syllabus_bucket,
              eg.*,
              gc.*,
              (SELECT COUNT(*) AS cnt FROM regrade_requests WHERE g_id=g.g_id AND status = -1) AS active_regrade_request_count
            FROM gradeable g
              LEFT JOIN (
                SELECT
                  g_id AS eg_g_id,
                  eg_config_path AS autograding_config_path,
                  eg_is_repository AS vcs,
                  eg_subdirectory AS vcs_subdirectory,
                  eg_vcs_host_type AS vcs_host_type,
                  eg_team_assignment AS team_assignment,
                  eg_max_team_size AS team_size_max,
                  eg_team_lock_date AS team_lock_date,
                  eg_regrade_request_date AS regrade_request_date,
                  eg_regrade_allowed AS regrade_allowed,
                  eg_grade_inquiry_per_component_allowed AS grade_inquiry_per_component_allowed,
                  eg_thread_ids AS discussion_thread_ids,
                  eg_has_discussion AS discussion_based,
                  eg_use_ta_grading AS ta_grading,
                  eg_scanned_exam AS scanned_exam,
                  eg_student_view AS student_view,
                  eg_student_view_after_grades as student_view_after_grades,
                  eg_student_submit AS student_submit,
                  eg_peer_grading AS peer_grading,
                  eg_peer_grade_set AS peer_grade_set,
                  eg_submission_open_date AS submission_open_date,
                  eg_submission_due_date AS submission_due_date,
                  eg_has_due_date AS has_due_date,
                  eg_late_days AS late_days,
                  eg_allow_late_submission AS late_submission_allowed,
                  eg_precision AS precision
                FROM electronic_gradeable
              ) AS eg ON g.g_id=eg.eg_g_id
              LEFT JOIN (
                SELECT
                  g_id AS gc_g_id,
                  json_agg(gc.gc_id) AS array_id,
                  json_agg(gc_title) AS array_title,
                  json_agg(gc_ta_comment) AS array_ta_comment,
                  json_agg(gc_student_comment) AS array_student_comment,
                  json_agg(gc_lower_clamp) AS array_lower_clamp,
                  json_agg(gc_default) AS array_default,
                  json_agg(gc_max_value) AS array_max_value,
                  json_agg(gc_upper_clamp) AS array_upper_clamp,
                  json_agg(gc_is_text) AS array_text,
                  json_agg(gc_is_peer) AS array_peer,
                  json_agg(gc_order) AS array_order,
                  json_agg(gc_page) AS array_page,
                    json_agg(EXISTS(
                      SELECT gc_id
                      FROM gradeable_component_data
                      WHERE gc_id=gc.gc_id)) AS array_any_grades,
                  json_agg(gcm.array_id) AS array_mark_id,
                  json_agg(gcm.array_points) AS array_mark_points,
                  json_agg(gcm.array_title) AS array_mark_title,
                  json_agg(gcm.array_publish) AS array_mark_publish,
                  json_agg(gcm.array_order) AS array_mark_order,
                  json_agg(gcm.array_any_receivers) AS array_mark_any_receivers
                FROM gradeable_component gc
                LEFT JOIN (
                  SELECT
                    gc_id AS gcm_gc_id,
                    json_agg(gcm_id) AS array_id,
                    json_agg(gcm_points) AS array_points,
                    json_agg(gcm_note) AS array_title,
                    json_agg(gcm_publish) AS array_publish,
                    json_agg(gcm_order) AS array_order,
                    json_agg(EXISTS(
                      SELECT gcm_id
                      FROM gradeable_component_mark_data
                      WHERE gcm_id=in_gcm.gcm_id)) AS array_any_receivers
                    FROM gradeable_component_mark AS in_gcm
                  GROUP BY gcm_gc_id
                ) AS gcm ON gcm.gcm_gc_id=gc.gc_id
                GROUP BY g_id
              ) AS gc ON gc.gc_g_id=g.g_id
             $selector
             $order";

        $gradeable_constructor = function ($row) {
            if (!isset($row['eg_g_id']) && $row['type'] === GradeableType::ELECTRONIC_FILE) {
                throw new DatabaseException("Electronic gradeable didn't have an entry in the electronic_gradeable table!");
            }

            // Finally, create the gradeable
            $gradeable = new \app\models\gradeable\Gradeable($this->core, $row);

            // Construct the components
            $component_properties = [
                'id',
                'title',
                'ta_comment',
                'student_comment',
                'lower_clamp',
                'default',
                'max_value',
                'upper_clamp',
                'text',
                'peer',
                'order',
                'page',
                'any_grades'
            ];
            $mark_properties = [
                'id',
                'points',
                'title',
                'publish',
                'order',
                'any_receivers'
            ];
            $component_mark_properties = array_map(function ($value) {
                return 'mark_' . $value;
            }, $mark_properties);

            // Unpack the component data
            $unpacked_component_data = [];
            foreach (array_merge($component_properties, $component_mark_properties) as $property) {
                $unpacked_component_data[$property] = json_decode($row['array_' . $property]) ?? [];
            }

            // Create the components
            $components = [];
            for ($i = 0; $i < count($unpacked_component_data['id']); ++$i) {

                // Transpose a single component at a time
                $component_data = [];
                foreach ($component_properties as $property) {
                    $component_data[$property] = $unpacked_component_data[$property][$i];
                }

                // Create the component instance
                $component = new Component($this->core, $gradeable, $component_data);

                // Unpack the mark data
                if ($gradeable->getType() === GradeableType::ELECTRONIC_FILE) {
                    $unpacked_mark_data = [];
                    foreach ($mark_properties as $property) {
                        $unpacked_mark_data[$property] = $unpacked_component_data['mark_' . $property][$i];
                    }

                    // If there are no marks, there will be a single 'null' element in the unpacked arrays
                    if ($unpacked_mark_data['id'][0] !== null) {
                        // Create the marks
                        $marks = [];
                        for ($j = 0; $j < count($unpacked_mark_data['id']); ++$j) {
                            // Transpose a single mark at a time
                            $mark_data = [];
                            foreach ($mark_properties as $property) {
                                $mark_data[$property] = $unpacked_mark_data[$property][$j];
                            }

                            // Create the mark instance
                            $marks[] = new Mark($this->core, $component, $mark_data);
                        }
                        $component->setMarksFromDatabase($marks);
                    }
                }

                $components[] = $component;
            }

            // Set the components
            $gradeable->setComponentsFromDatabase($components);

            return $gradeable;
        };

        return $this->course_db->queryIterator($query,
            $ids,
            $gradeable_constructor);
    }

    /**
     * Gets whether a gradeable has any manual grades yet
     * @param string $g_id id of the gradeable
     * @return bool True if the gradeable has manual grades
     */
    public function getGradeableHasGrades($g_id) {
        $this->course_db->query('SELECT EXISTS (SELECT 1 FROM gradeable_data WHERE g_id=?)', array($g_id));
        return $this->course_db->row()['exists'];
    }

    /**
     * Returns array of User objects for users with given User IDs
     * @param string[] $user_ids
     * @return User[] The user objects, indexed by user id
     */
    public function getUsersById(array $user_ids) {
        if (count($user_ids) === 0) {
            return [];
        }

        // Generate placeholders for each team id
        $place_holders = implode(',', array_fill(0, count($user_ids), '?'));
        $query = "
            SELECT u.*, sr.grading_registration_sections
            FROM users u
            LEFT JOIN (
                SELECT array_agg(sections_registration_id) as grading_registration_sections, user_id
                FROM grading_registration
                GROUP BY user_id
            ) as sr ON u.user_id=sr.user_id
            WHERE u.user_id IN ($place_holders)";
        $this->course_db->query($query, array_values($user_ids));

        $users = [];
        foreach ($this->course_db->rows() as $user) {
            if (isset($user['grading_registration_sections'])) {
                $user['grading_registration_sections'] = $this->course_db->fromDatabaseToPHPArray($user['grading_registration_sections']);
            }
            $user = new User($this->core, $user);
            $users[$user->getId()] = $user;
        }

        return $users;
    }

    /**
     * Return array of Team objects for teams with given Team IDs
     * @param string[] $team_ids
     * @return Team[] The team objects, indexed by team id
     */
    public function getTeamsById(array $team_ids) {
        if (count($team_ids) === 0) {
            return [];
        }

        // Generate placeholders for each team id
        $place_holders = implode(',', array_fill(0, count($team_ids), '?'));
        $query = "
            SELECT gt.team_id, gt.registration_section, gt.rotating_section, json_agg(u) AS users
            FROM gradeable_teams gt
              JOIN
                (SELECT t.team_id, t.state, u.*
                 FROM teams t
                   JOIN users u ON t.user_id = u.user_id
                ) AS u ON gt.team_id = u.team_id
            WHERE gt.team_id IN ($place_holders)
            GROUP BY gt.team_id";

        $this->course_db->query($query, array_values($team_ids));

        $teams = [];
        foreach ($this->course_db->rows() as $row) {
            // Get the user data for the team
            $row['users'] = json_decode($row['users'], true);

            // Create the team with the query results and users array
            $team = new Team($this->core, $row);
            $teams[$team->getId()] = $team;
        }

        return $teams;
    }

    /**
     * Gets a user or team submitter by id
     * @param string $id User or team id
     * @return Submitter|null
     */
    public function getSubmitterById(string $id) {
        $user = $this->core->getQueries()->getUserById($id);
        if ($user !== null) {
            return new Submitter($this->core, $user);
        }
        $team = $this->core->getQueries()->getTeamById($id);
        if ($team !== null) {
            return new Submitter($this->core, $team);
        }
        //TODO: Do we have other types of submitters?
        return null;
    }

    /**
     * Gets user or team submitters by id
     * @param string[] $ids User or team ids
     * @return Submitter[]
     */
    public function getSubmittersById(array $ids) {
        //Get Submitter for each id in ids
        return array_map(function ($id) {
            return $this->getSubmitterById($id);
        }, $ids);
    }

    /**
     * Gets a single GradedGradeable associated with the provided gradeable and
     *  user/team.  Note: The user's team for this gradeable will be retrived if provided
     * @param \app\models\gradeable\Gradeable $gradeable
     * @param string|null $user The id of the user to get data for
     * @param string|null $team The id of the team to get data for
     * @return GradedGradeable|null The GradedGradeable or null if none found
     * @throws \InvalidArgumentException If any GradedGradeable or GradedComponent fails to construct
     */
    public function getGradedGradeable(\app\models\gradeable\Gradeable $gradeable, $user, $team = null) {
        foreach ($this->getGradedGradeables([$gradeable], $user, $team) as $gg) {
            return $gg;
        }
        return null;
    }

    /**
     * Gets a single GradedGradeable associated with the provided gradeable and
     *  submitter.  Note: The user's team for this gradeable will be retrived if provided
     * @param \app\models\gradeable\Gradeable $gradeable
     * @param Submitter|null $submitter The submitter to get data for
     * @return GradedGradeable|null The GradedGradeable or null if none found
     * @throws \InvalidArgumentException If any GradedGradeable or GradedComponent fails to construct
     */
    public function getGradedGradeableForSubmitter(\app\models\gradeable\Gradeable $gradeable, Submitter $submitter) {
        //Either user or team is set, the other should be null
        $user_id = $submitter->getUser() ? $submitter->getUser()->getId() : null;
        $team_id = $submitter->getTeam() ? $submitter->getTeam()->getId() : null;
        return $this->getGradedGradeable($gradeable, $user_id, $team_id);
    }

    /**
     * Gets all GradedGradeable's associated with each Gradeable.  If
     *  both $users and $teams are null, then everyone will be retrieved.
     *  Note: The users' teams will be included in the search
     * @param \app\models\gradeable\Gradeable[] The gradeable(s) to retrieve data for
     * @param string[]|string|null $users The id(s) of the user(s) to get data for
     * @param string[]|string|null $teams The id(s) of the team(s) to get data for
     * @param string[]|string|null $sort_keys An ordered list of keys to sort by (i.e. `user_id` or `g_id DESC`)
     * @return \Iterator Iterator to access each GradeableData
     * @throws \InvalidArgumentException If any GradedGradeable or GradedComponent fails to construct
     */
    public function getGradedGradeables(array $gradeables, $users = null, $teams = null, $sort_keys = null) {
        $non_team_gradeables = [];
        $team_gradeables = [];
        foreach ($gradeables as $gradeable) {
            if ($gradeable->isTeamAssignment()) {
                $team_gradeables[] = $gradeable;
            } else {
                $non_team_gradeables[] = $gradeable;
            }
        }

        return new CascadingIterator(
            $this->getGradedGradeablesUserOrTeam($non_team_gradeables, $users, $teams, $sort_keys, false),
            $this->getGradedGradeablesUserOrTeam($team_gradeables, $users, $teams, $sort_keys, true)
        );
    }

    /**
     * Creates a new Mark in the database
     * @param Mark $mark The mark to insert
     * @param int $component_id The Id of the component this mark belongs to
     */
    private function createMark(Mark $mark, $component_id) {
        $params = [
            $component_id,
            $mark->getPoints(),
            $mark->getTitle(),
            $mark->getOrder(),
            $this->course_db->convertBoolean($mark->isPublish())
        ];
        $this->course_db->query("
            INSERT INTO gradeable_component_mark (
              gc_id,
              gcm_points,
              gcm_note,
              gcm_order,
              gcm_publish)
            VALUES (?, ?, ?, ?, ?)", $params);

        // Setup the mark with its new id
        $mark->setIdFromDatabase($this->course_db->getLastInsertId());
    }

    /**
     * Updates a mark in the database
     * @param Mark $mark The mark to update
     */
    private function updateMark(Mark $mark) {
        $params = [
            $mark->getComponent()->getId(),
            $mark->getPoints(),
            $mark->getTitle(),
            $mark->getOrder(),
            $this->course_db->convertBoolean($mark->isPublish()),
            $mark->getId()
        ];
        $this->course_db->query("
            UPDATE gradeable_component_mark SET
              gc_id=?,
              gcm_points=?,
              gcm_note=?,
              gcm_order=?,
              gcm_publish=?
            WHERE gcm_id=?", $params);
    }

    /**
     * Deletes an array of marks from the database and any
     *  data associated with them
     * @param Mark[] $marks An array of marks to delete
     */
    private function deleteMarks(array $marks) {
        if (count($marks) === 0) {
            return;
        }
        // We only need the ids
        $mark_ids = array_values(array_map(function (Mark $mark) {
            return $mark->getId();
        }, $marks));
        $place_holders = $this->createParamaterList(count($marks));

        $this->course_db->query("DELETE FROM gradeable_component_mark_data WHERE gcm_id IN {$place_holders}", $mark_ids);
        $this->course_db->query("DELETE FROM gradeable_component_mark WHERE gcm_id IN {$place_holders}", $mark_ids);
    }

    /**
     * Creates a new Component in the database
     * @param Component $component The component to insert
     */
    private function createComponent(Component $component) {
        $params = [
            $component->getGradeable()->getId(),
            $component->getTitle(),
            $component->getTaComment(),
            $component->getStudentComment(),
            $component->getLowerClamp(),
            $component->getDefault(),
            $component->getMaxValue(),
            $component->getUpperClamp(),
            $this->course_db->convertBoolean($component->isText()),
            $component->getOrder(),
            $this->course_db->convertBoolean($component->isPeer()),
            $component->getPage()
        ];
        $this->course_db->query("
            INSERT INTO gradeable_component(
              g_id,
              gc_title,
              gc_ta_comment,
              gc_student_comment,
              gc_lower_clamp,
              gc_default,
              gc_max_value,
              gc_upper_clamp,
              gc_is_text,
              gc_order,
              gc_is_peer,
              gc_page)
            VALUES(?, ?, ?, ?, ?, ?, ?, ?, ?, ?, ?, ?)", $params);

        // Setup the component with its new id
        $component->setIdFromDatabase($this->course_db->getLastInsertId());
    }

    /**
     * Iterates through each mark in a component and updates/creates/deletes
     *  it in the database as necessary.  Note: the component must
     *  already exist in the database to add new marks
     * @param Component $component
     */
    private function updateComponentMarks(Component $component) {

        // sort marks by order
        $marks = $component->getMarks();
        usort($marks, function (Mark $a, Mark $b) {
            return $a->getOrder() - $b->getOrder();
        });

        $order = 0;
        foreach ($marks as $mark) {
            // rectify mark order
            if ($mark->getOrder() !== $order) {
                $mark->setOrder($order);
            }
            ++$order;

            // New mark, so add it
            if ($mark->getId() < 1) {
                $this->createMark($mark, $component->getId());
            }
            if ($mark->isModified()) {
                $this->updateMark($mark);
            }
        }

        // Delete any marks not being updated
        $this->deleteMarks($component->getDeletedMarks());
    }

    /**
     * Updates a Component in the database
     * @param Component $component The component to update
     */
    private function updateComponent(Component $component) {
        if ($component->isModified()) {
            $params = [
                $component->getTitle(),
                $component->getTaComment(),
                $component->getStudentComment(),
                $component->getLowerClamp(),
                $component->getDefault(),
                $component->getMaxValue(),
                $component->getUpperClamp(),
                $this->course_db->convertBoolean($component->isText()),
                $component->getOrder(),
                $this->course_db->convertBoolean($component->isPeer()),
                $component->getPage(),
                $component->getId()
            ];
            $this->course_db->query("
                UPDATE gradeable_component SET
                  gc_title=?,
                  gc_ta_comment=?,
                  gc_student_comment=?,
                  gc_lower_clamp=?,
                  gc_default=?,
                  gc_max_value=?,
                  gc_upper_clamp=?,
                  gc_is_text=?,
                  gc_order=?,
                  gc_is_peer=?,
                  gc_page=?
                WHERE gc_id=?", $params);
        }
    }

    /**
     * Deletes an array of components from the database and any
     *  data associated with them
     * @param array $components
     */
    private function deleteComponents(array $components) {
        if (count($components) === 0) {
            return;
        }

        // We only want the ids in our array
        $component_ids = array_values(array_map(function (Component $component) {
            return $component->getId();
        }, $components));
        $place_holders = $this->createParamaterList(count($components));

        $this->course_db->query("DELETE FROM gradeable_component_data WHERE gc_id IN {$place_holders}", $component_ids);
        $this->course_db->query("DELETE FROM gradeable_component WHERE gc_id IN {$place_holders}", $component_ids);
    }

    /**
     * Creates / updates a component and its marks in the database
     * @param Component $component
     */
    public function saveComponent(Component $component) {
        // New component, so add it
        if ($component->getId() < 1) {
            $this->createComponent($component);
        } else {
            $this->updateComponent($component);
        }

        // Then, update/create/delete its marks
        $this->updateComponentMarks($component);
    }

    /**
     * Creates a new gradeable in the database
     * @param \app\models\gradeable\Gradeable $gradeable The gradeable to insert
     */
    public function createGradeable(\app\models\gradeable\Gradeable $gradeable) {
        $params = [
            $gradeable->getId(),
            $gradeable->getTitle(),
            $gradeable->getInstructionsUrl(),
            $gradeable->getTaInstructions(),
            $gradeable->getType(),
            $gradeable->getGraderAssignmentMethod(),
            DateUtils::dateTimeToString($gradeable->getTaViewStartDate()),
            DateUtils::dateTimeToString($gradeable->getGradeStartDate()),
            DateUtils::dateTimeToString($gradeable->getGradeDueDate()),
            DateUtils::dateTimeToString($gradeable->getGradeReleasedDate()),
            $gradeable->getGradeLockedDate() !== null ?
                DateUtils::dateTimeToString($gradeable->getGradeLockedDate()) : null,
            $gradeable->getMinGradingGroup(),
            $gradeable->getSyllabusBucket()
        ];
        $this->course_db->query("
            INSERT INTO gradeable(
              g_id,
              g_title,
              g_instructions_url,
              g_overall_ta_instructions,
              g_gradeable_type,
              g_grader_assignment_method,
              g_ta_view_start_date,
              g_grade_start_date,
              g_grade_due_date,
              g_grade_released_date,
              g_grade_locked_date,
              g_min_grading_group,
              g_syllabus_bucket)
            VALUES (?, ?, ?, ?, ?, ?, ?, ?, ?, ?, ?, ?, ?)", $params);
        if ($gradeable->getType() === GradeableType::ELECTRONIC_FILE) {
            $params = [
                $gradeable->getId(),
                DateUtils::dateTimeToString($gradeable->getSubmissionOpenDate()),
                DateUtils::dateTimeToString($gradeable->getSubmissionDueDate()),
                $this->course_db->convertBoolean($gradeable->isVcs()),
                $gradeable->getVcsSubdirectory(),
                $gradeable->getVcsHostType(),
                $this->course_db->convertBoolean($gradeable->isTeamAssignment()),
                $gradeable->getTeamSizeMax(),
                DateUtils::dateTimeToString($gradeable->getTeamLockDate()),
                $this->course_db->convertBoolean($gradeable->isTaGrading()),
                $this->course_db->convertBoolean($gradeable->isScannedExam()),
                $this->course_db->convertBoolean($gradeable->isStudentView()),
                $this->course_db->convertBoolean($gradeable->isStudentViewAfterGrades()),
                $this->course_db->convertBoolean($gradeable->isStudentSubmit()),
                $this->course_db->convertBoolean($gradeable->hasDueDate()),
                $gradeable->getAutogradingConfigPath(),
                $gradeable->getLateDays(),
                $this->course_db->convertBoolean($gradeable->isLateSubmissionAllowed()),
                $gradeable->getPrecision(),
                $this->course_db->convertBoolean($gradeable->isPeerGrading()),
                $gradeable->getPeerGradeSet(),
                DateUtils::dateTimeToString($gradeable->getRegradeRequestDate()),
                $this->course_db->convertBoolean($gradeable->isRegradeAllowed()),
                $gradeable->getDiscussionThreadId(),
                $this->course_db->convertBoolean($gradeable->isDiscussionBased())
            ];
            $this->course_db->query("
                INSERT INTO electronic_gradeable(
                  g_id,
                  eg_submission_open_date,
                  eg_submission_due_date,
                  eg_is_repository,
                  eg_subdirectory,
                  eg_vcs_host_type,
                  eg_team_assignment,
                  eg_max_team_size,
                  eg_team_lock_date,
                  eg_use_ta_grading,
                  eg_scanned_exam,
                  eg_student_view,
                  eg_student_view_after_grades,
                  eg_student_submit,
                  eg_has_due_date,
                  eg_config_path,
                  eg_late_days,
                  eg_allow_late_submission,
                  eg_precision,
                  eg_peer_grading,
                  eg_peer_grade_set,
                  eg_regrade_request_date,
                  eg_regrade_allowed,
                  eg_thread_ids,
                  eg_has_discussion
                  )
                VALUES(?, ?, ?, ?, ?, ?, ?, ?, ?, ?, ?, ?, ?, ?, ?, ?, ?, ?, ?, ?, ?, ?, ?, ?, ?)", $params);
        }

        // Make sure to create the rotating sections
        $this->setupRotatingSections($gradeable->getRotatingGraderSections(), $gradeable->getId());

        // Also make sure to create components
        $this->updateGradeableComponents($gradeable);
    }

    /**
     * Iterates through each component in a gradeable and updates/creates
     *  it in the database as necessary.  It also reloads the marks/components
     *  if any were added
     * @param \app\models\gradeable\Gradeable $gradeable
     */
    private function updateGradeableComponents(\app\models\gradeable\Gradeable $gradeable) {

        // sort components by order
        $components = $gradeable->getComponents();
        usort($components, function (Component $a, Component $b) {
            return $a->getOrder() - $b->getOrder();
        });

        // iterate through components and see if any need updating/creating
        $order = 0;
        foreach ($components as $component) {
            // Rectify component order
            if ($component->getOrder() !== $order) {
                $component->setOrder($order);
            }
            ++$order;

            // Save the component
            $this->saveComponent($component);
        }

        // Delete any components not being updated
        $this->deleteComponents($gradeable->getDeletedComponents());
    }

    /**
     * Updates the gradeable and its components/marks with new properties
     * @param \app\models\gradeable\Gradeable $gradeable The gradeable to update
     */
    public function updateGradeable(\app\models\gradeable\Gradeable $gradeable) {

        // If the gradeable has been modified, then update its properties
        if ($gradeable->isModified()) {
            $params = [
                $gradeable->getTitle(),
                $gradeable->getInstructionsUrl(),
                $gradeable->getTaInstructions(),
                $gradeable->getType(),
                $gradeable->getGraderAssignmentMethod(),
                DateUtils::dateTimeToString($gradeable->getTaViewStartDate()),
                DateUtils::dateTimeToString($gradeable->getGradeStartDate()),
                DateUtils::dateTimeToString($gradeable->getGradeDueDate()),
                DateUtils::dateTimeToString($gradeable->getGradeReleasedDate()),
                $gradeable->getGradeLockedDate() !== null ?
                    DateUtils::dateTimeToString($gradeable->getGradeLockedDate()) : null,
                $gradeable->getMinGradingGroup(),
                $gradeable->getSyllabusBucket(),
                $gradeable->getId()
            ];
            $this->course_db->query("
                UPDATE gradeable SET
                  g_title=?,
                  g_instructions_url=?,
                  g_overall_ta_instructions=?,
                  g_gradeable_type=?,
                  g_grader_assignment_method=?,
                  g_ta_view_start_date=?,
                  g_grade_start_date=?,
                  g_grade_due_date=?,
                  g_grade_released_date=?,
                  g_grade_locked_date=?,
                  g_min_grading_group=?,
                  g_syllabus_bucket=?
                WHERE g_id=?", $params);
            if ($gradeable->getType() === GradeableType::ELECTRONIC_FILE) {
                $params = [
                    DateUtils::dateTimeToString($gradeable->getSubmissionOpenDate()),
                    DateUtils::dateTimeToString($gradeable->getSubmissionDueDate()),
                    $this->course_db->convertBoolean($gradeable->isVcs()),
                    $gradeable->getVcsSubdirectory(),
                    $gradeable->getVcsHostType(),
                    $this->course_db->convertBoolean($gradeable->isTeamAssignment()),
                    $gradeable->getTeamSizeMax(),
                    DateUtils::dateTimeToString($gradeable->getTeamLockDate()),
                    $this->course_db->convertBoolean($gradeable->isTaGrading()),
                    $this->course_db->convertBoolean($gradeable->isScannedExam()),
                    $this->course_db->convertBoolean($gradeable->isStudentView()),
                    $this->course_db->convertBoolean($gradeable->isStudentViewAfterGrades()),
                    $this->course_db->convertBoolean($gradeable->isStudentSubmit()),
                    $this->course_db->convertBoolean($gradeable->hasDueDate()),
                    $gradeable->getAutogradingConfigPath(),
                    $gradeable->getLateDays(),
                    $this->course_db->convertBoolean($gradeable->isLateSubmissionAllowed()),
                    $gradeable->getPrecision(),
                    $this->course_db->convertBoolean($gradeable->isPeerGrading()),
                    $gradeable->getPeerGradeSet(),
                    DateUtils::dateTimeToString($gradeable->getRegradeRequestDate()),
                    $this->course_db->convertBoolean($gradeable->isRegradeAllowed()),
                    $this->course_db->convertBoolean($gradeable->isGradeInquiryPerComponentAllowed()),
                    $gradeable->getDiscussionThreadId(),
                    $this->course_db->convertBoolean($gradeable->isDiscussionBased()),
                    $gradeable->getId()
                ];
                $this->course_db->query("
                    UPDATE electronic_gradeable SET
                      eg_submission_open_date=?,
                      eg_submission_due_date=?,
                      eg_is_repository=?,
                      eg_subdirectory=?,
                      eg_vcs_host_type=?,
                      eg_team_assignment=?,
                      eg_max_team_size=?,
                      eg_team_lock_date=?,
                      eg_use_ta_grading=?,
                      eg_scanned_exam=?,
                      eg_student_view=?,
                      eg_student_view_after_grades=?,
                      eg_student_submit=?,
                      eg_has_due_date=?,
                      eg_config_path=?,
                      eg_late_days=?,
                      eg_allow_late_submission=?,
                      eg_precision=?,
                      eg_peer_grading=?,
                      eg_peer_grade_set=?,
                      eg_regrade_request_date=?,
                      eg_regrade_allowed=?,
                      eg_grade_inquiry_per_component_allowed=?,
                      eg_thread_ids=?,
                      eg_has_discussion=?
                    WHERE g_id=?", $params);
            }
        }

        // Save the rotating sections
        if ($gradeable->isRotatingGraderSectionsModified()) {
            $this->setupRotatingSections($gradeable->getRotatingGraderSections(), $gradeable->getId());
        }

        // Also make sure to update components
        $this->updateGradeableComponents($gradeable);
    }


    /**
     * Removes the provided mark ids from the marks assigned to a graded component
     * @param GradedComponent $graded_component
     * @param int[] $mark_ids
     */
    private function deleteGradedComponentMarks(GradedComponent $graded_component, $mark_ids) {
        if ($mark_ids === null || count($mark_ids) === 0) {
            return;
        }

        $param = array_merge([
            $graded_component->getTaGradedGradeable()->getId(),
            $graded_component->getComponentId(),
            $graded_component->getGraderId(),
        ], $mark_ids);
        $place_holders = $this->createParamaterList(count($mark_ids));
        $this->course_db->query("
            DELETE FROM gradeable_component_mark_data
            WHERE gd_id=? AND gc_id=? AND gcd_grader_id=? AND gcm_id IN {$place_holders}",
            $param);
    }

    /**
     * Adds the provided mark ids as marks assigned to a graded component
     * @param GradedComponent $graded_component
     * @param int[] $mark_ids
     */
    private function createGradedComponentMarks(GradedComponent $graded_component, $mark_ids) {
        if (count($mark_ids) === 0) {
            return;
        }

        $param = [
            $graded_component->getTaGradedGradeable()->getId(),
            $graded_component->getComponentId(),
            $graded_component->getGraderId(),
            -1  // This value gets set on each loop iteration
        ];
        $query = "
            INSERT INTO gradeable_component_mark_data(
              gd_id,
              gc_id,
              gcd_grader_id,
              gcm_id)
            VALUES (?, ?, ?, ?)";

        foreach ($mark_ids as $mark_id) {
            $param[3] = $mark_id;
            $this->course_db->query($query, $param);
        }
    }

    /**
     * Creates a new graded component in the database
     * @param GradedComponent $graded_component
     */
    private function createGradedComponent(GradedComponent $graded_component) {
        $param = [
            $graded_component->getComponentId(),
            $graded_component->getTaGradedGradeable()->getId(),
            $graded_component->getScore(),
            $graded_component->getComment(),
            $graded_component->getGraderId(),
            $graded_component->getGradedVersion(),
            DateUtils::dateTimeToString($graded_component->getGradeTime()),
            $graded_component->getVerifierId() !== '' ? $graded_component->getVerifierId() : null,
            !is_null($graded_component->getVerifyTime()) ? DateUtils::dateTimeToString($graded_component->getVerifyTime()) : null
        ];
        $query = "
            INSERT INTO gradeable_component_data(
              gc_id,
              gd_id,
              gcd_score,
              gcd_component_comment,
              gcd_grader_id,
              gcd_graded_version,
              gcd_grade_time,
              gcd_verifier_id,
              gcd_verify_time)
            VALUES(?, ?, ?, ?, ?, ?, ?, ?, ?)";
        $this->course_db->query($query, $param);
    }

    /**
     * Updates an existing graded component in the database
     * @param GradedComponent $graded_component
     */
    private function updateGradedComponent(GradedComponent $graded_component) {
        if ($graded_component->isModified()) {
            if(!$graded_component->getComponent()->isPeer()) {
                $params = [
                    $graded_component->getScore(),
                    $graded_component->getComment(),
                    $graded_component->getGradedVersion(),
                    DateUtils::dateTimeToString($graded_component->getGradeTime()),
                    $graded_component->getGraderId(),
                    $graded_component->getVerifierId() !== '' ? $graded_component->getVerifierId() : null,
                    !is_null($graded_component->getVerifyTime()) ? DateUtils::dateTimeToString($graded_component->getVerifyTime()) : null,
                    $graded_component->getTaGradedGradeable()->getId(),
                    $graded_component->getComponentId()
                ];
                $query = "
                    UPDATE gradeable_component_data SET
                      gcd_score=?,
                      gcd_component_comment=?,
                      gcd_graded_version=?,
                      gcd_grade_time=?,
                      gcd_grader_id=?,
                      gcd_verifier_id=?,
                      gcd_verify_time = ?
                    WHERE gd_id=? AND gc_id=?";
            }
            else {
                $params = [
                  $graded_component->getScore(),
                  $graded_component->getComment(),
                  $graded_component->getGradedVersion(),
                  DateUtils::dateTimeToString($graded_component->getGradeTime()),
                  $graded_component->getTaGradedGradeable()->getId(),
                  $graded_component->getComponentId(),
                  $graded_component->getGraderId()
                ];
                $query = "
                    UPDATE gradeable_component_data SET
                      gcd_score=?,
                      gcd_component_comment=?,
                      gcd_graded_version=?,
                      gcd_grade_time=?,
                    WHERE gd_id=? AND gc_id=? AND gcd_grader_id=?";
            }
            $this->course_db->query($query, $params);
        }
    }

    /**
     * Deletes a GradedComponent from the database
     * @param GradedComponent $graded_component
     */
    private function deleteGradedComponent(GradedComponent $graded_component) {
        // Only the db marks need to be deleted since the others haven't been applied to the database
        $this->deleteGradedComponentMarks($graded_component, $graded_component->getDbMarkIds());

        $params = [
            $graded_component->getTaGradedGradeable()->getId(),
            $graded_component->getComponentId(),
            $graded_component->getGrader()->getId()
        ];
        $query = "DELETE FROM gradeable_component_data WHERE gd_id=? AND gc_id=? AND gcd_grader_id=?";
        $this->course_db->query($query, $params);
    }

    /**
     * Update/create the components/marks for a gradeable.
     * @param TaGradedGradeable $ta_graded_gradeable
     */
    private function updateGradedComponents(TaGradedGradeable $ta_graded_gradeable) {
        // iterate through graded components and see if any need updating/creating
        foreach ($ta_graded_gradeable->getGradedComponentContainers() as $container) {
            foreach ($container->getGradedComponents() as $component_grade) {
                if ($component_grade->isNew()) {
                    $this->createGradedComponent($component_grade);
                } else {
                    $this->updateGradedComponent($component_grade);
                }

                // If the marks have been modified, this means we need to update the entries
                if ($component_grade->isMarksModified()) {
                    $new_marks = array_diff($component_grade->getMarkIds(), $component_grade->getDbMarkIds() ?? []);
                    $deleted_marks = array_diff($component_grade->getDbMarkIds() ?? [], $component_grade->getMarkIds());
                    $this->deleteGradedComponentMarks($component_grade, $deleted_marks);
                    $this->createGradedComponentMarks($component_grade, $new_marks);
                }
            }
        }

        // Iterate through deleted graded components and see if anything should be deleted
        foreach ($ta_graded_gradeable->getDeletedGradedComponents() as $component_grade) {
            $this->deleteGradedComponent($component_grade);
        }
        $ta_graded_gradeable->clearDeletedGradedComponents();
    }

    /**
     * Creates a new Ta Grade in the database along with its graded components/marks
     * @param TaGradedGradeable $ta_graded_gradeable
     */
    private function createTaGradedGradeable(TaGradedGradeable $ta_graded_gradeable) {
        $submitter_id = $ta_graded_gradeable->getGradedGradeable()->getSubmitter()->getId();
        $is_team = $ta_graded_gradeable->getGradedGradeable()->getSubmitter()->isTeam();
        $params = [
            $ta_graded_gradeable->getGradedGradeable()->getGradeable()->getId(),
            $is_team ? null : $submitter_id,
            $is_team ? $submitter_id : null,
            $ta_graded_gradeable->getOverallComment(),
            $ta_graded_gradeable->getUserViewedDate() !== null ?
                DateUtils::dateTimeToString($ta_graded_gradeable->getUserViewedDate()) : null,
        ];
        $query = "
            INSERT INTO gradeable_data (
                g_id,
                gd_user_id,
                gd_team_id,
                gd_overall_comment,
                gd_user_viewed_date)
            VALUES(?, ?, ?, ?, ?)";
        $this->course_db->query($query, $params);

        // Setup the graded gradeable with its new id
        $ta_graded_gradeable->setIdFromDatabase($this->course_db->getLastInsertId());

        // Also be sure to save the components
        $this->updateGradedComponents($ta_graded_gradeable);
    }

    /**
     * Updates an existing Ta Grade in the database along with its graded components/marks
     * @param TaGradedGradeable $ta_graded_gradeable
     */
    private function updateTaGradedGradeable(TaGradedGradeable $ta_graded_gradeable) {
        // If the grade has been modified, then update its properties
        if ($ta_graded_gradeable->isModified()) {
            $params = [
                $ta_graded_gradeable->getOverallComment(),
                $ta_graded_gradeable->getUserViewedDate() !== null ?
                    DateUtils::dateTimeToString($ta_graded_gradeable->getUserViewedDate()) : null,
                $ta_graded_gradeable->getId()
            ];
            $query = "
                UPDATE gradeable_data SET
                  gd_overall_comment=?,
                  gd_user_viewed_date=?
                WHERE gd_id=?";
            $this->course_db->query($query, $params);
        }

        // Also be sure to save the components
        $this->updateGradedComponents($ta_graded_gradeable);
    }

    /**
     * Creates a Ta Grade in the database if it doesn't exist, otherwise it just updates it
     * @param TaGradedGradeable $ta_graded_gradeable
     */
    public function saveTaGradedGradeable(TaGradedGradeable $ta_graded_gradeable) {
        // Ta Grades are initialized to have an id of 0 if not loaded from the db, so use that to check
        if($ta_graded_gradeable->getId() < 1) {
            $this->createTaGradedGradeable($ta_graded_gradeable);
        } else {
            $this->updateTaGradedGradeable($ta_graded_gradeable);
        }
    }

    /**
     * Deletes an entry from the gradeable_data table
     * @param TaGradedGradeable $ta_graded_gradeable
     */
    public function deleteTaGradedGradeable(TaGradedGradeable $ta_graded_gradeable) {
        $this->course_db->query("DELETE FROM gradeable_data WHERE gd_id=?", [$ta_graded_gradeable->getId()]);
    }

    /**
     * Deletes an entry from the gradeable_data table with the provided gradeable id and user/team id
     * @param string $gradeable_id
     * @param int $submitter_id User or Team id
     */
    public function deleteTaGradedGradeableByIds($gradeable_id, $submitter_id) {
        $this->course_db->query('DELETE FROM gradeable_data WHERE g_id=? AND (gd_user_id=? OR gd_team_id=?)',
            [$gradeable_id, $submitter_id, $submitter_id]);
    }

    /**
     * Gets if the provied submitter has a submission for a particular gradeable
     * @param \app\models\gradeable\Gradeable $gradeable
     * @param Submitter $submitter
     * @return bool
     */
    public function getHasSubmission(Gradeable $gradeable, Submitter $submitter) {
        $this->course_db->query('SELECT EXISTS (SELECT g_id FROM electronic_gradeable_data WHERE g_id=? AND (user_id=? OR team_id=?))',
            [$gradeable->getId(), $submitter->getId(), $submitter->getId()]);
        return $this->course_db->row()['exists'] ?? false;
    }

    /**
     * Get the active version for all given submitter ids. If they do not have an active version,
     * their version will be zero.
     * @param \app\models\gradeable\Gradeable $gradeable
     * @param string[] $submitter_ids
     * @return bool[] Map of id=>version
     */
    public function getActiveVersions(Gradeable $gradeable, array $submitter_ids) {
        if (count($submitter_ids) === 0) {
            return [];
        }

        // (?), (?), (?)
        $id_placeholders = implode(',', array_fill(0, count($submitter_ids), '(?)'));

        $query = "
            SELECT ids.id, (CASE WHEN m IS NULL THEN 0 ELSE m END) AS max
            FROM (VALUES $id_placeholders) ids(id)
            LEFT JOIN (
              (SELECT user_id AS id, active_version as m
              FROM electronic_gradeable_version
              WHERE g_id = ? AND user_id IS NOT NULL)

              UNION

              (SELECT team_id AS id, active_version as m
              FROM electronic_gradeable_version
              WHERE g_id = ? AND team_id IS NOT NULL)
            ) AS versions
            ON versions.id = ids.id
        ";

        $params = array_merge($submitter_ids, [$gradeable->getId(), $gradeable->getId()]);

        $this->course_db->query($query, $params);
        $versions = [];
        foreach ($this->course_db->rows() as $row) {
            $versions[$row["id"]] = $row["max"];
        }
        return $versions;
    }

    /**
    * Gets a list of emails with user ids for all active particpants in a course
    */
    public function getEmailListWithIds() {
        $parameters = array();
        $this->course_db->query('SELECT user_id, user_email, user_group, registration_section FROM users WHERE user_group != 4 OR registration_section IS NOT null', $parameters);

        return $this->course_db->rows();
    }

    /**
     * Gives true if thread is locked
     * @param $thread_id
     * @return bool
     */
    public function isThreadLocked($thread_id){

        $this->course_db->query('SELECT lock_thread_date FROM threads WHERE id = ?', [$thread_id]);
        if(empty($this->course_db->rows()[0]['lock_thread_date'])){
            return false;
        }
        return $this->course_db->rows()[0]['lock_thread_date'] < date("Y-m-d H:i:S");
    }

    /**
     * Returns an array of users in the current course which have not been completely graded for the given gradeable.
     * Excludes users in the null section
     *
     * If a component_id is passed in, then the list of returned users will be limited to users with
     * that specific component ungraded
     *
     * @param Gradeable\Gradeable $gradeable
     * @return array
     */
    public function getUsersNotFullyGraded(Gradeable $gradeable, $component_id = "-1") {

        // Get variables needed for query
        $component_count = count($gradeable->getComponents());
        $gradeable_id = $gradeable->getId();

        // Configure which type of grading this gradeable is using
        // If there are graders assigned to rotating sections we are very likely using rotating sections
        $rotation_sections = $gradeable->getRotatingGraderSections();
        count($rotation_sections) ? $section_type = 'rotating_section' : $section_type = 'registration_section';

        // Configure variables related to user vs team submission
        if($gradeable->isTeamAssignment()) {
            $id_string = 'team_id';
            $table = 'gradeable_teams';
        } else {
            $id_string = 'user_id';
            $table = 'users';
        }

        $main_query = "select $id_string from $table where $section_type is not null and $id_string not in";

        // Select which subquery to use
        if($component_id != "-1") {

            // Use this sub query to select users who do not have a specific component within this gradable graded
            $sub_query = "(select gd_$id_string
                from gradeable_component_data left join gradeable_data on gradeable_component_data.gd_id = gradeable_data.gd_id
                where g_id = '$gradeable_id' and gc_id = $component_id);";

        } else {

            // Use this sub query to select users who have at least one component not graded
            $sub_query = "(select gradeable_data.gd_$id_string
             from gradeable_component_data left join gradeable_data on gradeable_component_data.gd_id = gradeable_data.gd_id
             where g_id = '$gradeable_id' group by gradeable_data.gd_id having count(gradeable_data.gd_id) = $component_count);";
        }

        // Assemble complete query
        $query = "$main_query $sub_query";

        // Run query
        $this->course_db->query($query);

        // Capture results
        $not_fully_graded = $this->course_db->rows();

        // Clean up results
        $not_fully_graded = array_column($not_fully_graded, $id_string);

        return $not_fully_graded;
    }

    public function getNumInQueue(){
        $in_queue_sc = OfficeHoursQueueInstructor::STATUS_CODE_IN_QUEUE;
        $this->course_db->query("SELECT * FROM queue where status = ?", array($in_queue_sc));
        return count($this->course_db->rows());
    }

    public function addUserToQueue($user_id, $name){
        $name = substr($name, 0, 20);

        $in_queue_sc = OfficeHoursQueueInstructor::STATUS_CODE_IN_QUEUE;
        $being_helped_sc = OfficeHoursQueueInstructor::STATUS_CODE_BEING_HELPED;
        $this->course_db->query("SELECT * FROM queue where user_id = ? and (status = ? or status = ?) order by time_in DESC limit 1", array($user_id,$in_queue_sc,$being_helped_sc));
        if(count($this->course_db->rows() == 0)){//checks that user is not already in the queue
            $this->course_db->query("INSERT INTO queue (user_id, name, time_in, time_helped, time_out, removed_by, status) VALUES(?, ?, current_timestamp, NULL, NULL, NULL, 0)", array($this->core->getUser()->getId(), $name));
            return true;
        }
        return false;
    }

    public function getQueueByUser($user_id){
        $num_in_queue = $this->getNumInQueue();
        $this->course_db->query("SELECT * FROM queue where user_id = ? order by time_in DESC limit 1", array($user_id));
        if(count($this->course_db->rows()) == 0){
            $name = $this->core->getUser()->getDisplayedFirstName() . " " . $this->core->getUser()->getDisplayedLastName();
            return new OfficeHoursQueueStudent($this->core, -1, $this->core->getUser()->getId(), $name, -1, $num_in_queue, -1, null, null, null, null);
        }
        $row = $this->course_db->rows()[0];
        $in_queue_sc = OfficeHoursQueueInstructor::STATUS_CODE_IN_QUEUE;
        $this->course_db->query("SELECT COUNT(*) FROM queue where status = ? and entry_id <= ?", array($in_queue_sc,$row['entry_id']));
        $position_in_queue = $this->course_db->rows()[0]['count'];
        $oh_queue = new OfficeHoursQueueStudent($this->core, $row['entry_id'], $this->core->getUser()->getId(), $row['name'], $row['status'], $num_in_queue, $position_in_queue, $row['time_in'], $row['time_helped'], $row['time_out'], $row['removed_by']);
        return $oh_queue;
    }

    public function removeUserFromQueue($entry_id, $remover){
        //default to user was removed by an instructor/TA/mentor
        $status_code = OfficeHoursQueueInstructor::STATUS_CODE_REMOVED_BY_INSTRUCTOR;
        if($remover == $this->getUserIdFromQueueSlot($entry_id)){
            //switch to status code for when a user was removed by themselves
            $status_code = OfficeHoursQueueInstructor::STATUS_CODE_REMOVED_THEMSELVES;
        }

        $in_queue_sc = OfficeHoursQueueInstructor::STATUS_CODE_IN_QUEUE;
        $being_helped_sc = OfficeHoursQueueInstructor::STATUS_CODE_BEING_HELPED;
        $this->course_db->query("UPDATE queue SET status = ?, time_out = current_timestamp, removed_by = ? where entry_id = ? and (status = ? or status = ?)", array($status_code, $remover, $entry_id,$in_queue_sc,$being_helped_sc));
    }

    public function startHelpUser($entry_id){
        $being_helped_sc = OfficeHoursQueueInstructor::STATUS_CODE_BEING_HELPED;
        $in_queue_sc = OfficeHoursQueueInstructor::STATUS_CODE_IN_QUEUE;
        $this->course_db->query("UPDATE queue SET status = ?, time_helped = current_timestamp where entry_id = ? and status = ?", array($being_helped_sc,$entry_id,$in_queue_sc));
    }

    public function finishHelpUser($entry_id, $helper){
        $successfully_helped_sc = OfficeHoursQueueInstructor::STATUS_CODE_SUCCESSFULLY_HELPED;
        $being_helped_sc = OfficeHoursQueueInstructor::STATUS_CODE_BEING_HELPED;
        $this->course_db->query("UPDATE queue SET status = ?, time_out = current_timestamp, removed_by = ? where entry_id = ? and status = ?", array($successfully_helped_sc, $helper, $entry_id, $being_helped_sc));
    }

    public function isQueueOpen(){
        $this->course_db->query("SELECT open FROM queue_settings LIMIT 1");
        $queue_open = $this->course_db->rows()[0]['open'];
        return $queue_open;
    }

    public function getQueueCode(){
        $this->course_db->query("SELECT code FROM queue_settings");
        $rows = $this->course_db->rows();
        return $rows[0]['code'];
    }

    public function getInstructorQueue(){
        $in_queue_sc = OfficeHoursQueueInstructor::STATUS_CODE_IN_QUEUE;
        $being_helped_sc = OfficeHoursQueueInstructor::STATUS_CODE_BEING_HELPED;

        $this->course_db->query("SELECT * FROM queue where (status = ? or status = ?) order by time_in ASC", array($in_queue_sc,$being_helped_sc));
        $rows = $this->course_db->rows();

        $needs_help = array();
        $index = 1;
        foreach($rows as $row){
            $oh_queue_student = new OfficeHoursQueueStudent($this->core, $row['entry_id'], $row['user_id'], $row['name'], $row['status'], $this->getNumInQueue(), $index, $row['time_in'], $row['time_helped'], $row['time_out'], $row['removed_by']);
            array_push($needs_help, $oh_queue_student);
            $index = $index + 1;
        }

        $this->course_db->query("SELECT * FROM queue where (status != ? and status != ?) and time_in > CURRENT_DATE order by time_out DESC, time_in DESC", array($in_queue_sc,$being_helped_sc));
        $rows = $this->course_db->rows();

        $already_helped = array();
        $index = 1;
        foreach($rows as $row){
            $oh_queue_student = new OfficeHoursQueueStudent($this->core, $row['entry_id'], $row['user_id'], $row['name'], $row['status'], $this->getNumInQueue(), $index, $row['time_in'], $row['time_helped'], $row['time_out'], $row['removed_by']);
            array_push($already_helped, $oh_queue_student);
            $index = $index + 1;
        }

        $oh_queue_instr = new OfficeHoursQueueInstructor($this->core, $needs_help, $already_helped, $this->isQueueOpen(), $this->getQueueCode());
        return $oh_queue_instr;
    }

    public function isValidCode($code){
        $code = strtoupper($code);
        $this->course_db->query("select * from queue_settings where code = ? limit 1", array($code));
        if(count($this->course_db->rows()) != 0){
            return $this->course_db->rows()[0]['id'];
        }else{
            return null;
        }
    }

    public function openQueue(){
        $this->course_db->query("UPDATE queue_settings SET open = TRUE");
    }

    public function closeQueue(){
        $this->course_db->query("UPDATE queue_settings SET open = FALSE");
    }

    public function emptyQueue($remover){
        $new_sc = OfficeHoursQueueInstructor::STATUS_CODE_BULK_REMOVED;
        $in_queue_sc = OfficeHoursQueueInstructor::STATUS_CODE_IN_QUEUE;
        $being_helped_sc = OfficeHoursQueueInstructor::STATUS_CODE_BEING_HELPED;
        $this->course_db->query("UPDATE queue SET status = ?, removed_by = ?, time_out = current_timestamp where (status = ? or status = ?)", array($new_sc, $remover, $in_queue_sc, $being_helped_sc));
    }

    public function genNewQueueCode(){
        $characters = 'ABCDEFGHJKMNPQRSTUVWXYZ';
        $charactersLength = strlen($characters);
        $randomString = '';
        for ($i = 0; $i < 6; $i++) {
            $randomString .= $characters[rand(0, $charactersLength - 1)];
        }

        $this->course_db->query("UPDATE queue_settings SET code = ?", array($randomString));
    }

    public function getUserIdFromQueueSlot($entry_id){
        $this->course_db->query("SELECT * FROM queue where entry_id = ? limit 1", array($entry_id));
        $rows = $this->course_db->rows();
        if(count($rows) == 0){
            return null;
        }
        return $rows[0]['user_id'];
    }

    public function genQueueSettings(){
        $this->course_db->query("SELECT * FROM queue_settings");
        if(count($this->course_db->rows()) == 0){
            $this->course_db->query("INSERT INTO queue_settings (open,code) VALUES (FALSE, '')");
        }
    }

    /**
     * Gets all GradedGradeable's associated with each Gradeable.  If
     *  Note: The users' teams will be included in the search
     * @param \app\models\gradeable\Gradeable[] The gradeable(s) to retrieve data for
     * @param string[]|string|null $users The id(s) of the user(s) to get data for
     * @param string[]|string|null $teams The id(s) of the team(s) to get data for
     * @param string[]|string|null $sort_keys An ordered list of keys to sort by (i.e. `user_id` or `g_id DESC`)
     * @param bool $team True to get only team information, false to get only user information
     * @return \Iterator Iterator to access each GradeableData
     * @throws \InvalidArgumentException If any GradedGradeable or GradedComponent fails to construct
     */
    private function getGradedGradeablesUserOrTeam(array $gradeables, $users, $teams, $sort_keys, bool $team) {

        // Get the gradeables array into a lookup table by id
        $gradeables_by_id = [];
        foreach ($gradeables as $gradeable) {
            if (!($gradeable instanceof \app\models\gradeable\Gradeable)) {
                throw new \InvalidArgumentException('Gradeable array must only contain Gradeables');
            }
            $gradeables_by_id[$gradeable->getId()] = $gradeable;
        }
        if (count($gradeables_by_id) === 0) {
            return new \EmptyIterator();
        }

        // If one array is blank, and the other is null or also blank, don't get anything
        if ($users === [] && $teams === null ||
            $users === null && $teams === [] ||
            $users === [] && $teams === []) {
            return new \EmptyIterator();
        }

        // Make sure that our users/teams are arrays
        if ($users !== null) {
            if (!is_array($users)) {
                $users = [$users];
            }
        } else {
            $users = [];
        }
        if ($teams !== null) {
            if (!is_array($teams)) {
                $teams = [$teams];
            }
        } else {
            $teams = [];
        }

        $users = array_values($users);
        $teams = array_values($teams);

        //
        // Generate selector for the submitters the user wants
        //
        // If both are zero-count, that indicates to get all users/teams
        $all = (count($users) === count($teams)) && count($users) === 0;

        // switch the join type depending on the boolean
        $submitter_type = $team ? 'team_id' : 'user_id';
        $submitter_type_ext = $team ? 'team.team_id' : 'u.user_id';

        // Generate a logical expression from the provided parameters
        $selector_union_list = [];
        $selector_union_list[] = strval($this->course_db->convertBoolean($all));

        $selector_intersection_list = [];

        $param = [];

        // If Users were provided, switch between single users and team members
        if (count($users) > 0) {
            $user_placeholders = implode(',', array_fill(0, count($users), '?'));
            $param = $users;
            if (!$team) {
                $selector_union_list[] = "u.user_id IN ($user_placeholders)";
            } else {
                // Select the users' teams as well
                $selector_union_list[] = "team.team_id IN (SELECT team_id FROM teams WHERE state=1 AND user_id IN ($user_placeholders))";
            }
        }

        $submitter_inject = 'ERROR ERROR';
        $submitter_data_inject = 'ERROR ERROR';
        if ($team) {
            $submitter_data_inject =
              'ldet.array_late_day_exceptions,
               ldet.array_late_day_user_ids,
               /* Aggregate Team User Data */
               team.team_id,
               team.array_team_users,
               team.registration_section,
               team.rotating_section';

            $submitter_inject ='
              JOIN (
                SELECT gt.team_id,
                  gt.registration_section,
                  gt.rotating_section,
                  json_agg(tu) AS array_team_users
                FROM gradeable_teams gt
                  JOIN (
                    SELECT
                      t.team_id,
                      t.state,
                      tu.*
                    FROM teams t
                    JOIN users tu ON t.user_id = tu.user_id ORDER BY t.user_id
                  ) AS tu ON gt.team_id = tu.team_id
                GROUP BY gt.team_id
              ) AS team ON eg.team_assignment AND EXISTS (
                SELECT 1 FROM gradeable_teams gt
                WHERE gt.team_id=team.team_id AND gt.g_id=g.g_id
                LIMIT 1)

              /* Join team late day exceptions */
              LEFT JOIN (
                SELECT
                  json_agg(e.late_day_exceptions) AS array_late_day_exceptions,
                  json_agg(e.user_id) AS array_late_day_user_ids,
                  t.team_id,
                  g_id
                FROM late_day_exceptions e
                LEFT JOIN teams t ON e.user_id=t.user_id AND t.state=1
                GROUP BY team_id, g_id
              ) AS ldet ON g.g_id=ldet.g_id AND ldet.team_id=team.team_id';
        } else {
            $submitter_data_inject = '
              u.user_id,
              u.anon_id,
              u.user_firstname,
              u.user_preferred_firstname,
              u.user_lastname,
              u.user_preferred_lastname,
              u.user_email,
              u.user_group,
              u.manual_registration,
              u.last_updated,
              u.grading_registration_sections,
              u.registration_section, u.rotating_section,
              ldeu.late_day_exceptions';
            $submitter_inject = '
            JOIN (
                SELECT u.*, sr.grading_registration_sections
                FROM users u
                LEFT JOIN (
                    SELECT
                        json_agg(sections_registration_id) AS grading_registration_sections,
                        user_id
                    FROM grading_registration
                    GROUP BY user_id
                ) AS sr ON u.user_id=sr.user_id
            ) AS u ON eg IS NULL OR NOT eg.team_assignment

            /* Join user late day exceptions */
            LEFT JOIN late_day_exceptions ldeu ON g.g_id=ldeu.g_id AND u.user_id=ldeu.user_id';
        }
        if ($team && count($teams) > 0) {
            $team_placeholders = implode(',', array_fill(0, count($teams), '?'));
            $selector_union_list[] = "team.team_id IN ($team_placeholders)";
            $param = array_merge($param, $teams);
        }

        $selector_intersection_list[] = '(' . implode(' OR ', $selector_union_list) . ')';

        //
        // Generate selector for the gradeables the user wants
        //
        $gradeable_placeholders = implode(',', array_fill(0, count($gradeables_by_id), '?'));
        $selector_intersection_list[] = "g.g_id IN ($gradeable_placeholders)";

        // Create the complete selector
        $selector = implode(' AND ', $selector_intersection_list);

        // Generate the ORDER BY clause
        $order = self::generateOrderByClause($sort_keys, $team ? self::graded_gradeable_key_map_team : self::graded_gradeable_key_map_user);

        $query = "
            SELECT /* Select everything we retrieved */

              g.g_id,

              /* Gradeable Data */
              gd.gd_id AS id,
              gd.gd_overall_comment AS overall_comment,
              gd.gd_user_viewed_date AS user_viewed_date,

              /* Aggregate Gradeable Component Data */
              gcd.array_comp_id,
              gcd.array_score,
              gcd.array_comment,
              gcd.array_grader_id,
              gcd.array_graded_version,
              gcd.array_grade_time,
              gcd.array_mark_id,
              gcd.array_verifier_id,
              gcd.array_verify_time,

              /* Aggregate Gradeable Component Grader Data */
              gcd.array_grader_user_id,
              gcd.array_grader_anon_id,
              gcd.array_grader_user_firstname,
              gcd.array_grader_user_preferred_firstname,
              gcd.array_grader_user_lastname,
              gcd.array_grader_user_email,
              gcd.array_grader_user_group,
              gcd.array_grader_manual_registration,
              gcd.array_grader_last_updated,
              gcd.array_grader_registration_section,
              gcd.array_grader_rotating_section,
              gcd.array_grader_grading_registration_sections,

              /* Aggregate Gradeable Component Data (versions) */
              egd.array_version,
              egd.array_non_hidden_non_extra_credit,
              egd.array_non_hidden_extra_credit,
              egd.array_hidden_non_extra_credit,
              egd.array_hidden_extra_credit,
              egd.array_submission_time,
              egd.array_autograding_complete,

              /* Active Submission Version */
              egv.active_version,

              /* Grade inquiry data */
             rr.array_grade_inquiries,

              {$submitter_data_inject}

            FROM gradeable g

              /* Get teamness so we know to join teams or users*/
              LEFT JOIN (
                SELECT
                  g_id,
                  eg_team_assignment AS team_assignment
                FROM electronic_gradeable
              ) AS eg ON eg.g_id=g.g_id

              /* Join submitter data */
              {$submitter_inject}

              /* Join manual grading data */
              LEFT JOIN (
                SELECT *
                FROM gradeable_data
              ) AS gd ON gd.g_id=g.g_id AND gd.gd_{$submitter_type}={$submitter_type_ext}

              /* Join aggregate gradeable component data */
              LEFT JOIN (
                SELECT
                  json_agg(in_gcd.gc_id) AS array_comp_id,
                  json_agg(gcd_score) AS array_score,
                  json_agg(gcd_component_comment) AS array_comment,
                  json_agg(gcd_grader_id) AS array_grader_id,
                  json_agg(gcd_graded_version) AS array_graded_version,
                  json_agg(gcd_grade_time) AS array_grade_time,
                  json_agg(string_mark_id) AS array_mark_id,
                  json_agg(gcd_verifier_id) AS array_verifier_id,
                  json_agg(gcd_verify_time) AS array_verify_time,

                  json_agg(ug.user_id) AS array_grader_user_id,
                  json_agg(ug.anon_id) AS array_grader_anon_id,
                  json_agg(ug.user_firstname) AS array_grader_user_firstname,
                  json_agg(ug.user_preferred_firstname) AS array_grader_user_preferred_firstname,
                  json_agg(ug.user_lastname) AS array_grader_user_lastname,
                  json_agg(ug.user_email) AS array_grader_user_email,
                  json_agg(ug.user_group) AS array_grader_user_group,
                  json_agg(ug.manual_registration) AS array_grader_manual_registration,
                  json_agg(ug.last_updated) AS array_grader_last_updated,
                  json_agg(ug.registration_section) AS array_grader_registration_section,
                  json_agg(ug.rotating_section) AS array_grader_rotating_section,
                  json_agg(ug.grading_registration_sections) AS array_grader_grading_registration_sections,
                  in_gcd.gd_id
                FROM gradeable_component_data in_gcd
                  LEFT JOIN (
                    SELECT
                      json_agg(gcm_id) AS string_mark_id,
                      gc_id,
                      gd_id
                    FROM gradeable_component_mark_data
                    GROUP BY gc_id, gd_id
                  ) AS gcmd ON gcmd.gc_id=in_gcd.gc_id AND gcmd.gd_id=in_gcd.gd_id

                  /* Join grader data; TODO: do we want/need 'sr' information? */
                  LEFT JOIN (
                    SELECT u.*, grading_registration_sections
                    FROM users u
                    LEFT JOIN (
                      SELECT
                        json_agg(sections_registration_id) AS grading_registration_sections,
                        user_id
                      FROM grading_registration
                      GROUP BY user_id
                    ) AS sr ON u.user_id=sr.user_id
                  ) AS ug ON ug.user_id=in_gcd.gcd_grader_id
                GROUP BY in_gcd.gd_id
              ) AS gcd ON gcd.gd_id=gd.gd_id

              /* Join aggregate gradeable version data */
              LEFT JOIN (
                SELECT
                  json_agg(in_egd.g_version) AS array_version,
                  json_agg(in_egd.autograding_non_hidden_non_extra_credit) AS array_non_hidden_non_extra_credit,
                  json_agg(in_egd.autograding_non_hidden_extra_credit) AS array_non_hidden_extra_credit,
                  json_agg(in_egd.autograding_hidden_non_extra_credit) AS array_hidden_non_extra_credit,
                  json_agg(in_egd.autograding_hidden_extra_credit) AS array_hidden_extra_credit,
                  json_agg(in_egd.submission_time) AS array_submission_time,
                  json_agg(in_egd.autograding_complete) AS array_autograding_complete,
                  g_id,
                  user_id,
                  team_id
                FROM electronic_gradeable_data AS in_egd
                GROUP BY g_id, user_id, team_id
              ) AS egd ON egd.g_id=g.g_id AND egd.{$submitter_type}={$submitter_type_ext}
              LEFT JOIN (
                SELECT *
                FROM electronic_gradeable_version
              ) AS egv ON egv.{$submitter_type}=egd.{$submitter_type} AND egv.g_id=egd.g_id

              /* Join grade inquiry */
              LEFT JOIN (
  				SELECT json_agg(rr) as array_grade_inquiries, user_id, team_id, g_id
  				FROM regrade_requests AS rr
  				GROUP BY rr.user_id, rr.team_id, rr.g_id
  			  ) AS rr on egv.{$submitter_type}=rr.{$submitter_type} AND egv.g_id=rr.g_id
            WHERE $selector
            $order";


        $constructGradedGradeable = function ($row) use ($gradeables_by_id) {
            /** @var Gradeable $gradeable */
            $gradeable = $gradeables_by_id[$row['g_id']];

            // Get the submitter
            $submitter = null;
            if ($gradeable->isTeamAssignment()) {
                // Get the user data for the team
                $team_users = json_decode($row["array_team_users"], true);

                // Create the team with the query results and users array
                $submitter = new Team($this->core, array_merge($row, ['users' => $team_users]));

                // Get the late day exceptions for each user
                $late_day_exceptions = [];
                if (isset($row['array_late_day_user_ids'])) {
                    $late_day_exceptions = array_combine(
                        json_decode($row['array_late_day_user_ids']),
                        json_decode($row['array_late_day_exceptions'])
                    );
                }
                foreach ($submitter->getMembers() as $user_id) {
                    if (!isset($late_day_exceptions[$user_id])) {
                        $late_day_exceptions[$user_id] = 0;
                    }
                }
            } else {
                if (isset($row['grading_registration_sections'])) {
                    $row['grading_registration_sections'] = json_decode($row['grading_registration_sections']);
                }
                $submitter = new User($this->core, $row);

                // Get the late day exception for the user
                $late_day_exceptions = [
                    $submitter->getId() => $row['late_day_exceptions'] ?? 0
                ];
            }

            // Create the graded gradeable instances
            $graded_gradeable = new GradedGradeable($this->core, $gradeable, new Submitter($this->core, $submitter), [
                'late_day_exceptions' => $late_day_exceptions
            ]);
            $ta_graded_gradeable = null;
            $auto_graded_gradeable = null;

            // This will be false if there is no manual grade yet
            if (isset($row['id'])) {
                $ta_graded_gradeable = new TaGradedGradeable($this->core, $graded_gradeable, $row);
                $graded_gradeable->setTaGradedGradeable($ta_graded_gradeable);
            }

            // Always construct an instance even if there is no data
            $auto_graded_gradeable = new AutoGradedGradeable($this->core, $graded_gradeable, $row);
            $graded_gradeable->setAutoGradedGradeable($auto_graded_gradeable);

            if (isset($row['array_grade_inquiries'])) {
                $grade_inquiries = json_decode($row['array_grade_inquiries'],true);
                $grade_inquiries_arr = array();
                foreach ($grade_inquiries as $grade_inquiry) {
                    $grade_inquiries_arr[] = new RegradeRequest($this->core, $grade_inquiry);
                }

                $graded_gradeable->setRegradeRequests($grade_inquiries_arr);
            }

            $graded_components_by_id = [];
            /** @var AutoGradedVersion[] $graded_versions */
            $graded_versions = [];

            // Break down the graded component / version / grader data into an array of arrays
            //  instead of arrays of sql array-strings
            $user_properties = [
                'user_id',
                'anon_id',
                'user_firstname',
                'user_preferred_firstname',
                'user_lastname',
                'user_email',
                'user_group',
                'manual_registration',
                'last_updated',
                'registration_section',
                'rotating_section',
                'grading_registration_sections'
            ];
            $comp_array_properties = [
                'comp_id',
                'score',
                'comment',
                'grader_id',
                'graded_version',
                'grade_time',
                'mark_id',
                'verifier_id',
                'verify_time'
            ];
            $version_array_properties = [
                'version',
                'non_hidden_non_extra_credit',
                'non_hidden_extra_credit',
                'hidden_non_extra_credit',
                'hidden_extra_credit',
                'submission_time',
                'autograding_complete'
            ];
            $db_row_split = [];
            foreach (array_merge($version_array_properties, $comp_array_properties,
                array_map(function ($elem) {
                    return 'grader_' . $elem;
                }, $user_properties)) as $property) {
                $db_row_split[$property] = json_decode($row['array_' . $property]);
            }

            if (isset($db_row_split['comp_id'])) {
                // Create all of the GradedComponents
                if (isset($db_row_split['comp_id'])) {
                    for ($i = 0; $i < count($db_row_split['comp_id']); ++$i) {
                        // Create a temporary array for each graded component instead of trying
                        //  to transpose the entire $db_row_split array
                        $comp_array = [];
                        foreach ($comp_array_properties as $property) {
                            $comp_array[$property] = $db_row_split[$property][$i];
                        }

                        //  Similarly, transpose just this grader
                        $user_array = [];
                        foreach ($user_properties as $property) {
                            $user_array[$property] = $db_row_split['grader_' . $property][$i];
                        }

                        // Create the grader user
                        $grader = new User($this->core, $user_array);

                        // Create the component
                        $graded_component = new GradedComponent($this->core,
                            $ta_graded_gradeable,
                            $gradeable->getComponent($db_row_split['comp_id'][$i]),
                            $grader,
                            $comp_array);
                        $graded_component->setMarkIdsFromDb($db_row_split['mark_id'][$i] ?? []);
                        $graded_components_by_id[$graded_component->getComponentId()][] = $graded_component;
                    }
                }

                // Create containers for each component
                $containers = [];
                foreach ($gradeable->getComponents() as $component) {
                    $container = new GradedComponentContainer($this->core, $ta_graded_gradeable, $component);
                    $container->setGradedComponents($graded_components_by_id[$component->getId()] ?? []);
                    $containers[$component->getId()] = $container;
                }
                $ta_graded_gradeable->setGradedComponentContainersFromDatabase($containers);
            }

            if (isset($db_row_split['version'])) {
                // Create all of the AutoGradedVersions
                for ($i = 0; $i < count($db_row_split['version']); ++$i) {
                    // Similarly, transpose each version
                    $version_array = [];
                    foreach ($version_array_properties as $property) {
                        $version_array[$property] = $db_row_split[$property][$i];
                    }

                    $version = new AutoGradedVersion($this->core, $graded_gradeable, $version_array);
                    $graded_versions[$version->getVersion()] = $version;
                }
                $auto_graded_gradeable->setAutoGradedVersions($graded_versions);
            }

            return $graded_gradeable;
        };

        return $this->course_db->queryIterator(
            $query,
            array_merge(
                $param,
                array_keys($gradeables_by_id)
            ),
            $constructGradedGradeable
        );
    }

    //given a user_id check the users table for a valid entry, returns a user object if found, null otherwise
    //if is_numeric is true, the numeric_id key will be used to lookup the user
    //this should be called through getUserById() or getUserByNumericId()
    private function getUser($user_id, $is_numeric = false ){
        if(!$is_numeric){
            $this->submitty_db->query("SELECT * FROM users WHERE user_id=?", array($user_id));
        }else{
            $this->submitty_db->query("SELECT * FROM users WHERE user_numeric_id=?", array($user_id));
        }

        if ($this->submitty_db->getRowCount() === 0) {
            return null;
        }

        $details = $this->submitty_db->row();

        if ($this->course_db) {
            $this->course_db->query("
            SELECT u.*, ns.merge_threads, ns.all_new_threads,
                 ns.all_new_posts, ns.all_modifications_forum,
                 ns.reply_in_post_thread,ns.team_invite,
                 ns.team_member_submission, ns.team_joined,
                 ns.self_notification,
                 ns.merge_threads_email, ns.all_new_threads_email,
                 ns.all_new_posts_email, ns.all_modifications_forum_email,
                 ns.reply_in_post_thread_email, ns.team_invite_email,
                 ns.team_member_submission_email, ns.team_joined_email,
                 ns.self_notification_email,sr.grading_registration_sections

            FROM users u
            LEFT JOIN notification_settings as ns ON u.user_id = ns.user_id
            LEFT JOIN (
              SELECT array_agg(sections_registration_id) as grading_registration_sections, user_id
              FROM grading_registration
              GROUP BY user_id
            ) as sr ON u.user_id=sr.user_id
            WHERE u.user_id=?", array($user_id));

            if ($this->course_db->getRowCount() > 0) {
                $user = $this->course_db->row();
                if (isset($user['grading_registration_sections'])) {
                    $user['grading_registration_sections'] = $this->course_db->fromDatabaseToPHPArray($user['grading_registration_sections']);
                }
                $details = array_merge($details, $user);
            }
        }

        return new User($this->core, $details);
    }



    /**
     * Maps sort keys to an array of expressions to sort by in place of the key.
     *  Useful for ambiguous keys or for key alias's
     */
    const graded_gradeable_key_map_user = [
        'registration_section' => [
            'SUBSTRING(u.registration_section, \'^[^0-9]*\')',
            'COALESCE(SUBSTRING(u.registration_section, \'[0-9]+\')::INT, -1)',
            'SUBSTRING(u.registration_section, \'[^0-9]*$\')',
        ],
        'rotating_section' => [
            'u.rotating_section',
        ],
        'team_id' => []
    ];
    const graded_gradeable_key_map_team = [
        'registration_section' => [
            'SUBSTRING(team.registration_section, \'^[^0-9]*\')',
            'COALESCE(SUBSTRING(team.registration_section, \'[0-9]+\')::INT, -1)',
            'SUBSTRING(team.registration_section, \'[^0-9]*$\')'
        ],
        'rotating_section' => [
            'team.rotating_section'
        ],
        'team_id' => [
            'team.team_id'
        ],
        'user_id' => []
    ];

    /**
     * Generates the ORDER BY clause with the provided sorting keys.
     *
     * For every element in $sort_keys, checks if the first word is in $key_map,
     * and if so, replaces it with the list of clauses in $key_map, and then joins that
     * list together using the second word (if it exists, assuming it is an order direction)
     * or blank otherwise. If the first word is not, return the clause as is. Finally,
     * join the resulting set of clauses together as appropriate for valid ORDER BY.
     *
     * @param string[]|null $sort_keys
     * @param array $key_map A map from sort keys to arrays of expressions to sort by instead
     *          (see self::graded_gradeable_key_map for example)
     * @return string
     */

    private static function generateOrderByClause($sort_keys, array $key_map) {
        if ($sort_keys !== null) {
            if (!is_array($sort_keys)) {
                $sort_keys = [$sort_keys];
            }
            if (count($sort_keys) === 0) {
                return '';
            }
            // Use simplified expression for empty keymap
            if (empty($key_map)) {
                return 'ORDER BY ' . implode(',', $sort_keys);
            }
            return 'ORDER BY ' . implode(',', array_filter(
                array_map(function ($key_ext) use ($key_map) {
                    $split_key = explode(' ', $key_ext);
                    $key = $split_key[0];
                    if (isset($key_map[$key])) {
                        // Map any keys with special requirements to the proper statements and preserve specified order
                        $order = '';
                        if (count($split_key) > 1) {
                            $order = $split_key[1];
                        }
                        if (count($key_map[$key]) === 0) {
                            return '';
                        }
                        return implode(" $order,", $key_map[$key]) . " $order";
                    }
                    else {
                        return $key_ext;
                    }
                }, $sort_keys),
                function ($a) {
                    return $a !== '';
                }));
        }
        return '';
    }
}<|MERGE_RESOLUTION|>--- conflicted
+++ resolved
@@ -2528,7 +2528,6 @@
      * @return array
      */
     public function getUsersWithLateDays() {
-<<<<<<< HEAD
         $this->course_db->query("
         SELECT u.user_id, user_firstname, user_preferred_firstname,
           user_lastname, user_preferred_lastname, allowed_late_days, since_timestamp::timestamp::date
@@ -2544,9 +2543,6 @@
             $return[] = new SimpleLateUser($this->core, $row);
         }
         return $return;
-=======
-        throw new NotImplementedException();
->>>>>>> ba3781e2
     }
 
     /**
