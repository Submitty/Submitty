<?php

namespace app\libraries\database;

use app\models\Gradeable;
use app\models\GradeableComponent;
use app\models\GradeableVersion;
use app\models\User;

/**
 * Interface DatabaseQueries
 *
 * Database Query Interface which specifies all available queries in the system and by extension
 * all queries that any implemented database type must also support for full system operation.
 * The "get" queries should return models if possible.
 */
interface IDatabaseQueries {

    /**
     * Gets a user from the database given a user_id.
     * @param string $user_id
     *
     * @return User
     */
    public function getUserById($user_id);

    /**
     * Fetches all students from the users table, ordering by course section than user_id.
     *
     * @return User[]
     */
    public function getAllUsers($section_key="registration_section");

    /**
     * @return User[]
     */
    public function getAllGraders();

    public function createUser(User $user);

    /**
     * @param User $user
     */
    public function updateUser(User $user);

    /**
     * @param string    $user_id
     * @param integer   $user_group
     * @param integer[] $sections
     */
    public function updateGradingRegistration($user_id, $user_group, $sections);

    /**
     * @param $user_id
     * @return Gradeable[]
     */
    public function getAllGradeables($user_id = null);

    /**
     * @param $g_id
     * @param $user_id
     *
     * @return Gradeable
     */
    public function getGradeable($g_id, $user_id = null);

    /**
     * Gets array of all gradeables ids in the database returning it in a list sorted alphabetically
     *
     * @param string|string[]|null  $g_ids
     * @param string|string[]|null  $user_id
     * @param string                $section_key
     *
     * @return Gradeable[]
     */
    public function getGradeables($g_ids = null, $user_id = null, $section_key = "registration_section");

    /**
     * @param $g_id
     * @param $gd_id
     *
     * @return GradeableComponent[]
     */
    public function getGradeableComponents($g_id, $gd_id);

    /**
     * @param string   $g_id
     * @param string   $user_id
     * @param \DateTime $due_date
     * @return GradeableVersion[]
     */
    public function getGradeableVersions($g_id, $user_id, $team_id, $due_date);

    public function getUsersByRegistrationSections($sections);

    public function getTotalUserCountByRegistrationSections($sections);

    public function getGradedUserCountByRegistrationSections($g_id, $sections);

    public function getGradersForRegistrationSections($sections);

    public function getRotatingSectionsForGradeableAndUser($g_id, $user_id);

    public function getUsersByRotatingSections($sections);

    public function getTotalUserCountByRotatingSections($sections);

    public function getGradedUserCountByRotatingSections($g_id, $sections);

    public function getGradersForRotatingSections($g_id, $sections);

    public function getGradersFromUserType($user_type);

    /**
     * Gets all registration sections from the sections_registration table

     * @return array
     */
    public function getRegistrationSections();

    /**
     * Gets all rotating sections from the sections_rotating table
     *
     * @return array
     */
    public function getRotatingSections();

    /**
     * Gets all the gradeable IDs of the rotating sections
     *
     * @return array
     */
    public function getRotatingSectionsGradeableIDS();

    /**
     * Get gradeables graded by rotating section in the past and the sections each grader graded
     *
     * @return array
     */
    public function getGradeablesPastAndSection();

    /**
     * Returns the count of all users in rotating sections that are in a non-null registration section. These are
     * generally students who have late added a course and have been automatically added to the course, but this
     * was done after rotating sections had already been set-up.
     *
     * @return array
     */
    public function getCountUsersRotatingSections();

    /**
     * Returns the count of all users that are in a rotating section, but are not in an assigned registration section.
     * These are generally students who have dropped the course and have not yet been removed from a rotating
     * section.
     *
     * @return array
     */
    public function getCountNullUsersRotatingSections();

    public function getRegisteredUserIdsWithNullRotating();

    public function getRegisteredUserIds();

    public function setAllUsersRotatingSectionNull();

    public function setNonRegisteredUsersRotatingSectionNull();

    public function deleteAllRotatingSections();

    public function getMaxRotatingSection();

    public function getNumberRotatingSessions();

    public function getGradersForAllRotatingSections($gradeable_id);

    public function insertNewRotatingSection($section);

    public function setupRotatingSections($graders, $gradeable_id);

    public function updateUsersRotatingSection($section, $users);

    /**
     * This inserts an row in the electronic_gradeable_data table for a given gradeable/user/version combination.
     * The values for the row are set to defaults (0 for numerics and NOW() for the timestamp) with the actual values
     * to be later filled in by the grade_students.sh routine. We do it this way as we can properly deal with the
     * electronic_gradeable_version table here as the "active_version" is a concept strictly within the PHP application
     * code and grade_students.sh has no concept of it. This will either update or insert the row in
     * electronic_gradeable_version for the given gradeable and student.
     *
     * @param $g_id
     * @param $user_id
     * @param $version
     */
    public function insertVersionDetails($g_id, $user_id, $team_id, $version, $timestamp);

    /**
     * Updates the row in electronic_gradeable_version table for a given gradeable and student. This function should
     * only be run directly if we know that the row exists (so when changing the active version for example) as
     * otherwise it'll throw an exception as it does not do error checking on if the row exists.
     *
     * @param $g_id
     * @param $user_id
     * @param $version
     */
    public function updateActiveVersion($g_id, $user_id, $team_id, $version);

<<<<<<< HEAD
    public function insertGradeableData(Gradeable $gradeable);
=======
    /**
     * Given a gradeable object, this updates all gradeable_component_data rows that are associated, updating the scores
     * and comments that were left.
     *
     * @param \app\models\Gradeable $gradeable
     */
>>>>>>> f4c63169
    public function updateGradeableData(Gradeable $gradeable);
    public function insertGradeableComponentData($gd_id, GradeableComponent $component);
    public function updateGradeableComponentData($gd_id, GradeableComponent $component);

    /**
     * Creates a new gradeable in the database
     *
     * @param array $details
     */
    public function createNewGradeable($details);

    /**
     * Gets an array that contains all revelant data in a gradeable.
     * Uses the gradeable id to use the data in the database.
     *
     * @param $gradeable_id
     *
     */
    public function getGradeableData($gradeable_id);

    /**
     * Updates the current gradeable with new properties.
     *
     * @param array $details
     */
    public function updateGradeable($details);

    /**
     * This updates the viewed date on a gradeable object (assuming that it has a set $user object associated with it).
     *
     * @param \app\models\Gradeable $gradeable
     */
    public function updateUserViewedDate(Gradeable $gradeable);

    /**
     * @todo: write phpdoc
     *
     * @param $session_id
     *
     * @return array
     */
    public function getSession($session_id);

    /**
     * @todo: write phpdoc
     *
     * @param string $session_id
     * @param string $user_id
     * @param string $csrf_token
     *
     * @return string
     */
    public function newSession($session_id, $user_id, $csrf_token);

    /**
     * Updates a given session by setting it's expiration date to be 2 weeks into the future
     * @param string $session_id
     */
    public function updateSessionExpiration($session_id);

    /**
     * Remove sessions which have their expiration date before the
     * current timestamp
     */
    public function removeExpiredSessions();

    /**
     * Remove a session associated with a given session_id
     * @param $session_id
     */
    public function removeSessionById($session_id);

    /**
     * Create a new team id and team in gradeable_teams for given gradeable, add $user_id as a member
     * @param string $g_id
     * @param string $user_id
     */
    public function newTeam($g_id, $user_id);

    /**
     * Add user $user_id to team $team_id as an invited user
     * @param string $team_id
     * @param string $user_id
     */
    public function newTeamInvite($team_id, $user_id);

    /**
     * Add user $user_id to team $team_id as a team member
     * @param string $team_id
     * @param string $user_id
     */
    public function newTeamMember($team_id, $user_id);

    /**
     * Remove a user from their current team, decline all invitiations for that user
     * @param string $g_id
     * @param string $user_id
     */
    public function removeTeamUser($g_id, $user_id);

    /**
     * Return an array of Team objects for all teams on given gradeable
     * @param string $g_id
     * @return \app\models\Team[]
     */
    public function getTeamsByGradeableId($g_id);

    /**
     * Return Team object for team which the given user belongs to on the given gradeable
     * @param string $g_id
     * @param string $user_id
     * @return \app\models\Team
     */
    public function getTeamByUserId($g_id, $user_id);
}<|MERGE_RESOLUTION|>--- conflicted
+++ resolved
@@ -204,16 +204,7 @@
      */
     public function updateActiveVersion($g_id, $user_id, $team_id, $version);
 
-<<<<<<< HEAD
     public function insertGradeableData(Gradeable $gradeable);
-=======
-    /**
-     * Given a gradeable object, this updates all gradeable_component_data rows that are associated, updating the scores
-     * and comments that were left.
-     *
-     * @param \app\models\Gradeable $gradeable
-     */
->>>>>>> f4c63169
     public function updateGradeableData(Gradeable $gradeable);
     public function insertGradeableComponentData($gd_id, GradeableComponent $component);
     public function updateGradeableComponentData($gd_id, GradeableComponent $component);
