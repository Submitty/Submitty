<?php

namespace app\models\gradeable;

use app\libraries\DateUtils;
use app\libraries\GradeableType;
use app\exceptions\ValidationException;
use app\exceptions\NotImplementedException;
use app\libraries\Utils;
use app\libraries\FileUtils;
use app\libraries\Core;
use app\models\AbstractModel;
use app\models\grading\AbstractGradeableInput;
use app\models\GradingSection;
use app\models\Team;
use app\models\User;
use app\controllers\admin\AdminGradeableController;

/**
 * All data describing the configuration of a gradeable
 *  Note: All per-student data is in the GradedGradeable class
 *
 *  Note: there is no guarantee of the values of properties not relevant to the gradeable type
 *
 *  Missing validation: student permissions (i.e. view/submit) - low priority
 *
 * @method string getId()
 * @method string getTitle()
 * @method string getInstructionsUrl()
 * @method void setInstructionsUrl($url)
 * @method int getType()
 * @method int getGraderAssignmentMethod()
 * @method void setGraderAssignmentMethod($method)
 * @method \DateTime getTaViewStartDate()
 * @method \DateTime getGradeStartDate()
 * @method \DateTime getGradeDueDate()
 * @method \DateTime getGradeReleasedDate()
 * @method \DateTime getGradeLockedDate()
 * @method int getMinGradingGroup()
 * @method \DateTime getRegradeRequestDate()
 * @method string getSyllabusBucket()
 * @method void setSyllabusBucket($bucket)
 * @method string getTaInstructions()
 * @method void setTaInstructions($instructions)
 * @method string getAutogradingConfigPath()
 * @method bool isVcs()
 * @method void setVcs($use_vcs)
 * @method string getVcsSubdirectory()
 * @method void setVcsSubdirectory($subdirectory)
 * @method int getVcsHostType()
 * @method void setVcsHostType($host_type)
 * @method bool isTeamAssignment()
 * @method int getTeamSizeMax()
 * @method \DateTime getTeamLockDate()
 * @method bool isTaGrading()
 * @method bool isScannedExam()
 * @method void setScannedExam($scanned_exam)
 * @method bool isStudentView()
 * @method void setStudentView($can_student_view)
 * @method bool isStudentViewAfterGrades()
 * @method void setStudentViewAfterGrades($can_student_view_after_grades)
 * @method bool isStudentSubmit()
 * @method void setStudentSubmit($can_student_submit)
 * @method bool isPeerGrading()
 * @method void setPeerGrading($use_peer_grading)
 * @method int getPeerGradeSet()
 * @method void setPeerGradeSet($grade_set)
 * @method \DateTime getSubmissionOpenDate()
 * @method \DateTime getSubmissionDueDate()
 * @method int getLateDays()
 * @method bool isLateSubmissionAllowed()
 * @method void setLateSubmissionAllowed($allow_late_submission)
 * @method float getPrecision()
 * @method Component[] getComponents()
 * @method bool isRegradeAllowed()
 * @method bool isGradeInquiryPerComponentAllowed()
 * @method void setGradeInquiryPerComponentAllowed($is_grade_inquiry_per_component)
 * @method bool isDiscussionBased()
 * @method void setDiscussionBased($discussion_based)
 * @method string  getDiscussionThreadId()
 * @method void setDiscussionThreadId($discussion_thread_id)
 * @method int getActiveRegradeRequestCount()
 * @method void setHasDueDate($has_due_date)
 * @method object[] getPeerGradingPairs()
 */
class Gradeable extends AbstractModel {
    /* Enum range for grader_assignment_method */
    const ROTATING_SECTION = 0;
    const REGISTRATION_SECTION = 1;
    const ALL_ACCESS = 2;

    /* Properties for all types of gradeables */

    /** @prop @var string The course-wide unique gradeable id */
    protected $id = "";
    /** @prop @var string The gradeable's title */
    protected $title = "";
    /** @prop @var string The instructions url to give to students */
    protected $instructions_url = "";
    /** @prop @var int The type of gradeable */
    protected $type = GradeableType::ELECTRONIC_FILE;
    /** @prop @var int If the gradeable should be graded by all access (2) by registration section (1) or rotating sections (0) */
    protected $grader_assignment_method = Gradeable::REGISTRATION_SECTION;
    /** @prop @var int The minimum user group that can grade this gradeable (1=instructor) */
    protected $min_grading_group = 1;
    /** @prop @var string The syllabus classification of this gradeable */
    protected $syllabus_bucket = "homework";
    /** @prop @var Component[] An array of all of this gradeable's components */
    protected $components = [];
    /** @prop @var Component[] An array of all gradeable components loaded from the database */
    private $db_components = [];

    /** @prop @var bool If any submitters have active grade inquiries */
    protected $active_regrade_request_count = 0;

    /* (private) Lazy-loaded Properties */

    /** @prop @var bool If any manual grades have been entered for this gradeable */
    private $any_manual_grades = null;
    /** @prop @var bool If any submissions exist */
    private $any_submissions = null;
    /** @prop @var bool If any errors occurred in the build output */
    private $any_build_errors = null;
    /** @prop @var Team[] Any teams that have been formed */
    private $teams = null;
    /** @prop @var string[][] Which graders are assigned to which rotating sections (empty if $grade_by_registration is true)
     *                          Array (indexed by grader id) of arrays of rotating section numbers
     */
    private $rotating_grader_sections = null;
    private $rotating_grader_sections_modified = false;
    /** @prop @var AutogradingConfig The object that contains the autograding config data */
    private $autograding_config = null;
    /** @prop @var array Array of all split pdf uploads. Each key is a filename and then each element is an array
     * that contains filename, file path, and the file size.
     */
    private $split_pdf_files = null;
    
    /** @prop @var array */
    protected $peer_grading_pairs = [];

    /* Properties exclusive to numeric-text/checkpoint gradeables */

    /** @prop @var string The overall ta instructions for grading (numeric-text/checkpoint only) */
    protected $ta_instructions = "";

    /* Properties exclusive to electronic gradeables */

    /** @prop @var string The location of the autograding configuration file */
    protected $autograding_config_path = "";
    /** @prop @var bool If the gradeable is using vcs upload (true) or manual upload (false) */
    protected $vcs = false;
    /** @prop @var string The subdirectory within the VCS repository for this gradeable */
    protected $vcs_subdirectory = "";
    /** @prop @var int Where are we hosting VCS (-1 -> Not VCS gradeable, 0,1 -> Submitty, 2,3 -> public/private Github) */
    protected $vcs_host_type = -1;
    /** @prop @var bool If the gradeable is a team assignment */
    protected $team_assignment = false;
    /** @prop @var int The maximum team size (if the gradeable is a team assignment) */
    protected $team_size_max = 0;
    /** @prop @var bool If the gradeable is using any manual grading */
    protected $ta_grading = false;
    /** @prop @var bool If the gradeable is a 'scanned exam' */
    protected $scanned_exam = false;
    /** @prop @var bool If students can view submissions */
    protected $student_view = false;
    /** @prop @var bool If students can only view submissions after grades released date */
    protected $student_view_after_grades = false;
    /** @prop @var bool If students can make submissions */
    protected $student_submit = false;
    /** @prop @var bool If the gradeable uses peer grading */
    protected $peer_grading = false;
    /** @prop @var int The number of peers each student will be graded by */
    protected $peer_grade_set = 0;
    /** @prop @var bool If submission after student's max deadline
     *      (due date + min(late days allowed, late days remaining)) is allowed
     */
    protected $late_submission_allowed = true;
    /** @prop @var float The point precision for manual grading */
    protected $precision = 0.0;
    /** @prop @var bool If this gradeable has a due date or not */
    protected $has_due_date = false;

    /* Dates for all types of gradeables */

    /** @prop @var \DateTime The so-called 'TA Beta-Testing' date.  This is when the gradeable appears for TA's */
    protected $ta_view_start_date = null;
    /** @prop @var \DateTime The date that graders may start grading */
    protected $grade_start_date = null;
    /** @prop @var \DateTime The date that graders must have grades in by */
    protected $grade_due_date = null;
    /** @prop @var \DateTime The date that grades will be released to students */
    protected $grade_released_date = null;
    /** @prop @var \DateTime The date after which only instructors may change grades (aka when grades are 'due') */
    protected $grade_locked_date = null;

    /* Dates for electronic gradeables*/

    /** @prop @var \DateTime The deadline for joining teams (if the gradeable is a team assignment) */
    protected $team_lock_date = null;
    /** @prop @var \DateTime The date students can start making submissions */
    protected $submission_open_date = null;
    /** @prop @var \DateTime The date, before which all students must make a submissions (or be marked late) */
    protected $submission_due_date = null;
    /** @prop @var int The number of late days allowed */
    protected $late_days = 0;
    /** @prop @var \DateTime The deadline for submitting a grade inquiry */
    protected $regrade_request_date = null;
    /** @prop @var bool are grade inquiries enabled for this assignment*/
    protected $regrade_allowed = true;
    /** @prop @var bool are grade inquiries for specific components enabled for this assignment*/
    protected $grade_inquiry_per_component_allowed = false;
    /** @prop @var bool does this assignment have a discussion component*/
    protected $discussion_based = false;
    /** @prop @var string thread id for corresponding to discussion forum thread*/
    protected $discussion_thread_id = '';


    /**
     * Gradeable constructor.
     * @param Core $core
     * @param array $details
     * @throws \InvalidArgumentException if any of the details were not found or invalid
     * @throws ValidationException If any of the dates are incompatible or invalid
     */
    public function __construct(Core $core, array $details) {
        parent::__construct($core);

        $this->setIdInternal($details['id']);
        $this->setTitle($details['title']);
        $this->setInstructionsUrl($details['instructions_url']);
        $this->setTypeInternal($details['type']);
        $this->setGraderAssignmentMethod($details['grader_assignment_method']);
        $this->setMinGradingGroup($details['min_grading_group']);
        $this->setSyllabusBucket($details['syllabus_bucket']);
        $this->setTaInstructions($details['ta_instructions']);
        if (array_key_exists('peer_graders_list', $details)) {
            $this->setPeerGradersList($details['peer_graders_list']);
        }

        if ($this->getType() === GradeableType::ELECTRONIC_FILE) {
            $this->setAutogradingConfigPath($details['autograding_config_path']);
            $this->setVcs($details['vcs']);
            $this->setVcsSubdirectory($details['vcs_subdirectory']);
            $this->setVcsHostType($details['vcs_host_type']);
            $this->setTeamAssignmentInternal($details['team_assignment']);
            $this->setTeamSizeMax($details['team_size_max']);
            $this->setTaGradingInternal($details['ta_grading']);
            $this->setScannedExam($details['scanned_exam']);
            $this->setStudentView($details['student_view']);
            $this->setStudentViewAfterGrades($details['student_view_after_grades']);
            $this->setStudentSubmit($details['student_submit']);
            $this->setHasDueDate($details['has_due_date']);
            $this->setPeerGrading($details['peer_grading']);
            $this->setPeerGradeSet($details['peer_grade_set']);
            $this->setLateSubmissionAllowed($details['late_submission_allowed']);
            $this->setPrecision($details['precision']);
            $this->setRegradeAllowedInternal($details['regrade_allowed']);
            $this->setGradeInquiryPerComponentAllowed($details['grade_inquiry_per_component_allowed']);
            $this->setDiscussionBased((bool) $details['discussion_based']);
            $this->setDiscussionThreadId($details['discussion_thread_ids']);
        }

        $this->setActiveRegradeRequestCount($details['active_regrade_request_count'] ?? 0);

        // Set dates last
        $this->setDates($details);
        $this->modified = false;
    }

    /**
     * Exports all of the components so they can be saved to a json
     * @return array
     */
    public function exportComponents() {
        $component_arrays = [];
        foreach ($this->components as $component) {
            /** @var Component $component */
            $component_arrays[] = $component->export();
        }
        return $component_arrays;
    }

    /**
     * All \DateTime properties for this class
     */
    const date_properties = [
        'ta_view_start_date',
        'submission_open_date',
        'submission_due_date',
        'grade_start_date',
        'grade_due_date',
        'grade_released_date',
        'grade_locked_date',
        'team_lock_date',
        'regrade_request_date'
    ];

    /**
     * Display names for the different date properties (for forming error messages)
     */
    const date_display_names = [
        'ta_view_start_date' => 'Beta Testing',
        'submission_open_date' => 'Submission Open',
        'submission_due_date' => 'Submission Due',
        'grade_start_date' => 'Grading Open',
        'grade_due_date' => 'Grading Due',
        'grade_released_date' => 'Grades Released',
        'grade_locked_date' => 'Grades Locked',
        'team_lock_date' => 'Teams Locked',
        'late_days' => 'Late Days',
        'regrade_request_date' => 'Grade Inquiries Due'
    ];

    /**
     * All \DateTime properties that should be validated
     */
    const date_validated_properties = [
        'ta_view_start_date',
        'submission_open_date',
        'submission_due_date',
        'grade_start_date',
        'grade_due_date',
        'grade_released_date',
        'grade_locked_date',
        'regrade_request_date'
    ];

    /**
     * All \DateTime properties for NUMERIC_TEXT and CHECKPOINT gradeables
     * Note: this is in validation order
     */
    const date_properties_simple = [
        'ta_view_start_date',
        'grade_start_date',
        'grade_due_date',
        'grade_released_date'
    ];

    /**
     * All \DateTime properties for ELECTRONIC gradeables with ta grading
     * Note: this is in validation order
     */
    const date_properties_elec_ta = [
        'ta_view_start_date',
        'submission_open_date',
        'grade_start_date',
        'grade_due_date',
        'grade_released_date'
    ];

    /**
     * All \DateTime properties for ELECTRONIC gradeables with no ta grading
     * Note: this is in validation order
     */
    const date_properties_elec_no_ta = [
        'ta_view_start_date',
        'submission_open_date',
        'grade_released_date'
    ];

    /**
     * All \DateTime properties for ELECTRONIC exam gradeables
     * Note: this is in validation order
     */
    const date_properties_elec_exam = [
        'ta_view_start_date',
        'grade_start_date',
        'grade_due_date',
        'grade_released_date'
    ];

    /**
     * All \DateTime properties relevant for all types
     * Note: This is also the set for no student upload AND no ta grading
     * Note: this is in validation order
     */
    const date_properties_bare = [
        'ta_view_start_date',
        'grade_released_date'
    ];

    public function toArray() {
        // Use the default behavior for the most part, but convert the dates
        $return = parent::toArray();

        foreach (self::date_properties as $date) {
            $return[$date] = $this->$date !== null ? DateUtils::dateTimeToString($this->$date) : null;
        }

        // Serialize important Lazy-loaded values
        $return['rotating_grader_sections'] = parent::parseObject($this->getRotatingGraderSections());
        $return['autograding_config'] = parent::parseObject($this->getAutogradingConfig());

        return $return;
    }

    /**
     * Gets the component object with the provided component id
     * @param int $component_id
     * @return Component|null The Component with the provided id, or null if not found
     */
    public function getComponent($component_id) {
        foreach ($this->getComponents() as $component) {
            if ($component->getId() === $component_id) {
                return $component;
            }
        }
        throw new \InvalidArgumentException('Component id did not exist in gradeable');
    }

    /**
     * Gets an array of components set to be deleted
     * @return Component[]
     */
    public function getDeletedComponents() {
        return array_udiff($this->db_components, $this->components, Utils::getCompareByReference());
    }

    /**
     * Loads the autograding config file at $this->autograding_config into an array, or null if error/not found
     * @return AutogradingConfig|null
     */
    private function loadAutogradingConfig() {
        $course_path = $this->core->getConfig()->getCoursePath();

        try {
            $details = FileUtils::readJsonFile(FileUtils::joinPaths(
                $course_path,
                'config',
                'build',
                "build_{$this->id}.json"
            ));

            // If the file could not be found, the result will be false, so don't
            //  create the config if the file can't be found
            if ($details !== false) {
                return new AutogradingConfig($this->core, $details);
            }
            return null;
        }
        catch (\Exception $e) {
            // Don't throw an error, just don't make any data
            return null;
        }
    }

    /**
     * Parses array of the date properties to set to force them into a valid format
     * @param array $dates An array containing a combination of \DateTime and string objects indexed by date property name
     * @return \DateTime[] A full array of \DateTime objects (one element for each gradeable date property or null if not provided / bad format)
     *                      with a 'late_days' integer element
     */
    private function parseDates(array $dates) {
        $parsedDates = [];
        foreach (self::date_properties as $date) {
            if (isset($dates[$date]) && $dates[$date] !== null) {
                try {
                    $parsedDates[$date] = DateUtils::parseDateTime($dates[$date], $this->core->getConfig()->getTimezone());
                }
                catch (\Exception $e) {
                    $parsedDates[$date] = null;
                }
            }
            else {
                $parsedDates[$date] = null;
            }
        }

        // Assume that if no late days provided that there should be zero of them;
        $parsedDates['late_days'] = intval($dates['late_days'] ?? 0);
        return $parsedDates;
    }

    public function setPeerGradersList($input) {
        $existing_users = $this->core->getQueries()->getAllUsers();
        foreach ($input as $row_num => $vals) {
            if (!User::validateUserData('user_id', $vals["student"]) || User::validateUserData('user_id', $vals["grader"])) {
                $bad_rows[] = ($row_num + 1);
            }
            $row_num = 0;
            foreach ($existing_users as $i => $existing_user) {
                if ($vals["student"] !== $existing_user->getId() || $vals["grader"] !== $existing_user->getId()) {
                    $bad_rows[] = ($row_num + 1);
                }
                $row_num = $row_num + 1;
            }
        }
        
        if (!empty($bad_rows)) {
            $msg = "Error(s) on row(s) ";
            array_walk($bad_rows, function ($row_num) use (&$msg) {
                $msg .= " {$row_num}";
            });
            $this->core->addErrorMessage($msg);
        }
        $current_pairs = $this->core->getQueries()->getPeerGradingAssignment($this->getId());
        $this->core->getQueries()->clearPeerGradingAssignment($this->getId());
        foreach ($input as $row_num => $vals) {
            $this->core->getQueries()->insertPeerGradingAssignment($vals["grader"], $vals["student"], $this->getId());
            $this->modified = true;
            $this->peer_grading_pairs = $this->core->getQueries()->getPeerGradingAssignment($this->getId());
        }
    }

    /**
     * Validates that a given set dates are strictly increasing
     * @param string[] $date_properties
     * @param \DateTime[] $date_values array of \DateTime objects indexed by $date_properties
     * @return string[] Array of error messages indexed by $date_properties
     */
    private static function validateDateSet(array $date_properties, array $date_values) {
        // A message to set if the date is null, which happens when: the provided date is null,
        //  or the parsing failed.  In either case, this is an appropriate message
        $invalid_format_message = 'Invalid date-time value!';

        // If the dates are null, then their format is invalid
        $errors = [];
        foreach ($date_properties as $property) {
            $date = $date_values[$property] = $date_values[$property] ?? null;
            if ($date === null) {
                $errors[$property] = $invalid_format_message;
            }
        }

        // Now, check if they are in increasing order
        $prev_property = null;
        foreach ($date_properties as $property) {
            if ($prev_property !== null) {
                if ($date_values[$prev_property] !== null && $date_values[$property] !== null) {
                    if ($date_values[$prev_property] > $date_values[$property]) {
                        $errors[$prev_property] = self::date_display_names[$prev_property] . ' Date must come before '
                            . self::date_display_names[$property] . ' Date';
                    }
                }
            }
            $prev_property = $property;
        }

        return $errors;
    }

    /**
     * Gets the dates that require validation for the gradeable's current configuration.
     * @return string[] array of date property names that need validation
     */
    private function getDateValidationSet() {
        if ($this->type === GradeableType::ELECTRONIC_FILE) {
            if (!$this->isStudentSubmit()) {
                if ($this->isTaGrading()) {
                    $result = self::date_properties_elec_exam;
                }
                else {
                    $result = self::date_properties_bare;
                }
            }
            elseif ($this->isTaGrading()) {
                $result = self::date_properties_elec_ta;
            }
            else {
                $result = self::date_properties_elec_no_ta;
            }

            // Only add in submission due date if student submission is enabled
            if ($this->isStudentSubmit() && $this->hasDueDate()) {
                // Make sure we insert the due date into the correct location (after the open date)
                array_splice($result, array_search('submission_open_date', $result) + 1, 0, 'submission_due_date');
            }

            // Only add in grade inquiry date if its allowed & enabled
            if ($this->isTaGrading() && $this->core->getConfig()->isRegradeEnabled() && $this->isRegradeAllowed()) {
                $result[] = 'regrade_request_date';
            }
        }
        else {
            $result = self::date_properties_simple;
        }
        return $result;
    }

    /**
     * Asserts that the provided set of dates are valid for this gradeable's configuration
     * @param \DateTime[] $dates
     * @throws ValidationException With all messages for each invalid property
     */
    private function assertDates(array $dates) {
        // Get the date set we validate against
        $date_set = $this->getDateValidationSet();

        // Get the validation errors
        $errors = self::validateDateSet($date_set, $dates);

        // Put any special exceptions to the normal validation rules here...

        if (count($errors) > 0) {
            throw new ValidationException('Date validation failed', $errors);
        }
    }

    /**
     * Takes a complete set of dates relevant to this gradeable and, depending on the gradeable's settings,
     *  coerces all dates to satisfy the database date constraints.  The behavior of this function is undefined
     *  if called before `assertDates`
     * @param \DateTime[] $dates Array of dates, indexed by property name
     * @return \DateTime[] Array of dates, indexed by property name
     */
    private function coerceDates(array $dates) {
        // Takes an array of date properties (in order) and date values (indexed by property)
        //  and returns the modified date values to comply with the provided order, using
        //  a compare function, which returns true when first parameter should be coerced
        //  into the second parameter.
        $coerce_dates = function (array $date_properties, array $black_list, array $date_values, $compare) {
            // coerce them to be in increasing order (and fill in nulls)
            foreach ($date_properties as $i => $property) {
                // Don't coerce the first date
                if ($i === 0) {
                    continue;
                }

                // Don't coerce a date on the black list
                if (in_array($property, $black_list)) {
                    continue;
                }

                // Get a value for the date to compare against
                $prev_date = $date_values[$date_properties[$i - 1]];

                // This may be null / not set
                $date = $date_values[$property] ?? null;

                // Coerce the date if it is out of bounds
                if ($date === null || $compare($date, $prev_date)) {
                    $date_values[$property] = $prev_date;
                }
            }
            return $date_values;
        };

        // Blacklist the dates checked by validation
        $black_list = $this->getDateValidationSet();

        // First coerce in the forward direction, then in the reverse direction
        return $coerce_dates(
            array_reverse(self::date_validated_properties),
            $black_list,
            $coerce_dates(
                self::date_validated_properties,
                $black_list,
                $dates,
                function (\DateTime $val, \DateTime $cmp) {
                    return $val < $cmp;
                }
            ),
            function (\DateTime $val, \DateTime $cmp) {
                return $val > $cmp;
            }
        );
    }

    /**
     * Sets the all of the dates of this gradeable
     * @param array $dates An array of dates/date strings indexed by property name
     * @throws ValidationException With all messages for each invalid property
     */
    public function setDates(array $dates) {
        // Wrangle the input so we have a fully populated array of \DateTime's (or nulls)
        $dates = $this->parseDates($dates);

        // Asserts that this date information is valid
        $this->assertDates($dates);

        // Coerce any dates that have database constraints, but
        //  aren't relevant to the current gradeable configuration
        $dates = $this->coerceDates($dates);

        // Manually set each property (instead of iterating over self::date_properties) so the user
        //  can't set dates irrelevant to the gradeable settings

        $this->ta_view_start_date = $dates['ta_view_start_date'];
        $this->grade_start_date = $dates['grade_start_date'];
        $this->grade_due_date = $dates['grade_due_date'];
        $this->grade_released_date = $dates['grade_released_date'];
        $this->grade_locked_date = $dates['grade_locked_date'];

        if ($this->type === GradeableType::ELECTRONIC_FILE) {
            // Set team lock date even if not team assignment because it is NOT NULL in the db
            $this->team_lock_date = $dates['team_lock_date'];
            $this->submission_open_date = $dates['submission_open_date'];
            $this->submission_due_date = $dates['submission_due_date'];
            $this->late_days = $dates['late_days'];
            $this->regrade_request_date = $dates['regrade_request_date'];
        }
        $this->modified = true;
    }

    /**
     * Gets all of the gradeable's date values indexed by property name (including late_days)
     * @return mixed[]
     */
    public function getDates() {
        $dates = [];
        foreach (self::date_properties as $property) {
            $dates[$property] = $this->$property;
        }
        $dates['late_days'] = $this->late_days;
        return $dates;
    }

    public function getStringThreadIds() {
        return $this->isDiscussionBased() ? implode(',', json_decode($this->getDiscussionThreadId())) : '';
    }

    /**
     * Gets all of the gradeable's date values as strings indexed by property name (including late_days)
     * @param bool $add_utc_offset True to add the UTC offset to the output strings
     * @return string[]
     */
    public function getDateStrings(bool $add_utc_offset = true) {
        $date_strings = [];
        $now = $this->core->getDateTimeNow();
        foreach (self::date_properties as $property) {
            $date_strings[$property] = DateUtils::dateTimeToString($this->$property ?? $now, $add_utc_offset);
        }
        $date_strings['late_days'] = strval($this->late_days);
        return $date_strings;
    }

    /**
     * Gets if this gradeable has a due date or not for electronic gradeables
     * @return bool
     */
    public function hasDueDate() {
        return $this->has_due_date;
    }

    /**
     * Gets the rotating section grader assignment
     * @return array An array (indexed by user id) of arrays of section ids
     */
    public function getRotatingGraderSections() {
        if ($this->rotating_grader_sections === null) {
            $this->setRotatingGraderSections($this->core->getQueries()->getRotatingSectionsByGrader($this->id));
            $this->rotating_grader_sections_modified = false;
        }
        return $this->rotating_grader_sections;
    }

    /**
     * Gets the autograding configuration object
     * @return AutogradingConfig|null returns null if loading from the disk fails
     */
    public function getAutogradingConfig() {
        if ($this->autograding_config === null) {
            $this->autograding_config = $this->loadAutogradingConfig();
        }
        return $this->autograding_config;
    }

    /**
     * Gets whether this gradeable has an autograding config
     * @return bool True if it has an autograding config
     */
    public function hasAutogradingConfig() {
        return $this->getAutogradingConfig() !== null;
    }

    /** @internal */
    public function setTaViewStartDate($date) {
        throw new NotImplementedException('Individual date setters are disabled, use "setDates" instead');
    }

    /** @internal */
    public function setGradeStartDate($date) {
        throw new NotImplementedException('Individual date setters are disabled, use "setDates" instead');
    }

    /** @internal */
    public function setGradeDueDate($date) {
        throw new NotImplementedException('Individual date setters are disabled, use "setDates" instead');
    }

    /** @internal */
    public function setGradeReleasedDate($date) {
        throw new NotImplementedException('Individual date setters are disabled, use "setDates" instead');
    }

    /** @internal */
    public function setGradeLockedDate($date) {
        throw new NotImplementedException('Individual date setters are disabled, use "setDates" instead');
    }

    /** @internal */
    public function setTeamLockDate($date) {
        throw new NotImplementedException('Individual date setters are disabled, use "setDates" instead');
    }

    /** @internal */
    public function setSubmissionOpenDate($date) {
        throw new NotImplementedException('Individual date setters are disabled, use "setDates" instead');
    }

    /** @internal */
    public function setSubmissionDueDate($date) {
        throw new NotImplementedException('Individual date setters are disabled, use "setDates" instead');
    }

    public function setAutogradingConfig(AutogradingConfig $autograding_config): void {
        $this->autograding_config = $autograding_config;
    }

    /**
     * Sets the number of active grade inquiries
     * @param int $count
     * @internal
     */
    public function setActiveRegradeRequestCount(int $count) {
        $this->active_regrade_request_count = $count;
    }

    /**
     * Sets the gradeable Id.  Must match the regular expression:  ^[a-zA-Z0-9_-]*$
     * @param string $id The gradeable id to set
     */
    private function setIdInternal($id) {
        preg_match('/^[a-zA-Z0-9_-]*$/', $id, $matches, PREG_OFFSET_CAPTURE);
        if (count($matches) === 0) {
            throw new \InvalidArgumentException('Gradeable id must be alpha-numeric/hyphen/underscore only');
        }
        $this->id = $id;
    }

    /** @internal */
    public function setId($id) {
        throw new \BadFunctionCallException('Cannot change Id of gradeable');
    }

    /**
     * Sets the gradeable Title
     * @param string $title Must not be blank.
     */
    public function setTitle($title) {
        if ($title === '') {
            throw new \InvalidArgumentException('Gradeable title must not be blank');
        }
        $this->title = strval($title);
        $this->modified = true;
    }

    /**
     * Sets the gradeable type
     * @param int $type Must be a valid GradeableType
     */
    private function setTypeInternal($type) {
        // Call this to make an exception if the type is invalid
        GradeableType::typeToString($type);
        $this->type = $type;
    }

    /** @internal */
    public function setType($type) {
        throw new \BadFunctionCallException('Cannot change gradeable type');
    }

    /**
     * gets bool representing if gradeable is set to grade by registration
     * @return boolean
     */
    public function isGradeByRegistration() {
        if ($this->getGraderAssignmentMethod() == Gradeable::REGISTRATION_SECTION) {
            return true;
        }
        return false;
    }

    /**
     * Sets the minimum user level that can grade an assignment.
     * @param int $group Must be at least 1 and no more than 4
     */
    public function setMinGradingGroup(int $group) {
        // Disallow the 0 group (this may catch some potential bugs with instructors not being able to edit gradeables)
        if ($group > 0 && $group <= 4) {
            $this->min_grading_group = $group;
        }
        else {
            throw new \InvalidArgumentException('Grading group must be an integer larger than 0');
        }
        $this->modified = true;
    }

    /**
     * Sets the maximum team size
     * @param int $max_team_size Must be at least 0
     */
    public function setTeamSizeMax(int $max_team_size) {
        if ($max_team_size >= 0) {
            $this->team_size_max = intval($max_team_size);
        }
        else {
            throw new \InvalidArgumentException('Max team size must be a non-negative integer!');
        }
        $this->modified = true;
    }

    /**
     * Sets the precision for grading
     * @param float $precision
     */
    public function setPrecision(float $precision) {
        $this->precision = $precision;
        $this->modified = true;
    }

    /**
     * Sets the peer grading set
     * @param int $peer_grading_set Must be at least 0
     */
    public function setPeerGradingSet(int $peer_grading_set) {
        if ($peer_grading_set >= 0) {
            $this->peer_grade_set = intval($peer_grading_set);
        }
        else {
            throw new \InvalidArgumentException('Peer grade set must be a non-negative integer!');
        }
        $this->modified = true;
    }

    /**
     * Sets the array of components
     * @param Component[] $components Must be an array of only Component
     */
    public function setComponents(array $components) {
        $components = array_values($components);
        foreach ($components as $component) {
            if (!($component instanceof Component)) {
                throw new \InvalidArgumentException('Object in components array wasn\'t a component');
            }
        }

        // Get the implied deleted components from this operation and ensure we aren't deleting any
        //  components that have grades already
        $deleted_components = array_udiff($this->components, $components, Utils::getCompareByReference());
        if (
            in_array(
                true,
                array_map(
                    function (Component $component) {
                        return $component->anyGrades();
                    },
                    $deleted_components
                )
            )
        ) {
            throw new \InvalidArgumentException('Call to setComponents implied deletion of component with grades');
        }

        $this->components = $components;

        // sort by order
        usort($this->components, function (Component $a, Component $b) {
            return $a->getOrder() - $b->getOrder();
        });
    }

    /**
     * Adds a new component to this gradeable with the provided properties
     * @param string $title
     * @param string $ta_comment
     * @param string $student_comment
     * @param float $lower_clamp
     * @param float $default
     * @param float $max_value
     * @param float $upper_clamp
     * @param bool $text
     * @param bool $peer
     * @param int $pdf_page set to Component::PDF_PAGE_NONE if not a pdf assignment
     * @return Component the created component
     */
    public function addComponent(
        string $title,
        string $ta_comment,
        string $student_comment,
        float $lower_clamp,
        float $default,
        float $max_value,
        float $upper_clamp,
        bool $text,
        bool $peer,
        int $pdf_page
    ) {
        $component = new Component($this->core, $this, [
            'title' => $title,
            'ta_comment' => $ta_comment,
            'student_comment' => $student_comment,
            'lower_clamp' => $lower_clamp,
            'default' => $default,
            'max_value' => $max_value,
            'upper_clamp' => $upper_clamp,
            'text' => $text,
            'peer' => $peer,
            'page' => $pdf_page,
            'id' => 0,
            'order' => count($this->components)
        ]);
        $this->components[] = $component;
<<<<<<< HEAD
=======

>>>>>>> dc7f853f
        // If we added a peer component, we are now guaranteed to be a peer gradeable.
        if ($component->isPeer()) {
            $this->setPeerGrading(true);
        }
<<<<<<< HEAD
=======

>>>>>>> dc7f853f
        return $component;
    }

    /**
     * Adds a new component to this gradeable with the provided properties in array form
     * @param array $details
     * @return Component the created component
     */
    public function importComponent(array $details) {
        $details['id'] = 0;
        $details['order'] = count($this->components);
        $component = Component::import($this->core, $this, $details);
        $this->components[] = $component;
        return $component;
    }

    /**
     * Base method for deleting components.  This isn't exposed as public so
     *  its make very clear that a delete component operation is being forceful.
     * @param Component $component
     * @param bool $force true to delete the component if it has grades
     * @throws \InvalidArgumentException If this gradeable doesn't own the provided component or
     *          $force is false and the component has grades
     */
    private function deleteComponentInner(Component $component, bool $force = false) {
        // Don't delete if the component has grades (and we aren't forcing)
        if ($component->anyGrades() && !$force) {
            throw new \InvalidArgumentException('Attempt to delete a component with grades!');
        }

        // Calculate our components array without the provided component
        $new_components = array_udiff($this->components, [$component], Utils::getCompareByReference());

        // If it wasn't removed from our components, it was either already deleted, or never belonged to us
        if (count($new_components) === count($this->components)) {
            throw new \InvalidArgumentException('Attempt to delete component that did not belong to this gradeable');
        }

        // Finally, set our array to the new one
        $this->components = $new_components;
<<<<<<< HEAD
        
=======

        //Check if we have any peer components remaining
>>>>>>> dc7f853f
        $still_peer = false;
        foreach ($this->components as $c) {
            if ($c->isPeer()) {
                $still_peer = true;
                break;
            }
        }
        $this->setPeerGrading($still_peer);
    }

    /**
     * Deletes a component from this gradeable
     * @param Component $component
     * @throws \InvalidArgumentException If this gradeable doesn't own the provided component or if the component has grades
     */
    public function deleteComponent(Component $component) {
        $this->deleteComponentInner($component, false);
    }

    /**
     * Deletes a component from this gradeable without checking if grades exist for it yet.
     * DANGER: THIS CAN BE A VERY DESTRUCTIVE ACTION -- USE ONLY WHEN EXPLICITLY REQUESTED
     * @param Component $component
     * @throws \InvalidArgumentException If this gradeable doesn't own the provided component
     */
    public function forceDeleteComponent(Component $component) {
        $this->deleteComponentInner($component, true);
    }

    /**
     * Sets the array of the components, only called from the database
     * @param Component[] $components
     * @internal
     */
    public function setComponentsFromDatabase(array $components) {
        $this->setComponents($components);
        $this->db_components = $this->components;
    }

    /**
     * Sets the path to the autograding config
     * @param string $path Must not be blank
     */
    public function setAutogradingConfigPath($path) {
        if ($path === '') {
            throw new \InvalidArgumentException('Autograding configuration file path cannot be blank');
        }
        $this->autograding_config_path = strval($path);
        $this->modified = true;
    }

    /**
     * Sets whether the gradeable is a team gradeable
     * @param bool $use_teams
     */
    private function setTeamAssignmentInternal($use_teams) {
        $this->team_assignment = $use_teams === true;
    }

    /** @internal */
    public function setTeamAssignment($use_teams) {
        throw new \BadFunctionCallException('Cannot change teamness of gradeable');
    }

    /**
     * Sets the rotating grader sections for this gradeable
     * @param array $rotating_grader_sections An array (indexed by grader id) of arrays of section numbers
     */
    public function setRotatingGraderSections($rotating_grader_sections) {
        // Number of total rotating sections
        $num_sections = $this->core->getQueries()->getNumberRotatingSections();

        $parsed_graders_sections = [];
        foreach ($rotating_grader_sections as $user => $grader_sections) {
            if ($grader_sections !== null) {
                if (!is_array($grader_sections)) {
                    throw new \InvalidArgumentException('Rotating grader section for grader was not array');
                }
                // Parse each section array into strings
                $parsed_sections = [];
                foreach ($grader_sections as $section) {
                    if ((is_int($section) || ctype_digit($section)) && intval($section) > 0 && intval($section) <= $num_sections) {
                        $parsed_sections[] = intval($section);
                    }
                    else {
                        throw new \InvalidArgumentException('Grading section must be a positive integer no more than the number of rotating sections!');
                    }
                }
                $parsed_graders_sections[$user] = $parsed_sections;
            }
        }
        $this->rotating_grader_sections = $parsed_graders_sections;
        $this->rotating_grader_sections_modified = true;
    }

    /**
     * Sets whether regrades are allowed for this gradeable
     * @param bool $regrade_allowed
     * @throws ValidationException If date validation fails in this new grade inquiry configuration
     */
    public function setRegradeAllowed(bool $regrade_allowed) {
        $old = $this->regrade_allowed;
        $this->regrade_allowed = $regrade_allowed;

        try {
            // Asserts that this date information is valid after changing this property
            $this->setDates($this->getDates());
        }
        catch (ValidationException $e) {
            // Reset to the old value if validation fails
            $this->regrade_allowed = $old;

            // This line brings me great pain
            throw $e;
        }
        // make sure grade_inquiry_per_component_allowed is false when regrade allowed is false
        if (!$regrade_allowed) {
            $this->grade_inquiry_per_component_allowed = false;
        }
    }

    /**
     * @param bool $regrade_allowed
     * @internal
     */
    private function setRegradeAllowedInternal(bool $regrade_allowed) {
        $this->regrade_allowed = $regrade_allowed;
    }

    /**
     * Sets whether this gradeable will use ta grading
     * @param bool $ta_grading
     * @throws ValidationException If date validation fails in this new TA grading configuration
     */
    public function setTaGrading(bool $ta_grading) {
        $old = $this->ta_grading;
        $this->ta_grading = $ta_grading;

        try {
            // Asserts that this date information is valid after changing this property
            $this->setDates($this->getDates());
        }
        catch (ValidationException $e) {
            // Reset to the old value if validation fails
            $this->ta_grading = $old;

            // This line brings me great pain
            throw $e;
        }
    }

    /**
     * @param bool $ta_grading
     * @internal
     */
    private function setTaGradingInternal(bool $ta_grading) {
        $this->ta_grading = $ta_grading;
    }

    /**
     * Gets all of the teams formed for this gradeable
     * @return Team[]
     */
    public function getTeams() {
        if ($this->teams === null) {
            $this->teams = $this->core->getQueries()->getTeamsByGradeableId($this->getId());
        }
        return $this->teams;
    }

    /**
     * Gets if this gradeable has any active grade inquiries
     * @return bool
     */
    public function anyActiveRegradeRequests() {
        return $this->active_regrade_request_count > 0;
    }

    /**
     * Gets if this gradeable has any manual grades (any GradedGradeables exist)
     * @return bool True if any manual grades exist
     */
    public function anyManualGrades() {
        if ($this->any_manual_grades === null) {
            $this->any_manual_grades = $this->core->getQueries()->getGradeableHasGrades($this->getId());
        }
        return $this->any_manual_grades;
    }

    /**
     * Gets if this gradeable has any submissions yet
     * @return bool
     */
    public function anySubmissions() {
        if ($this->any_submissions === null) {
            // Until we find a submission, assume there are none
            $this->any_submissions = false;
            if ($this->type === GradeableType::ELECTRONIC_FILE) {
                $submission_path = FileUtils::joinPaths(
                    $this->core->getConfig()->getSubmittyPath(),
                    'courses',
                    $this->core->getConfig()->getSemester(),
                    $this->core->getConfig()->getCourse(),
                    'submissions',
                    $this->getId()
                );
                if (is_dir($submission_path)) {
                    $this->any_submissions = true;
                }
            }
        }
        return $this->any_submissions;
    }

    /**
     * Gets if this gradeable had any build errors during the last build attempt
     * @return bool
     */
    public function anyBuildErrors() {
        if ($this->any_build_errors === null) {
            $build_file = FileUtils::joinPaths($this->core->getConfig()->getCoursePath(), 'build', $this->getId(), "log_cmake_output.txt");

            // Default to true so if the file isn't found it counts as a 'build error'
            $this->any_build_errors = true;
            if (file_exists($build_file)) {
                $this->any_build_errors = strpos(file_get_contents($build_file), "error") !== false;
            }
        }
        return $this->any_build_errors;
    }

    /**
     * Gets if this gradeable has any teams formed yet
     * @return bool
     */
    public function anyTeams() {
        return !empty($this->getTeams());
    }

    /**
     * Used to decide whether a gradeable can be deleted or not.
     * This means: No submissions, No manual grades entered, No teams formed, and No VCS repos created
     * @return bool True if the gradeable can be deleted
     */
    public function canDelete() {
        return !$this->anySubmissions() && !$this->anyManualGrades() && !$this->anyTeams() && !($this->isVcs() && !$this->isTeamAssignment());
    }

    /**
     * Gets whether the rotating grader sections were modified
     * @return bool
     */
    public function isRotatingGraderSectionsModified() {
        return $this->rotating_grader_sections_modified;
    }

    /**
     * Gets if this gradeable is pdf-upload
     * @return bool
     */
    public function isPdfUpload() {
        foreach ($this->components as $component) {
            if ($component->getPage() !== Component::PDF_PAGE_NONE) {
                return true;
            }
        }
        return false;
    }

    /**
     * Gets if the students assign pages to components
     * @return bool
     */
    public function isStudentPdfUpload() {
        foreach ($this->components as $component) {
            if ($component->getPage() === Component::PDF_PAGE_STUDENT) {
                return true;
            }
        }
        return false;
    }

    /**
     * Gets the number of numeric components if type is GradeableType::NUMERIC_TEXT
     * @return int
     */
    public function getNumNumeric() {
        if ($this->type !== GradeableType::NUMERIC_TEXT) {
            return 0;
        }
        $count = 0;
        foreach ($this->components as $component) {
            if (!$component->isText()) {
                ++$count;
            }
        }
        return $count;
    }

    /**
     * Gets the number of text components if type is GradeableType::NUMERIC_TEXT
     * @return int
     */
    public function getNumText() {
        if ($this->type !== GradeableType::NUMERIC_TEXT) {
            return 0;
        }
        $count = 0;
        foreach ($this->components as $component) {
            if ($component->isText()) {
                ++$count;
            }
        }
        return $count;
    }

    /**
     * Gets the components that are not for peer grading
     * @return Component[]
     */
    public function getNonPeerComponents() {
        return array_filter($this->components, function (Component $component) {
            return !$component->isPeer();
        });
    }

    /**
     * Gets the components that are for peer grading
     * @return Component[]
     */
    public function getPeerComponents() {
        return array_filter($this->components, function (Component $component) {
            return $component->isPeer();
        });
    }

    /**
     * Gets the percent of grading complete for the provided user for this gradeable
     * @param User $grader
     * @return float The percentage (0 to 1) of grading completed or NAN if none required
     */
    public function getGradingProgress(User $grader) {
        //This code is taken from the ElectronicGraderController, it used to calculate the TA percentage.
        $total_users = array();
        $graded_components = array();
        if ($this->isGradeByRegistration()) {
            if (!$grader->accessFullGrading()) {
                $sections = $grader->getGradingRegistrationSections();
            }
            else {
                $sections = $this->core->getQueries()->getRegistrationSections();
                foreach ($sections as $i => $section) {
                    $sections[$i] = $section['sections_registration_id'];
                }
            }
            $section_key = 'registration_section';
        }
        else {
            if (!$grader->accessFullGrading()) {
                $sections = $this->core->getQueries()->getRotatingSectionsForGradeableAndUser($this->getId(), $grader->getId());
            }
            else {
                $sections = $this->core->getQueries()->getRotatingSections();
                foreach ($sections as $i => $section) {
                    $sections[$i] = $section['sections_rotating_id'];
                }
            }
            $section_key = 'rotating_section';
        }
        $num_submitted = [];
        if (count($sections) > 0) {
            if ($this->isTeamAssignment()) {
                $total_users = $this->core->getQueries()->getTotalTeamCountByGradingSections($this->getId(), $sections, $section_key);
                $graded_components = $this->core->getQueries()->getGradedComponentsCountByTeamGradingSections($this->getId(), $sections, $section_key);
                $num_submitted = $this->core->getQueries()->getTotalSubmittedTeamCountByGradingSections($this->getId(), $sections, $section_key);
            }
            else {
                $total_users = $this->core->getQueries()->getTotalUserCountByGradingSections($sections, $section_key);
                $graded_components = $this->core->getQueries()->getGradedComponentsCountByGradingSections($this->getId(), $sections, $section_key, $this->isTeamAssignment());
                $num_submitted = $this->core->getQueries()->getTotalSubmittedUserCountByGradingSections($this->getId(), $sections, $section_key);
            }
        }

        $num_components = $this->core->getQueries()->getTotalComponentCount($this->getId());
        $sections = array();
        if (count($total_users) > 0) {
            foreach ($num_submitted as $key => $value) {
                $sections[$key] = array(
                    'total_components' => $value * $num_components,
                    'graded_components' => 0,
                );
                if (isset($graded_components[$key])) {
                    // Clamp to total components if unsubmitted assigment is graded for whatever reason
                    $sections[$key]['graded_components'] = min(intval($graded_components[$key]), $sections[$key]['total_components']);
                }
            }
        }
        $components_graded = 0;
        $components_total = 0;
        foreach ($sections as $key => $section) {
            if ($key === "NULL") {
                continue;
            }
            $components_graded += $section['graded_components'];
            $components_total += $section['total_components'];
        }
        if ($components_total === 0) {
            return NAN;
        }
        return $components_graded / $components_total;
    }

    /**
     * Gets the info about split pdf upload files
     * @return array An array (indexed by file name) of arrays each containing file info.
     *      See FileUtils::getAllFiles for more details.
     */
    public function getSplitPdfFiles() {
        if ($this->split_pdf_files === null) {
            $upload_path = FileUtils::joinPaths(
                $this->core->getConfig()->getCoursePath(),
                'uploads',
                'split_pdf',
                $this->id
            );
            $this->split_pdf_files = FileUtils::getAllFiles($upload_path);
        }
        return $this->split_pdf_files;
    }

    /**
     * Gets if the grades released date has passed yet
     * @return bool
     */
    public function isTaGradeReleased() {
        return $this->grade_released_date < $this->core->getDateTimeNow();
    }

    /**
     * Gets if tas can view the gradeable now
     * @return bool
     */
    public function isTaViewOpen() {
        return $this->ta_view_start_date < $this->core->getDateTimeNow();
    }

    /**
     * Gets if the submission open date has passed yet
     * @return bool
     */
    public function isSubmissionOpen() {
        return $this->submission_open_date < $this->core->getDateTimeNow();
    }

    /**
     * Gets if the submission due date has passed yet
     * @return bool
     */
    public function isSubmissionClosed() {
        return $this->submission_due_date < $this->core->getDateTimeNow();
    }

    /**
     * Gets if students can make submissions at this time
     * @return bool
     */
    public function canStudentSubmit() {
        return $this->isStudentSubmit() && $this->isSubmissionOpen() &&
            (!$this->isSubmissionClosed() || $this->isLateSubmissionAllowed());
    }

    /**
     * Gets the total possible non-extra-credit ta points
     * @return float
     */
    public function getTaPoints() {
        $total = 0.0;
        foreach ($this->getComponents() as $component) {
            $total += $component->getMaxValue();
        }
        return $total;
    }

    /**
     * Get a list of all grading sections assigned to a given user
     * @param User $user
     * @return GradingSection[]
     */
    public function getGradingSectionsForUser(User $user) {
        if ($this->isPeerGrading() && $user->getGroup() === User::GROUP_STUDENT) {
            $users = $this->core->getQueries()->getUsersById($this->core->getQueries()->getPeerAssignment($this->getId(), $user->getId()));
            //TODO: Peer grading team assignments
            return [new GradingSection($this->core, false, "Peer", [$user], $users, [])];
        }
        else {
            $users = [];
            $teams = [];

            if ($this->isGradeByRegistration()) {
                $section_names = $user->getGradingRegistrationSections();

                if ($this->isTeamAssignment()) {
                    foreach ($section_names as $section) {
                        $teams[$section] = [];
                    }
                    $all_teams = $this->core->getQueries()->getTeamsByGradeableAndRegistrationSections($this->getId(), $section_names);
                    foreach ($all_teams as $team) {
                        /** @var Team $team */
                        $teams[$team->getRegistrationSection()][] = $team;
                    }
                }
                else {
                    foreach ($section_names as $section) {
                        $users[$section] = [];
                    }
                    $all_users = $this->core->getQueries()->getUsersByRegistrationSections($section_names);
                    foreach ($all_users as $user) {
                        /** @var User $user */
                        $users[$user->getRegistrationSection()][] = $user;
                    }
                }
                $graders = $this->core->getQueries()->getGradersForRegistrationSections($section_names);
            }
            else {
                $section_names = $this->core->getQueries()->getRotatingSectionsForGradeableAndUser($this->getId(), $user->getId());

                if ($this->isTeamAssignment()) {
                    foreach ($section_names as $section) {
                        $teams[$section] = [];
                    }
                    $all_teams = $this->core->getQueries()->getTeamsByGradeableAndRotatingSections($this->getId(), $section_names);
                    foreach ($all_teams as $team) {
                        /** @var Team $team */
                        $teams[$team->getRotatingSection()][] = $team;
                    }
                }
                else {
                    foreach ($section_names as $section) {
                        $users[$section] = [];
                    }
                    $all_users = $this->core->getQueries()->getUsersByRotatingSections($section_names);
                    foreach ($all_users as $user) {
                        /** @var User $user */
                        $users[$user->getRotatingSection()][] = $user;
                    }
                }
                $graders = $this->core->getQueries()->getGradersForRotatingSections($this->getId(), $section_names);
            }

            $sections = [];
            foreach ($section_names as $section_name) {
                $sections[] = new GradingSection(
                    $this->core,
                    $this->isGradeByRegistration(),
                    $section_name,
                    $graders[$section_name] ?? [],
                    $users[$section_name] ?? null,
                    $teams[$section_name] ?? null
                );
            }

            return $sections;
        }
    }

    /**
     * Get a list of all grading sections
     * @return GradingSection[]
     */
    public function getAllGradingSections() {
        if ($this->isPeerGrading()) {
            //Todo: What are all sections when you have peer grading?
        }

        $users = [];
        $teams = [];

        $get_method = $this->isGradeByRegistration() ? 'getRegistrationSection' : 'getRotatingSection';

        if ($this->isTeamAssignment()) {
            $all_teams = $this->core->getQueries()->getTeamsByGradeableId($this->getId());
            foreach ($all_teams as $team) {
                /** @var Team $team */
                $teams[$team->$get_method() ?? 'NULL'][] = $team;
            }
        }
        else {
            $all_users = $this->core->getQueries()->getAllUsers();
            foreach ($all_users as $user) {
                /** @var User $user */
                $users[$user->$get_method() ?? 'NULL'][] = $user;
            }
        }

        if ($this->isGradeByRegistration()) {
            $section_names = $this->core->getQueries()->getRegistrationSections();
            foreach ($section_names as $i => $section) {
                $section_names[$i] = $section['sections_registration_id'];
            }
            $graders = $this->core->getQueries()->getGradersForRegistrationSections($section_names);
        }
        else {
            $section_names = $this->core->getQueries()->getRotatingSections();
            foreach ($section_names as $i => $section) {
                $section_names[$i] = $section['sections_rotating_id'];
            }
            $graders = $this->core->getQueries()->getGradersForRotatingSections($this->getId(), $section_names);
        }
        $section_names[] = 'NULL';

        $sections = [];
        foreach ($section_names as $section_name) {
            $sections[] = new GradingSection($this->core, $this->isGradeByRegistration(), $section_name, $graders[$section_name] ?? [], $users[$section_name] ?? null, $teams[$section_name] ?? null);
        }

        return $sections;
    }

    /**
     * return true if students can currently submit regrades for this assignment, false otherwise
     * @return bool
     */
    public function isRegradeOpen() {
        if ($this->core->getConfig()->isRegradeEnabled() == true && $this->isTaGradeReleased() && $this->regrade_allowed && ($this->regrade_request_date > $this->core->getDateTimeNow())) {
            return true;
        }
        return false;
    }

    /**
     * Creates a new team with the provided members
     * @param User $leader The team leader (first user)
     * @param User[] $members The team members (not including leader).
     * @param string $registration_section Registration section to give team.  Leave blank to inherit from leader. 'NULL' for null section.
     * @param int $rotating_section Rotating section to give team.  Set to -1 to inherit from leader. 0 for null section.
     * @throws \Exception If creating directories for the team fails, or writing team history fails
     *  Note: The team in the database may have already been created if an exception is thrown
     */
    public function createTeam(User $leader, array $members, string $registration_section = '', int $rotating_section = -1) {
        $all_members = $members;
        $all_members[] = $leader;

        // Validate parameters
        $gradeable_id = $this->getId();
        foreach ($all_members as $member) {
            if (!($member instanceof User)) {
                throw new \InvalidArgumentException('User array contained non-user object');
            }
            if ($this->core->getQueries()->getTeamByGradeableAndUser($gradeable_id, $member->getId()) !== null) {
                throw new \InvalidArgumentException("{$member->getId()} is already on a team");
            }
        }

        // Inherit rotating/registration section from leader if not provided
        if ($registration_section === '') {
            $registration_section = $leader->getRegistrationSection();
        }
        elseif ($registration_section === 'NULL') {
            $registration_section = null;
        }
        if ($rotating_section < 0) {
            $rotating_section = $leader->getRotatingSection();
        }
        elseif ($rotating_section === 0) {
            $rotating_section = null;
        }

        // Create the team in the database
        $team_id = $this->core->getQueries()->createTeam($gradeable_id, $leader->getId(), $registration_section, $rotating_section);

        // Force the other team members to accept the invitation from this newly created team
        $this->core->getQueries()->declineAllTeamInvitations($gradeable_id, $leader->getId());
        foreach ($members as $i => $member) {
            $this->core->getQueries()->declineAllTeamInvitations($gradeable_id, $member->getId());
            $this->core->getQueries()->acceptTeamInvitation($team_id, $member->getId());
        }

        // Create the submission directory if it doesn't exist
        $gradeable_path = FileUtils::joinPaths($this->core->getConfig()->getCoursePath(), "submissions", $gradeable_id);
        if (!FileUtils::createDir($gradeable_path)) {
            throw new \Exception("Failed to make folder for this assignment");
        }

        // Create the team submission directory if it doesn't exist
        $user_path = FileUtils::joinPaths($gradeable_path, $team_id);
        if (!FileUtils::createDir($user_path)) {
            throw new \Exception("Failed to make folder for this assignment for the team");
        }

        $current_time = $this->core->getDateTimeNow()->format("Y-m-d H:i:sO")
            . " " . $this->core->getConfig()->getTimezone()->getName();
        $settings_file = FileUtils::joinPaths($user_path, "user_assignment_settings.json");

        $json = array("team_history" => array(array("action" => "admin_create", "time" => $current_time,
            "admin_user" => $this->core->getUser()->getId(), "first_user" => $leader->getId())));
        foreach ($members as $member) {
            $json["team_history"][] = array("action" => "admin_add_user", "time" => $current_time,
                "admin_user" => $this->core->getUser()->getId(), "added_user" => $member->getId());
        }
        if (!@file_put_contents($settings_file, FileUtils::encodeJson($json))) {
            throw new \Exception("Failed to write to team history to settings file");
        }

        if ($this->isVcs()) {
            $config = $this->core->getConfig();
            AdminGradeableController::enqueueGenerateRepos($config->getSemester(), $config->getCourse(), $gradeable_id);
        }
    }

    public function getRepositoryPath(User $user, Team $team = null) {
        if (strpos($this->getVcsSubdirectory(), '://') !== false || substr($this->getVcsSubdirectory(), 0, 1) === '/') {
            $vcs_path = $this->getVcsSubdirectory();
        }
        else {
            if (strpos($this->core->getConfig()->getVcsBaseUrl(), '://')) {
                $vcs_path = rtrim($this->core->getConfig()->getVcsBaseUrl(), '/') . '/' . $this->getVcsSubdirectory();
            }
            else {
                $vcs_path = FileUtils::joinPaths($this->core->getConfig()->getVcsBaseUrl(), $this->getVcsSubdirectory());
            }
        }
        $repo = $vcs_path;

        $repo = str_replace('{$vcs_type}', $this->core->getConfig()->getVcsType(), $repo);
        $repo = str_replace('{$gradeable_id}', $this->getId(), $repo);
        $repo = str_replace('{$user_id}', $user->getId(), $repo);
        if ($this->isTeamAssignment() && $team !== null) {
            $repo = str_replace('{$team_id}', $team->getId(), $repo);
        }
        return $repo;
    }

    /**
     * Gets if a user or team has a submission for this gradeable
     * @param Submitter $submitter
     * @return bool
     */
    public function hasSubmission(Submitter $submitter) {
        if ($submitter->isTeam() && !$this->isTeamAssignment()) {
            return false;
        }
        if (!$submitter->isTeam() && $this->isTeamAssignment()) {
            $team = $this->core->getQueries()->getTeamByGradeableAndUser($this->getId(), $submitter->getId());
            if ($team === null) {
                return false;
            }
            $submitter = new Submitter($this->core, $team);
        }
        return $this->core->getQueries()->getHasSubmission($this, $submitter);
    }

    /**
     * Gets if a user has a overridden grades for this gradeable
     * @param Submitter $submitter
     * @return bool
     */
    public function hasOverriddenGrades(Submitter $submitter) {
        $userWithOverriddenGrades = $this->core->getQueries()->getAUserWithOverriddenGrades($this->getId(), $submitter->getId());
        if ($userWithOverriddenGrades === null) {
            return false;
        }
        return true;
    }

    /**
     * Gets the number of days late this gradeable would be if submitted now
     * @return int
     */
    public function getWouldBeDaysLate() {
        return max(0, DateUtils::calculateDayDiff($this->getSubmissionDueDate(), null));
    }
}<|MERGE_RESOLUTION|>--- conflicted
+++ resolved
@@ -1001,18 +1001,12 @@
             'order' => count($this->components)
         ]);
         $this->components[] = $component;
-<<<<<<< HEAD
-=======
-
->>>>>>> dc7f853f
+
         // If we added a peer component, we are now guaranteed to be a peer gradeable.
         if ($component->isPeer()) {
             $this->setPeerGrading(true);
         }
-<<<<<<< HEAD
-=======
-
->>>>>>> dc7f853f
+
         return $component;
     }
 
@@ -1053,12 +1047,8 @@
 
         // Finally, set our array to the new one
         $this->components = $new_components;
-<<<<<<< HEAD
-        
-=======
 
         //Check if we have any peer components remaining
->>>>>>> dc7f853f
         $still_peer = false;
         foreach ($this->components as $c) {
             if ($c->isPeer()) {
