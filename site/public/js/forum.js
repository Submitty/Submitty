--- conflicted
+++ resolved
@@ -1283,7 +1283,6 @@
     });
 }
 
-<<<<<<< HEAD
 function toggleLike(post_id,thread_id,current_user) {
 
     const url = buildCourseUrl(['post', 'likes']);
@@ -1355,8 +1354,6 @@
     });
 }
 
-
-=======
 function displayHistoryAttachment(edit_id) {
     $(`#history-table-${edit_id}`).toggle();
     $(`#history-table-${edit_id}`).find('.attachment-name-history').each(function () {
@@ -1364,7 +1361,6 @@
     });
 }
 
->>>>>>> 5f705570
 // eslint-disable-next-line no-unused-vars
 function replyPost(post_id) {
     if ( $(`#${post_id}-reply`).css('display') === 'block' ) {
