^
           ^
#includ^e <iostream>
#inc^lude <str^ing>
    ^
int m^ain() {
  std::str^ing hw = "hello world!";
  for (int i = 0; i < hw^.size()+4^; i++) {      ^
    for (int j = 0; j < hw.size()+4; j++) {
      if (i == 0 || j == 0 || i == hw.size()+3 || j == hw.size()+3) {
    ^    std::cout << '*';     ^
      } else if (i == j && i > 1 && i < hw.size()+2) {
  ^      std::co^ut << hw[i-2]^^;
      } else {      ^
^        std::c^out << ' ';
 ^     }
    }
<<<<<<< HEAD
    std::cout << std::endl;
  }       
}
=======
  ^  std::cou^t << std::endl;
  }       ^
^}
   
^

  
>>>>>>> 22b41dca
<|MERGE_RESOLUTION|>--- conflicted
+++ resolved
@@ -15,16 +15,8 @@
 ^        std::c^out << ' ';
  ^     }
     }
-<<<<<<< HEAD
-    std::cout << std::endl;
-  }       
-}
-=======
   ^  std::cou^t << std::endl;
   }       ^
 ^}
    
-^
-
-  
->>>>>>> 22b41dca
+^