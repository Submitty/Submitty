--- conflicted
+++ resolved
@@ -23,13 +23,9 @@
 
     public function testLogout() {
         $_COOKIE['submitty_token'] = "test";
-<<<<<<< HEAD
-        $core = $this->createMockCore(['logged_in' => true]);
-=======
         $_SERVER['REMOTE_ADDR'] = "127.0.0.1";
         $_SERVER['HTTP_USER_AGENT'] = 'test';
-        $core = $this->createMockCore();
->>>>>>> ec055e37
+        $core = $this->createMockCore(['logged_in' => true]);
         $request = Request::create(
             "/authentication/logout"
         );
