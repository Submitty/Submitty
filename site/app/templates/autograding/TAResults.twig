--- conflicted
+++ resolved
@@ -82,15 +82,12 @@
                             {% endif %}
                         {% endfor %}
                         {% for file in uploaded_pdfs %}
-<<<<<<< HEAD
                             {% if file.encoded_name in annotated_file_names %}
                                 {% if can_download %}
                                     <button class = 'btn btn-default key_to_click' onclick='downloadStudentAnnotations("{{ student_pdf_download_url }}?filename={{ file.name }}&path={{ file.path|url_encode }}", "{{file.path|url_encode}}", "annotated_pdfs")' aria-label="Download the file"> Download
                                         <i class="fas fa-download" title="Download the file"></i></button>
                                 {% endif %}
-=======
                             {% if file.name in annotated_file_names %}
->>>>>>> 67fedcf5
                                 {% if loop.index != uploaded_pdfs|length %}
                                     <div style="margin-bottom: 1.28em">
                                         <p> {#<a class="btn btn-primary key_to_click" tabindex="0" onclick="openUrl('{{ core.buildUrl({'component':'student', 'page':'PDF', 'action':'download_annotated_pdf', 'gradeable_id': gradeable_id, 'file_name': file.name}) }}')">Download <i class="fas fa-download"></i></a>#}
