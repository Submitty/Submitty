--- conflicted
+++ resolved
@@ -12,11 +12,8 @@
 import dateutil
 import dateutil.parser
 import urllib.parse
-<<<<<<< HEAD
-=======
 import string
 import random
->>>>>>> d294f870
 import socket
 
 from submitty_utils import dateutils, glob
@@ -276,10 +273,7 @@
     history_file_tmp = ""
     if os.path.isfile(history_file):
         shutil.copy(history_file,os.path.join(tmp_submission,"history.json"))
-<<<<<<< HEAD
         os.close(filehandle)
-=======
->>>>>>> d294f870
     # get info from the gradeable config file
     with open(complete_config, 'r') as infile:
         complete_config_obj = json.load(infile)
@@ -367,11 +361,7 @@
     shutil.rmtree(tmp_submission)
     shutil.rmtree(tmp)
 
-<<<<<<< HEAD
-    #grade_items_logging.log_message(is_batch_job,"done zip",item_name)
-=======
     #grade_items_logging.log_message(job_id,is_batch_job,"done zip",item_name)
->>>>>>> d294f870
 
     return (my_autograding_zip_file,my_submission_zip_file)
 
@@ -410,10 +400,7 @@
     queue_time_longstring = queue_obj["queue_time"]
     waittime = queue_obj["waittime"]
     is_batch_job = queue_obj["regrade"]
-<<<<<<< HEAD
-=======
     job_id = queue_obj["job_id"]
->>>>>>> d294f870
     is_batch_job_string = "BATCH" if is_batch_job else "INTERACTIVE"
 
     partial_path = os.path.join(queue_obj["gradeable"],queue_obj["who"],str(queue_obj["version"]))
@@ -516,11 +503,7 @@
         print (which_machine,which_untrusted,"COMPILATION OK")
     else:
         print (which_machine,which_untrusted,"COMPILATION FAILURE")
-<<<<<<< HEAD
-        grade_items_logging.log_message(is_batch_job,which_untrusted,item_name,message="COMPILATION FAILURE")
-=======
         grade_items_logging.log_message(job_id,is_batch_job,which_untrusted,item_name,message="COMPILATION FAILURE")
->>>>>>> d294f870
 
     untrusted_grant_rwx_access(which_untrusted,tmp_compilation)
         
@@ -610,11 +593,7 @@
         print (which_machine,which_untrusted,"RUNNER OK")
     else:
         print (which_machine,which_untrusted,"RUNNER FAILURE")
-<<<<<<< HEAD
-        grade_items_logging.log_message(is_batch_job,which_untrusted,item_name,message="RUNNER FAILURE")
-=======
         grade_items_logging.log_message(job_id,is_batch_job,which_untrusted,item_name,message="RUNNER FAILURE")
->>>>>>> d294f870
 
     untrusted_grant_rwx_access(which_untrusted,tmp_work)
     untrusted_grant_rwx_access(which_untrusted,tmp_compilation)
@@ -675,11 +654,7 @@
         print (which_machine,which_untrusted,"VALIDATOR OK")
     else:
         print (which_machine,which_untrusted,"VALIDATOR FAILURE")
-<<<<<<< HEAD
-        grade_items_logging.log_message(is_batch_job,which_untrusted,item_name,message="VALIDATION FAILURE")
-=======
         grade_items_logging.log_message(job_id,is_batch_job,which_untrusted,item_name,message="VALIDATION FAILURE")
->>>>>>> d294f870
 
     untrusted_grant_rwx_access(which_untrusted,tmp_work)
 
