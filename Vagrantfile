--- conflicted
+++ resolved
@@ -62,17 +62,11 @@
 base_boxes = Hash[]
 
 # Should all be base Ubuntu boxes that use the same version
-<<<<<<< HEAD
+
 base_boxes.default         = "bento/ubuntu-20.04"
 base_boxes[:arm_parallels] = "bento/ubuntu-20.04-arm64"
 base_boxes[:libvirt]       = "generic/ubuntu2004"
 base_boxes[:arm_mac_qemu]  = "perk/ubuntu-20.04-arm64"
-=======
-base_boxes.default         = "bento/ubuntu-22.04"
-base_boxes[:arm_bento]     = "bento/ubuntu-22.04-arm64"
-base_boxes[:libvirt]       = "generic/ubuntu2204"
-base_boxes[:arm_mac_qemu]  = "perk/ubuntu-2204-arm64"
->>>>>>> 1a2ba9b6
 
 def mount_folders(config, mount_options)
   # ideally we would use submitty_daemon or something as the owner/group, but since that user doesn't exist
