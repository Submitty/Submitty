#!/usr/bin/env python3 -u

import sys
import os
from os import path
import json
import subprocess
import docker
import traceback
import argparse
import get_sysinfo
from submitty_utils import ssh_proxy_jump
import platform
import threading


CONFIG_PATH = path.join(path.dirname(path.realpath(__file__)), '..', '..','config')
SUBMITTY_CONFIG_PATH = path.join(CONFIG_PATH, 'submitty.json')
AUTOGRADING_WORKERS_PATH = path.join(CONFIG_PATH, 'autograding_workers.json')
AUTOGRADING_CONTAINERS_PATH = path.join(CONFIG_PATH, 'autograding_containers.json')
with open(os.path.join(CONFIG_PATH, 'submitty_users.json')) as open_file:
    OPEN_JSON = json.load(open_file)
DAEMON_UID = OPEN_JSON['daemon_uid']

with open(os.path.join(SUBMITTY_CONFIG_PATH)) as open_file:
    SUBMITTY_CONFIG = json.load(open_file)
SUBMITTY_INSTALL_DIR = SUBMITTY_CONFIG['submitty_install_dir']
SUBMITTY_REPOSITORY_DIR = SUBMITTY_CONFIG['submitty_repository']

SYSTEMCTL_WRAPPER_SCRIPT = os.path.join(SUBMITTY_INSTALL_DIR, 'sbin', 'shipper_utils','systemctl_wrapper.py')

# Functions to highlight important part of the output
def print_red(msg):
    print('\x1b[1;31m'+msg+'\x1b[0m')
def print_green(msg):
    print('\x1b[1;32m'+msg+'\x1b[0m')
def print_yellow(msg):
    print('\x1b[1;33m'+msg+'\x1b[0m')

# ==================================================================================
# Tells a foreign autograding worker to reinstall.
def install_worker(user, host, machine):
    command = "sudo {0}".format(os.path.join(SUBMITTY_INSTALL_DIR, ".setup", "INSTALL_SUBMITTY.sh"))
    return run_commands_on_worker(user, host, machine, [command,], 'installation' )

# ==================================================================================
# Tells a worker to update its docker container dependencies
def update_docker_images(user, host, worker, autograding_workers, autograding_containers):
    images_to_update = set()
    worker_requirements = autograding_workers[worker]['capabilities']

    success = True
    print(f'{worker}: download/update docker images')

    for requirement, images in autograding_containers.items():
        if requirement in worker_requirements:
            images_to_update.update(set(images))

    images_str = ", ".join(str(e) for e in images_to_update)
    print(f'{host} needs {images_str}')
    #if we are updating the current machine, we can just move the new json to the appropriate spot (no ssh needed)
    if host == "localhost":
        get_sysinfo.print_distribution()
        client = docker.from_env()
        try:
            # List all images
            image_set = {
                image_name
                for image in client.images.list()
                for image_name in image.attrs["RepoTags"]
            }

            images_to_remove = set.difference(image_set, images_to_update)

            # Prevent removal of system docker containers
            with open(os.path.join(SUBMITTY_REPOSITORY_DIR, ".setup", "data", "system_docker_containers.json")) as json_file:
                system_docker_containers = json.load(json_file)

            images_to_remove = set.difference(images_to_remove, set(system_docker_containers))

            # Remove images
            for imageRemoved in images_to_remove:
                try:
                    image_id = client.images.get(imageRemoved).id
                    print("Removed image " + imageRemoved)
                except docker.errors.ImageNotFound as e:
                    print(f"ERROR: Couldn't find image {imageRemoved}", file=sys.stderr)
                    continue
                try:
                    client.images.remove(image_id, True)
                except Exception as e:
                    print(f"ERROR: An error occurred while removing image by ID {image_id}: {e}", file=sys.stderr)
                    traceback.print_exc(file=sys.stderr)

        except Exception as e:
            print(f"ERROR: An error occurred: {e}", file=sys.stderr)
            traceback.print_exc(file=sys.stderr)

        for image in images_to_update:
            print(f"{worker}: locally pulling the image '{image}'")
            try:
                repo, tag = image.split(':')
                client.images.pull(repository=repo, tag=tag)
            except Exception as e:
<<<<<<< HEAD
              print(f"{worker}: ERROR: Could not pull {image}")
              traceback.print_exc()
=======
              print(f"ERROR: Could not pull {image}: {e}", file=sys.stderr)
              traceback.print_exc(file=sys.stderr)
>>>>>>> eb3cf132

              # check for machine
              if platform.machine() == "aarch64":
                  # SEE GITHUB ISSUE #7885 - https://github.com/Submitty/Submitty/issues/7885
                  # docker pull often fails on ARM installation
                  print(f"{worker}: WARNING: SKIPPING DOCKER PULL ERROR")
              else:
                  # normal case
                  success = False

        docker_info = client.info()
        docker_images_obj = client.images.list()
        #print the details of the image
        get_sysinfo.print_docker_info()
    else:
        commands = list()
        shipperutil_path = os.path.join(SUBMITTY_INSTALL_DIR, "sbin", "shipper_utils")
        commands = list()
        script_directory = os.path.join(shipperutil_path, 'docker_command_wrapper.py')
        for image in images_to_update:
            commands.append(f'python3 {script_directory} {image}')
        commands.append(f"python3 {os.path.join(shipperutil_path, 'get_sysinfo.py')} docker osinfo")
        success = run_commands_on_worker(user, host, machine, commands, operation='docker image update')

    return success


def run_commands_on_worker(user, host, machine, commands, operation='unspecified operation'):
    #if we are updating the current machine, we can just move the new json to the appropriate spot (no ssh needed)
    if host == "localhost":
        return True
    else:
        success = False
        try:
            (target_connection,
             intermediate_connection) = ssh_proxy_jump.ssh_connection_allowing_proxy_jump(user,host)
        except Exception as e:
            if str(e) == "timed out":
                print_yellow(f"WARNING: Timed out when trying to ssh to {user}@{host}\nskipping {host} machine {machine}...")
            else:
                print_yellow(f"ERROR: could not ssh to {user}@{host} (machine {machine}) due to following error: {str(e)}")
            return False
        try:
            success = True
            for command in commands:
                print(f'{machine}: performing {command}')
                (_, stdout, _) = target_connection.exec_command(command, timeout=600)
<<<<<<< HEAD
                #print(stdout.read().decode('ascii'))
=======
                print(stdout.read().decode('utf-8'))
>>>>>>> eb3cf132
                status = int(stdout.channel.recv_exit_status())
                if status != 0:
                    print_red(f"ERROR: Failure performing {operation} on {user}@{host}")
                    success = False
        except Exception as e:
            print_red(f"ERROR: Failure performing {operation} on {host} due to error {str(e)}")
            success = False
        finally:
            target_connection.close()
            if intermediate_connection:
                intermediate_connection.close()
            return success

# Rsynch the local (primary) codebase to a worker machine.
def copy_code_to_worker(worker, user, host, submitty_repository):
    exit_code = run_systemctl_command(worker, 'status', False)
    if exit_code == 1:
        print_yellow(f"ERROR: {worker}'s worker daemon was active when before rsyncing began. Attempting to turn off.")
        exit_code = run_systemctl_command(worker, 'stop', False)
        if exit_code != 0:
            print(f"Could not turn off {worker}'s daemon. Please allow rsyncing to continue and then attempt another install.")
    elif exit_code == 4:
        print_yellow(f"WARNING: Connection to machine {worker} timed out. Skipping code copying...")
        return True

    local_directory = submitty_repository
    remote_host = '{0}@{1}'.format(user, host)
    foreign_directory = submitty_repository
    rsync_exclude = os.path.join(submitty_repository, ".setup", "worker_rsync_exclude.txt")

    # rsync the file
    print(f"{worker}: performing rsync to {worker}...")
    # If this becomes too slow, we can exclude directories using --exclude.
    # e.g. --exclude=.git --exclude=.setup/data --exclude=site
    command = "rsync -a --exclude-from={3} --no-perms --no-o --omit-dir-times --no-g {0}/ {1}:{2}".format(
              local_directory, remote_host, foreign_directory, rsync_exclude).split()
    res = subprocess.run(command, stdout=subprocess.PIPE, stderr=subprocess.PIPE,
                         check=True, universal_newlines=True)
    if res.returncode != 0:
        print(f"rsync ended in error with code {res.returncode}\n {res.stderr}")
    else:
        print(res.stdout)

def run_systemctl_command(machine, command, is_primary):
    command = [SYSTEMCTL_WRAPPER_SCRIPT, command, '--target', machine]
    process = subprocess.Popen(command)
    process.communicate()
    exit_code = process.wait()
    return exit_code

def parse_arguments():
    #parse arguments
    parser = argparse.ArgumentParser(description='This script facilitates automatically updating worker machines and managing their docker image dependencies',)
    parser.add_argument("--docker_images", action="store_true", default=False, help="When specified, only update docker images." )
    return parser.parse_args()


def update_machine(machine,stats,args):
    print(f"UPDATE MACHINE: {machine}")

    user = stats['username']
    host = stats['address']
    enabled = stats['enabled']
    primary = machine == 'primary' or host == 'localhost'

    if not enabled:
        print_yellow(f"Skipping update of {machine} because it is not enabled.")
        return False

    # We don't have to update the code for the primary machine or if docker_images is specified.
    if not primary and not args.docker_images:
        print(f"{machine}: copy Submitty source code...")
        timed_out = copy_code_to_worker(machine, user, host, submitty_repository)
        if timed_out == True:
            print_yellow(f"WARNING: Connection to machine {machine} timed out. Skipping Submitty installation...")
            return True
        print(f"{machine}: beginning installation...")
        success = install_worker(user, host, machine)
        if success == False:
            print_red(f"ERROR: Failed to install Submitty software update on {machine}")
            return False

    # Install/update docker containers
    # do this before restarting the workers
    success = update_docker_images(user, host, machine, autograding_workers, autograding_containers)
    if success == False:
        print_red(f"ERROR: Failed to pull one or more required docker images on {machine}")
        return False
    return True

# Represents a thread for updating one machine
class MachineUpdateThread(threading.Thread):
    def __init__(self, machine, stats, args):
        threading.Thread.__init__(self, name = 'Updater-'+machine)
        self.machine = machine
        self.stats = stats
        self.args = args
    def run(self):
        success = update_machine(self.machine,self.stats,self.args)
        if success == False:
            print_red(f"FAILURE TO UPDATE MACHINE {self.machine}")
            raise SystemExit("ERROR: FAILURE TO UPDATE ONE OR MORE MACHINES")
        else:
            print_green(f"SUCCESS UPDATING MACHINE {self.machine}")

if __name__ == "__main__":

    # verify the DAEMON_USER is running this script
    if not int(os.getuid()) == int(DAEMON_UID):
        raise SystemExit("ERROR: the update_and_install_workers.py script must be run by the DAEMON_USER")

    args = parse_arguments()

    if args.docker_images == True:
        print("Mode Set: only updating docker images.")

    with open(SUBMITTY_CONFIG_PATH, 'r') as infile:
        submitty_config = json.load(infile)

    with open(AUTOGRADING_WORKERS_PATH, 'r') as infile:
        autograding_workers = json.load(infile)

    with open(AUTOGRADING_CONTAINERS_PATH, 'r') as infile:
        autograding_containers = json.load(infile)

    submitty_repository = submitty_config['submitty_repository']

    threads = []

    # Start a thread for each enabled machine
    for machine, stats in autograding_workers.items():

        enabled = stats['enabled']
        if not enabled:
            print_yellow(f"SKIPPING UPDATE OF MACHINE {machine} because it is not enabled")
        else:
            thread = MachineUpdateThread(machine, stats, args)
            threads.append(thread)
            thread.start()
    
    for thread in threads:
        thread.join()<|MERGE_RESOLUTION|>--- conflicted
+++ resolved
@@ -102,13 +102,8 @@
                 repo, tag = image.split(':')
                 client.images.pull(repository=repo, tag=tag)
             except Exception as e:
-<<<<<<< HEAD
-              print(f"{worker}: ERROR: Could not pull {image}")
+              print(f"{worker}: ERROR: Could not pull {image}: {e}", file=sys.stderr)
               traceback.print_exc()
-=======
-              print(f"ERROR: Could not pull {image}: {e}", file=sys.stderr)
-              traceback.print_exc(file=sys.stderr)
->>>>>>> eb3cf132
 
               # check for machine
               if platform.machine() == "aarch64":
@@ -156,11 +151,7 @@
             for command in commands:
                 print(f'{machine}: performing {command}')
                 (_, stdout, _) = target_connection.exec_command(command, timeout=600)
-<<<<<<< HEAD
-                #print(stdout.read().decode('ascii'))
-=======
                 print(stdout.read().decode('utf-8'))
->>>>>>> eb3cf132
                 status = int(stdout.channel.recv_exit_status())
                 if status != 0:
                     print_red(f"ERROR: Failure performing {operation} on {user}@{host}")
