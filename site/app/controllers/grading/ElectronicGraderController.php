<?php

namespace app\controllers\grading;

use app\libraries\DiffViewer;
use app\libraries\routers\AccessControl;
use app\models\gradeable\Component;
use app\models\gradeable\Gradeable;
use app\models\gradeable\GradedComponent;
use app\models\gradeable\GradedGradeable;
use app\models\gradeable\LateDayInfo;
use app\models\gradeable\LateDays;
use app\models\gradeable\Mark;
use app\models\gradeable\Submitter;
use app\models\gradeable\TaGradedGradeable;
use app\models\GradeableAutocheck;
use app\libraries\Logger;
use app\models\GradingOrder;
use app\models\User;
use app\libraries\FileUtils;
use app\libraries\response\JsonResponse;
use app\controllers\AbstractController;
use Symfony\Component\Routing\Annotation\Route;

class ElectronicGraderController extends AbstractController {
    /**
     * Checks that a given diff viewer option is valid using DiffViewer::isValidSpecialCharsOption
     * @param  string $option
     * @return bool
     */
    private function validateDiffViewerOption(string $option) {
        if (!DiffViewer::isValidSpecialCharsOption($option)) {
            $this->core->getOutput()->renderJsonFail('Invalid diff viewer option parameter');
            return false;
        }
        return true;
    }

    /**
     * Checks that a given diff viewer type is valid using DiffViewer::isValidType
     * @param string $type
     * @return bool
     */
    private function validateDiffViewerType(string $type) {
        if (!DiffViewer::isValidType($type)) {
            $this->core->getOutput()->renderJsonFail('Invalid diff viewer type parameter');
            return false;
        }
        return true;
    }
    /**
     * Route for randomizing peer assignments with 'One Grades Many'
     * @Route("/courses/{_semester}/{_course}/gradeable/{gradeable_id}/RandomizePeers", methods={"POST"})
     * @AccessControl(role="INSTRUCTOR")
     */
    public function RandomizePeers($gradeable_id) {
        /* How does this function work?
        1 - Number of students to grade (Y) is taken from the client using POST
            1.1 - If the number is > number of students, then ALL grade ALL.
        2 - Query DB to get students from registration section(X) (Without taking in students in NULL section)
        3 - Randomize the order of students
        4 - Randomly Select Y offsets
        5 - Shift the random order by the offsets to create the matrix, with no duplicates, and exactly Y assignments and & graders for each student.  no student grades self.
        */
        $number_to_grade = $_POST['number_to_grade'];
        $gradeable = $this->tryGetGradeable($gradeable_id);
        if ($gradeable === false) {
            $this->core->addErrorMessage('Invalid Gradeable!');
            $this->core->redirect($this->core->buildCourseUrl());
        }
        $all_grade_all = false;
        $order = new GradingOrder($this->core, $gradeable, $this->core->getUser(), true);
        $student_array = [];
        $student_list = [];
        $students = $this->core->getQueries()->getUsersByRegistrationSections($order->getSectionNames());
        foreach ($students as $student) {
             $reg_sec = ($student->getRegistrationSection() === null) ? 'NULL' : $student->getRegistrationSection();
             $sorted_students[$reg_sec][] = $student;
             array_push($student_list, ['user_id' => $student->getId()]);
             array_push($student_array, $student->getId());
        }
        $number_of_students = count($student_list);
        if ($number_to_grade > $number_of_students) {
            $all_grade_all = true;
        }
        if ($all_grade_all) {
            $final_grading_info = [];
            for ($grader = 0; $grader < count($student_array); ++$grader) {
                $peer_array = $student_array;
                unset($peer_array[$grader]);
                $peer_array = array_values($peer_array);
                array_push($final_grading_info, [$student_array[$grader],$peer_array]);
            }
            $gradeable->setRandomPeerGradersList($final_grading_info);
            return JsonResponse::getSuccessResponse($final_grading_info);
        }
        $graded_array = $student_array;
          /*n_array_peers : An Array of arrays that holds information on to be graded peers
          [ [A,B,C,D,E,F], [E,F,A,B,C,D], [C,D,E,F,A,B] ]
          A grades C and E and is graded by C and E.
          */
        $n_array_peers = [];
        shuffle($student_array);
        array_push($n_array_peers, $student_array);
          /*final_grading_info : An Array with clear structure of grading rules for peer grading
          [ [A,[C,E]],[B,[F,D]], ...]
          A grades C and E, B grades F and D ..and so on!
          */
        $final_grading_info = [];
        $max_offset = count($student_array);
        $offset_array = [];
        $temp_offset = [];
        for ($i = 1; $i < $max_offset; ++$i) {
            array_push($temp_offset, $i);
        }
        /* $offset_array contains randomly chosen offsets.
            $temp_offset helps to ensure no duplicate offsets exist (By removing already chosen offsets)
            Upon every random choice of an offset from $temp_offset, the value is removed from it.
        */
        for ($i = 0; $i < $number_to_grade; ++$i) {
            $random_offset = array_rand($temp_offset, 1);
            array_push($offset_array, $temp_offset[$random_offset]);
            unset($temp_offset[$random_offset]);
        }
        foreach ($offset_array as $element) {
            $temp_array = $student_array;
            for ($i = 0; $i < $element; $i++) {
                array_push($temp_array, array_shift($temp_array));
            }
            array_push($n_array_peers, $temp_array);
        }
        for ($i = 0; $i < count($n_array_peers[0]); ++$i) {
            $temp = [];
            for ($j = 1; $j < count($n_array_peers); ++$j) {
                array_push($temp, $n_array_peers[$j][$i]);
            }
            array_push($final_grading_info, [$n_array_peers[0][$i],$temp]);
        }
        if ($number_to_grade < 1) {
            $gradeable->setRandomPeerGradersList($final_grading_info);
            return JsonResponse::getSuccessResponse("Clear Peer Matrix");
        }
        $gradeable->setRandomPeerGradersList($final_grading_info);
        return JsonResponse::getSuccessResponse($final_grading_info);
    }
    /**
     * Route for getting whitespace information for the diff viewer
     * @Route("/courses/{_semester}/{_course}/gradeable/{gradeable_id}/grading/student_output/remove")
     */
    public function ajaxRemoveEmpty(
        $gradeable_id,
        $who_id = '',
        $index = '',
        $option = 'original',
        $version = '',
        $which = 'actual',
        $autocheck_cnt = '0'
    ) {
        //There are three options: original (Don't show empty space), escape (with escape codes), and unicode (with characters)
        if (!$this->validateDiffViewerOption($option)) {
            return;
        }

        // Type can be either 'actual' or 'expected'
        if (!$this->validateDiffViewerType($which)) {
            return;
        }

        // Get the gradeable
        $gradeable = $this->tryGetGradeable($gradeable_id);
        if ($gradeable === false) {
            return;
        }

        // Get the graded gradeable
        $graded_gradeable = $this->tryGetGradedGradeable($gradeable, $who_id);
        if ($graded_gradeable === false) {
            return;
        }
 
        // get the requested version
        $version_instance = $this->tryGetVersion($graded_gradeable->getAutoGradedGradeable(), $version);
        if ($version_instance === false) {
            return;
        }

        // Get the requested testcase
        $testcase = $this->tryGetTestcase($version_instance, $index);
        if ($testcase === false) {
            return;
        }

        // Get the requested autocheck
        $autocheck = $this->tryGetAutocheck($testcase, $autocheck_cnt);
        if ($autocheck === false) {
            return;
        }

        try {
            $results = $this->removeEmpty($autocheck, $option, $which);
            $this->core->getOutput()->renderJsonSuccess($results);
        }
        catch (\Exception $e) {
            $this->core->getOutput()->renderJsonError($e->getMessage());
        }
    }

    private function removeEmpty(GradeableAutocheck $autocheck, string $option, string $type) {
        $diff_viewer = $autocheck->getDiffViewer();

        //There are currently two views, the view of student's code and the expected view.
        if ($type === DiffViewer::ACTUAL) {
            $html = $diff_viewer->getDisplayActual($option);
        }
        else {
            $html = $diff_viewer->getDisplayExpected($option);
        }
        $white_spaces = $diff_viewer->getWhiteSpaces();
        return ['html' => $html, 'whitespaces' => $white_spaces];
    }

    /**
     * Route for verifying the grader of a graded component
     * @param string $gradeable_id verify all components or not
     * @param bool $verify_all false be default
     * @Route("/courses/{_semester}/{_course}/gradeable/{gradeable_id}/components/verify", methods={"POST"})
     * @AccessControl(permission="grading.electronic.verify_grader")
     */
    public function ajaxVerifyComponent($gradeable_id, $verify_all = false) {
        $anon_id = $_POST['anon_id'] ?? '';

        $grader = $this->core->getUser();

        // Get the gradeable
        $gradeable = $this->tryGetGradeable($gradeable_id);
        if ($gradeable === false) {
            return;
        }
        // Get user id from the anon id
        $submitter_id = $this->tryGetSubmitterIdFromAnonId($anon_id);
        if ($submitter_id === false) {
            return;
        }
        // Get the graded gradeable
        $graded_gradeable = $this->tryGetGradedGradeable($gradeable, $submitter_id);
        if ($graded_gradeable === false) {
            return;
        }
        // Get / create the TA grade
        $ta_graded_gradeable = $graded_gradeable->getOrCreateTaGradedGradeable();
        if (!$verify_all) {
            $component_id = $_POST['component_id'] ?? '';
            // get the component
            $component = $this->tryGetComponent($gradeable, $component_id);
            if ($component === false) {
                return;
            }

            // Get / create the graded component
            $graded_component = $ta_graded_gradeable->getOrCreateGradedComponent($component, $grader, false);

            // Verifying individual component should fail if its ungraded
            if ($graded_component === null) {
                $this->core->getOutput()->renderJsonFail('Cannot verify ungraded component');
                return;
            }
        }
        try {
            if ($verify_all === 'true') {
                foreach ($gradeable->getComponents() as $comp) {
                    $graded_component = $ta_graded_gradeable->getGradedComponent($comp);
                    if ($graded_component !== null && $graded_component->getGraderId() != $grader->getId()) {
                        $graded_component->setVerifier($grader);
                        $graded_component->setVerifyTime($this->core->getDateTimeNow());
                    }
                }
            }
            else {
                $graded_component->setVerifier($grader);
                $graded_component->setVerifyTime($this->core->getDateTimeNow());
            }
            $this->core->getQueries()->saveTaGradedGradeable($ta_graded_gradeable);
            $this->core->getOutput()->renderJsonSuccess();
        }
        catch (\InvalidArgumentException $e) {
            $this->core->getOutput()->renderJsonFail($e->getMessage());
        }
        catch (\Exception $e) {
            $this->core->getOutput()->renderJsonError($e->getMessage());
        }
    }

    /**
     * Shows statistics for the grading status of a given electronic submission. This is shown to all full access
     * graders. Limited access graders will only see statistics for the sections they are assigned to.
     * @Route("/courses/{_semester}/{_course}/gradeable/{gradeable_id}/grading/status")
     */
    public function showStatus($gradeable_id) {
        $gradeable = $this->tryGetGradeable($gradeable_id, false);
        if ($gradeable === false) {
            $this->core->addErrorMessage('Invalid gradeable id');
            $this->core->redirect($this->core->buildCourseUrl());
        }

        if (!$this->core->getAccess()->canI("grading.electronic.status", ["gradeable" => $gradeable])) {
            $this->core->addErrorMessage("You do not have permission to grade {$gradeable->getTitle()}");
            $this->core->redirect($this->core->buildCourseUrl());
        }

        $gradeableUrl = $this->core->buildCourseUrl(['gradeable', $gradeable->getId(), 'grading', 'status']);
        $this->core->getOutput()->addBreadcrumb("{$gradeable->getTitle()} Grading", $gradeableUrl);

        $peer = false;
        if ($gradeable->isPeerGrading() && ($this->core->getUser()->getGroup() == User::GROUP_STUDENT)) {
            $peer = true;
        }

        /*
         * we need number of students per section
         */

        $no_team_users = [];
        $graded_components = [];
        $graders = [];
        $average_scores = [];
        $sections = [];
        $total_users = [];
        $component_averages = [];
        $autograded_average = null;
        $overall_average = null;
        $overall_scores = null;
        $order = null;
        $num_submitted = [];
        $num_unsubmitted = 0;
        $total_indvidual_students = 0;
        $viewed_grade = 0;
        $num_gradeables = 1;

        $regrade_requests = $this->core->getQueries()->getNumberGradeInquiries($gradeable_id, $gradeable->isGradeInquiryPerComponentAllowed());
        if ($peer) {
            $total_users = $this->core->getQueries()->getTotalUserCountByGradingSections($sections, 'registration_section');
            $num_components = count($gradeable->getPeerComponents());
            $graded_components = $this->core->getQueries()->getGradedPeerComponentsByRegistrationSection($gradeable_id, $sections);
            $num_gradeables = count($this->core->getQueries()->getPeerGradingAssignmentsForGrader($this->core->getUser()->getId()));
            $my_grading = $this->core->getQueries()->getNumGradedPeerComponents($gradeable_id, $this->core->getUser()->getId());
            $component_averages = [];
            $autograded_average = null;
            $overall_average = null;
            $overall_scores = null;
            $section_key = 'registration_section';
        }
        elseif ($gradeable->isGradeByRegistration()) {
            if (!$this->core->getAccess()->canI("grading.electronic.status.full")) {
                $sections = $this->core->getUser()->getGradingRegistrationSections();
            }
            else {
                $sections = $this->core->getQueries()->getRegistrationSections();
                foreach ($sections as $i => $section) {
                    $sections[$i] = $section['sections_registration_id'];
                }
            }
            $section_key = 'registration_section';
            if (count($sections) > 0) {
                $graders = $this->core->getQueries()->getGradersForRegistrationSections($sections);
            }
            $num_components = count($gradeable->getNonPeerComponents());
        }
        else {
            //grading by rotating section
            if (!$this->core->getAccess()->canI("grading.electronic.status.full")) {
                $sections = $this->core->getQueries()->getRotatingSectionsForGradeableAndUser($gradeable_id, $this->core->getUser()->getId());
            }
            else {
                $sections = $this->core->getQueries()->getRotatingSections();
                foreach ($sections as $i => $section) {
                    $sections[$i] = $section['sections_rotating_id'];
                }
            }
            $section_key = 'rotating_section';
            if (count($sections) > 0) {
                $graders = $this->core->getQueries()->getGradersForRotatingSections($gradeable_id, $sections);
            }
        }

        //Check if this is a team project or a single-user project
        if ($gradeable->isTeamAssignment()) {
            $num_submitted = $this->core->getQueries()->getSubmittedTeamCountByGradingSections($gradeable_id, $sections, 'registration_section');
        }
        else {
            $num_submitted = $this->core->getQueries()->getTotalSubmittedUserCountByGradingSections($gradeable_id, $sections, $section_key);
        }

        if (count($sections) > 0) {
            if ($gradeable->isTeamAssignment()) {
                $total_users = $this->core->getQueries()->getTotalTeamCountByGradingSections($gradeable_id, $sections, $section_key);
                $no_team_users = $this->core->getQueries()->getUsersWithoutTeamByGradingSections($gradeable_id, $sections, $section_key);
                $team_users = $this->core->getQueries()->getUsersWithTeamByGradingSections($gradeable_id, $sections, $section_key);
                $individual_viewed_grade = $this->core->getQueries()->getNumUsersWhoViewedTeamAssignmentBySection($gradeable, $sections);
            }
            else {
                $total_users = $this->core->getQueries()->getTotalUserCountByGradingSections($sections, $section_key);
                $no_team_users = [];
                $team_users = [];
                $individual_viewed_grade = 0;
            }
            $graded_components = $this->core->getQueries()->getGradedComponentsCountByGradingSections($gradeable_id, $sections, $section_key, $gradeable->isTeamAssignment());
            $component_averages = $this->core->getQueries()->getAverageComponentScores($gradeable_id, $section_key, $gradeable->isTeamAssignment());
            $autograded_average = $this->core->getQueries()->getAverageAutogradedScores($gradeable_id, $section_key, $gradeable->isTeamAssignment());
            $overall_average = $this->core->getQueries()->getAverageForGradeable($gradeable_id, $section_key, $gradeable->isTeamAssignment());
            $order = new GradingOrder($this->core, $gradeable, $this->core->getUser(), true);
            $overall_scores = [];
            $overall_scores = $order->getSortedGradedGradeables();
            $num_components = count($gradeable->getNonPeerComponents());
            $viewed_grade = $this->core->getQueries()->getNumUsersWhoViewedGradeBySections($gradeable, $sections);
        }
        $sections = [];
        //Either # of teams or # of students (for non-team assignments). Either case
        // this is the max # of submitted copies for this gradeable.
        $total_submissions = 0;
        if (count($total_users) > 0) {
            foreach ($total_users as $key => $value) {
                if ($key == 'NULL') {
                    continue;
                }
                $total_submissions += $value;
            }
            if ($peer) {
                $sections['stu_grad'] = [
                    'total_components' => $num_components,
                    'graded_components' => $my_grading,
                    'num_gradeables' => $num_gradeables,
                    'graders' => []
                ];
                $sections['all'] = [
                    'total_components' => 0,
                    'graded_components' => 0,
                    'graders' => []
                ];
                foreach ($total_users as $key => $value) {
                    if ($key == 'NULL') {
                        continue;
                    }
                    $sections['all']['total_components'] += $value * $num_components;
                    $sections['all']['graded_components'] += isset($graded_components[$key]) ? $graded_components[$key] : 0;
                }
                $sections['all']['total_components'] -= $num_components;
                $sections['all']['graded_components'] -= $my_grading;
                if ($gradeable->isTeamAssignment()) {
                    $sections['stu_grad']['no_team'] = 0;
                    $sections['stu_grad']['team'] = 0;
                    $sections['all']['no_team'] = 0;
                    $sections['all']['team'] = 0;
                }
            }
            else {
                foreach ($total_users as $key => $value) {
                    if (array_key_exists($key, $num_submitted)) {
                        $sections[$key] = [
                            'total_components' => $num_submitted[$key] * $num_components,
                            'graded_components' => 0,
                            'graders' => []
                        ];
                    }
                    else {
                        $sections[$key] = [
                            'total_components' => 0,
                            'graded_components' => 0,
                            'graders' => []
                        ];
                    }
                    if ($gradeable->isTeamAssignment()) {
                        $sections[$key]['no_team'] = $no_team_users[$key];
                        $sections[$key]['team'] = $team_users[$key];
                    }
                    if (isset($graded_components[$key])) {
                        // Clamp to total components if unsubmitted assigment is graded for whatever reason
                        $sections[$key]['graded_components'] = min(intval($graded_components[$key]), $sections[$key]['total_components']);
                    }
                    if (isset($graders[$key])) {
                        $sections[$key]['graders'] = $graders[$key];

                        if ($key !== "NULL") {
                            $valid_graders = [];
                            foreach ($graders[$key] as $valid_grader) {
                                /* @var User $valid_grader */
                                if ($this->core->getAccess()->canUser($valid_grader, "grading.electronic.grade", ["gradeable" => $gradeable])) {
                                    $valid_graders[] = $valid_grader->getDisplayedFirstName();
                                }
                            }
                            $sections[$key]["valid_graders"] = $valid_graders;
                        }
                    }
                }
            }
        }
        $registered_but_not_rotating = count($this->core->getQueries()->getRegisteredUsersWithNoRotatingSection());
        $rotating_but_not_registered = count($this->core->getQueries()->getUnregisteredStudentsWithRotatingSection());

        $show_warnings = $this->core->getAccess()->canI("grading.electronic.status.warnings");

        if (isset($order) && $gradeable->isTeamAssignment()) {
            $total_students_submitted = 0;
            foreach ($order->getSortedGradedGradeables() as $g) {
                $team = $g->getSubmitter()->getTeam();
                $team_section = $gradeable->isGradeByRegistration() ? $team->getRegistrationSection() : $team->getRotatingSection();
                if (array_key_exists($team_section, $total_users)) {
                    if ($this->core->getQueries()->getActiveVersionForTeam($gradeable->getId(), $team->getId()) != 0) {
                        $total_students_submitted += count($team->getMembers());
                    }
                }
            }
        }
        else {
            $total_students_submitted = 0;
        }
        $this->core->getOutput()->renderOutput(
            ['grading', 'ElectronicGrader'],
            'statusPage',
            $gradeable,
            $sections,
            $component_averages,
            $autograded_average,
            $overall_scores,
            $overall_average,
            $total_submissions,
            $individual_viewed_grade ?? 0,
            $total_students_submitted,
            $registered_but_not_rotating,
            $rotating_but_not_registered,
            $viewed_grade,
            $section_key,
            $regrade_requests,
            $show_warnings
        );
    }

    /**
     * Shows the list of submitters
     * @Route("/courses/{_semester}/{_course}/gradeable/{gradeable_id}/grading/details")
     */
    public function showDetails($gradeable_id, $view = null, $sort = "id", $direction = "ASC", $anon_mode = false) {
        // Default is viewing your sections
        // Limited grader does not have "View All" option
        // If nothing to grade, Instructor will see all sections
        $view_all = $view === 'all';
        
        $gradeable = $this->tryGetGradeable($gradeable_id);
        if ($gradeable === false) {
            $this->core->addErrorMessage('Invalid Gradeable!');
            $this->core->redirect($this->core->buildCourseUrl());
        }

        $gradeableUrl = $this->core->buildCourseUrl(['gradeable', $gradeable->getId(), 'grading', 'status']);
        $this->core->getOutput()->addBreadcrumb("{$gradeable->getTitle()} Grading", $gradeableUrl);

        $this->core->getOutput()->addBreadcrumb('Student Index');

        $peer = ($gradeable->isPeerGrading() && $this->core->getUser()->getGroup() == User::GROUP_STUDENT);
        if (!$this->core->getAccess()->canI("grading.electronic.details", ["gradeable" => $gradeable])) {
            $this->core->addErrorMessage("You do not have permission to grade {$gradeable->getTitle()}");
            $this->core->redirect($this->core->buildCourseUrl());
        }

        //Checks to see if the Grader has access to all users in the course,
        //Will only show the sections that they are graders for if not TA or Instructor
        $can_show_all = $this->core->getAccess()->canI("grading.electronic.details.show_all");
        $show_all = $view_all && $can_show_all;

        $order = new GradingOrder($this->core, $gradeable, $this->core->getUser(), $show_all);

        $order->sort($sort, $direction);

        $section_submitters = $order->getSectionSubmitters();
        $section_key = $order->getSectionKey();
        $graders = $order->getSectionGraders();
        $sections = $order->getSectionNames();

        $student_ids = [];
        foreach ($section_submitters as $section) {
            $student_ids = array_merge($student_ids, array_map(function (Submitter $submitter) {
                return $submitter->getId();
            }, $section));
        }

        $show_empty_teams = $this->core->getAccess()->canI("grading.electronic.details.show_empty_teams");
        $empty_teams = [];
        if ($gradeable->isTeamAssignment()) {
            // Only give getGradeables one User ID per team
            $all_teams = $this->core->getQueries()->getTeamsByGradeableId($gradeable_id);
            foreach ($all_teams as $team) {
                $student_ids = array_diff($student_ids, $team->getMembers());
                $team_section = $gradeable->isGradeByRegistration() ? $team->getRegistrationSection() : $team->getRotatingSection();
                if ($team->getSize() > 0 && (in_array($team_section, $sections) || $show_all)) {
                    $student_ids[] = $team->getLeaderId();
                }
                if ($team->getSize() === 0 && $show_empty_teams) {
                    $empty_teams[] = $team;
                }
            }
        }

        $graded_gradeables = [];
        $user_ids = $this->core->getQueries()->getUsersOnTeamsForGradeable($gradeable); // Collect user ids so we know who isn't on a team
        /** @var GradedGradeable $g */
        foreach ($order->getSortedGradedGradeables() as $g) {
            $graded_gradeables[] = $g;
            if ($gradeable->isTeamAssignment()) {
                $user_ids = array_merge($user_ids, $g->getSubmitter()->getTeam()->getMemberUserIds());
            }
        }
        $teamless_users = [];
        if ($gradeable->isTeamAssignment()) {
            //Find teamless users
            if ($show_all) {
                $students = $this->core->getQueries()->getAllUsers();
            }
            else {
                if ($gradeable->isGradeByRegistration()) {
                    $students = $this->core->getQueries()->getUsersByRegistrationSections($order->getSectionNames());
                }
                else {
                    $students = $this->core->getQueries()->getUsersByRotatingSections($order->getSectionNames());
                }
            }
            foreach ($students as $user) {
                if (!in_array($user->getId(), $user_ids)) {
                    $teamless_users[] = $user;
                }
            }
        }

        $show_all_sections_button = $can_show_all;
        $show_edit_teams = $this->core->getAccess()->canI("grading.electronic.show_edit_teams") && $gradeable->isTeamAssignment();
        $show_import_teams_button = $show_edit_teams && (count($all_teams) > count($empty_teams));
        $show_export_teams_button = $show_edit_teams && (count($all_teams) == count($empty_teams));
        $past_grade_start_date = $gradeable->getDates()['grade_start_date'] < $this->core->getDateTimeNow();

        $this->core->getOutput()->renderOutput(['grading', 'ElectronicGrader'], 'detailsPage', $gradeable, $graded_gradeables, $teamless_users, $graders, $empty_teams, $show_all_sections_button, $show_import_teams_button, $show_export_teams_button, $show_edit_teams, $past_grade_start_date, $view_all, $sort, $direction, $anon_mode);

        if ($show_edit_teams) {
            $all_reg_sections = $this->core->getQueries()->getRegistrationSections();
            $key = 'sections_registration_id';
            foreach ($all_reg_sections as $i => $section) {
                $all_reg_sections[$i] = $section[$key];
            }

            $all_rot_sections = $this->core->getQueries()->getRotatingSections();
            $key = 'sections_rotating_id';

            foreach ($all_rot_sections as $i => $section) {
                $all_rot_sections[$i] = $section[$key];
            }

            $students = $this->core->getQueries()->getAllUsers();
            $this->core->getOutput()->renderOutput(['grading', 'ElectronicGrader'], 'adminTeamForm', $gradeable, $all_reg_sections, $all_rot_sections, $students);
            $this->core->getOutput()->renderOutput(['grading', 'ElectronicGrader'], 'importTeamForm', $gradeable);

            $this->core->getOutput()->renderOutput(['grading','ElectronicGrader'], 'randomizeButtonWarning', $gradeable);
        }
    }

    /**
     * Imports teams from a csv file upload
     * @Route("/courses/{_semester}/{_course}/gradeable/{gradeable_id}/grading/teams/import", methods={"POST"})
     */
    public function importTeams($gradeable_id) {
        $gradeable = $this->tryGetGradeable($gradeable_id, false);
        if ($gradeable === false) {
            $this->core->addErrorMessage("Failed to load gradeable: {$gradeable_id}");
            $this->core->redirect($this->core->buildCourseUrl());
        }

        $return_url = $this->core->buildCourseUrl(['gradeable', $gradeable_id, 'grading', 'details']) . '?view=all';

        if (!$this->core->getAccess()->canI("grading.electronic.import_teams", ["gradeable" => $gradeable])) {
            $this->core->addErrorMessage("You do not have permission to do that.");
            $this->core->redirect($this->core->buildCourseUrl());
        }

        if (!$gradeable->isTeamAssignment()) {
            $this->core->addErrorMessage("{$gradeable->getTitle()} is not a team assignment");
            $this->core->redirect($return_url);
        }

        if ($_FILES['upload_team']['name'] == "") {
            $this->core->addErrorMessage("No input file specified");
            $this->core->redirect($return_url);
        }

        $csv_file = $_FILES['upload_team']['tmp_name'];
        register_shutdown_function(
            function () use ($csv_file) {
                unlink($csv_file);
            }
        );
        ini_set("auto_detect_line_endings", true);

        $contents = file($csv_file, FILE_IGNORE_NEW_LINES | FILE_SKIP_EMPTY_LINES);
        if ($contents === false) {
            $this->core->addErrorMessage("File was not properly uploaded. Contact your sysadmin.");
            $this->core->redirect($return_url);
        }

        $row_num = 1;
        $error_message = "";
        $new_teams_members = [];
        foreach ($contents as $content) {
            $vals = str_getcsv($content);
            $vals = array_map('trim', $vals);
            if (count($vals) != 6) {
                $error_message .= "ERROR on row {$row_num}, csv row do not follow specified format<br>";
                continue;
            }
            if ($row_num == 1) {
                $row_num += 1;
                continue;
            }
            $team_id = $vals[3];
            $user_id = $vals[2];

            if ($this->core->getQueries()->getUserById($user_id) === null) {
                $error_message .= "ERROR on row {$row_num}, user_id doesn't exists<br>";
                continue;
            }
            if (!array_key_exists($team_id, $new_teams_members)) {
                $new_teams_members[$team_id] = [];
            }
            array_push($new_teams_members[$team_id], $user_id);
        }

        if ($error_message != "") {
            $this->core->addErrorMessage($error_message);
            $this->core->redirect($return_url);
        }

        $gradeable_path = FileUtils::joinPaths($this->core->getConfig()->getCoursePath(), "submissions", $gradeable_id);
        if (!FileUtils::createDir($gradeable_path)) {
            $this->core->addErrorMessage("Failed to make folder for this assignment");
            $this->core->redirect($return_url);
        }

        foreach ($new_teams_members as $team_id => $members) {
            $leader_id = $members[0];

            $leader = $this->core->getQueries()->getUserById($leader_id);
            $members = $this->core->getQueries()->getUsersById(array_slice($members, 1));
            try {
                $gradeable->createTeam($leader, $members);
            }
            catch (\Exception $e) {
                $this->core->addErrorMessage("Team may not have been properly initialized ($leader_id): {$e->getMessage()}");
            }
        }

        $this->core->addSuccessMessage("All Teams are imported to the gradeable");
        $this->core->redirect($return_url);
    }

    /**
     * Exports team into a csv file and displays it to the user
     * @Route("/courses/{_semester}/{_course}/gradeable/{gradeable_id}/grading/teams/export")
     */
    public function exportTeams($gradeable_id) {
        $gradeable = $this->tryGetGradeable($gradeable_id, false);
        if ($gradeable === false) {
            $this->core->addErrorMessage("Failed to load gradeable: {$gradeable_id}");
            $this->core->redirect($this->core->buildCourseUrl());
        }

        if (!$this->core->getAccess()->canI("grading.electronic.export_teams", ["gradeable" => $gradeable])) {
            $this->core->addErrorMessage("You do not have permission to do that.");
            $this->core->redirect($this->core->buildCourseUrl());
        }

        $all_teams = $gradeable->getTeams();
        $nl = "\n";
        $csvdata = "First Name,Last Name,User ID,Team ID,Team Registration Section,Team Rotating Section" . $nl;
        foreach ($all_teams as $team) {
            if ($team->getSize() != 0) {
                foreach ($team->getMemberUsers() as $user) {
                    $csvdata .= implode(',', [
                        $user->getDisplayedFirstName(),
                        $user->getDisplayedLastName(),
                        $user->getId(),
                        $team->getId(),
                        $team->getRegistrationSection(),
                        $team->getRotatingSection()
                    ]);
                    $csvdata .= $nl;
                }
            }
        }
        $filename = $this->core->getConfig()->getCourse() . "_" . $gradeable_id . "_teams.csv";
        $this->core->getOutput()->renderFile($csvdata, $filename);
    }

    /**
     * Randomly redistributes teams with members into Rotating Grading Sections
     * Evenly distributes them between all sections, giving extra teams to Sections numerically if necessary
     * Ex: 13 teams in 3 sections will always give Section 1: 5 teams; Section 2: 4 teams;  Section 3: 4 teams
     * @Route("/courses/{_semester}/{_course}/gradeable/{gradeable_id}/grading/teams/randomize_rotating")
     */
    public function randomizeTeamRotatingSections($gradeable_id) {
        $section_count = $this->core->getQueries()->getMaxRotatingSection();
        $return_url = $this->core->buildCourseUrl(['gradeable', $gradeable_id, 'grading', 'details']) . '?' . http_build_query(['view' => 'all']);
        $teams = $this->core->getQueries()->getTeamsWithMembersFromGradeableID($gradeable_id);

        //Does nothing if there are no sections or no teams
        if ($section_count <= 0 || empty($teams)) {
            $this->core->redirect($return_url);
            return;
        }

        shuffle($teams);

        $cur_group = 1;
        foreach ($teams as $team_id) {
            $this->core->getQueries()->updateTeamRotatingSection($team_id, $cur_group);
            $cur_group++;
            if ($cur_group > $section_count) {
                $cur_group = 1;
            }
        }

        $this->core->redirect($return_url);
    }

    /**
     * Handle requests to create individual teams via the AdminTeamForm
     * @AccessControl(permission="grading.electronic.submit_team_form")
     * @Route("/courses/{_semester}/{_course}/gradeable/{gradeable_id}/grading/teams/new", methods={"POST"})
     */
    public function adminTeamSubmit($gradeable_id) {
        $view = $_POST['view'] ?? '';
        $new_team = ($_POST['new_team'] ?? '') === 'true';
        $leader_id = $_POST['new_team_user_id'] ?? '';
        $team_id = $_POST['edit_team_team_id'] ?? '';
        $reg_section = $_POST['reg_section'] ?? 'NULL';
        $rot_section = $_POST['rot_section'] ?? 'NULL';

        if ($rot_section === 'NULL') {
            $rot_section = 0;
        }
        else {
            $rot_section = intval($rot_section);
        }

        $gradeable = $this->tryGetGradeable($gradeable_id, false);
        if ($gradeable === false) {
            $this->core->addErrorMessage("Failed to load gradeable: {$gradeable_id}");
            $this->core->redirect($this->core->buildCourseUrl());
        }

        $return_url = $this->core->buildCourseUrl(['gradeable', $gradeable_id, 'grading', 'details']);
        if ($view !== '') {
            $return_url .= "?view={$view}";
        }

        if (!$gradeable->isTeamAssignment()) {
            $this->core->addErrorMessage("{$gradeable->getTitle()} is not a team assignment");
            $this->core->redirect($return_url);
        }

        $num_users = intval($_POST['num_users']);
        $user_ids = [];
        for ($i = 0; $i < $num_users; $i++) {
            $id = trim(htmlentities($_POST["user_id_{$i}"]));
            if (in_array($id, $user_ids)) {
                $this->core->addErrorMessage("ERROR: {$id} is already on this team");
                $this->core->redirect($return_url);
            }
            // filter empty strings and leader
            if ($id !== "" && $id !== $leader_id) {
                $user_ids[] = $id;
            }
        }

        // Load the user instances from the database
        $users = $this->core->getQueries()->getUsersById($user_ids);
        $invalid_members = array_diff($user_ids, array_keys($users));
        if (count($invalid_members) > 0) {
            $members_message = implode(', ', $invalid_members);
            $this->core->addErrorMessage("ERROR: {$members_message} are not valid User IDs");
            $this->core->redirect($return_url);
        }

        if ($new_team) {
            $leader = $this->core->getQueries()->getUserById($leader_id);
            try {
                $gradeable->createTeam($leader, $users, $reg_section, $rot_section);
                $this->core->addSuccessMessage("Created New Team {$team_id}");
            }
            catch (\Exception $e) {
                $this->core->addErrorMessage("Team may not have been properly initialized: {$e->getMessage()}");
                $this->core->redirect($return_url);
            }
        }
        else {
            $team = $this->core->getQueries()->getTeamById($team_id);
            if ($team === null) {
                $this->core->addErrorMessage("ERROR: {$team_id} is not a valid Team ID");
                $this->core->redirect($return_url);
            }
            $team_members = $team->getMembers();
            $add_user_ids = [];
            foreach ($user_ids as $id) {
                if (!in_array($id, $team_members)) {
                    if ($this->core->getQueries()->getTeamByGradeableAndUser($gradeable_id, $id) !== null) {
                        $this->core->addErrorMessage("ERROR: {$id} is already on a team");
                        $this->core->redirect($return_url);
                    }
                    $add_user_ids[] = $id;
                }
            }
            $remove_user_ids = [];
            foreach ($team_members as $id) {
                if (!in_array($id, $user_ids)) {
                    $remove_user_ids[] = $id;
                }
            }

            $this->core->getQueries()->updateTeamRegistrationSection($team_id, $reg_section === 'NULL' ? null : $reg_section);
            $this->core->getQueries()->updateTeamRotatingSection($team_id, $rot_section === 0 ? null : $rot_section);
            foreach ($add_user_ids as $id) {
                $this->core->getQueries()->declineAllTeamInvitations($gradeable_id, $id);
                $this->core->getQueries()->acceptTeamInvitation($team_id, $id);
            }
            foreach ($remove_user_ids as $id) {
                $this->core->getQueries()->leaveTeam($team_id, $id);
            }
            $this->core->addSuccessMessage("Updated Team {$team_id}");

            $current_time = $this->core->getDateTimeNow()->format("Y-m-d H:i:sO") . " " . $this->core->getConfig()->getTimezone()->getName();
            $settings_file = FileUtils::joinPaths($this->core->getConfig()->getCoursePath(), "submissions", $gradeable_id, $team_id, "user_assignment_settings.json");
            $json = FileUtils::readJsonFile($settings_file);
            if ($json === false) {
                $this->core->addErrorMessage("Failed to open settings file");
                $this->core->redirect($return_url);
            }
            foreach ($add_user_ids as $id) {
                $json["team_history"][] = ["action" => "admin_add_user", "time" => $current_time,
                    "admin_user" => $this->core->getUser()->getId(), "added_user" => $id];
            }
            foreach ($remove_user_ids as $id) {
                $json["team_history"][] = ["action" => "admin_remove_user", "time" => $current_time,
                    "admin_user" => $this->core->getUser()->getId(), "removed_user" => $id];
            }
            if (!@file_put_contents($settings_file, FileUtils::encodeJson($json))) {
                $this->core->addErrorMessage("Failed to write to team history to settings file");
            }
        }

        $this->core->redirect($return_url);
    }

    /**
     * Display the electronic grading page
     *
     * @param $who_id This is the user we wish to view, this field will only be passed on when the request originates
     *                  on the grading index page
     * @param $from This is the user that was being viewed when a navigation button was clicked on the TA grading
     *                  interface.  Knowing who we were viewing allows us to decide who to view next.
     * @param $to Used to determine the direction to move in, either 'prev' or 'next'
     * @param $to_ungraded Should the next student we go to be the next submission or next ungraded submission?
     *
     * @Route("/courses/{_semester}/{_course}/gradeable/{gradeable_id}/grading/grade")
     * @Route("/courses/{_semester}/{_course}/gradeable/{gradeable_id}/grading/grade/{version}", requirements={"version"="^beta$"})
     */
<<<<<<< HEAD
    public function showGrading($gradeable_id, $who_id = '', $from = "", $to = null, $gradeable_version = null, $sort = "id", $direction = "ASC", $to_ungraded = null, $component_id = "-1", $anon_mode = false) {
        $anon_mode = false;
        if (empty($this->core->getQueries()->getTeamsById([$who_id])) && $this->core->getQueries()->getUserById($who_id) == null) {
            $anon_mode = true;
        }
=======
    public function showGrading($gradeable_id, $who_id = '', $from = "", $to = null, $gradeable_version = null, $sort = "id", $direction = "ASC", $to_ungraded = null, $component_id = "-1", $version = null) {
        // If the version is set, user is requesting for new TA grading interface
        $showNewInterface = isset($version);

>>>>>>> a92722de
        /** @var Gradeable $gradeable */

        $gradeable = $this->tryGetGradeable($gradeable_id, false);
        if ($gradeable === false) {
            $this->core->addErrorMessage('Invalid Gradeable!');
            $this->core->redirect($this->core->buildCourseUrl());
        }
        $peer = $gradeable->isPeerGrading() && $this->core->getUser()->getGroup() == User::GROUP_STUDENT;
        $team = $gradeable->isTeamAssignment();
        if ($gradeable->isPeerGrading() && $this->core->getUser()->getGroup() == User::GROUP_STUDENT) {
            $peer = true;
        }
        
        $peer_double_blind = false;
        if ($peer && $gradeable->getPeerBlind() == 3) {
            $peer_double_blind = true;
        }
        
        $limited_access_blind = false;
        
        if ($gradeable->getLimitedAccessBlind() == 2 && $this->core->getUser()->getGroup() == User::GROUP_LIMITED_ACCESS_GRADER) {
            $limited_access_blind = true;
        }
        

        // If $who_id is empty string then this request came from the TA grading interface navigation buttons
        // We must decide who to display prev/next and assign them to $who_id
        if ($who_id === '') {
            $order_grading_sections = new GradingOrder($this->core, $gradeable, $this->core->getUser());
            $order_grading_sections->sort($sort, $direction);

            // Only need to instantiate this order if the user is a full access grader
            // Limited access graders should never need the order that includes all sections
            if ($this->core->getUser()->accessFullGrading()) {
                $order_all_sections = new GradingOrder($this->core, $gradeable, $this->core->getUser(), true);
                $order_all_sections->sort($sort, $direction);
            }

            // Get the graded gradeable for the $from user
            $from_graded_gradeable = null;
            if ($peer_double_blind || $limited_access_blind || $anon_mode) {
                $from_graded_gradeable = $this->tryGetGradedGradeable($gradeable, $this->core->getQueries()->getUserFromAnon($from)[$from], false);
            }
            else {
                $from_graded_gradeable = $this->tryGetGradedGradeable($gradeable, $from, false);
            }

            if ($from_graded_gradeable === false) {
                 $this->core->redirect($this->core->buildCourseUrl(['gradeable', $gradeable_id, 'grading', 'details']));
            }

            // Get the user ID of the user we were viewing on the TA grading interface
            $from_id = $from_graded_gradeable->getSubmitter();

            // Determine the student to go to based on the button that was pressed
            // For full access graders, pressing the single arrow should navigate to the next submission, regardless
            // of if that submission is in their assigned section
            // Limited access graders should only be able to navigate to submissions in their assigned sections
            if ($to === 'prev' && $to_ungraded === 'false' && $this->core->getUser()->accessFullGrading()) {
                $goToStudent = $order_all_sections->getPrevSubmitter($from_id);
            }
            elseif ($to === 'prev' && $to_ungraded === 'false') {
                $goToStudent = $order_grading_sections->getPrevSubmitter($from_id);
            }
            elseif ($to === 'next' && $to_ungraded === 'false' && $this->core->getUser()->accessFullGrading()) {
                $goToStudent = $order_all_sections->getNextSubmitter($from_id);
            }
            elseif ($to === 'next' && $to_ungraded === 'false') {
                $goToStudent = $order_grading_sections->getNextSubmitter($from_id);
            }
            elseif ($to === 'prev' && $to_ungraded === 'true') {
                $goToStudent = $order_grading_sections->getPrevUngradedSubmitter($from_id, $component_id);
            }
            elseif ($to === 'next' && $to_ungraded === 'true') {
                $goToStudent = $order_grading_sections->getNextUngradedSubmitter($from_id, $component_id);
            }

            // Reassign who_id
            if (!is_null($goToStudent)) {
                $who_id = $goToStudent->getId();
                if (($peer_double_blind || $limited_access_blind || $anon_mode)) {
                    $who_id = $goToStudent->getAnonId();
                }
            }
        }
        // Get the graded gradeable for the submitter we are requesting
        $graded_gradeable = false;
        if (($peer_double_blind || $limited_access_blind || $anon_mode)) {
            if ($this->core->getQueries()->getSubmitterIdFromAnonId($who_id) !== null) {
                $graded_gradeable = $this->tryGetGradedGradeable($gradeable, $this->core->getQueries()->getSubmitterIdFromAnonId($who_id), false);
            }
        }
        else {
            $graded_gradeable = $this->tryGetGradedGradeable($gradeable, $who_id, false);
        }
        if ($graded_gradeable === false) {
            //$this->core->redirect($this->core->buildCourseUrl(['gradeable', $gradeable_id, 'grading', 'details'])  . '?' . http_build_query(['sort' => $sort, 'direction' => $direction, 'view' => 'all']));
            $peer = false;
        }

        $gradeableUrl = $this->core->buildCourseUrl(['gradeable', $gradeable->getId(), 'grading', 'status']);
        $this->core->getOutput()->addBreadcrumb("{$gradeable->getTitle()} Grading", $gradeableUrl);
        $indexUrl = $this->core->buildCourseUrl(['gradeable', $gradeable_id, 'grading', 'details']);
        $this->core->getOutput()->addBreadcrumb('Grading Interface ' . GradingOrder::getGradingOrderMessage($sort, $direction));

        $graded = 0;
        $total = 0;
        $total_submitted = 0;
        if ($peer) {
            $section_key = 'registration_section';
            $total = $gradeable->getPeerGradeSet();
            $graded = $this->core->getQueries()->getNumGradedPeerComponents($gradeable->getId(), $this->core->getUser()->getId()) / count($gradeable->getPeerComponents());
        }
        elseif ($gradeable->isGradeByRegistration()) {
            $section_key = "registration_section";
            $sections = $this->core->getUser()->getGradingRegistrationSections();
            if ($this->core->getAccess()->canI("grading.electronic.grade.if_no_sections_exist") && $sections == null) {
                $sections = $this->core->getQueries()->getRegistrationSections();
                for ($i = 0; $i < count($sections); $i++) {
                    $sections[$i] = $sections[$i]['sections_registration_id'];
                }
            }
            if ($team) {
                $graded = array_sum($this->core->getQueries()->getGradedComponentsCountByGradingSections($gradeable_id, $sections, 'registration_section', $team));
                $total = array_sum($this->core->getQueries()->getTotalTeamCountByGradingSections($gradeable_id, $sections, 'registration_section'));
                $total_submitted = array_sum($this->core->getQueries()->getSubmittedTeamCountByGradingSections($gradeable_id, $sections, 'registration_section'));
            }
            else {
                $graded = array_sum($this->core->getQueries()->getGradedComponentsCountByGradingSections($gradeable_id, $sections, 'registration_section', $team));
                $total = array_sum($this->core->getQueries()->getTotalUserCountByGradingSections($sections, 'registration_section'));
                $total_submitted = array_sum($this->core->getQueries()->getTotalSubmittedUserCountByGradingSections($gradeable_id, $sections, 'registration_section'));
            }
        }
        else {
            $sections = $this->core->getQueries()->getRotatingSectionsForGradeableAndUser($gradeable_id, $this->core->getUser()->getId());
            if ($this->core->getAccess()->canI("grading.electronic.grade.if_no_sections_exist") && $sections == null) {
                $sections = $this->core->getQueries()->getRotatingSections();
                for ($i = 0; $i < count($sections); $i++) {
                    $sections[$i] = $sections[$i]['sections_rotating_id'];
                }
            }
            if ($team) {
                //$total = array_sum($this->core->getQueries()->getTotalTeamCountByGradingSections($gradeable_id, $sections, 'rotating_section'));
                $total_submitted = array_sum($this->core->getQueries()->getSubmittedTeamCountByGradingSections($gradeable_id, $sections, 'rotating_section'));
            }
            else {
                $total_submitted = array_sum($this->core->getQueries()->getTotalSubmittedUserCountByGradingSections($gradeable->getId(), $sections, 'rotating_section'));
            }
            $graded = array_sum($this->core->getQueries()->getGradedComponentsCountByGradingSections($gradeable_id, $sections, 'rotating_section', $team));
        }
        //multiplies users and the number of components a gradeable has together
        if ($team) {
            $total_submitted = ($total_submitted * count($gradeable->getComponents()));
        }
        else {
            $total_submitted = ($total_submitted * count($gradeable->getComponents()));
        }
        if ($total_submitted == 0) {
            $progress = 100;
        }
        else {
            $progress = round(($graded / $total_submitted) * 100, 1);
        }


        if (!$this->core->getAccess()->canI("grading.electronic.grade", ["gradeable" => $gradeable, "graded_gradeable" => $graded_gradeable])) {
            $this->core->addErrorMessage("ERROR: You do not have access to grade the requested student.");
            $this->core->redirect($this->core->buildCourseUrl(['gradeable', $gradeable->getId(), 'grading', 'status']));
        }

        $show_verify_all = false;
        //check if verify all button should be shown or not
        foreach ($gradeable->getComponents() as $component) {
            $graded_component = $graded_gradeable->getOrCreateTaGradedGradeable()->getGradedComponent($component, $this->core->getUser());
            if ($graded_component === null) {
                continue;
            }
            if ($graded_component->getGrader()->getId() !== $this->core->getUser()->getId() && $graded_component->getVerifierId() === '') {
                $show_verify_all = true;
                break;
            }
        }
        $can_inquiry = $this->core->getAccess()->canI("grading.electronic.grade_inquiry", ['graded_gradeable' => $graded_gradeable]);
        $can_verify = $this->core->getAccess()->canI("grading.electronic.verify_grader");
        $show_verify_all = $show_verify_all && $can_verify;

        $show_silent_edit = $this->core->getAccess()->canI("grading.electronic.silent_edit");

        $display_version = intval($gradeable_version ?? '0');
        if ($display_version <= 0) {
            $display_version = $graded_gradeable->getAutoGradedGradeable()->getActiveVersion();
        }

        $late_days_user = null;
        if ($gradeable->isTeamAssignment()) {
            // If its a team assignment, use the leader for late days...
            $late_days_user = $this->core->getQueries()->getUserById($graded_gradeable->getSubmitter()->getTeam()->getLeaderId());
        }
        else {
            $late_days_user = $graded_gradeable->getSubmitter()->getUser();
        }

        $ldi = LateDays::fromUser($this->core, $late_days_user)->getLateDayInfoByGradeable($gradeable);
        if ($ldi === null) {
            $late_status = LateDayInfo::STATUS_GOOD;  // Assume its good
        }
        else {
            $late_status = $ldi->getStatus();
        }
        $rollbackSubmission = -1;
        $previousVersion =  $graded_gradeable->getAutoGradedGradeable()->getActiveVersion() - 1;
        // check for rollback submission only if the Active version is greater than 1 and that too is late.
        if ($previousVersion && $late_status !== LateDayInfo::STATUS_GOOD) {
            while ($previousVersion) {
                $prevVersionInstance = $graded_gradeable->getAutoGradedGradeable()->getAutoGradedVersionInstance($previousVersion);
                if ($prevVersionInstance == null) {
                    $rollbackSubmission = -1;
                    break;
                }
                $lateInfo = LateDays::fromUser($this->core, $late_days_user)->getLateDayInfoByGradeable($gradeable);
                $daysLate = $prevVersionInstance->getDaysLate();

                // If this version is a good submission then it the rollback Submision
                if ($lateInfo == null || ($lateInfo->getStatus($daysLate) == LateDayInfo::STATUS_GOOD)) {
                    $rollbackSubmission = $previousVersion;
                    break;
                }
                // applying same condition for previous version. i.e going back one version
                $previousVersion -= 1;
            }
        }

        $logger_params = [
            "course_semester" => $this->core->getConfig()->getSemester(),
            "course_name" => $this->core->getDisplayedCourseName(),
            "gradeable_id" => $gradeable_id,
            "grader_id" => $this->core->getUser()->getId(),
            "submitter_id" => $who_id,
            "action" => "VIEW_PAGE",
        ];
        Logger::logTAGrading($logger_params);

        $this->core->getOutput()->addInternalCss('forum.css');
        if ($showNewInterface) {
            $this->core->getOutput()->addInternalCss('electronic.css');
        }
        else {
            $this->core->getOutput()->addInternalCss('ta-grading.css');
        }
        $this->core->getOutput()->addInternalJs('forum.js');
        $this->core->getOutput()->addInternalCss('grade-inquiry.css');
        $this->core->getOutput()->addInternalJs('grade-inquiry.js');
        $show_hidden = $this->core->getAccess()->canI("autograding.show_hidden_cases", ["gradeable" => $gradeable]);
        $this->core->getOutput()->renderOutput(['grading', 'ElectronicGrader'], 'hwGradingPage', $gradeable, $graded_gradeable, $display_version, $progress, $show_hidden, $can_inquiry, $can_verify, $show_verify_all, $show_silent_edit, $late_status, $rollbackSubmission, $sort, $direction, $who_id, $showNewInterface);
        $this->core->getOutput()->renderOutput(['grading', 'ElectronicGrader'], 'popupStudents');
        $this->core->getOutput()->renderOutput(['grading', 'ElectronicGrader'], 'popupMarkConflicts');
        $this->core->getOutput()->renderOutput(['grading', 'ElectronicGrader'], 'popupSettings');
    }

    /**
     * Route for fetching a gradeable's rubric information
     * @Route("/courses/{_semester}/{_course}/gradeable/{gradeable_id}/rubric", methods={"GET"})
     */
    public function ajaxGetGradeableRubric($gradeable_id) {
        $grader = $this->core->getUser();
        // Get the gradeable
        $gradeable = $this->tryGetGradeable($gradeable_id);
        if ($gradeable === false) {
            return;
        }

        // checks if user has permission
        if (!$this->core->getAccess()->canI("grading.electronic.grade", ["gradeable" => $gradeable])) {
            $this->core->getOutput()->renderJsonFail('Insufficient permissions to get gradeable rubric data');
            return;
        }

        try {
            // Once we've parsed the inputs and checked permissions, perform the operation
            $results = $this->getGradeableRubric($gradeable, $grader);
            $this->core->getOutput()->renderJsonSuccess($results);
        }
        catch (\InvalidArgumentException $e) {
            $this->core->getOutput()->renderJsonFail($e->getMessage());
        }
        catch (\Exception $e) {
            $this->core->getOutput()->renderJsonError($e->getMessage());
        }
    }

    public function getGradeableRubric(Gradeable $gradeable, User $grader) {
        $return = [
            'id' => $gradeable->getId(),
            'precision' => $gradeable->getPrecision()
        ];
        // Filter out the components that we shouldn't see
        //  TODO: instructors see all components, some may not be visible in non-super-edit-mode
        $return['components'] = array_map(function (Component $component) {
                return $component->toArray();
        }, array_filter($gradeable->getComponents(), function (Component $component) use ($gradeable) {
                return $this->core->getAccess()->canI('grading.electronic.view_component', ['gradeable' => $gradeable, 'component' => $component]);
        }));
        //return $grader->getGroup() === User::GROUP_INSTRUCTOR || ($component->isPeer() === ($grader->getGroup() === User::GROUP_STUDENT));
        $return['components'] = array_values($return['components']);
        return $return;
    }

    /**
     * Gets a component and all of its marks
     * @Route("/courses/{_semester}/{_course}/gradeable/{gradeable_id}/components")
     */
    public function ajaxGetComponent($gradeable_id, $component_id) {
        // Get the gradeable
        $gradeable = $this->tryGetGradeable($gradeable_id);
        if ($gradeable === false) {
            return;
        }

        $graded_gradeable = $this->tryGetGradedGradeable($gradeable, $this->core->getUser()->getId(), false);

        // Get the component
        $component = $this->tryGetComponent($gradeable, $component_id);
        if ($component === false) {
            return;
        }

        // checks if user has permission
        if (!$this->core->getAccess()->canI("grading.electronic.view_component", ["gradeable" => $gradeable, "component" => $component])) {
            $this->core->getOutput()->renderJsonFail('Insufficient permissions to get component');
            return;
        }

        try {
            // Once we've parsed the inputs and checked permissions, perform the operation
            $this->core->getOutput()->renderJsonSuccess($component->toArray());
        }
        catch (\InvalidArgumentException $e) {
            $this->core->getOutput()->renderJsonFail($e->getMessage());
        }
        catch (\Exception $e) {
            $this->core->getOutput()->renderJsonError($e->getMessage());
        }
    }

    /**
     * Route for getting information about a individual grader
     * @Route("/courses/{_semester}/{_course}/gradeable/{gradeable_id}/grading/graded_gradeable")
     */
    public function ajaxGetGradedGradeable($gradeable_id, $anon_id = '', $all_peers = false) {
        // Get the gradeable
        $gradeable = $this->tryGetGradeable($gradeable_id);
        if ($gradeable === false) {
            return;
        }

        $all_peers = ($all_peers === "true");

        $grader = $this->core->getUser();

        // Get user id from the anon id
        $submitter_id = $this->tryGetSubmitterIdFromAnonId($anon_id);
        if ($submitter_id === false) {
            return;
        }

        $section = null;

        if ($gradeable->isGradeByRegistration()) {
            $section = $this->core->getQueries()->getSubmitterById($submitter_id)->getRegistrationSection();
        }
        else {
            $section = $this->core->getQueries()->getSubmitterById($submitter_id)->getRotatingSection();
        }

        // Get the graded gradeable
        $graded_gradeable = $this->tryGetGradedGradeable($gradeable, $submitter_id);
        if ($graded_gradeable === false) {
            return;
        }

        // checks if user has permission
        if (!$this->core->getAccess()->canI("grading.electronic.grade", ["gradeable" => $gradeable, "graded_gradeable" => $graded_gradeable, "section" => $section])) {
            $this->core->getOutput()->renderJsonFail('Insufficient permissions to get graded gradeable');
            return;
        }

        // Check if user has permission to view all peer grades
        /*if ($all_peers) {
            $this->core->getOutput()->renderJsonFail('Insufficient permissions to get view peer panel');
            return;
        }*/

        // Get / create the TA grade
        $ta_graded_gradeable = $graded_gradeable->getOrCreateTaGradedGradeable();

        try {
            // Once we've parsed the inputs and checked permissions, perform the operation
            $response_data = null;
            if ($ta_graded_gradeable !== null) {
                $response_data = $this->getGradedGradeable($ta_graded_gradeable, $grader, $all_peers);
            }
            $this->core->getOutput()->renderJsonSuccess($response_data);
        }
        catch (\InvalidArgumentException $e) {
            $this->core->getOutput()->renderJsonFail($e->getMessage());
        }
        catch (\Exception $e) {
            $this->core->getOutput()->renderJsonError($e->getMessage());
        }
    }

    public function getGradedGradeable(TaGradedGradeable $ta_graded_gradeable, User $grader, $all_peers = false) {

        // Passing null returns grading for all graders.
        $grading_done_by = ($all_peers ? null : $grader);
        $response_data = $ta_graded_gradeable->toArray($grading_done_by);

        $graded_gradeable = $ta_graded_gradeable->getGradedGradeable();
        $gradeable = $graded_gradeable->getGradeable();

        // If there is autograding, also send that information TODO: this should be restricted to non-peer
        if ($gradeable->getAutogradingConfig()->anyPoints()) {
            $response_data['auto_grading_total'] = $gradeable->getAutogradingConfig()->getTotalNonExtraCredit();

            // Furthermore, if the user has a grade, send that information
            if ($graded_gradeable->getAutoGradedGradeable()->hasActiveVersion()) {
                $response_data['auto_grading_earned'] = $graded_gradeable->getAutoGradedGradeable()->getActiveVersionInstance()->getTotalPoints();
            }
        }

        // If it is graded at all, then send ta score information
        $response_data['ta_grading_total'] = $gradeable->getManualGradingPoints();
        if ($ta_graded_gradeable->getPercentGraded() !== 0.0) {
            if ($gradeable->isPeerGrading()) {
                $response_data['ta_grading_earned'] = $ta_graded_gradeable->getTotalScore($grading_done_by);
            }
            else {
                $response_data['ta_grading_earned'] = $ta_graded_gradeable->getTotalScore(null);
            }
        }

        $response_data['anon_id'] = $graded_gradeable->getSubmitter()->getAnonId();
        return $response_data;
    }

    /**
     * Route for saving the marks the submitter received for a component
     * @Route("/courses/{_semester}/{_course}/gradeable/{gradeable_id}/grading/graded_gradeable/graded_component", methods={"POST"})
     */
    public function ajaxSaveGradedComponent($gradeable_id) {
        $anon_id = $_POST['anon_id'] ?? '';
        $component_id = $_POST['component_id'] ?? '';
        $custom_message = $_POST['custom_message'] ?? null;
        $custom_points = $_POST['custom_points'] ?? null;
        $component_version = $_POST['graded_version'] ?? null;

        // Optional marks parameter
        $marks = $_POST['mark_ids'] ?? [];

        // Validate required parameters
        if ($custom_message === null) {
            $this->core->getOutput()->renderJsonFail('Missing custom_message parameter');
            return;
        }
        if ($custom_points === null) {
            $this->core->getOutput()->renderJsonFail('Missing custom_points parameter');
            return;
        }
        if (!is_numeric($custom_points)) {
            $this->core->getOutput()->renderJsonFail('Invalid custom_points parameter');
            return;
        }
        if ($component_version === null) {
            $this->core->getOutput()->renderJsonFail('Missing graded_version parameter');
            return;
        }
        if (!ctype_digit($component_version)) {
            $this->core->getOutput()->renderJsonFail('Invalid graded_version parameter');
            return;
        }

        // Convert the mark ids to integers
        $numeric_mark_ids = [];
        foreach ($marks as $mark) {
            if (!ctype_digit($mark)) {
                $this->core->getOutput()->renderJsonFail('One of provided mark ids was invalid');
                return;
            }
            $numeric_mark_ids[] = intval($mark);
        }
        $marks = $numeric_mark_ids;

        // Parse the strings into ints/floats
        $component_version = intval($component_version);
        $custom_points = floatval($custom_points);

        // Optional Parameters
        $silent_edit = ($_POST['silent_edit'] ?? 'false') === 'true';

        $grader = $this->core->getUser();

        // Get the gradeable
        $gradeable = $this->tryGetGradeable($gradeable_id);
        if ($gradeable === false) {
            return;
        }

        // get the component
        $component = $this->tryGetComponent($gradeable, $component_id);
        if ($component === false) {
            return;
        }

        // Get user id from the anon id
        $submitter_id = $this->tryGetSubmitterIdFromAnonId($anon_id);
        if ($submitter_id === false) {
            return;
        }

        // Get the graded gradeable
        $graded_gradeable = $this->tryGetGradedGradeable($gradeable, $submitter_id);
        if ($graded_gradeable === false) {
            return;
        }

        // checks if user has permission
        if (!$this->core->getAccess()->canI("grading.electronic.save_graded_component", ["gradeable" => $gradeable, "graded_gradeable" => $graded_gradeable, "component" => $component])) {
            $this->core->getOutput()->renderJsonFail('Insufficient permissions to save component/marks');
            return;
        }

        // Check if the user can silently edit assigned marks
        if (!$this->core->getAccess()->canI('grading.electronic.silent_edit')) {
            $silent_edit = false;
        }

        $logger_params = [
            "course_semester" => $this->core->getConfig()->getSemester(),
            "course_name" => $this->core->getDisplayedCourseName(),
            "gradeable_id" => $gradeable_id,
            "grader_id" => $this->core->getUser()->getId(),
            "component_id" => $component_id,
            "action" => "SAVE_COMPONENT",
            "submitter_id" => $submitter_id
        ];
        Logger::logTAGrading($logger_params);

        // Get / create the TA grade
        $ta_graded_gradeable = $graded_gradeable->getOrCreateTaGradedGradeable();

        // Get / create the graded component
        $graded_component = $ta_graded_gradeable->getOrCreateGradedComponent($component, $grader, true);

        try {
            // Once we've parsed the inputs and checked permissions, perform the operation
            $this->saveGradedComponent(
                $ta_graded_gradeable,
                $graded_component,
                $grader,
                $custom_points,
                $custom_message,
                $marks,
                $component_version,
                !$silent_edit
            );
            $this->core->getOutput()->renderJsonSuccess();
        }
        catch (\InvalidArgumentException $e) {
            $this->core->getOutput()->renderJsonFail($e->getMessage());
        }
        catch (\Exception $e) {
            $this->core->getOutput()->renderJsonError($e->getMessage());
        }
    }

    public function saveGradedComponent(TaGradedGradeable $ta_graded_gradeable, GradedComponent $graded_component, User $grader, float $custom_points, string $custom_message, array $mark_ids, int $component_version, bool $overwrite) {
        // Only update the grader if we're set to overwrite it
        if ($overwrite) {
            $graded_component->setGrader($grader);
        }
        $version_updated = $graded_component->getGradedVersion() !== $component_version;
        if ($version_updated) {
            $graded_component->setGradedVersion($component_version);
        }
        $graded_component->setComment($custom_message);
        $graded_component->setScore($custom_points);
        $graded_component->setGradeTime($this->core->getDateTimeNow());

        // Set the marks the submitter received
        $graded_component->setMarkIds($mark_ids);

        // Check if this graded component should be deleted
        if (
            count($graded_component->getMarkIds()) === 0
            && $graded_component->getScore() === 0.0
            && $graded_component->getComment() === ''
        ) {
            $ta_graded_gradeable->deleteGradedComponent($graded_component->getComponent(), $graded_component->getGrader());
            $graded_component = null;
        }
        else {
            //change the component to be unverified after changing a mark
            if ($graded_component->isMarksModified()) {
                $graded_component->setVerifier();
                $graded_component->setVerifyTime(null);
            }
        }

        // TODO: is this desirable
        // Reset the user viewed date since we updated the grade
        $ta_graded_gradeable->resetUserViewedDate();

        // Finally, save the changes to the database
        $this->core->getQueries()->saveTaGradedGradeable($ta_graded_gradeable);
        $submitter = $ta_graded_gradeable->getGradedGradeable()->getSubmitter();
        if ($submitter->isTeam()) {
            $this->core->getQueries()->clearTeamViewedTime($submitter->getId());
        }
    }

    /**
     * Route for saving a component's properties (not its marks)
     * @Route("/courses/{_semester}/{_course}/gradeable/{gradeable_id}/components/save", methods={"POST"})
     */
    public function ajaxSaveComponent($gradeable_id) {
        // Required parameters
        $component_id = $_POST['component_id'] ?? '';
        $title = $_POST['title'] ?? '';
        $ta_comment = $_POST['ta_comment'] ?? '';
        $student_comment = $_POST['student_comment'] ?? '';
        $lower_clamp = $_POST['lower_clamp'] ?? null;
        $default = $_POST['default'] ?? null;
        $max_value = $_POST['max_value'] ?? null;
        $upper_clamp = $_POST['upper_clamp'] ?? null;

        // Use 'page_number' since 'page' is used in the router
        $page = $_POST['page_number'] ?? '';

        // Validate required parameters
        if ($lower_clamp === null) {
            $this->core->getOutput()->renderJsonFail('Missing lower_clamp parameter');
            return;
        }
        if ($default === null) {
            $this->core->getOutput()->renderJsonFail('Missing default parameter');
            return;
        }
        if ($max_value === null) {
            $this->core->getOutput()->renderJsonFail('Missing max_value parameter');
            return;
        }
        if ($upper_clamp === null) {
            $this->core->getOutput()->renderJsonFail('Missing upper_clamp parameter');
            return;
        }
        if ($page === '') {
            $this->core->getOutput()->renderJsonFail('Missing page parameter');
        }
        if (!is_numeric($lower_clamp)) {
            $this->core->getOutput()->renderJsonFail('Invalid lower_clamp parameter');
            return;
        }
        if (!is_numeric($default)) {
            $this->core->getOutput()->renderJsonFail('Invalid default parameter');
            return;
        }
        if (!is_numeric($max_value)) {
            $this->core->getOutput()->renderJsonFail('Invalid max_value parameter');
            return;
        }
        if (!is_numeric($upper_clamp)) {
            $this->core->getOutput()->renderJsonFail('Invalid upper_clamp parameter');
            return;
        }
        if (strval(intval($page)) !== $page) {
            $this->core->getOutput()->renderJsonFail('Invalid page parameter');
        }

        // Get the gradeable
        $gradeable = $this->tryGetGradeable($gradeable_id);
        if ($gradeable === false) {
            return;
        }

        // get the component
        $component = $this->tryGetComponent($gradeable, $component_id);
        if ($component === false) {
            return;
        }

        // checks if user has permission
        if (!$this->core->getAccess()->canI("grading.electronic.save_component", ["gradeable" => $gradeable])) {
            $this->core->getOutput()->renderJsonFail('Insufficient permissions to save components');
            return;
        }

        try {
            // Once we've parsed the inputs and checked permissions, perform the operation
            $component->setTitle($title);
            $component->setTaComment($ta_comment);
            $component->setStudentComment($student_comment);
            $component->setPoints([
                'lower_clamp' => $lower_clamp,
                'default' => $default,
                'max_value' => $max_value,
                'upper_clamp' => $upper_clamp
                ]);
            $component->setPage($page);

            $this->core->getQueries()->saveComponent($component);
            $this->core->getOutput()->renderJsonSuccess();
        }
        catch (\InvalidArgumentException $e) {
            $this->core->getOutput()->renderJsonFail($e->getMessage());
        }
        catch (\Exception $e) {
            $this->core->getOutput()->renderJsonError($e->getMessage());
        }
    }

    /**
     * Route for saving the order of components in a gradeable
     * @Route("/courses/{_semester}/{_course}/gradeable/{gradeable_id}/components/order", methods={"POST"})
     */
    public function ajaxSaveComponentOrder($gradeable_id) {
        // Required parameters
        $order = json_decode($_POST['order'] ?? '[]', true);

        // Validate required parameters
        if (count($order) === 0) {
            $this->core->getOutput()->renderJsonFail('Missing order parameter');
            return;
        }

        // Get the gradeable
        $gradeable = $this->tryGetGradeable($gradeable_id);
        if ($gradeable === false) {
            return;
        }

        // checks if user has permission
        if (!$this->core->getAccess()->canI("grading.electronic.save_component", ["gradeable" => $gradeable])) {
            $this->core->getOutput()->renderJsonFail('Insufficient permissions to save marks');
            return;
        }

        try {
            // Once we've parsed the inputs and checked permissions, perform the operation
            $this->saveComponentOrder($gradeable, $order);
            $this->core->getOutput()->renderJsonSuccess();
        }
        catch (\InvalidArgumentException $e) {
            $this->core->getOutput()->renderJsonFail($e->getMessage());
        }
        catch (\Exception $e) {
            $this->core->getOutput()->renderJsonError($e->getMessage());
        }
    }

    public function saveComponentOrder(Gradeable $gradeable, array $orders) {
        foreach ($gradeable->getComponents() as $component) {
            if (!isset($orders[$component->getId()])) {
                throw new \InvalidArgumentException('Missing component id in order array');
            }
            $order = $orders[$component->getId()];
            if (!is_int($order) || $order < 0) {
                throw new \InvalidArgumentException('All order values must be non-negative integers');
            }
            $component->setOrder(intval($order));
        }
        $this->core->getQueries()->updateGradeable($gradeable);
    }

    /**
     * Route for saving the page numbers of the components
     * NOTE: the 'pages' parameter can be an associate array to set the page numbers of each component,
     *  or a single-element array with the key 'page' of the page number to set all components' page to
     *
     * @Route("/courses/{_semester}/{_course}/gradeable/{gradeable_id}/components/save_pages", methods={"POST"})
     */
    public function ajaxSaveComponentPages($gradeable_id) {
        // Required parameters
        $pages = json_decode($_POST['pages'] ?? '[]', true);

        // Validate required parameters
        if (count($pages) === 0) {
            $this->core->getOutput()->renderJsonFail('Missing pages parameter');
            return;
        }

        // Get the gradeable
        $gradeable = $this->tryGetGradeable($gradeable_id);
        if ($gradeable === false) {
            return;
        }

        // checks if user has permission
        if (!$this->core->getAccess()->canI("grading.electronic.save_component", ["gradeable" => $gradeable])) {
            $this->core->getOutput()->renderJsonFail('Insufficient permissions to save marks');
            return;
        }

        try {
            // Once we've parsed the inputs and checked permissions, perform the operation
            if (isset($pages['page']) && count($pages) === 1) {
                // if one page is sent, set all to that page.  This is useful
                //  for setting the page settings to 'none' or 'student-assign'
                $this->saveComponentsPage($gradeable, $pages['page']);
            }
            else {
                $this->saveComponentPages($gradeable, $pages);
            }
            $this->core->getQueries()->updateGradeable($gradeable);
            $this->core->getOutput()->renderJsonSuccess();
        }
        catch (\InvalidArgumentException $e) {
            $this->core->getOutput()->renderJsonFail($e->getMessage());
        }
        catch (\Exception $e) {
            $this->core->getOutput()->renderJsonError($e->getMessage());
        }
    }

    public function saveComponentPages(Gradeable $gradeable, array $pages) {
        foreach ($gradeable->getComponents() as $component) {
            if (!isset($orders[$component->getId()])) {
                throw new \InvalidArgumentException('Missing component id in pages array');
            }
            $page = $pages[$component->getId()];
            if (!is_int($page)) {
                throw new \InvalidArgumentException('All page values must be integers');
            }
            $component->setPage(max(intval($page), -1));
        }
    }

    public function saveComponentsPage(Gradeable $gradeable, int $page) {
        foreach ($gradeable->getComponents() as $component) {
            $component->setPage(max($page, -1));
        }
    }

    /**
     * Route for adding a new component to a gradeable
     * @Route("/courses/{_semester}/{_course}/gradeable/{gradeable_id}/components/new", methods={"POST"})
     */
    public function ajaxAddComponent($gradeable_id) {
        // Get the gradeable
        $gradeable = $this->tryGetGradeable($gradeable_id);
        if ($gradeable === false) {
            return;
        }

        $peer = $_POST['peer'] === 'true';

        // checks if user has permission
        if (!$this->core->getAccess()->canI("grading.electronic.add_component", ["gradeable" => $gradeable])) {
            $this->core->getOutput()->renderJsonFail('Insufficient permissions to add components');
            return;
        }

        try {
            $page = $gradeable->isPdfUpload() ? ($gradeable->isStudentPdfUpload() ? Component::PDF_PAGE_STUDENT : 1) : Component::PDF_PAGE_NONE;

            // Once we've parsed the inputs and checked permissions, perform the operation
            $component = $gradeable->addComponent(
                'Problem ' . strval(count($gradeable->getComponents()) + 1),
                '',
                '',
                0,
                0,
                0,
                0,
                false,
                $peer,
                $page
            );
            $component->addMark('No Credit', 0.0, false);
            $this->core->getQueries()->updateGradeable($gradeable);
            $this->core->getOutput()->renderJsonSuccess(['component_id' => $component->getId()]);
        }
        catch (\InvalidArgumentException $e) {
            $this->core->getOutput()->renderJsonFail($e->getMessage());
        }
        catch (\Exception $e) {
            $this->core->getOutput()->renderJsonError($e->getMessage());
        }
    }

    /**
     * Route for deleting a component from a gradeable
     * @Route("/courses/{_semester}/{_course}/gradeable/{gradeable_id}/components/delete", methods={"POST"})
     */
    public function ajaxDeleteComponent($gradeable_id) {
        // Required parameters
        $component_id = $_POST['component_id'] ?? '';

        // Get the gradeable
        $gradeable = $this->tryGetGradeable($gradeable_id);
        if ($gradeable === false) {
            return;
        }

        // get the component
        $component = $this->tryGetComponent($gradeable, $component_id);
        if ($component === false) {
            return;
        }

        // checks if user has permission
        if (!$this->core->getAccess()->canI("grading.electronic.delete_component", ["gradeable" => $gradeable])) {
            $this->core->getOutput()->renderJsonFail('Insufficient permissions to delete components');
            return;
        }

        try {
            // Once we've parsed the inputs and checked permissions, perform the operation
            $gradeable->deleteComponent($component);
            $this->core->getQueries()->updateGradeable($gradeable);
            $this->core->getOutput()->renderJsonSuccess();
        }
        catch (\InvalidArgumentException $e) {
            $this->core->getOutput()->renderJsonFail($e->getMessage());
        }
        catch (\Exception $e) {
            $this->core->getOutput()->renderJsonError($e->getMessage());
        }
    }

    /**
     * Route for saving a mark's title/point value
     * @Route("/courses/{_semester}/{_course}/gradeable/{gradeable_id}/components/marks/save", methods={"POST"})
     */
    public function ajaxSaveMark($gradeable_id) {
        // Required parameters
        $component_id = $_POST['component_id'] ?? '';
        $mark_id = $_POST['mark_id'] ?? '';
        $points = $_POST['points'] ?? '';
        $title = $_POST['title'] ?? null;
        $publish = ($_POST['publish'] ?? 'false') === 'true';

        // Validate required parameters
        if ($title === null) {
            $this->core->getOutput()->renderJsonFail('Missing title parameter');
            return;
        }
        if ($points === null) {
            $this->core->getOutput()->renderJsonFail('Missing points parameter');
            return;
        }
        if (!is_numeric($points)) {
            $this->core->getOutput()->renderJsonFail('Invalid points parameter');
            return;
        }

        $points = floatval($points);

        // Get the gradeable
        $gradeable = $this->tryGetGradeable($gradeable_id);
        if ($gradeable === false) {
            return;
        }

        // get the component
        $component = $this->tryGetComponent($gradeable, $component_id);
        if ($component === false) {
            return;
        }

        // get the mark
        $mark = $this->tryGetMark($component, $mark_id);
        if ($mark === false) {
            return;
        }

        // checks if user has permission
        if (!$this->core->getAccess()->canI("grading.electronic.save_mark", ["gradeable" => $gradeable])) {
            $this->core->getOutput()->renderJsonFail('Insufficient permissions to save marks');
            return;
        }

        try {
            // Once we've parsed the inputs and checked permissions, perform the operation
            $this->saveMark($mark, $points, $title, $publish);
            $this->core->getOutput()->renderJsonSuccess();
        }
        catch (\InvalidArgumentException $e) {
            $this->core->getOutput()->renderJsonFail($e->getMessage());
        }
        catch (\Exception $e) {
            $this->core->getOutput()->renderJsonError($e->getMessage());
        }
    }

    public function saveMark(Mark $mark, float $points, string $title, bool $publish) {
        if ($mark->getPoints() !== $points) {
            $mark->setPoints($points);
        }
        if ($mark->getTitle() !== $title) {
            $mark->setTitle($title);
        }
        if ($mark->isPublish() !== $publish) {
            $mark->setPublish($publish);
        }
        $this->core->getQueries()->updateGradeable($mark->getComponent()->getGradeable());
    }

    /**
     * Route for saving a the order of marks in a component
     * @Route("/courses/{_semester}/{_course}/gradeable/{gradeable_id}/components/marks/save_order", methods={"POST"})
     */
    public function ajaxSaveMarkOrder($gradeable_id) {
        // Required parameters
        $component_id = $_POST['component_id'] ?? '';
        $order = json_decode($_POST['order'] ?? '[]', true);

        // Validate required parameters
        if (count($order) === 0) {
            $this->core->getOutput()->renderJsonFail('Missing order parameter');
            return;
        }

        // Get the gradeable
        $gradeable = $this->tryGetGradeable($gradeable_id);
        if ($gradeable === false) {
            return;
        }

        // get the component
        $component = $this->tryGetComponent($gradeable, $component_id);
        if ($component === false) {
            return;
        }

        // checks if user has permission
        if (!$this->core->getAccess()->canI("grading.electronic.save_mark", ["gradeable" => $gradeable])) {
            $this->core->getOutput()->renderJsonFail('Insufficient permissions to save marks');
            return;
        }

        try {
            // Once we've parsed the inputs and checked permissions, perform the operation
            $this->saveMarkOrder($component, $order);
            $this->core->getOutput()->renderJsonSuccess();
        }
        catch (\InvalidArgumentException $e) {
            $this->core->getOutput()->renderJsonFail($e->getMessage());
        }
        catch (\Exception $e) {
            $this->core->getOutput()->renderJsonError($e->getMessage());
        }
    }

    public function saveMarkOrder(Component $component, array $orders) {
        foreach ($component->getMarks() as $mark) {
            if (!isset($orders[$mark->getId()])) {
                throw new \InvalidArgumentException('Missing mark id in order array');
            }
            $order = $orders[$mark->getId()];
            if (!is_int($order) || $order < 0) {
                throw new \InvalidArgumentException('All order values must be non-negative integers');
            }
            $mark->setOrder(intval($order));
        }
        $this->core->getQueries()->saveComponent($component);
    }

    /**
     * Route for getting the student's program output for the diff-viewer
     * @Route("/courses/{_semester}/{_course}/gradeable/{gradeable_id}/grading/student_output")
     */
    public function ajaxGetStudentOutput($gradeable_id, $who_id = '', $version = '', $index = '') {
        // Get the gradeable
        $gradeable = $this->tryGetGradeable($gradeable_id);
        if ($gradeable === false) {
            return;
        }

        // Get the graded gradeable
        $graded_gradeable = $this->tryGetGradedGradeable($gradeable, $who_id);
        if ($graded_gradeable === false) {
            return;
        }

        // get the requested version
        $version_instance = $this->tryGetVersion($graded_gradeable->getAutoGradedGradeable(), $version);
        if ($version_instance === false) {
            return;
        }

        // Get the requested testcase
        $testcase = $this->tryGetTestcase($version_instance, $index);
        if ($testcase === false) {
            return;
        }

        // Check access
        if (!$this->core->getAccess()->canI("autograding.load_checks", ["gradeable" => $gradeable, "graded_gradeable" => $graded_gradeable])) {
            // TODO: streamline permission error strings
            $this->core->getOutput()->renderJsonFail('You have insufficient permissions to access this command');
            return;
        }

        try {
            //display hidden testcases only if the user can view the entirety of this gradeable.
            $can_view_hidden = $this->core->getAccess()->canI("autograding.show_hidden_cases", ["gradeable" => $gradeable, "graded_gradeable" => $graded_gradeable]);
            $popup_css = "diff-viewer.css";
            $this->core->getOutput()->renderJsonSuccess(
                $this->core->getOutput()->renderTemplate(
                    'AutoGrading',
                    'loadAutoChecks',
                    $graded_gradeable,
                    $version_instance,
                    $testcase,
                    $popup_css,
                    $who_id,
                    $can_view_hidden
                )
            );
        }
        catch (\Exception $e) {
            $this->core->getOutput()->renderJsonError($e->getMessage());
        }
    }

    /**
     * Route for adding a mark to a component
     * @Route("/courses/{_semester}/{_course}/gradeable/{gradeable_id}/components/marks/add", methods={"POST"})
     */
    public function ajaxAddNewMark($gradeable_id) {
        // Required parameters
        $component_id = $_POST['component_id'] ?? '';
        $points = $_POST['points'] ?? '';
        $title = $_POST['title'] ?? null;
        $publish = ($_POST['publish'] ?? 'false') === 'true';

        // Validate required parameters
        if ($title === null) {
            $this->core->getOutput()->renderJsonFail('Missing title parameter');
            return;
        }
        if ($points === null) {
            $this->core->getOutput()->renderJsonFail('Missing points parameter');
            return;
        }
        if (!is_numeric($points)) {
            $this->core->getOutput()->renderJsonFail('Invalid points parameter');
            return;
        }

        // Get the gradeable
        $gradeable = $this->tryGetGradeable($gradeable_id);
        if ($gradeable === false) {
            return;
        }

        // get the component
        $component = $this->tryGetComponent($gradeable, $component_id);
        if ($component === false) {
            return;
        }

        // checks if user has permission
        if (!$this->core->getAccess()->canI("grading.electronic.add_new_mark", ["gradeable" => $gradeable])) {
            $this->core->getOutput()->renderJsonFail('Insufficient permissions to add mark');
            return;
        }

        try {
            // Once we've parsed the inputs and checked permissions, perform the operation
            $mark = $this->addNewMark($component, $title, $points, $publish);
            $this->core->getOutput()->renderJsonSuccess(['mark_id' => $mark->getId()]);
        }
        catch (\InvalidArgumentException $e) {
            $this->core->getOutput()->renderJsonFail($e->getMessage());
        }
        catch (\Exception $e) {
            $this->core->getOutput()->renderJsonError($e->getMessage());
        }
    }

    public function addNewMark(Component $component, string $title, float $points, bool $publish) {
        $mark = $component->addMark($title, $points, $publish);
        $this->core->getQueries()->saveComponent($component);
        return $mark;
    }

    /**
     * Route for deleting a mark from a component
     * @Route("/courses/{_semester}/{_course}/gradeable/{gradeable_id}/components/marks/delete", methods={"POST"})
     */
    public function ajaxDeleteMark($gradeable_id) {
        // Required parameters
        $component_id = $_POST['component_id'] ?? '';
        $mark_id = $_POST['mark_id'] ?? '';

        // Get the gradeable
        $gradeable = $this->tryGetGradeable($gradeable_id);
        if ($gradeable === false) {
            return;
        }

        // get the component
        $component = $this->tryGetComponent($gradeable, $component_id);
        if ($component === false) {
            return;
        }

        // get the mark
        $mark = $this->tryGetMark($component, $mark_id);
        if ($mark === false) {
            return;
        }

        // checks if user has permission
        if (!$this->core->getAccess()->canI("grading.electronic.delete_mark", ["gradeable" => $gradeable])) {
            $this->core->getOutput()->renderJsonFail('Insufficient permissions to delete marks');
            return;
        }

        try {
            // Once we've parsed the inputs and checked permissions, perform the operation
            $this->deleteMark($mark);
            $this->core->getOutput()->renderJsonSuccess();
        }
        catch (\InvalidArgumentException $e) {
            $this->core->getOutput()->renderJsonFail($e->getMessage());
        }
        catch (\Exception $e) {
            $this->core->getOutput()->renderJsonError($e->getMessage());
        }
    }

    public function deleteMark(Mark $mark) {
        $mark->getComponent()->deleteMark($mark);
        $this->core->getQueries()->saveComponent($mark->getComponent());
    }

    /**
     * Route for saving the general comment for the gradeable
     * @Route("/courses/{_semester}/{_course}/gradeable/{gradeable_id}/grading/comments", methods={"POST"})
     */
    public function ajaxSaveOverallComment($gradeable_id) {
        $anon_id = $_POST['anon_id'] ?? '';
        $comment = $_POST['overall_comment'] ?? '';
        $grader = $this->core->getUser();

        // Get the gradeable
        $gradeable = $this->tryGetGradeable($gradeable_id);
        if ($gradeable === false) {
            return;
        }

        // Get user id from the anon id
        $submitter_id = $this->tryGetSubmitterIdFromAnonId($anon_id);
        if ($submitter_id === false) {
            return;
        }

        // Get the graded gradeable
        $graded_gradeable = $this->tryGetGradedGradeable($gradeable, $submitter_id);
        if ($graded_gradeable === false) {
            return;
        }

        // Check access
        if (!$this->core->getAccess()->canI("grading.electronic.save_general_comment", ["gradeable" => $gradeable, "graded_gradeable" => $graded_gradeable])) {
            $this->core->getOutput()->renderJsonFail('Insufficient permissions to save component general comment');
            return;
        }

        // Get the Ta graded gradeable
        $ta_graded_gradeable = $graded_gradeable->getOrCreateTaGradedGradeable();

        try {
            // Once we've parsed the inputs and checked permissions, perform the operation
            $this->saveOverallComment($ta_graded_gradeable, $comment, $grader);
            $this->core->getOutput()->renderJsonSuccess();
        }
        catch (\InvalidArgumentException $e) {
            $this->core->getOutput()->renderJsonFail($e->getMessage());
        }
        catch (\Exception $e) {
            $this->core->getOutput()->renderJsonError($e->getMessage());
        }
    }

    public function saveOverallComment(TaGradedGradeable $ta_graded_gradeable, string $comment, User $grader) {
        // Set the comment
        $ta_graded_gradeable->setOverallComment($comment, $grader->getId());

        // New info, so reset the user viewed date
        $ta_graded_gradeable->resetUserViewedDate();

        // Finally, save the graded gradeable
        $this->core->getQueries()->saveTaGradedGradeable($ta_graded_gradeable);
        $submitter = $ta_graded_gradeable->getGradedGradeable()->getSubmitter();
        if ($submitter->isTeam()) {
            $this->core->getQueries()->clearTeamViewedTime($submitter->getId());
        }
    }

    /**
     * Route for getting a GradedComponent
     * @Route("/courses/{_semester}/{_course}/gradeable/{gradeable_id}/grading/graded_gradeable/graded_component", methods={"GET"})
     */
    public function ajaxGetGradedComponent($gradeable_id, $anon_id = '', $component_id = '') {
        $grader = $this->core->getUser();

        // Get the gradeable
        $gradeable = $this->tryGetGradeable($gradeable_id);
        if ($gradeable === false) {
            return;
        }

        // get the component
        $component = $this->tryGetComponent($gradeable, $component_id);
        if ($component === false) {
            return;
        }

        // Get user id from the anon id
        $submitter_id = $this->tryGetSubmitterIdFromAnonId($anon_id);
        if ($submitter_id === false) {
            return;
        }

        // Get the graded gradeable
        $graded_gradeable = $this->tryGetGradedGradeable($gradeable, $submitter_id);
        if ($graded_gradeable === false) {
            return;
        }

        // checks if user has permission
        if (!$this->core->getAccess()->canI("grading.electronic.view_component_grade", ["gradeable" => $gradeable, "graded_gradeable" => $graded_gradeable, "component" => $component])) {
            $this->core->getOutput()->renderJsonFail('Insufficient permissions to get component data');
            return;
        }

        // Get / create the TA grade
        $ta_graded_gradeable = $graded_gradeable->getOrCreateTaGradedGradeable();

        // Get / create the graded component
        $graded_component = $ta_graded_gradeable->getGradedComponent($component, $grader);

        $logger_params = [
            "course_semester" => $this->core->getConfig()->getSemester(),
            "course_name" => $this->core->getDisplayedCourseName(),
            "gradeable_id" => $gradeable_id,
            "grader_id" => $this->core->getUser()->getId(),
            "component_id" => $component_id,
            "action" => "OPEN_COMPONENT",
            "submitter_id" => $submitter_id
        ];
        Logger::logTAGrading($logger_params);


        try {
            // Once we've parsed the inputs and checked permissions, perform the operation
            $response_data = null;
            if ($graded_component !== null) {
                $response_data = $graded_component->toArray();
            }
            $this->core->getOutput()->renderJsonSuccess($response_data);
        }
        catch (\InvalidArgumentException $e) {
            $this->core->getOutput()->renderJsonFail($e->getMessage());
        }
        catch (\Exception $e) {
            $this->core->getOutput()->renderJsonError($e->getMessage());
        }
    }

    /**
     * Route for getting the overall comment for the currently logged in user.
     * @param string $gradeable_id
     * @param string $anon_id, the anonymous id of the student
     * @Route("/courses/{_semester}/{_course}/gradeable/{gradeable_id}/grading/comments", methods={"GET"})
     */
    public function ajaxGetOverallComment($gradeable_id, $anon_id = '') {
        // Get the gradeable
        $gradeable = $this->tryGetGradeable($gradeable_id);
        if ($gradeable === false) {
            return;
        }
        // Get user id from the anon id
        $submitter_id = $this->tryGetSubmitterIdFromAnonId($anon_id);
        if ($submitter_id === false) {
            return;
        }
        $commenter = $this->core->getUser();

        // Get the graded gradeable
        $graded_gradeable = $this->tryGetGradedGradeable($gradeable, $submitter_id);
        if ($graded_gradeable === false) {
            return;
        }

        // checks if user has permission
        if (!$this->core->getAccess()->canI("grading.electronic.get_gradeable_comment", ["gradeable" => $gradeable, "graded_gradeable" => $graded_gradeable])) {
            $this->core->getOutput()->renderJsonFail('Insufficient permissions to save gradeable comment');
            return;
        }

        // Get / create the TA grade
        $ta_graded_gradeable = $graded_gradeable->getOrCreateTaGradedGradeable();

        // Once we've parsed the inputs and checked permissions, perform the operation
        $this->core->getOutput()->renderJsonSuccess($ta_graded_gradeable->getOverallComments($commenter));
    }

    /**
     * Route for getting all submitters that received a mark and stats about that mark
     * @Route("/courses/{_semester}/{_course}/gradeable/{gradeable_id}/components/marks/stats", methods={"POST"})
     */
    public function ajaxGetMarkStats($gradeable_id) {
        // Required parameters
        $component_id = $_POST['component_id'] ?? '';
        $mark_id = $_POST['mark_id'] ?? '';

        $grader = $this->core->getUser();

        // Get the gradeable
        $gradeable = $this->tryGetGradeable($gradeable_id);
        if ($gradeable === false) {
            return;
        }

        // get the component
        $component = $this->tryGetComponent($gradeable, $component_id);
        if ($component === false) {
            return;
        }

        // get the mark
        $mark = $this->tryGetMark($component, $mark_id);
        if ($mark === false) {
            return;
        }

        // checks if user has permission
        if (!$this->core->getAccess()->canI("grading.electronic.get_marked_users", ["gradeable" => $gradeable])) {
            $this->core->getOutput()->renderJsonFail('Insufficient permissions to view marked users');
            return;
        }

        try {
            // Once we've parsed the inputs and checked permissions, perform the operation
            $results = $this->getMarkStats($mark, $grader);
            $this->core->getOutput()->renderJsonSuccess($results);
        }
        catch (\InvalidArgumentException $e) {
            $this->core->getOutput()->renderJsonFail($e->getMessage());
        }
        catch (\Exception $e) {
            $this->core->getOutput()->renderJsonError($e->getMessage());
        }
    }

    private function getMarkStats(Mark $mark, User $grader) {
        $gradeable = $mark->getComponent()->getGradeable();

        $section_submitter_ids = $this->core->getQueries()->getSubmittersWhoGotMarkBySection($mark, $grader, $gradeable);
        $all_submitter_ids     = $this->core->getQueries()->getAllSubmittersWhoGotMark($mark);

        // Show all submitters if grader has permissions, otherwise just section submitters
        $submitter_ids = ($grader->accessFullGrading() ? $all_submitter_ids : $section_submitter_ids);

        $section_graded_component_count = 0;
        $section_total_component_count  = 0;
        $total_graded_component_count   = 0;
        $total_total_component_count    = 0;

        $this->getStats($gradeable, $grader, true, $total_graded_component_count, $total_total_component_count);
        $this->getStats($gradeable, $grader, false, $section_graded_component_count, $section_total_component_count);

        return [
            'section_submitter_count' => count($section_submitter_ids),
            'total_submitter_count'   => count($all_submitter_ids),
            'section_graded_component_count' => $section_graded_component_count,
            'total_graded_component_count'   => $total_graded_component_count,
            'section_total_component_count' => $section_total_component_count,
            'total_total_component_count'   => $total_total_component_count,
            'submitter_ids' => $submitter_ids
        ];
    }

    /**
     * Gets... stats
     * @param Gradeable $gradeable
     * @param User      $grader
     * @param bool      $full_sets
     */
    private function getStats(Gradeable $gradeable, User $grader, bool $full_stats, &$total_graded, &$total_total) {
        $num_components = $this->core->getQueries()->getTotalComponentCount($gradeable->getId());
        $sections = [];
        if ($full_stats) {
            $sections = $this->core->getQueries()->getAllSectionsForGradeable($gradeable);
        }
        elseif ($gradeable->isGradeByRegistration()) {
            $sections = $grader->getGradingRegistrationSections();
        }
        else {
            $sections = $this->core->getQueries()->getRotatingSectionsForGradeableAndUser($gradeable->getId(), $grader->getId());
        }

        $section_key = ($gradeable->isGradeByRegistration() ? 'registration_section' : 'rotating_section');

        $total_users       = [];
        $graded_components = [];
        if (count($sections) > 0) {
            $total_users = ($gradeable->isTeamAssignment()) ?
                $this->core->getQueries()->getTotalTeamCountByGradingSections($gradeable->getId(), $sections, $section_key) :
                $this->core->getQueries()->getTotalUserCountByGradingSections($sections, $section_key);
            $graded_components = $this->core->getQueries()->getGradedComponentsCountByGradingSections($gradeable->getId(), $sections, $section_key, $gradeable->isTeamAssignment());
        }

        foreach ($graded_components as $key => $value) {
            $total_graded += intval($value);
        }
        foreach ($total_users as $key => $value) {
            $total_total += $value * $num_components;
        }
    }
}<|MERGE_RESOLUTION|>--- conflicted
+++ resolved
@@ -966,18 +966,11 @@
      * @Route("/courses/{_semester}/{_course}/gradeable/{gradeable_id}/grading/grade")
      * @Route("/courses/{_semester}/{_course}/gradeable/{gradeable_id}/grading/grade/{version}", requirements={"version"="^beta$"})
      */
-<<<<<<< HEAD
     public function showGrading($gradeable_id, $who_id = '', $from = "", $to = null, $gradeable_version = null, $sort = "id", $direction = "ASC", $to_ungraded = null, $component_id = "-1", $anon_mode = false) {
         $anon_mode = false;
         if (empty($this->core->getQueries()->getTeamsById([$who_id])) && $this->core->getQueries()->getUserById($who_id) == null) {
             $anon_mode = true;
         }
-=======
-    public function showGrading($gradeable_id, $who_id = '', $from = "", $to = null, $gradeable_version = null, $sort = "id", $direction = "ASC", $to_ungraded = null, $component_id = "-1", $version = null) {
-        // If the version is set, user is requesting for new TA grading interface
-        $showNewInterface = isset($version);
-
->>>>>>> a92722de
         /** @var Gradeable $gradeable */
 
         $gradeable = $this->tryGetGradeable($gradeable_id, false);
