--- conflicted
+++ resolved
@@ -595,18 +595,6 @@
 
 
 --
-<<<<<<< HEAD
--- Name: update_last_nonnull_rotating_section(); Type: FUNCTION; Schema: public; Owner: -
---
-
-CREATE FUNCTION public.update_last_nonnull_rotating_section() RETURNS trigger
-    LANGUAGE plpgsql
-    AS $$
-BEGIN
-	IF (NEW.rotating_section IS NOT NULL AND OLD.rotating_section IS NULL)
-		OR (NEW.rotating_section != OLD.rotating_section) THEN
-		NEW.last_nonnull_rotating_section := NEW.rotating_section;
-=======
 -- Name: update_previous_rotating_section(); Type: FUNCTION; Schema: public; Owner: -
 --
 
@@ -619,7 +607,6 @@
 		OR NEW.rotating_section != OLD.rotating_section
 	) THEN
 		NEW.previous_rotating_section := OLD.rotating_section;
->>>>>>> 6fc8d851
 	END IF;
 	RETURN NEW;
 END;
@@ -1842,11 +1829,7 @@
     display_name_order character varying(255) DEFAULT 'GIVEN_F'::character varying NOT NULL,
     display_pronouns boolean DEFAULT false,
     user_preferred_locale character varying,
-<<<<<<< HEAD
-    last_nonnull_rotating_section character varying,
-=======
     previous_rotating_section integer,
->>>>>>> 6fc8d851
     CONSTRAINT check_registration_type CHECK (((registration_type)::text = ANY (ARRAY[('graded'::character varying)::text, ('audit'::character varying)::text, ('withdrawn'::character varying)::text, ('staff'::character varying)::text]))),
     CONSTRAINT users_user_group_check CHECK (((user_group >= 1) AND (user_group <= 4))),
     CONSTRAINT users_user_last_initial_format_check CHECK (((user_last_initial_format >= 0) AND (user_last_initial_format <= 3)))
@@ -2580,17 +2563,10 @@
 
 
 --
-<<<<<<< HEAD
--- Name: users before_update_users_update_last_nonnull_rotating_section; Type: TRIGGER; Schema: public; Owner: -
---
-
-CREATE TRIGGER before_update_users_update_last_nonnull_rotating_section BEFORE UPDATE ON public.users FOR EACH ROW EXECUTE PROCEDURE public.update_last_nonnull_rotating_section();
-=======
 -- Name: users before_update_users_update_previous_rotating_section; Type: TRIGGER; Schema: public; Owner: -
 --
 
 CREATE TRIGGER before_update_users_update_previous_rotating_section BEFORE UPDATE ON public.users FOR EACH ROW EXECUTE PROCEDURE public.update_previous_rotating_section();
->>>>>>> 6fc8d851
 
 
 --
