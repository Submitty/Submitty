/* TODO finally put this code to server and sidebar css*/
body {
    min-width: auto;
}

#submitty-body {
    height: 100vh;
}

main#main {
    min-width: 0;
}

main#main.full-screen-mode {
    z-index: 10;
    animation-duration: 0.8s;
    animation-name: scaleUp;
    animation-fill-mode: forwards;
}

main#main.full-screen-mode .content {
    margin: 0;
}

#wrapper {
    padding-top: 30px;
    min-height: 0;
}

aside {
    margin: 0;
    padding-top: 0;
    overflow-x: hidden;
    overflow-y: auto;
}

#electronic-gradeable-container {
    height: 100%;
    padding: 0;
    margin: 0 20px 0 0;
    position: relative;
}

#bar_wrapper {
    box-sizing: content-box;
    padding: 6px 0;
}

.navigation-box {
    margin: 0 auto;
    display: flex;
    width: max-content;
    max-width: 100%;
}

.navigation-box.smaller-navbar .progress_bar {
    position: relative;
    width: unset;
    padding: 0;
}

.navigation-box.smaller-navbar .progressbar {
    display: none;
}

.navigation-box.smaller-navbar .progress-value {
    position: unset;
    display: block;
    line-height: 33px;
    padding: 0 5px;
    transform: unset;
}

.navigation-box.smaller-navbar #grading-setting-btn,
.navigation-box.smaller-navbar #grading-setting-btn,
.navigation-box.smaller-navbar #two-panel-exchange-btn,
.navigation-box.mobile-view #two-panel-mode-btn,
.navigation-box.smaller-navbar #prev-ungraded-student-navlink,
.navigation-box.smaller-navbar #next-ungraded-student-navlink {
    display: none;
}

.navigation-box.smaller-navbar .grading_toolbar {
    flex-wrap: wrap;
}
/* Content Panels CSS */

.content-items-container {
    display: flex;
    height: 100%;
}

.content-item {
    width: 50%;
    min-width: 250px;
}

.content-item-right {
    flex: 1 1 0%;
}

.active {
    border: unset;
}
/* Toolbar CSS*/
.grading_toolbar {
    display: flex;
    padding-top:3px;
    padding-bottom:3px;
}

.grading_toolbar .ta-navlink-cont:hover {
    transform: translate(0 , -2px);
    cursor: pointer;
    transition: transform 0.2s;
    box-shadow: 0px 0px 5px 5px var(--subheading-underscore-grey);
    background-color: var(--subheading-underscore-grey);
}

.ta-navlink-cont button {
    cursor: pointer;
}

#fullscreen-btn-cont.active {
    background: var(--subheading-underscore-grey);
}

#fullscreen-btn-cont.active i.fa-compress,
#fullscreen-btn-cont i.fa-expand {
    display: inline-block;
}

#fullscreen-btn-cont.active i.fa-expand,
#fullscreen-btn-cont i.fa-compress {
    display: none;
}

#two-panel-exchange-btn {
    display: none;
}

#two-panel-exchange-btn.active {
    display: inline-block;
}

/* Resets server.css pink color */
a > i.fa:hover,
a > i.fas:hover,
button > i.fa:hover,
button > i.fas:hover {
    color: initial;
}

.ta-navlink-cont {
    position: relative;
    margin-right: 4px;
    margin-top: 4px;
    border: 2px solid black;
    border-radius: 5px;
    box-shadow: 2px 2px 4px;
    box-sizing: border-box;
}

#prev-student-navlink i,
#next-student-navlink i {
    padding: 3px 14px;
}

#grade-inquiry-navlink {
    background: #36e08e;
}

.progressbar {
    width: 190px;
    height: 100%;
}

.progress-value {
    position: absolute;
    top: 49%;
    left: 50%;
    transform: translate(-50%,-50%);
}

progress {
    border-radius: 2px;
}

progress::-webkit-progress-value {
    background: var(--standard-medium-vibrant-blue);
}

/* Grading Panel Header (Buttons) CSS */
#grading-panel-header {
    padding: 6px 0 6px 6px;
    width: 100%;
    flex: 1;
    display: flex;
    overflow: visible;
}

.panel-header-box {
    display: flex;
}

.grade-panel {
    position: relative;
    border: 2px solid;
    margin-right: 12px;
    border-radius: 5px;
}

.grade-panel button {
    color: var(--text-black);
    position: relative;
    cursor: pointer;
    padding: 2px 6px 5px 24px;
    white-space: nowrap;
    outline: none;
}

.grade-panel button i {
    position: absolute;
    top: 1px;
    left: 4px;
    font-size: 14px;
}
.grade-panel button i:hover {
    color: unset;
}

.smaller-header {
    flex-wrap: wrap;
}

.smaller-header .grade-panel {
    margin-top: 4px;
}

.smaller-header .grade-panel button {
    padding: 10px 20px;
}

.smaller-header .grade-panel button i {
    left: 12px;
    top: 0;
}

.smaller-header .grade-panel button span {
    display: none;
}

.grade-panel.active button, .grade-panel:hover button {
    color: white;
}

/* Default Btn CSS (background + hover + active)*/
.grade-panel {
    border: 2px solid #1c83b7;
}
.grade-panel:hover,
.grade-panel.active,
.grade-panel .panel-position-cont option:hover,
.grade-panel .panel-position-cont option:focus {
    background: #286888;
}

#autograding_results_btn {
    border: 2px solid #bc0a33;
}

#autograding_results_btn:hover,
#autograding_results_btn.active,
#autograding_results_select option:hover,
#autograding_results_select option:focus {
    background: #962e2e;
}

#grading_rubric_btn {
    border: 2px solid #249c63;
}
#grading_rubric_btn:hover,
#grading_rubric_btn.active,
#grading_rubric_select option:hover,
#grading_rubric_select option:focus {
    background: #1c794d;
}

#submission_browser_btn {
    border: 2px solid #1c83b7;
}
#submission_browser_btn:hover,
#submission_browser_btn.active,
#submission_browser_select option:hover,
#submission_browser_select option:focus {
    background: #286888;
}

#student_info_btn {
    border: 2px solid var(--text-black);
}

#student_info_btn:hover,
#student_info_btn.active,
#student_info_select option:hover,
#student_info_select option:focus {
    background: var(--subheading-underscore-grey);
}

#peer_info_btn {
    border: 2px solid var(--standard-plum-purple);
}

#peer_info_btn:hover,
#peer_info_btn.active,
#peer_info_select option:hover,
#peer_info_select option:focus {
    background: var(--standard-plum-purple);
}

#discussion_browser_btn {
    border: 2px solid #316895;
}

#discussion_browser_btn:hover,
#discussion_browser_btn.active,
#discussion_browser_select option:hover,
#discussion_browser_select option:focus {
    background: #316895;
}

#regrade_info_btn {
    border: 2px solid #f29f0d;
}

#regrade_info_btn:hover,
#regrade_info_btn.active,
#regrade_info_select option:hover,
#regrade_info_select option:focus {
    background: #9e7835;
}

/* Grading Panel Position selector */
.panel-position-cont {
    display: none;
    position: absolute;
    border: 2px solid;
    font-size: 12px;
    -moz-appearance: none;
    -webkit-appearance: none;
    z-index: 1;
    left: -1px;
    top: 21px;
    padding: 0;
    overflow: visible;
    height: max-content;
    min-width: max-content;
}

.panel-position-cont option {
    padding: 10px;
    color: var(--text-black);
    cursor: pointer;
    border-bottom: 1px solid var(--text-black);
}

.panel-position-cont option:hover, .panel-position-cont option:focus {
    color: white;
}

/* Grading Panels CSS */

.panels-container {
    height: calc(100% - 140px);
    margin: 0 6px;
    background: var(--standard-medium-gray);
}

.two-panel-cont {
    display: none;
    height: 100%;
}

.two-panel-cont.active {
    display: flex;
    border: none;
}

.two-panel-item {
    min-width: 200px;
    width: 50%;
}

.panel-item-section.left-top, .panel-item-section.right-top {
    flex: 1 1 0%;
    height: 50%;
    min-height: 100px;
    background: var(--standard-medium-gray);
}
.panel-item-section.left-bottom.active, .panel-item-section.right-bottom.active {
    display: block;
    height: 50%;
    min-height: 100px;
    background: var(--standard-medium-gray);
}

.two-panel-left,
.two-panel-drag-bar,
.panel-item-section.left-bottom,
.panel-item-section-drag-bar,
.panel-item-section.right-bottom {
    display: none;
}

.two-panel-left.active, .two-panel-right {
    display: flex;
    flex-direction: column;
}

.two-panel-drag-bar.active, .panel-item-section-drag-bar.active {
    display: block;
}

.two-panel-right {
    flex: 1 1 0%;
}

.two-panel-drag-bar {
    flex: 0 0 auto;
    cursor: col-resize;
    position: relative;
    width: 20px;
    background: transparent;
}

.panel-item-section-drag-bar {
    cursor: ns-resize;
    position: relative;
    height: 20px;
    background: transparent;
}

.panel-item-section-drag-bar:after {
    content: "";
    position: absolute;
    height: 10px;
    width: 30%;
    max-width: 80px;
    top: 50%;
    left: 50%;
    transform: translate(-50%, -50%);
    border-radius: 50px;
    background: var(--submitty-logo-blue);
    transition: all 0.5s;
}

.two-panel-drag-bar:after {
    content: "";
    position: absolute;
    width: 10px;
    height: 30%;
    max-height: 160px;
    top: 50%;
    left: 50%;
    transform: translate(-50%, -50%);
    border-radius: 50px;
    background: var(--submitty-logo-blue);
    transition: all 0.5s;
}

.two-panel-drag-bar:hover:after,
.panel-item-section-drag-bar:hover:after {
    filter: blur(3px);
}

#regrade_inner_info .inner-container {
    padding: 20px;
}

.rubric_panel {
    border:5px solid var(--standard-gray-blue);
}

#autograding_results.rubric_panel {
    border:5px solid var(--standard-vibrant-pink-red);
}

#grading_rubric.rubric_panel {
    border:5px solid var(--standard-dark-mint-green);
}

#submission_browser.rubric_panel {
    border:5px solid var(--standard-gray-blue);
}

#regrade_info.rubric_panel {
    border:5px solid var(--standard-vibrant-orange);
}

#student_info.rubric_panel {
    border:5px solid var(--text-black);
}

#peer_info.rubric_panel {
    border:5px solid var(--standard-plum-purple);
}

.rubric_panel {
    font-size: 90%;
    background-color: var(--standard-pale-blue-gray);
    display: none;
    overflow: auto;
    height: 100%;
    opacity: 0.95;
}
.sol-textbox-cont {
    height: calc(100% - 120px);
    width: 100%;
}

.solution-ta-notes-textbox {
    width: 100%;
    height: 80%;
}

.no-sol-box-cont {
    padding: 10px 0;
    font-size: 18px;
    font-weight: bold;
}

.grading_label {
    display: inline-block;
    padding: 10px;
    font-weight: bold;
    font-size: 16pt;
}

.banner {
    border: solid 6px var(--important-post);
    position:relative;
    display: none;
    float: left;
    width: 400px;
    height: 25px;
    top: 2px;
    left: 120px;
    padding-top:3px;
    padding-bottom:3px;
    text-align: center;
    vertical-align: middle;
    line-height: 25px;
    font-weight:    bold;
    background-color: var(--badge-backgroud-red);
}

.info_banner {
    border: solid 6px var(--important-post);
    position:relative;
    display: block;
    float: left;
    width: 400px;
    height: 25px;
    top: 2px;
    left: 120px;
    padding-top:3px;
    padding-bottom:3px;
    text-align: center;
    vertical-align: middle;
    line-height: 25px;
    font-weight:    bold;
}

.icon-auto-grading-results {
    background: url('../img/glyphicons-40-notes.png') no-repeat;
    display: inline-block;
    height: 22px;
    width: 22px;
    margin: 5px;
}
.icon-selected.fa-list {
    box-shadow: 0px 0px 3px 3px var(--standard-vibrant-pink);
    background-color: var(--standard-vibrant-pink);
}

.icon-grading-panel {
    background: url('../img/glyphicons-151-edit.png') no-repeat;
    display: inline-block;
    height: 22px;
    width: 22px;
    margin: 5px;
}
.icon-selected.fa-edit {
    box-shadow: 0px 0px 3px 3px var(--standard-mint-green);
    background-color: var(--standard-mint-green);
}

.icon-selected.fa-comment-alt {
    box-shadow: 0px 0px 3px 3px var(--standard-light-seafoam);
    background-color: var(--standard-light-seafoam);
}

.icon-files {
    background: url('../img/glyphicons-145-folder-open.png') no-repeat;
    display: inline-block;
    height: 22px;
    width: 22px;
    margin: 5px;
}
.icon-selected.fa-folder-open {
    box-shadow: 0px 0px 3px 3px var(--standard-aqua);
    background-color: var(--standard-aqua);
}

.icon-status {
    background: url('../img/glyphicons-4-user.png') no-repeat;
    display: inline-block;
    height: 22px;
    width: 22px;
    margin: 5px;
}
.icon-selected.fa-user {
    box-shadow: 0px 0px 3px 3px rgba(0, 0, 0, 0.4);
    background-color: rgba(0, 0, 0, 0.4);
}
.icon-selected.fa-users {
    box-shadow: 0px 0px 3px 3px var(--standard-plum-purple);
    background-color: var(--standard-plum-purple);
}
.icon-selected.grade_inquiry_icon{
    box-shadow: 0px 0px 3px 3px var(--standard-vibrant-orange);
    background-color: var(--standard-vibrant-orange);
}
.icon-header {
    text-align: center;
    width: 1em;
}

.icon-selected.fa-wrench {
    box-shadow: 0px 0px 3px 3px var(--standard-light-medium-gray);
    background-color: var(--standard-light-medium-gray);
}

.icon-refresh{
    background: url('../img/refresh-page-option.png') no-repeat;
    background-size: 100%;
    display: inline-block;
    height: 22px;
    width: 22px;
    margin: 5px;
}

.icon-left {
    background: url('../img/glyphicons-225-chevron-left.png') no-repeat;
    display: inline-block;
    height: 22px;
    width: 22px;
    margin: 5px;
}

.icon-right {
    background: url('../img/glyphicons-224-chevron-right.png') no-repeat;
    display: inline-block;
    height: 22px;
    width: 22px;
    margin: 5px;
}

.ta-nav-wrapper {
    width: 100%;
}

.file-viewer{
    margin-right: 10px;
    cursor: pointer;
}

.file-viewer a,
.file-viewer a:link,
.file-viewer a:visited,
.file-viewer a:active {
    color: var(--file-browser-blue);
}

.file-viewer a:hover {
    color: #6db7ff;
    text-decoration: none;
}

.div-viewer{
    float: left;
    margin-right: 10px;
    cursor: pointer;
}

.div-viewer a,
.div-viewer a:link,
.div-viewer a:visited,
.div-viewer a:active {
    color: var(--file-browser-blue);
}

.div-viewer a:hover {
    color: #6db7ff;
    text-decoration: none;
}

.icon-header {
    font-size: 27px;
    position: relative;
    padding: 3px;
    margin: 1px;
    color: var(--text-black);
}

.icon-folder-closed {
    background: url('../img/glyphicons-halflings.png') no-repeat -384px -120px;
    color: rgb(51, 51, 51);
    display: inline-block;
    height: 14px;
    width: 14px;
}

.icon-folder-open {
    background: url('../img/glyphicons-halflings.png') no-repeat -410px -120px;
    color: rgb(51, 51, 51);
    display: inline-block;
    height: 14px;
    width: 14px;
}

.icon-plus {
    background-image: url('../img/glyphicons-halflings.png');
    background-position: 0px -96px;
    background-repeat: no-repeat;
    color: rgb(51, 51, 51);
    display: inline-block;
    height: 14px;
    width: 14px;
}

.icon-minus {
    background-image: url('../img/glyphicons-halflings.png');
    background-position: -24px -96px;
    background-repeat: no-repeat;
    color: rgb(51, 51, 51);
    display: inline-block;
    height: 14px;
    width: 14px;
}

.icon-mark-stats {
    visibility: visible;
    cursor: pointer;
    position: relative;
    top: 2px;
    left: 1%;
}

.icon-streched {
    padding: 3px 8px;
    width: unset;
}

.rubric-title {
    width: 100%;
    margin-left: 0;
    margin-bottom: 20px;
    float: left;
    text-align: left;
}

#overall-comment-collapsed {
    padding: 0 0 0 20px;
    max-height: 100px;
    overflow-x: hidden;
    overlfow-y: scroll;
    width: 100%;
    overflow-wrap: break-word;
}

.ta-rubric-table {
    border-collapse: collapse;
    border-radius: 4px;
}

tr.is_publish {
    background-color: #81D4FA;
}

.btn-large {
    width: 96%;
    margin-left: 2%;
    margin-right: 2%;
    margin-top: 5px;
    margin-bottom: 5px;
    font-size: 17px;
    padding: 16px;
}

#regrade_request_box.rubric_panel{
    border:5px solid #f47a42 ;
}

#settings-content {
    height: 400px;
    padding-top: 1em;
    overflow-y: auto;
}

#hotkeys-list {
    width: 100%;
    border-collapse: collapse;
}

#hotkeys-list tr {
    border: 1px solid #ddd;
    border-left: none;
    border-right: none;
}

#hotkeys-list tr:nth-child(even) {
    background-color: var(--alternating-row-color-light);
}

#hotkeys-list td {
    padding: 4px;
}

.remap-button {
    width: 100%;
    text-align: center;
}

/* Gradeable */

#no-manual-grading-container {
    margin: 15px;
}

.overall-comment-top-row {
    margin-bottom: 10px;
}

.overall-comment-status {
    text-align: right
}

.gradeable .general-comment {
    background-color:var(--overall-comment);
}

.gradeable .general-comment-entry {
    width: 100%;
    min-height:100px;
    resize: vertical;
}

#rubric-container {
    padding: 0 10px 0 10px;
}

.gradeable .row-wrap {
    flex-wrap: wrap-reverse;
}

.vertical-center {
    align-items: center;
}

.gradeable .hidden {
    display: none;
}

/* Components */

.gradeable .component {
    cursor: default;
}

.gradeable .peer-border {
    border: 3px solid var(--standard-plum-purple);
}

.gradeable .component .badge-container.edit-mode {
    min-width: 170px;
}

.gradeable .version-warning {
    color:var(--error-alert-dark-red);
    font-weight: bold;
    font-size:medium;
}

.gradeable .graded-by {
    font-style: italic;
    padding-right: 10px;
    display: inline-flex;
    justify-content: flex-end;
}

.gradeable .ta-student-comment {
    color: var(--grading-note);
}

.gradeable .verify-container {
    display: inline;
    color: red;
}

.gradeable div.component-container {
    display: flex;
}

.gradeable .edit-component-container .content-block textarea {
    width: 100%;
    resize: vertical;
}

.gradeable .edit-component-container .content-block input[type=text] {
    width: 100%;
}

.gradeable .edit-component-container .content-block div.page-label {
    display: inline-flex;
    align-items: center;
}

.gradeable .component div.point-values {
    padding: 2px;
    margin-right: 10px;
}

.gradeable .component div.point-input-container {
    padding-right: 2px;
}

.gradeable .component .col {
    align-items: center;
    display: inline-flex;
}

.gradeable .component .point-input-container {
    max-width: 90px;
}

.gradeable .component .point-input-container input {
    width: 100%;
}

.gradeable .component input.page-number {
    width: 50px;
}

.gradeable .component .page-number-view {
    padding-left: 10px;
}

.gradeable .component .box-title input[type=number] {
    text-align: right;
}

.gradeable .component .badge {
    min-width: 80px;
}

.gradeable .edit-component-container .right-block {
    align-items: center;
    display: inline-flex;
}

.gradeable .edit-component-container .reorder-component-container {
    display: inline-flex;
    justify-content: center;
    width: 30px;
}

.gradeable .col-label-fixed {
    flex-grow: 0;
    display: inline-flex;
    align-items: center;
    width: 120px;
}

.gradeable .point-input-row .col-label-fixed {
    width: 220px;
}

.gradeable .tight-right {
    padding-right: 0;
}

.gradeable .count-type-row {
    min-height: 30px;
}

.gradeable .component .header-block {
    cursor: pointer;
}

.gradeable .component .row.divider, .solution-box .row.divider {
    background: #DDD;
    height: 2px;
    width: 100%;
    padding-left: 10px;
    padding-right: 10px;
    margin-top: 8px;
    margin-bottom: 8px;
}

.gradeable .component .content-block {
}

.gradeable .ta-rubric-table,
.gradeable .received-marks-list {
    padding: 8px 0px;
    margin: 0 -5px;
}

.gradeable .done-container {
    float: right;
}

.gradeable .done-button {
    color: green;
}

.gradeable .cancel-container {
    float: right;
}

.gradeable .cancel-button {
    color: red;
}

/* Marks */

.gradeable span.col-no-gutters {
    padding-left: 1px;
    padding-right: 1px;
    display: inline-flex;
    align-items: center;
}

.gradeable .mark-container {
    min-height: 28px;
    border-bottom: 1px solid #999;
    padding: 3px;
}

.gradeable .mark-container:last-child {
    border-bottom: none;
}

.gradeable .container.box-title {
    padding-left: 5px;
}

.gradeable .mark-selector {
    width: 20px;
    height: 20px;
    margin: 2px;
    border: 2px solid var(--text-black);
    border-radius: 4px;
    font-size: 14px;
    text-align: center;
}

.gradeable .mark-selector.mark-selected {
    color: var(--text-white);
    background-color: var(--checkbox-black);
}

.gradeable .mark-selector.hidden {
    display: none;
}

.gradeable .reorder-mark-container.hidden {
    visibility: hidden;
}

.gradeable .mark-container span {
    display: inline-flex;
    box-sizing: content-box;
    align-items: center;
    justify-content: center;
    cursor: pointer;
}

.gradeable .mark-container span.mark-points {
    width: 80px;
    justify-content: flex-end;
}

.gradeable .mark-container span.mark-title {
    justify-content: flex-start;
}

.gradeable .mark-container input, .gradeable .mark-container textarea {
    box-sizing: border-box;
}

.gradeable .mark-container span.mark-title textarea {
    width: 100%;
    resize: none;
    min-height: 20px;
}

.gradeable .mark-container .mark-points input {
    text-align: right;
    width: 100%;
    margin: 2px;
}

.gradeable .mark-container input:disabled {
    background-color: transparent;
    border: none;
}

.gradeable .mark-container.mark-publish {
    background-color: #bde;
}

.gradeable .mark-disabled span {
    cursor: not-allowed;
    opacity: 0.3;
}

.gradeable .mark-deleted {
    background: #FFAAAA
}

.gradeable .custom-mark-error {
    border-color: #F00;
    background-color: #FEE;
}

.gradeable .mark-deleted span.delete-mark-container {
    display: none;
}

.gradeable span.restore-mark-container {
    display: none;
}

.gradeable .mark-deleted span.restore-mark-container {
    display: inherit;
}

.gradeable span.reorder-mark-container {
    min-width: 20px;
    display: inline-flex;
    justify-content: center;
    align-items: center;
}

.gradeable span.mark-tools {
    min-width: 20px;
    width: 20px;
    text-align: right;
    opacity: 1.0;
}

.gradeable .mark-uneditable {
    cursor: default;
    border: none;
    outline: none;
    background-color: initial;
}

.mark-container .col-sm input {
    width: 100%;
    margin: 2px;
}

.gradeable .add-new-mark {
    margin-left: 25px;
}

.gradeable .received-marks-list.container {
    padding-left: 15px;
    padding-top: 0;
}

.gradeable .received-marks-list.container .row .col-no-gutters.point-value,
.gradeable .received-marks-list.container .row .col-no-gutters.indicator {
    display: inline-flex;
    align-items: center;
    padding-left: 5px;
    padding-right: 5px;
    width: 30px;
}

.gradeable .received-marks-list.container .row .col-no-gutters.point-value {
    justify-content: flex-end;
}

.gradeable .received-marks-list.container .row .col-no-gutters.indicator {
    justify-content: center;
}

/* Mark conflict popup */

#mark-conflict-popup div.mark-conflict-row {
    margin-top: 5px;
    margin-bottom: 5px;
}

#mark-conflict-popup .mark-conflict-row span {
    padding: 3px;
    border-width: 2px;
    margin: 0;
    display: inline-flex;
    align-items: center;
}

#mark-conflict-popup .mark-conflict-row .button-container {
    width: 150px;
}

#mark-conflict-popup .mark-conflict-row .button-container input {
    width: 100%;
}

#mark-conflict-popup .mark-conflict-row.mark-resolved,
#mark-conflict-popup .mark-conflict-row.hidden {
    display: none;
}

#mark-conflict-popup .conflict-resolve-progress {
    width: fit-content;
    margin: 0 auto;
}

#mark-conflict-popup .mark-conflict-container {
    margin-top: 25px;
}

#discussion_browser.rubric_panel {
    border:5px solid var(--standard-light-seafoam);
}

#directory_view {
    position:relative;
    float:left;
    width:100%;
}

#file-view {
    height: 100%;
    width: 100%;
}

.sticky-file-info {
    position: sticky;
    top: 0;
    background-color: var(--standard-pale-blue-gray);
    padding: 10px 15px 0;
    z-index: 30;
}

#file-content {
    height:90%;
    width: 100%;
}

#changeCodeStyle {
    display:inline-block;
}

<<<<<<< HEAD
/* Panels Selector */
.panels-selector-window {
    width: 85%;
    max-width: 85%;
    height: 90%;
}

#panels-selector-modal .form-title {
    border-bottom: none;
    text-align: center;
}

#panels-selector-modal .form-title h1 {
    margin-bottom: 0;
    font-weight: initial;
}

.layouts-cont .layout-option {
    margin-bottom: 20px;
}

.layout-option hr {
    margin: 8px 0;
}

.layout-option-cont {
    display: grid;
    grid-template-columns: repeat(auto-fill, 250px);
    width: 83vw;
    grid-column-gap: 5px;
    grid-row-gap: 5px;
}

.layout-option-item {
    height: 220px;
    width: 250px;
    background: #494f54;
    padding: 5px;
}

.layout-option-item button {
    margin-top: 2px;
}

.layout-option-item canvas {
    height: 70%;
    width: 100%;
=======
/* Solution/TA Notes Panel*/

#solution_ta_notes {
    padding: 10px;
}

#solution_ta_notes .row .grading_label {
    padding-left: 0;
}

.solution-box {
    font-size: 16px;
    padding-bottom: 20px;
}

.solution-header {
    display: flex;
    font-size: 16px;
    padding: 10px 5px;
    justify-content: space-between;
}

.component-title {
    font-weight: bold;
}

.solution-cont {
    display: flex;
    flex-direction: column;
}

.solution-notes-text {
    padding: 10px 5px;
    background: var(--solution-text-background);
    margin-bottom: 10px;
}

.solution-saved .solution-notes-text {
    display: flex;
}

.solution-box button {
    max-width: 90px;
}

.solution-box button.hide {
    display: none!important;
}

[id^=textbox-solution-] {
    min-height: 120px;
    max-height: 400px;
    margin-bottom: 10px;
    resize: none;
>>>>>>> 84e930cc
}

/* Media queries */
@media (max-width: 540px) {
    #electronic-gradeable-container {
        margin: 0;
    }
}

/* Animations */
@keyframes scaleUp {
    from {
        position: fixed;
        height: 40vh;
        top: 30%;
        left: 20%;
    }
    to {
        transform: scale(1, 1);
        position: fixed;
        height: 100vh;
        width: 100vw;
        top: 0;
        left: 0;
    }
}<|MERGE_RESOLUTION|>--- conflicted
+++ resolved
@@ -539,7 +539,7 @@
 .banner {
     border: solid 6px var(--important-post);
     position:relative;
-    display: none;
+    display: block;
     float: left;
     width: 400px;
     height: 25px;
@@ -1268,7 +1268,6 @@
     display:inline-block;
 }
 
-<<<<<<< HEAD
 /* Panels Selector */
 .panels-selector-window {
     width: 85%;
@@ -1316,7 +1315,8 @@
 .layout-option-item canvas {
     height: 70%;
     width: 100%;
-=======
+}
+
 /* Solution/TA Notes Panel*/
 
 #solution_ta_notes {
@@ -1371,7 +1371,6 @@
     max-height: 400px;
     margin-bottom: 10px;
     resize: none;
->>>>>>> 84e930cc
 }
 
 /* Media queries */
