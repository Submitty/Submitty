--
-- PostgreSQL database dump
--


SET statement_timeout = 0;
SET lock_timeout = 0;
SET idle_in_transaction_session_timeout = 0;
SET client_encoding = 'UTF8';
SET standard_conforming_strings = on;
SET check_function_bodies = false;
SET xmloption = content;
SET client_min_messages = warning;
SET row_security = off;

--
-- Name: plpgsql; Type: EXTENSION; Schema: -; Owner: -
--

CREATE EXTENSION IF NOT EXISTS plpgsql WITH SCHEMA pg_catalog;


--
-- Name: EXTENSION plpgsql; Type: COMMENT; Schema: -; Owner: -
--

COMMENT ON EXTENSION plpgsql IS 'PL/pgSQL procedural language';


--
-- Name: notifications_component; Type: TYPE; Schema: public; Owner: -
--

CREATE TYPE public.notifications_component AS ENUM (
    'forum',
    'student',
    'grading',
    'team'
);


--
-- Name: check_valid_score(numeric, integer); Type: FUNCTION; Schema: public; Owner: -
--

CREATE FUNCTION public.check_valid_score(numeric, integer) RETURNS boolean
    LANGUAGE plpgsql
    AS $_$
declare
valid_score BOOLEAN;
BEGIN
   SELECT
   CASE WHEN gc_max_value >=0 THEN $1<=gc_max_value AND $1>=0
        ELSE $1>=gc_max_value AND $1<=0
   END INTO valid_score FROM gradeable_component AS gc WHERE gc.gc_id=$2;
   RETURN valid_score;
END;
$_$;


--
-- Name: csv_to_numeric_gradeable(text[], text, text); Type: FUNCTION; Schema: public; Owner: -
--

CREATE FUNCTION public.csv_to_numeric_gradeable(vcode text[], gradeable_id text, grader_id text) RETURNS boolean
    LANGUAGE plpgsql
    AS $$
  DECLARE
    -- Size of first array after splitting
    size INTEGER;
    -- Array of individual line after splitting
    line TEXT[];
    -- Variable to store each line in the array
    i TEXT;
    -- Array of gc_ids for this gradeable
    gcids INTEGER[];
    -- gradeable_data id for this gradeable for this student
    gdid INTEGER;
    -- Array counter
    j INTEGER;
    -- Is this gradeable component text?
    istext BOOLEAN[];
    --Score to be inserted
    score NUMERIC;
  BEGIN
    gcids := ARRAY(SELECT gc_id FROM gradeable_component WHERE g_id = gradeable_id);
    istext := ARRAY(SELECT gc_is_text FROM gradeable_component WHERE g_id = gradeable_id);
    -- Get the number of gradeable components for this gradeable. Will be used to test
    -- for uniform sized arrays
    size := array_length(gcids, 1);
    FOREACH i IN ARRAY vcode
      LOOP
        -- Split the current line
        line := string_to_array(i, ',');
        -- Check for uniform size
        IF array_length(line, 1) <> size + 1 THEN
          RAISE EXCEPTION 'INVALID SIZE: Arrays are jagged.';
        END IF;

        -- Remove any existing record for this student for this gradeable
        DELETE FROM gradeable_data WHERE gd_user_id = line[1] AND g_id = gradeable_id;

        INSERT INTO gradeable_data(g_id, gd_user_id, gd_overall_comment) VALUES (gradeable_id, line[1], '', 1);

        SELECT gd_id INTO gdid FROM gradeable_data WHERE g_id = gradeable_id AND gd_user_id = line[1];

        FOR j IN 1..size
        LOOP
          IF istext[j] THEN
          --COME BACK AND FIX: need to put in gcd_grade_time...double check to see that CSV upload still works for numeric/text
            INSERT INTO gradeable_component_data(gc_id, gd_id, gcd_component_comment, gcd_grader_id, gcd_graded_version, gcd_grade_time) VALUES (gcids[j], gdid, line[j+1], grader_id, NULL);
          ELSE
            score := CAST(line[j+1] AS NUMERIC);
            INSERT INTO gradeable_component_data(gc_id, gd_id, gcd_score, gcd_grader_id, gcd_graded_version, gcd_grade_time) VALUES (gcids[j], gdid, score, grader_id, NULL);
          END IF;
        END LOOP;

      END LOOP;
    RETURN TRUE ;
  END;
  $$;


--
-- Name: get_allowed_late_days(character varying, timestamp with time zone); Type: FUNCTION; Schema: public; Owner: -
--

CREATE FUNCTION public.get_allowed_late_days(character varying, timestamp with time zone) RETURNS integer
    LANGUAGE sql
    AS $_$
SELECT allowed_late_days FROM late_days WHERE user_id = $1 AND since_timestamp <= $2 ORDER BY since_timestamp DESC LIMIT 1;
$_$;


SET default_tablespace = '';

SET default_with_oids = false;

--
-- Name: categories_list; Type: TABLE; Schema: public; Owner: -
--

CREATE TABLE public.categories_list (
    category_id integer NOT NULL,
    category_desc character varying NOT NULL,
    rank integer,
    color character varying DEFAULT '#000080'::character varying NOT NULL
);


--
-- Name: categories_list_category_id_seq; Type: SEQUENCE; Schema: public; Owner: -
--

CREATE SEQUENCE public.categories_list_category_id_seq
    AS integer
    START WITH 1
    INCREMENT BY 1
    NO MINVALUE
    NO MAXVALUE
    CACHE 1;


--
-- Name: categories_list_category_id_seq; Type: SEQUENCE OWNED BY; Schema: public; Owner: -
--

ALTER SEQUENCE public.categories_list_category_id_seq OWNED BY public.categories_list.category_id;


--
-- Name: course_materials; Type: TABLE; Schema: public; Owner: -
--

CREATE TABLE public.course_materials (
    id integer NOT NULL,
    path character varying(255),
    type smallint NOT NULL,
    release_date timestamp with time zone,
    hidden_from_students boolean,
    priority double precision NOT NULL
);


--
-- Name: course_materials_id_seq; Type: SEQUENCE; Schema: public; Owner: -
--

CREATE SEQUENCE public.course_materials_id_seq
    AS integer
    START WITH 1
    INCREMENT BY 1
    NO MINVALUE
    NO MAXVALUE
    CACHE 1;


--
-- Name: course_materials_id_seq; Type: SEQUENCE OWNED BY; Schema: public; Owner: -
--

ALTER SEQUENCE public.course_materials_id_seq OWNED BY public.course_materials.id;


--
-- Name: course_materials_sections; Type: TABLE; Schema: public; Owner: -
--

CREATE TABLE public.course_materials_sections (
    course_material_id integer NOT NULL,
    section_id character varying(255) NOT NULL
);


--
-- Name: electronic_gradeable; Type: TABLE; Schema: public; Owner: -
--

CREATE TABLE public.electronic_gradeable (
    g_id character varying(255) NOT NULL,
    eg_config_path character varying(1024) NOT NULL,
    eg_is_repository boolean NOT NULL,
    eg_subdirectory character varying(1024) NOT NULL,
    eg_vcs_host_type integer DEFAULT 0 NOT NULL,
    eg_team_assignment boolean NOT NULL,
    eg_max_team_size integer NOT NULL,
    eg_team_lock_date timestamp(6) with time zone NOT NULL,
    eg_use_ta_grading boolean NOT NULL,
    eg_scanned_exam boolean DEFAULT false NOT NULL,
    eg_student_view boolean NOT NULL,
    eg_student_view_after_grades boolean DEFAULT false NOT NULL,
    eg_student_submit boolean NOT NULL,
    eg_submission_open_date timestamp(6) with time zone NOT NULL,
    eg_submission_due_date timestamp(6) with time zone NOT NULL,
    eg_has_due_date boolean DEFAULT true NOT NULL,
    eg_late_days integer DEFAULT '-1'::integer NOT NULL,
    eg_allow_late_submission boolean DEFAULT true NOT NULL,
    eg_precision numeric NOT NULL,
    eg_regrade_allowed boolean DEFAULT true NOT NULL,
    eg_grade_inquiry_per_component_allowed boolean DEFAULT false NOT NULL,
    eg_grade_inquiry_due_date timestamp(6) with time zone NOT NULL,
    eg_thread_ids json DEFAULT '{}'::json NOT NULL,
    eg_has_discussion boolean DEFAULT false NOT NULL,
    eg_limited_access_blind integer DEFAULT 1,
    eg_peer_blind integer DEFAULT 3,
    eg_grade_inquiry_start_date timestamp(6) with time zone NOT NULL,
    eg_hidden_files character varying(1024),
    CONSTRAINT eg_grade_inquiry_due_date_max CHECK ((eg_grade_inquiry_due_date <= '9999-03-01 00:00:00-05'::timestamp with time zone)),
    CONSTRAINT eg_grade_inquiry_start_date_max CHECK ((eg_grade_inquiry_start_date <= '9999-03-01 00:00:00-05'::timestamp with time zone)),
    CONSTRAINT eg_regrade_allowed_true CHECK (((eg_regrade_allowed IS TRUE) OR (eg_grade_inquiry_per_component_allowed IS FALSE))),
    CONSTRAINT eg_submission_date CHECK ((eg_submission_open_date <= eg_submission_due_date)),
    CONSTRAINT eg_submission_due_date_max CHECK ((eg_submission_due_date <= '9999-03-01 00:00:00-05'::timestamp with time zone)),
    CONSTRAINT eg_team_lock_date_max CHECK ((eg_team_lock_date <= '9999-03-01 00:00:00-05'::timestamp with time zone))
);


--
-- Name: electronic_gradeable_data; Type: TABLE; Schema: public; Owner: -
--

CREATE TABLE public.electronic_gradeable_data (
    g_id character varying(255) NOT NULL,
    user_id character varying(255),
    team_id character varying(255),
    g_version integer NOT NULL,
    autograding_non_hidden_non_extra_credit numeric DEFAULT 0 NOT NULL,
    autograding_non_hidden_extra_credit numeric DEFAULT 0 NOT NULL,
    autograding_hidden_non_extra_credit numeric DEFAULT 0 NOT NULL,
    autograding_hidden_extra_credit numeric DEFAULT 0 NOT NULL,
    submission_time timestamp(6) with time zone NOT NULL,
    autograding_complete boolean DEFAULT false NOT NULL,
    CONSTRAINT egd_user_team_id_check CHECK (((user_id IS NOT NULL) OR (team_id IS NOT NULL)))
);


--
-- Name: electronic_gradeable_version; Type: TABLE; Schema: public; Owner: -
--

CREATE TABLE public.electronic_gradeable_version (
    g_id character varying(255) NOT NULL,
    user_id character varying(255),
    team_id character varying(255),
    active_version integer,
    CONSTRAINT egv_user_team_id_check CHECK (((user_id IS NOT NULL) OR (team_id IS NOT NULL)))
);


--
-- Name: forum_posts_history; Type: TABLE; Schema: public; Owner: -
--

CREATE TABLE public.forum_posts_history (
    post_id integer NOT NULL,
    edit_author character varying NOT NULL,
    content text NOT NULL,
    edit_timestamp timestamp with time zone NOT NULL
);


--
-- Name: grade_override; Type: TABLE; Schema: public; Owner: -
--

CREATE TABLE public.grade_override (
    user_id character varying(255) NOT NULL,
    g_id character varying(255) NOT NULL,
    marks double precision NOT NULL,
    comment character varying
);


--
-- Name: gradeable; Type: TABLE; Schema: public; Owner: -
--

CREATE TABLE public.gradeable (
    g_id character varying(255) NOT NULL,
    g_title character varying(255) NOT NULL,
    g_instructions_url character varying NOT NULL,
    g_overall_ta_instructions character varying NOT NULL,
    g_gradeable_type integer NOT NULL,
    g_grader_assignment_method integer NOT NULL,
    g_ta_view_start_date timestamp(6) with time zone NOT NULL,
    g_grade_start_date timestamp(6) with time zone NOT NULL,
    g_grade_due_date timestamp(6) with time zone NOT NULL,
    g_grade_released_date timestamp(6) with time zone NOT NULL,
    g_min_grading_group integer NOT NULL,
    g_syllabus_bucket character varying(255) NOT NULL,
    g_allowed_minutes integer,
    g_allow_custom_marks boolean DEFAULT true NOT NULL,
    CONSTRAINT g_grade_due_date CHECK ((g_grade_due_date <= g_grade_released_date)),
    CONSTRAINT g_grade_start_date CHECK ((g_grade_start_date <= g_grade_due_date)),
    CONSTRAINT g_ta_view_start_date CHECK ((g_ta_view_start_date <= g_grade_start_date))
);


--
-- Name: gradeable_access; Type: TABLE; Schema: public; Owner: -
--

CREATE TABLE public.gradeable_access (
    id integer NOT NULL,
    g_id character varying(255) NOT NULL,
    user_id character varying(255),
    team_id character varying(255),
    accessor_id character varying(255),
    "timestamp" timestamp with time zone NOT NULL,
    CONSTRAINT access_team_id_check CHECK (((user_id IS NOT NULL) OR (team_id IS NOT NULL)))
);


--
-- Name: gradeable_access_id_seq; Type: SEQUENCE; Schema: public; Owner: -
--

CREATE SEQUENCE public.gradeable_access_id_seq
    AS integer
    START WITH 1
    INCREMENT BY 1
    NO MINVALUE
    NO MAXVALUE
    CACHE 1;


--
-- Name: gradeable_access_id_seq; Type: SEQUENCE OWNED BY; Schema: public; Owner: -
--

ALTER SEQUENCE public.gradeable_access_id_seq OWNED BY public.gradeable_access.id;


--
-- Name: gradeable_allowed_minutes_override; Type: TABLE; Schema: public; Owner: -
--

CREATE TABLE public.gradeable_allowed_minutes_override (
    g_id character varying(255) NOT NULL,
    user_id character varying(255) NOT NULL,
    allowed_minutes integer NOT NULL
);


--
-- Name: gradeable_component; Type: TABLE; Schema: public; Owner: -
--

CREATE TABLE public.gradeable_component (
    gc_id integer NOT NULL,
    g_id character varying(255) NOT NULL,
    gc_title character varying(255) NOT NULL,
    gc_ta_comment character varying NOT NULL,
    gc_student_comment character varying NOT NULL,
    gc_lower_clamp numeric NOT NULL,
    gc_default numeric NOT NULL,
    gc_max_value numeric NOT NULL,
    gc_upper_clamp numeric NOT NULL,
    gc_is_text boolean NOT NULL,
    gc_is_peer boolean NOT NULL,
    gc_order integer NOT NULL,
    gc_page integer NOT NULL,
    gc_is_itempool_linked boolean DEFAULT false NOT NULL,
    gc_itempool character varying(100) DEFAULT ''::character varying NOT NULL
);


--
-- Name: gradeable_component_data; Type: TABLE; Schema: public; Owner: -
--

CREATE TABLE public.gradeable_component_data (
    gc_id integer NOT NULL,
    gd_id integer NOT NULL,
    gcd_score numeric NOT NULL,
    gcd_component_comment character varying NOT NULL,
    gcd_grader_id character varying(255) NOT NULL,
    gcd_graded_version integer,
    gcd_grade_time timestamp(6) with time zone NOT NULL,
    gcd_verifier_id character varying(255),
    gcd_verify_time timestamp without time zone
);


--
-- Name: gradeable_component_gc_id_seq; Type: SEQUENCE; Schema: public; Owner: -
--

CREATE SEQUENCE public.gradeable_component_gc_id_seq
    START WITH 1
    INCREMENT BY 1
    NO MINVALUE
    NO MAXVALUE
    CACHE 1;


--
-- Name: gradeable_component_gc_id_seq; Type: SEQUENCE OWNED BY; Schema: public; Owner: -
--

ALTER SEQUENCE public.gradeable_component_gc_id_seq OWNED BY public.gradeable_component.gc_id;


--
-- Name: gradeable_component_mark; Type: TABLE; Schema: public; Owner: -
--

CREATE TABLE public.gradeable_component_mark (
    gcm_id integer NOT NULL,
    gc_id integer NOT NULL,
    gcm_points numeric NOT NULL,
    gcm_note character varying NOT NULL,
    gcm_publish boolean DEFAULT false,
    gcm_order integer NOT NULL
);


--
-- Name: gradeable_component_mark_data; Type: TABLE; Schema: public; Owner: -
--

CREATE TABLE public.gradeable_component_mark_data (
    gc_id integer NOT NULL,
    gd_id integer NOT NULL,
    gcd_grader_id character varying(255) NOT NULL,
    gcm_id integer NOT NULL
);


--
-- Name: gradeable_component_mark_gcm_id_seq; Type: SEQUENCE; Schema: public; Owner: -
--

CREATE SEQUENCE public.gradeable_component_mark_gcm_id_seq
    START WITH 1
    INCREMENT BY 1
    NO MINVALUE
    NO MAXVALUE
    CACHE 1;


--
-- Name: gradeable_component_mark_gcm_id_seq; Type: SEQUENCE OWNED BY; Schema: public; Owner: -
--

ALTER SEQUENCE public.gradeable_component_mark_gcm_id_seq OWNED BY public.gradeable_component_mark.gcm_id;


--
-- Name: gradeable_data; Type: TABLE; Schema: public; Owner: -
--

CREATE TABLE public.gradeable_data (
    gd_id integer NOT NULL,
    g_id character varying(255) NOT NULL,
    gd_user_id character varying(255),
    gd_team_id character varying(255),
    gd_overall_comment character varying NOT NULL,
    gd_user_viewed_date timestamp(6) with time zone DEFAULT NULL::timestamp with time zone
);


--
-- Name: gradeable_data_gd_id_seq; Type: SEQUENCE; Schema: public; Owner: -
--

CREATE SEQUENCE public.gradeable_data_gd_id_seq
    START WITH 1
    INCREMENT BY 1
    NO MINVALUE
    NO MAXVALUE
    CACHE 1;


--
-- Name: gradeable_data_gd_id_seq; Type: SEQUENCE OWNED BY; Schema: public; Owner: -
--

ALTER SEQUENCE public.gradeable_data_gd_id_seq OWNED BY public.gradeable_data.gd_id;


--
-- Name: gradeable_data_overall_comment; Type: TABLE; Schema: public; Owner: -
--

CREATE TABLE public.gradeable_data_overall_comment (
    goc_id integer NOT NULL,
    g_id character varying(255) NOT NULL,
    goc_user_id character varying(255),
    goc_team_id character varying(255),
    goc_grader_id character varying(255) NOT NULL,
    goc_overall_comment character varying NOT NULL,
    CONSTRAINT goc_user_team_id_check CHECK (((goc_user_id IS NOT NULL) OR (goc_team_id IS NOT NULL)))
);


--
-- Name: gradeable_data_overall_comment_goc_id_seq; Type: SEQUENCE; Schema: public; Owner: -
--

CREATE SEQUENCE public.gradeable_data_overall_comment_goc_id_seq
    START WITH 1
    INCREMENT BY 1
    NO MINVALUE
    NO MAXVALUE
    CACHE 1;


--
-- Name: gradeable_data_overall_comment_goc_id_seq; Type: SEQUENCE OWNED BY; Schema: public; Owner: -
--

ALTER SEQUENCE public.gradeable_data_overall_comment_goc_id_seq OWNED BY public.gradeable_data_overall_comment.goc_id;


--
-- Name: gradeable_teams; Type: TABLE; Schema: public; Owner: -
--

CREATE TABLE public.gradeable_teams (
    team_id character varying(255) NOT NULL,
    g_id character varying(255) NOT NULL,
    anon_id character varying(255),
    registration_section character varying(255),
    rotating_section integer,
    team_name character varying(255) DEFAULT NULL::character varying
);


--
-- Name: grading_registration; Type: TABLE; Schema: public; Owner: -
--

CREATE TABLE public.grading_registration (
    sections_registration_id character varying(255) NOT NULL,
    user_id character varying NOT NULL
);


--
-- Name: grading_rotating; Type: TABLE; Schema: public; Owner: -
--

CREATE TABLE public.grading_rotating (
    sections_rotating_id integer NOT NULL,
    user_id character varying NOT NULL,
    g_id character varying NOT NULL
);


--
-- Name: late_day_exceptions; Type: TABLE; Schema: public; Owner: -
--

CREATE TABLE public.late_day_exceptions (
    user_id character varying(255) NOT NULL,
    g_id character varying(255) NOT NULL,
    late_day_exceptions integer NOT NULL
);


--
-- Name: late_days; Type: TABLE; Schema: public; Owner: -
--

CREATE TABLE public.late_days (
    user_id character varying(255) NOT NULL,
    allowed_late_days integer NOT NULL,
    since_timestamp date NOT NULL
);


--
-- Name: migrations_course; Type: TABLE; Schema: public; Owner: -
--

CREATE TABLE public.migrations_course (
    id character varying(100) NOT NULL,
    commit_time timestamp without time zone DEFAULT CURRENT_TIMESTAMP NOT NULL,
    status numeric(1,0) DEFAULT 0 NOT NULL
);


--
-- Name: notification_settings; Type: TABLE; Schema: public; Owner: -
--

CREATE TABLE public.notification_settings (
    user_id character varying NOT NULL,
    merge_threads boolean DEFAULT false NOT NULL,
    all_new_threads boolean DEFAULT false NOT NULL,
    all_new_posts boolean DEFAULT false NOT NULL,
    all_modifications_forum boolean DEFAULT false NOT NULL,
    reply_in_post_thread boolean DEFAULT false NOT NULL,
    team_invite boolean DEFAULT true NOT NULL,
    team_joined boolean DEFAULT true NOT NULL,
    team_member_submission boolean DEFAULT true NOT NULL,
    self_notification boolean DEFAULT false NOT NULL,
    merge_threads_email boolean DEFAULT false NOT NULL,
    all_new_threads_email boolean DEFAULT false NOT NULL,
    all_new_posts_email boolean DEFAULT false NOT NULL,
    all_modifications_forum_email boolean DEFAULT false NOT NULL,
    reply_in_post_thread_email boolean DEFAULT false NOT NULL,
    team_invite_email boolean DEFAULT true NOT NULL,
    team_joined_email boolean DEFAULT true NOT NULL,
    team_member_submission_email boolean DEFAULT true NOT NULL,
    self_notification_email boolean DEFAULT false NOT NULL
);


--
-- Name: notifications; Type: TABLE; Schema: public; Owner: -
--

CREATE TABLE public.notifications (
    id integer NOT NULL,
    component public.notifications_component NOT NULL,
    metadata text NOT NULL,
    content text NOT NULL,
    from_user_id character varying(255),
    to_user_id character varying(255) NOT NULL,
    created_at timestamp with time zone NOT NULL,
    seen_at timestamp with time zone
);


--
-- Name: notifications_id_seq; Type: SEQUENCE; Schema: public; Owner: -
--

CREATE SEQUENCE public.notifications_id_seq
    AS integer
    START WITH 1
    INCREMENT BY 1
    NO MINVALUE
    NO MAXVALUE
    CACHE 1;


--
-- Name: notifications_id_seq; Type: SEQUENCE OWNED BY; Schema: public; Owner: -
--

ALTER SEQUENCE public.notifications_id_seq OWNED BY public.notifications.id;


--
-- Name: peer_assign; Type: TABLE; Schema: public; Owner: -
--

CREATE TABLE public.peer_assign (
    g_id character varying NOT NULL,
    grader_id character varying NOT NULL,
    user_id character varying NOT NULL
);


--
-- Name: peer_feedback; Type: TABLE; Schema: public; Owner: -
--

CREATE TABLE public.peer_feedback (
    grader_id character varying(255) NOT NULL,
    user_id character varying(255) NOT NULL,
    g_id character varying(255) NOT NULL,
    feedback character varying(255)
);


--
-- Name: poll_options; Type: TABLE; Schema: public; Owner: -
--

CREATE TABLE public.poll_options (
    option_id integer NOT NULL,
    order_id integer NOT NULL,
    poll_id integer,
    response text NOT NULL,
    correct boolean NOT NULL
);


--
-- Name: poll_responses; Type: TABLE; Schema: public; Owner: -
--

CREATE TABLE public.poll_responses (
    poll_id integer NOT NULL,
    student_id text NOT NULL,
    option_id integer NOT NULL
);


--
-- Name: polls; Type: TABLE; Schema: public; Owner: -
--

CREATE TABLE public.polls (
    poll_id integer NOT NULL,
    name text NOT NULL,
    question text NOT NULL,
    status text NOT NULL,
    release_date date NOT NULL,
    image_path text,
    question_type character varying(35) DEFAULT 'single-response-multiple-correct'::character varying
);


--
-- Name: polls_poll_id_seq; Type: SEQUENCE; Schema: public; Owner: -
--

CREATE SEQUENCE public.polls_poll_id_seq
    AS integer
    START WITH 1
    INCREMENT BY 1
    NO MINVALUE
    NO MAXVALUE
    CACHE 1;


--
-- Name: polls_poll_id_seq; Type: SEQUENCE OWNED BY; Schema: public; Owner: -
--

ALTER SEQUENCE public.polls_poll_id_seq OWNED BY public.polls.poll_id;


--
-- Name: posts; Type: TABLE; Schema: public; Owner: -
--

CREATE TABLE public.posts (
    id integer NOT NULL,
    thread_id integer NOT NULL,
    parent_id integer DEFAULT '-1'::integer,
    author_user_id character varying NOT NULL,
    content text NOT NULL,
    "timestamp" timestamp with time zone NOT NULL,
    anonymous boolean NOT NULL,
    deleted boolean DEFAULT false NOT NULL,
    endorsed_by character varying,
    type integer NOT NULL,
    has_attachment boolean NOT NULL,
    render_markdown boolean DEFAULT false NOT NULL
);


--
-- Name: posts_id_seq; Type: SEQUENCE; Schema: public; Owner: -
--

CREATE SEQUENCE public.posts_id_seq
    AS integer
    START WITH 1
    INCREMENT BY 1
    NO MINVALUE
    NO MAXVALUE
    CACHE 1;


--
-- Name: posts_id_seq; Type: SEQUENCE OWNED BY; Schema: public; Owner: -
--

ALTER SEQUENCE public.posts_id_seq OWNED BY public.posts.id;


--
-- Name: queue; Type: TABLE; Schema: public; Owner: -
--

CREATE TABLE public.queue (
    entry_id integer NOT NULL,
    current_state text NOT NULL,
    removal_type text,
    queue_code text NOT NULL,
    user_id text NOT NULL,
    name text NOT NULL,
    time_in timestamp with time zone NOT NULL,
    time_out timestamp with time zone,
    added_by text NOT NULL,
    help_started_by text,
    removed_by text,
    contact_info text,
    last_time_in_queue timestamp with time zone,
    time_help_start timestamp with time zone,
    paused boolean DEFAULT false NOT NULL,
    time_paused integer DEFAULT 0 NOT NULL,
    time_paused_start timestamp with time zone
);


--
-- Name: queue_entry_id_seq; Type: SEQUENCE; Schema: public; Owner: -
--

CREATE SEQUENCE public.queue_entry_id_seq
    AS integer
    START WITH 1
    INCREMENT BY 1
    NO MINVALUE
    NO MAXVALUE
    CACHE 1;


--
-- Name: queue_entry_id_seq; Type: SEQUENCE OWNED BY; Schema: public; Owner: -
--

ALTER SEQUENCE public.queue_entry_id_seq OWNED BY public.queue.entry_id;


--
-- Name: queue_settings; Type: TABLE; Schema: public; Owner: -
--

CREATE TABLE public.queue_settings (
    id integer NOT NULL,
    open boolean NOT NULL,
    code text NOT NULL,
    token text NOT NULL
);


--
-- Name: queue_settings_id_seq; Type: SEQUENCE; Schema: public; Owner: -
--

CREATE SEQUENCE public.queue_settings_id_seq
    AS integer
    START WITH 1
    INCREMENT BY 1
    NO MINVALUE
    NO MAXVALUE
    CACHE 1;


--
-- Name: queue_settings_id_seq; Type: SEQUENCE OWNED BY; Schema: public; Owner: -
--

ALTER SEQUENCE public.queue_settings_id_seq OWNED BY public.queue_settings.id;


--
-- Name: regrade_discussion; Type: TABLE; Schema: public; Owner: -
--

CREATE TABLE public.regrade_discussion (
    id integer NOT NULL,
    regrade_id integer NOT NULL,
    "timestamp" timestamp with time zone NOT NULL,
    user_id character varying(255) NOT NULL,
    content text,
    deleted boolean DEFAULT false NOT NULL,
    gc_id integer
);


--
-- Name: regrade_discussion_id_seq; Type: SEQUENCE; Schema: public; Owner: -
--

CREATE SEQUENCE public.regrade_discussion_id_seq
    AS integer
    START WITH 1
    INCREMENT BY 1
    NO MINVALUE
    NO MAXVALUE
    CACHE 1;


--
-- Name: regrade_discussion_id_seq; Type: SEQUENCE OWNED BY; Schema: public; Owner: -
--

ALTER SEQUENCE public.regrade_discussion_id_seq OWNED BY public.regrade_discussion.id;


--
-- Name: regrade_requests; Type: TABLE; Schema: public; Owner: -
--

CREATE TABLE public.regrade_requests (
    id integer NOT NULL,
    g_id character varying(255) NOT NULL,
    "timestamp" timestamp with time zone NOT NULL,
    user_id character varying(255),
    team_id character varying(255),
    status integer DEFAULT 0 NOT NULL,
    gc_id integer
);


--
-- Name: regrade_requests_id_seq; Type: SEQUENCE; Schema: public; Owner: -
--

CREATE SEQUENCE public.regrade_requests_id_seq
    AS integer
    START WITH 1
    INCREMENT BY 1
    NO MINVALUE
    NO MAXVALUE
    CACHE 1;


--
-- Name: regrade_requests_id_seq; Type: SEQUENCE OWNED BY; Schema: public; Owner: -
--

ALTER SEQUENCE public.regrade_requests_id_seq OWNED BY public.regrade_requests.id;


--
-- Name: sections_registration; Type: TABLE; Schema: public; Owner: -
--

CREATE TABLE public.sections_registration (
    sections_registration_id character varying(255) NOT NULL
);


--
-- Name: sections_rotating; Type: TABLE; Schema: public; Owner: -
--

CREATE TABLE public.sections_rotating (
    sections_rotating_id integer NOT NULL
);


--
-- Name: seeking_team; Type: TABLE; Schema: public; Owner: -
--

CREATE TABLE public.seeking_team (
    g_id character varying(255) NOT NULL,
    user_id character varying NOT NULL,
    message character varying
);


--
-- Name: solution_ta_notes; Type: TABLE; Schema: public; Owner: -
--

CREATE TABLE public.solution_ta_notes (
    g_id character varying(255) NOT NULL,
    component_id integer NOT NULL,
    solution_notes text NOT NULL,
    author character varying NOT NULL,
    edited_at timestamp with time zone NOT NULL,
    itempool_item character varying(100) DEFAULT ''::character varying NOT NULL
);


--
-- Name: student_favorites; Type: TABLE; Schema: public; Owner: -
--

CREATE TABLE public.student_favorites (
    id integer NOT NULL,
    user_id character varying NOT NULL,
    thread_id integer
);


--
-- Name: student_favorites_id_seq; Type: SEQUENCE; Schema: public; Owner: -
--

CREATE SEQUENCE public.student_favorites_id_seq
    AS integer
    START WITH 1
    INCREMENT BY 1
    NO MINVALUE
    NO MAXVALUE
    CACHE 1;


--
-- Name: student_favorites_id_seq; Type: SEQUENCE OWNED BY; Schema: public; Owner: -
--

ALTER SEQUENCE public.student_favorites_id_seq OWNED BY public.student_favorites.id;


--
-- Name: teams; Type: TABLE; Schema: public; Owner: -
--

CREATE TABLE public.teams (
    team_id character varying(255) NOT NULL,
    user_id character varying(255) NOT NULL,
    state integer NOT NULL,
    last_viewed_time timestamp(6) with time zone DEFAULT NULL::timestamp with time zone
);


--
-- Name: thread_categories; Type: TABLE; Schema: public; Owner: -
--

CREATE TABLE public.thread_categories (
    thread_id integer NOT NULL,
    category_id integer NOT NULL
);


--
-- Name: threads; Type: TABLE; Schema: public; Owner: -
--

CREATE TABLE public.threads (
    id integer NOT NULL,
    title character varying NOT NULL,
    created_by character varying NOT NULL,
    pinned boolean DEFAULT false NOT NULL,
    deleted boolean DEFAULT false NOT NULL,
    merged_thread_id integer DEFAULT '-1'::integer,
    merged_post_id integer DEFAULT '-1'::integer,
    is_visible boolean NOT NULL,
    status integer DEFAULT 0 NOT NULL,
    lock_thread_date timestamp with time zone,
    pinned_expiration timestamp with time zone DEFAULT '1900-01-01 00:00:00-05'::timestamp with time zone NOT NULL,
    announced timestamp(6) with time zone DEFAULT NULL::timestamp with time zone,
    CONSTRAINT threads_status_check CHECK ((status = ANY (ARRAY['-1'::integer, 0, 1])))
);


--
-- Name: threads_id_seq; Type: SEQUENCE; Schema: public; Owner: -
--

CREATE SEQUENCE public.threads_id_seq
    AS integer
    START WITH 1
    INCREMENT BY 1
    NO MINVALUE
    NO MAXVALUE
    CACHE 1;


--
-- Name: threads_id_seq; Type: SEQUENCE OWNED BY; Schema: public; Owner: -
--

ALTER SEQUENCE public.threads_id_seq OWNED BY public.threads.id;


--
-- Name: users; Type: TABLE; Schema: public; Owner: -
--

CREATE TABLE public.users (
    user_id character varying NOT NULL,
    anon_id character varying,
    user_numeric_id character varying,
    user_firstname character varying NOT NULL,
    user_preferred_firstname character varying,
    user_lastname character varying NOT NULL,
    user_preferred_lastname character varying,
    user_email character varying NOT NULL,
    user_group integer NOT NULL,
    registration_section character varying(255),
    rotating_section integer,
    user_updated boolean DEFAULT false NOT NULL,
    instructor_updated boolean DEFAULT false NOT NULL,
    manual_registration boolean DEFAULT false,
    last_updated timestamp(6) with time zone,
    time_zone character varying DEFAULT 'NOT_SET/NOT_SET'::character varying NOT NULL,
    display_image_state character varying DEFAULT 'system'::character varying NOT NULL,
    registration_subsection character varying(255) DEFAULT ''::character varying NOT NULL,
    user_email_secondary character varying(255) DEFAULT ''::character varying NOT NULL,
    user_email_secondary_notify boolean DEFAULT false,
    CONSTRAINT users_user_group_check CHECK (((user_group >= 1) AND (user_group <= 4)))
);


--
-- Name: viewed_responses; Type: TABLE; Schema: public; Owner: -
--

CREATE TABLE public.viewed_responses (
    thread_id integer NOT NULL,
    user_id character varying NOT NULL,
    "timestamp" timestamp with time zone NOT NULL
);


--
-- Name: categories_list category_id; Type: DEFAULT; Schema: public; Owner: -
--

ALTER TABLE ONLY public.categories_list ALTER COLUMN category_id SET DEFAULT nextval('public.categories_list_category_id_seq'::regclass);


--
-- Name: course_materials id; Type: DEFAULT; Schema: public; Owner: -
--

ALTER TABLE ONLY public.course_materials ALTER COLUMN id SET DEFAULT nextval('public.course_materials_id_seq'::regclass);


--
-- Name: gradeable_access id; Type: DEFAULT; Schema: public; Owner: -
--

ALTER TABLE ONLY public.gradeable_access ALTER COLUMN id SET DEFAULT nextval('public.gradeable_access_id_seq'::regclass);


--
-- Name: gradeable_component gc_id; Type: DEFAULT; Schema: public; Owner: -
--

ALTER TABLE ONLY public.gradeable_component ALTER COLUMN gc_id SET DEFAULT nextval('public.gradeable_component_gc_id_seq'::regclass);


--
-- Name: gradeable_component_mark gcm_id; Type: DEFAULT; Schema: public; Owner: -
--

ALTER TABLE ONLY public.gradeable_component_mark ALTER COLUMN gcm_id SET DEFAULT nextval('public.gradeable_component_mark_gcm_id_seq'::regclass);


--
-- Name: gradeable_data gd_id; Type: DEFAULT; Schema: public; Owner: -
--

ALTER TABLE ONLY public.gradeable_data ALTER COLUMN gd_id SET DEFAULT nextval('public.gradeable_data_gd_id_seq'::regclass);


--
-- Name: gradeable_data_overall_comment goc_id; Type: DEFAULT; Schema: public; Owner: -
--

ALTER TABLE ONLY public.gradeable_data_overall_comment ALTER COLUMN goc_id SET DEFAULT nextval('public.gradeable_data_overall_comment_goc_id_seq'::regclass);


--
-- Name: notifications id; Type: DEFAULT; Schema: public; Owner: -
--

ALTER TABLE ONLY public.notifications ALTER COLUMN id SET DEFAULT nextval('public.notifications_id_seq'::regclass);


--
-- Name: polls poll_id; Type: DEFAULT; Schema: public; Owner: -
--

ALTER TABLE ONLY public.polls ALTER COLUMN poll_id SET DEFAULT nextval('public.polls_poll_id_seq'::regclass);


--
-- Name: posts id; Type: DEFAULT; Schema: public; Owner: -
--

ALTER TABLE ONLY public.posts ALTER COLUMN id SET DEFAULT nextval('public.posts_id_seq'::regclass);


--
-- Name: queue entry_id; Type: DEFAULT; Schema: public; Owner: -
--

ALTER TABLE ONLY public.queue ALTER COLUMN entry_id SET DEFAULT nextval('public.queue_entry_id_seq'::regclass);


--
-- Name: queue_settings id; Type: DEFAULT; Schema: public; Owner: -
--

ALTER TABLE ONLY public.queue_settings ALTER COLUMN id SET DEFAULT nextval('public.queue_settings_id_seq'::regclass);


--
-- Name: regrade_discussion id; Type: DEFAULT; Schema: public; Owner: -
--

ALTER TABLE ONLY public.regrade_discussion ALTER COLUMN id SET DEFAULT nextval('public.regrade_discussion_id_seq'::regclass);


--
-- Name: regrade_requests id; Type: DEFAULT; Schema: public; Owner: -
--

ALTER TABLE ONLY public.regrade_requests ALTER COLUMN id SET DEFAULT nextval('public.regrade_requests_id_seq'::regclass);


--
-- Name: student_favorites id; Type: DEFAULT; Schema: public; Owner: -
--

ALTER TABLE ONLY public.student_favorites ALTER COLUMN id SET DEFAULT nextval('public.student_favorites_id_seq'::regclass);


--
-- Name: threads id; Type: DEFAULT; Schema: public; Owner: -
--

ALTER TABLE ONLY public.threads ALTER COLUMN id SET DEFAULT nextval('public.threads_id_seq'::regclass);


--
-- Name: categories_list categories_list_pk; Type: CONSTRAINT; Schema: public; Owner: -
--

ALTER TABLE ONLY public.categories_list
    ADD CONSTRAINT categories_list_pk PRIMARY KEY (category_id);


--
-- Name: categories_list category_unique; Type: CONSTRAINT; Schema: public; Owner: -
--

ALTER TABLE ONLY public.categories_list
    ADD CONSTRAINT category_unique UNIQUE (category_desc);


--
-- Name: course_materials course_materials_path_key; Type: CONSTRAINT; Schema: public; Owner: -
--

ALTER TABLE ONLY public.course_materials
    ADD CONSTRAINT course_materials_path_key UNIQUE (path);


--
-- Name: course_materials course_materials_pkey; Type: CONSTRAINT; Schema: public; Owner: -
--

ALTER TABLE ONLY public.course_materials
    ADD CONSTRAINT course_materials_pkey PRIMARY KEY (id);


--
-- Name: electronic_gradeable_data egd_g_user_team_id_unique; Type: CONSTRAINT; Schema: public; Owner: -
--

ALTER TABLE ONLY public.electronic_gradeable_data
    ADD CONSTRAINT egd_g_user_team_id_unique UNIQUE (g_id, user_id, team_id, g_version);


--
-- Name: electronic_gradeable_version egv_g_user_team_id_unique; Type: CONSTRAINT; Schema: public; Owner: -
--

ALTER TABLE ONLY public.electronic_gradeable_version
    ADD CONSTRAINT egv_g_user_team_id_unique UNIQUE (g_id, user_id, team_id);


--
-- Name: electronic_gradeable electronic_gradeable_g_id_pkey; Type: CONSTRAINT; Schema: public; Owner: -
--

ALTER TABLE ONLY public.electronic_gradeable
    ADD CONSTRAINT electronic_gradeable_g_id_pkey PRIMARY KEY (g_id);


--
-- Name: gradeable_data g_id_gd_team_id_unique; Type: CONSTRAINT; Schema: public; Owner: -
--

ALTER TABLE ONLY public.gradeable_data
    ADD CONSTRAINT g_id_gd_team_id_unique UNIQUE (g_id, gd_team_id);


--
-- Name: grade_override grade_override_pkey; Type: CONSTRAINT; Schema: public; Owner: -
--

ALTER TABLE ONLY public.grade_override
    ADD CONSTRAINT grade_override_pkey PRIMARY KEY (user_id, g_id);


--
-- Name: gradeable_access gradeable_access_pkey; Type: CONSTRAINT; Schema: public; Owner: -
--

ALTER TABLE ONLY public.gradeable_access
    ADD CONSTRAINT gradeable_access_pkey PRIMARY KEY (id);


--
-- Name: gradeable_component_data gradeable_component_data_pkey; Type: CONSTRAINT; Schema: public; Owner: -
--

ALTER TABLE ONLY public.gradeable_component_data
    ADD CONSTRAINT gradeable_component_data_pkey PRIMARY KEY (gc_id, gd_id, gcd_grader_id);


--
-- Name: gradeable_component_mark_data gradeable_component_mark_data_pkey; Type: CONSTRAINT; Schema: public; Owner: -
--

ALTER TABLE ONLY public.gradeable_component_mark_data
    ADD CONSTRAINT gradeable_component_mark_data_pkey PRIMARY KEY (gcm_id, gc_id, gd_id, gcd_grader_id);


--
-- Name: gradeable_component_mark gradeable_component_mark_pkey; Type: CONSTRAINT; Schema: public; Owner: -
--

ALTER TABLE ONLY public.gradeable_component_mark
    ADD CONSTRAINT gradeable_component_mark_pkey PRIMARY KEY (gcm_id);


--
-- Name: gradeable_component gradeable_component_pkey; Type: CONSTRAINT; Schema: public; Owner: -
--

ALTER TABLE ONLY public.gradeable_component
    ADD CONSTRAINT gradeable_component_pkey PRIMARY KEY (gc_id);


--
-- Name: gradeable_data_overall_comment gradeable_data_overall_comment_pkey; Type: CONSTRAINT; Schema: public; Owner: -
--

ALTER TABLE ONLY public.gradeable_data_overall_comment
    ADD CONSTRAINT gradeable_data_overall_comment_pkey PRIMARY KEY (goc_id);


--
-- Name: gradeable_data_overall_comment gradeable_data_overall_comment_team_unique; Type: CONSTRAINT; Schema: public; Owner: -
--

ALTER TABLE ONLY public.gradeable_data_overall_comment
    ADD CONSTRAINT gradeable_data_overall_comment_team_unique UNIQUE (g_id, goc_team_id, goc_grader_id);


--
-- Name: gradeable_data_overall_comment gradeable_data_overall_comment_user_unique; Type: CONSTRAINT; Schema: public; Owner: -
--

ALTER TABLE ONLY public.gradeable_data_overall_comment
    ADD CONSTRAINT gradeable_data_overall_comment_user_unique UNIQUE (g_id, goc_user_id, goc_grader_id);


--
-- Name: gradeable_data gradeable_data_pkey; Type: CONSTRAINT; Schema: public; Owner: -
--

ALTER TABLE ONLY public.gradeable_data
    ADD CONSTRAINT gradeable_data_pkey PRIMARY KEY (gd_id);


--
-- Name: gradeable gradeable_pkey; Type: CONSTRAINT; Schema: public; Owner: -
--

ALTER TABLE ONLY public.gradeable
    ADD CONSTRAINT gradeable_pkey PRIMARY KEY (g_id);


--
-- Name: regrade_requests gradeable_team_gc_id; Type: CONSTRAINT; Schema: public; Owner: -
--

ALTER TABLE ONLY public.regrade_requests
    ADD CONSTRAINT gradeable_team_gc_id UNIQUE (team_id, g_id, gc_id);


--
-- Name: gradeable_teams gradeable_teams_pkey; Type: CONSTRAINT; Schema: public; Owner: -
--

ALTER TABLE ONLY public.gradeable_teams
    ADD CONSTRAINT gradeable_teams_pkey PRIMARY KEY (team_id);


--
-- Name: gradeable_data gradeable_unqiue; Type: CONSTRAINT; Schema: public; Owner: -
--

ALTER TABLE ONLY public.gradeable_data
    ADD CONSTRAINT gradeable_unqiue UNIQUE (g_id, gd_user_id);


--
-- Name: regrade_requests gradeable_user_gc_id; Type: CONSTRAINT; Schema: public; Owner: -
--

ALTER TABLE ONLY public.regrade_requests
    ADD CONSTRAINT gradeable_user_gc_id UNIQUE (user_id, g_id, gc_id);


--
-- Name: grading_registration grading_registration_pkey; Type: CONSTRAINT; Schema: public; Owner: -
--

ALTER TABLE ONLY public.grading_registration
    ADD CONSTRAINT grading_registration_pkey PRIMARY KEY (sections_registration_id, user_id);


--
-- Name: grading_rotating grading_rotating_pkey; Type: CONSTRAINT; Schema: public; Owner: -
--

ALTER TABLE ONLY public.grading_rotating
    ADD CONSTRAINT grading_rotating_pkey PRIMARY KEY (sections_rotating_id, user_id, g_id);


--
-- Name: late_day_exceptions late_day_exceptions_pkey; Type: CONSTRAINT; Schema: public; Owner: -
--

ALTER TABLE ONLY public.late_day_exceptions
    ADD CONSTRAINT late_day_exceptions_pkey PRIMARY KEY (g_id, user_id);


--
-- Name: late_days late_days_pkey; Type: CONSTRAINT; Schema: public; Owner: -
--

ALTER TABLE ONLY public.late_days
    ADD CONSTRAINT late_days_pkey PRIMARY KEY (user_id, since_timestamp);


--
-- Name: migrations_course migrations_course_pkey; Type: CONSTRAINT; Schema: public; Owner: -
--

ALTER TABLE ONLY public.migrations_course
    ADD CONSTRAINT migrations_course_pkey PRIMARY KEY (id);


--
-- Name: notification_settings notification_settings_pkey; Type: CONSTRAINT; Schema: public; Owner: -
--

ALTER TABLE ONLY public.notification_settings
    ADD CONSTRAINT notification_settings_pkey PRIMARY KEY (user_id);


--
-- Name: notifications notifications_pkey; Type: CONSTRAINT; Schema: public; Owner: -
--

ALTER TABLE ONLY public.notifications
    ADD CONSTRAINT notifications_pkey PRIMARY KEY (id);


--
-- Name: peer_assign peer_assign_pkey; Type: CONSTRAINT; Schema: public; Owner: -
--

ALTER TABLE ONLY public.peer_assign
    ADD CONSTRAINT peer_assign_pkey PRIMARY KEY (g_id, grader_id, user_id);


--
-- Name: peer_feedback peer_feedback_pkey; Type: CONSTRAINT; Schema: public; Owner: -
--

ALTER TABLE ONLY public.peer_feedback
    ADD CONSTRAINT peer_feedback_pkey PRIMARY KEY (g_id, grader_id, user_id);


--
-- Name: course_materials_sections pk_course_material_section; Type: CONSTRAINT; Schema: public; Owner: -
--

ALTER TABLE ONLY public.course_materials_sections
    ADD CONSTRAINT pk_course_material_section PRIMARY KEY (course_material_id, section_id);


--
-- Name: polls polls_pkey; Type: CONSTRAINT; Schema: public; Owner: -
--

ALTER TABLE ONLY public.polls
    ADD CONSTRAINT polls_pkey PRIMARY KEY (poll_id);


--
-- Name: posts posts_pk; Type: CONSTRAINT; Schema: public; Owner: -
--

ALTER TABLE ONLY public.posts
    ADD CONSTRAINT posts_pk PRIMARY KEY (id);


--
-- Name: queue queue_pkey; Type: CONSTRAINT; Schema: public; Owner: -
--

ALTER TABLE ONLY public.queue
    ADD CONSTRAINT queue_pkey PRIMARY KEY (entry_id);


--
-- Name: queue_settings queue_settings_pkey; Type: CONSTRAINT; Schema: public; Owner: -
--

ALTER TABLE ONLY public.queue_settings
    ADD CONSTRAINT queue_settings_pkey PRIMARY KEY (id);


--
-- Name: regrade_discussion regrade_discussion_pkey; Type: CONSTRAINT; Schema: public; Owner: -
--

ALTER TABLE ONLY public.regrade_discussion
    ADD CONSTRAINT regrade_discussion_pkey PRIMARY KEY (id);


--
-- Name: regrade_requests regrade_requests_pkey; Type: CONSTRAINT; Schema: public; Owner: -
--

ALTER TABLE ONLY public.regrade_requests
    ADD CONSTRAINT regrade_requests_pkey PRIMARY KEY (id);


--
-- Name: sections_registration sections_registration_pkey; Type: CONSTRAINT; Schema: public; Owner: -
--

ALTER TABLE ONLY public.sections_registration
    ADD CONSTRAINT sections_registration_pkey PRIMARY KEY (sections_registration_id);


--
-- Name: sections_rotating sections_rotating_pkey; Type: CONSTRAINT; Schema: public; Owner: -
--

ALTER TABLE ONLY public.sections_rotating
    ADD CONSTRAINT sections_rotating_pkey PRIMARY KEY (sections_rotating_id);


--
-- Name: seeking_team seeking_team_pkey; Type: CONSTRAINT; Schema: public; Owner: -
--

ALTER TABLE ONLY public.seeking_team
    ADD CONSTRAINT seeking_team_pkey PRIMARY KEY (g_id, user_id);


--
-- Name: student_favorites student_favorites_pk; Type: CONSTRAINT; Schema: public; Owner: -
--

ALTER TABLE ONLY public.student_favorites
    ADD CONSTRAINT student_favorites_pk PRIMARY KEY (id);


--
-- Name: teams teams_pkey; Type: CONSTRAINT; Schema: public; Owner: -
--

ALTER TABLE ONLY public.teams
    ADD CONSTRAINT teams_pkey PRIMARY KEY (team_id, user_id);


--
-- Name: thread_categories thread_and_category_unique; Type: CONSTRAINT; Schema: public; Owner: -
--

ALTER TABLE ONLY public.thread_categories
    ADD CONSTRAINT thread_and_category_unique UNIQUE (thread_id, category_id);


--
-- Name: threads threads_pk; Type: CONSTRAINT; Schema: public; Owner: -
--

ALTER TABLE ONLY public.threads
    ADD CONSTRAINT threads_pk PRIMARY KEY (id);


--
-- Name: student_favorites user_and_thread_unique; Type: CONSTRAINT; Schema: public; Owner: -
--

ALTER TABLE ONLY public.student_favorites
    ADD CONSTRAINT user_and_thread_unique UNIQUE (user_id, thread_id);


--
-- Name: users users_pkey; Type: CONSTRAINT; Schema: public; Owner: -
--

ALTER TABLE ONLY public.users
    ADD CONSTRAINT users_pkey PRIMARY KEY (user_id);


--
-- Name: viewed_responses viewed_responses_pkey; Type: CONSTRAINT; Schema: public; Owner: -
--

ALTER TABLE ONLY public.viewed_responses
    ADD CONSTRAINT viewed_responses_pkey PRIMARY KEY (thread_id, user_id);


--
-- Name: forum_posts_history_edit_timestamp_index; Type: INDEX; Schema: public; Owner: -
--

CREATE INDEX forum_posts_history_edit_timestamp_index ON public.forum_posts_history USING btree (edit_timestamp DESC);


--
-- Name: forum_posts_history_post_id_index; Type: INDEX; Schema: public; Owner: -
--

CREATE INDEX forum_posts_history_post_id_index ON public.forum_posts_history USING btree (post_id);


--
-- Name: gradeable_component_data_no_grader_index; Type: INDEX; Schema: public; Owner: -
--

CREATE INDEX gradeable_component_data_no_grader_index ON public.gradeable_component_data USING btree (gc_id, gd_id);


--
-- Name: gradeable_team_unique; Type: INDEX; Schema: public; Owner: -
--

CREATE UNIQUE INDEX gradeable_team_unique ON public.regrade_requests USING btree (team_id, g_id) WHERE (gc_id IS NULL);


--
-- Name: gradeable_user_unique; Type: INDEX; Schema: public; Owner: -
--

CREATE UNIQUE INDEX gradeable_user_unique ON public.regrade_requests USING btree (user_id, g_id) WHERE (gc_id IS NULL);


--
-- Name: users_user_numeric_id_idx; Type: INDEX; Schema: public; Owner: -
--

CREATE INDEX users_user_numeric_id_idx ON public.users USING btree (user_numeric_id);


--
-- Name: electronic_gradeable_data electronic_gradeable_data_gid; Type: FK CONSTRAINT; Schema: public; Owner: -
--

ALTER TABLE ONLY public.electronic_gradeable_data
    ADD CONSTRAINT electronic_gradeable_data_gid FOREIGN KEY (g_id) REFERENCES public.gradeable(g_id) ON UPDATE CASCADE ON DELETE CASCADE;


--
-- Name: electronic_gradeable_data electronic_gradeable_data_team; Type: FK CONSTRAINT; Schema: public; Owner: -
--

ALTER TABLE ONLY public.electronic_gradeable_data
    ADD CONSTRAINT electronic_gradeable_data_team FOREIGN KEY (team_id) REFERENCES public.gradeable_teams(team_id) ON UPDATE CASCADE;


--
-- Name: electronic_gradeable_data electronic_gradeable_data_user; Type: FK CONSTRAINT; Schema: public; Owner: -
--

ALTER TABLE ONLY public.electronic_gradeable_data
    ADD CONSTRAINT electronic_gradeable_data_user FOREIGN KEY (user_id) REFERENCES public.users(user_id) ON UPDATE CASCADE;


--
-- Name: electronic_gradeable electronic_gradeable_g_id_fkey; Type: FK CONSTRAINT; Schema: public; Owner: -
--

ALTER TABLE ONLY public.electronic_gradeable
    ADD CONSTRAINT electronic_gradeable_g_id_fkey FOREIGN KEY (g_id) REFERENCES public.gradeable(g_id) ON DELETE CASCADE;


--
-- Name: electronic_gradeable_version electronic_gradeable_version; Type: FK CONSTRAINT; Schema: public; Owner: -
--

ALTER TABLE ONLY public.electronic_gradeable_version
    ADD CONSTRAINT electronic_gradeable_version FOREIGN KEY (g_id, user_id, team_id, active_version) REFERENCES public.electronic_gradeable_data(g_id, user_id, team_id, g_version) ON UPDATE CASCADE ON DELETE CASCADE;


--
-- Name: electronic_gradeable_version electronic_gradeable_version_g_id; Type: FK CONSTRAINT; Schema: public; Owner: -
--

ALTER TABLE ONLY public.electronic_gradeable_version
    ADD CONSTRAINT electronic_gradeable_version_g_id FOREIGN KEY (g_id) REFERENCES public.gradeable(g_id) ON DELETE CASCADE;


--
-- Name: electronic_gradeable_version electronic_gradeable_version_team; Type: FK CONSTRAINT; Schema: public; Owner: -
--

ALTER TABLE ONLY public.electronic_gradeable_version
    ADD CONSTRAINT electronic_gradeable_version_team FOREIGN KEY (team_id) REFERENCES public.gradeable_teams(team_id) ON UPDATE CASCADE;


--
-- Name: electronic_gradeable_version electronic_gradeable_version_user; Type: FK CONSTRAINT; Schema: public; Owner: -
--

ALTER TABLE ONLY public.electronic_gradeable_version
    ADD CONSTRAINT electronic_gradeable_version_user FOREIGN KEY (user_id) REFERENCES public.users(user_id) ON UPDATE CASCADE;


--
<<<<<<< HEAD
-- Name: gradeable_allowed_minutes_override fk_user_id; Type: FK CONSTRAINT; Schema: public; Owner: -
--

ALTER TABLE ONLY public.gradeable_allowed_minutes_override
    ADD CONSTRAINT fk_user_id FOREIGN KEY (user_id) REFERENCES public.users(user_id);
=======
-- Name: course_materials_sections fk_course_material_id; Type: FK CONSTRAINT; Schema: public; Owner: -
--

ALTER TABLE ONLY public.course_materials_sections
    ADD CONSTRAINT fk_course_material_id FOREIGN KEY (course_material_id) REFERENCES public.course_materials(id) ON DELETE CASCADE;


--
-- Name: course_materials_sections fk_section_id; Type: FK CONSTRAINT; Schema: public; Owner: -
--

ALTER TABLE ONLY public.course_materials_sections
    ADD CONSTRAINT fk_section_id FOREIGN KEY (section_id) REFERENCES public.sections_registration(sections_registration_id) ON DELETE CASCADE;
>>>>>>> e398841b


--
-- Name: forum_posts_history forum_posts_history_edit_author_fk; Type: FK CONSTRAINT; Schema: public; Owner: -
--

ALTER TABLE ONLY public.forum_posts_history
    ADD CONSTRAINT forum_posts_history_edit_author_fk FOREIGN KEY (edit_author) REFERENCES public.users(user_id);


--
-- Name: forum_posts_history forum_posts_history_post_id_fk; Type: FK CONSTRAINT; Schema: public; Owner: -
--

ALTER TABLE ONLY public.forum_posts_history
    ADD CONSTRAINT forum_posts_history_post_id_fk FOREIGN KEY (post_id) REFERENCES public.posts(id);


--
-- Name: grade_override grade_override_g_id_fkey; Type: FK CONSTRAINT; Schema: public; Owner: -
--

ALTER TABLE ONLY public.grade_override
    ADD CONSTRAINT grade_override_g_id_fkey FOREIGN KEY (g_id) REFERENCES public.gradeable(g_id) ON DELETE CASCADE;


--
-- Name: grade_override grade_override_user_id_fkey; Type: FK CONSTRAINT; Schema: public; Owner: -
--

ALTER TABLE ONLY public.grade_override
    ADD CONSTRAINT grade_override_user_id_fkey FOREIGN KEY (user_id) REFERENCES public.users(user_id) ON UPDATE CASCADE;


--
-- Name: gradeable_access gradeable_access_fk0; Type: FK CONSTRAINT; Schema: public; Owner: -
--

ALTER TABLE ONLY public.gradeable_access
    ADD CONSTRAINT gradeable_access_fk0 FOREIGN KEY (g_id) REFERENCES public.gradeable(g_id) ON DELETE CASCADE;


--
-- Name: gradeable_access gradeable_access_fk1; Type: FK CONSTRAINT; Schema: public; Owner: -
--

ALTER TABLE ONLY public.gradeable_access
    ADD CONSTRAINT gradeable_access_fk1 FOREIGN KEY (user_id) REFERENCES public.users(user_id) ON DELETE CASCADE;


--
-- Name: gradeable_access gradeable_access_fk2; Type: FK CONSTRAINT; Schema: public; Owner: -
--

ALTER TABLE ONLY public.gradeable_access
    ADD CONSTRAINT gradeable_access_fk2 FOREIGN KEY (team_id) REFERENCES public.gradeable_teams(team_id);


--
-- Name: gradeable_access gradeable_access_fk3; Type: FK CONSTRAINT; Schema: public; Owner: -
--

ALTER TABLE ONLY public.gradeable_access
    ADD CONSTRAINT gradeable_access_fk3 FOREIGN KEY (accessor_id) REFERENCES public.users(user_id) ON DELETE CASCADE;


--
-- Name: gradeable_component_data gradeable_component_data_gc_id_fkey; Type: FK CONSTRAINT; Schema: public; Owner: -
--

ALTER TABLE ONLY public.gradeable_component_data
    ADD CONSTRAINT gradeable_component_data_gc_id_fkey FOREIGN KEY (gc_id) REFERENCES public.gradeable_component(gc_id) ON DELETE CASCADE;


--
-- Name: gradeable_component_data gradeable_component_data_gcd_grader_id_fkey; Type: FK CONSTRAINT; Schema: public; Owner: -
--

ALTER TABLE ONLY public.gradeable_component_data
    ADD CONSTRAINT gradeable_component_data_gcd_grader_id_fkey FOREIGN KEY (gcd_grader_id) REFERENCES public.users(user_id) ON UPDATE CASCADE;


--
-- Name: gradeable_component_data gradeable_component_data_gd_id_fkey; Type: FK CONSTRAINT; Schema: public; Owner: -
--

ALTER TABLE ONLY public.gradeable_component_data
    ADD CONSTRAINT gradeable_component_data_gd_id_fkey FOREIGN KEY (gd_id) REFERENCES public.gradeable_data(gd_id) ON DELETE CASCADE;


--
-- Name: gradeable_component_data gradeable_component_data_verifier_id_fkey; Type: FK CONSTRAINT; Schema: public; Owner: -
--

ALTER TABLE ONLY public.gradeable_component_data
    ADD CONSTRAINT gradeable_component_data_verifier_id_fkey FOREIGN KEY (gcd_verifier_id) REFERENCES public.users(user_id);


--
-- Name: gradeable_component gradeable_component_g_id_fkey; Type: FK CONSTRAINT; Schema: public; Owner: -
--

ALTER TABLE ONLY public.gradeable_component
    ADD CONSTRAINT gradeable_component_g_id_fkey FOREIGN KEY (g_id) REFERENCES public.gradeable(g_id) ON DELETE CASCADE;


--
-- Name: gradeable_component_mark_data gradeable_component_mark_data_gcm_id_fkey; Type: FK CONSTRAINT; Schema: public; Owner: -
--

ALTER TABLE ONLY public.gradeable_component_mark_data
    ADD CONSTRAINT gradeable_component_mark_data_gcm_id_fkey FOREIGN KEY (gcm_id) REFERENCES public.gradeable_component_mark(gcm_id) ON DELETE CASCADE;


--
-- Name: gradeable_component_mark_data gradeable_component_mark_data_gd_id_and_gc_id_fkey; Type: FK CONSTRAINT; Schema: public; Owner: -
--

ALTER TABLE ONLY public.gradeable_component_mark_data
    ADD CONSTRAINT gradeable_component_mark_data_gd_id_and_gc_id_fkey FOREIGN KEY (gd_id, gc_id, gcd_grader_id) REFERENCES public.gradeable_component_data(gd_id, gc_id, gcd_grader_id) ON UPDATE CASCADE ON DELETE CASCADE;


--
-- Name: gradeable_component_mark gradeable_component_mark_gc_id_fkey; Type: FK CONSTRAINT; Schema: public; Owner: -
--

ALTER TABLE ONLY public.gradeable_component_mark
    ADD CONSTRAINT gradeable_component_mark_gc_id_fkey FOREIGN KEY (gc_id) REFERENCES public.gradeable_component(gc_id) ON DELETE CASCADE;


--
-- Name: gradeable_data gradeable_data_g_id_fkey; Type: FK CONSTRAINT; Schema: public; Owner: -
--

ALTER TABLE ONLY public.gradeable_data
    ADD CONSTRAINT gradeable_data_g_id_fkey FOREIGN KEY (g_id) REFERENCES public.gradeable(g_id) ON DELETE CASCADE;


--
-- Name: gradeable_data gradeable_data_gd_team_id_fkey; Type: FK CONSTRAINT; Schema: public; Owner: -
--

ALTER TABLE ONLY public.gradeable_data
    ADD CONSTRAINT gradeable_data_gd_team_id_fkey FOREIGN KEY (gd_team_id) REFERENCES public.gradeable_teams(team_id) ON UPDATE CASCADE;


--
-- Name: gradeable_data gradeable_data_gd_user_id_fkey; Type: FK CONSTRAINT; Schema: public; Owner: -
--

ALTER TABLE ONLY public.gradeable_data
    ADD CONSTRAINT gradeable_data_gd_user_id_fkey FOREIGN KEY (gd_user_id) REFERENCES public.users(user_id) ON UPDATE CASCADE;


--
-- Name: gradeable_data_overall_comment gradeable_data_overall_comment_g_id_fkey; Type: FK CONSTRAINT; Schema: public; Owner: -
--

ALTER TABLE ONLY public.gradeable_data_overall_comment
    ADD CONSTRAINT gradeable_data_overall_comment_g_id_fkey FOREIGN KEY (g_id) REFERENCES public.gradeable(g_id) ON DELETE CASCADE;


--
-- Name: gradeable_data_overall_comment gradeable_data_overall_comment_goc_grader_id; Type: FK CONSTRAINT; Schema: public; Owner: -
--

ALTER TABLE ONLY public.gradeable_data_overall_comment
    ADD CONSTRAINT gradeable_data_overall_comment_goc_grader_id FOREIGN KEY (goc_grader_id) REFERENCES public.users(user_id) ON DELETE CASCADE;


--
-- Name: gradeable_data_overall_comment gradeable_data_overall_comment_goc_team_id_fkey; Type: FK CONSTRAINT; Schema: public; Owner: -
--

ALTER TABLE ONLY public.gradeable_data_overall_comment
    ADD CONSTRAINT gradeable_data_overall_comment_goc_team_id_fkey FOREIGN KEY (goc_team_id) REFERENCES public.gradeable_teams(team_id) ON DELETE CASCADE;


--
-- Name: gradeable_data_overall_comment gradeable_data_overall_comment_goc_user_id_fkey; Type: FK CONSTRAINT; Schema: public; Owner: -
--

ALTER TABLE ONLY public.gradeable_data_overall_comment
    ADD CONSTRAINT gradeable_data_overall_comment_goc_user_id_fkey FOREIGN KEY (goc_user_id) REFERENCES public.users(user_id) ON DELETE CASCADE;


--
-- Name: gradeable_teams gradeable_teams_g_id_fkey; Type: FK CONSTRAINT; Schema: public; Owner: -
--

ALTER TABLE ONLY public.gradeable_teams
    ADD CONSTRAINT gradeable_teams_g_id_fkey FOREIGN KEY (g_id) REFERENCES public.gradeable(g_id) ON DELETE CASCADE;


--
-- Name: gradeable_teams gradeable_teams_registration_section_fkey; Type: FK CONSTRAINT; Schema: public; Owner: -
--

ALTER TABLE ONLY public.gradeable_teams
    ADD CONSTRAINT gradeable_teams_registration_section_fkey FOREIGN KEY (registration_section) REFERENCES public.sections_registration(sections_registration_id);


--
-- Name: gradeable_teams gradeable_teams_rotating_section_fkey; Type: FK CONSTRAINT; Schema: public; Owner: -
--

ALTER TABLE ONLY public.gradeable_teams
    ADD CONSTRAINT gradeable_teams_rotating_section_fkey FOREIGN KEY (rotating_section) REFERENCES public.sections_rotating(sections_rotating_id);


--
-- Name: grading_registration grading_registration_sections_registration_id_fkey; Type: FK CONSTRAINT; Schema: public; Owner: -
--

ALTER TABLE ONLY public.grading_registration
    ADD CONSTRAINT grading_registration_sections_registration_id_fkey FOREIGN KEY (sections_registration_id) REFERENCES public.sections_registration(sections_registration_id);


--
-- Name: grading_registration grading_registration_user_id_fkey; Type: FK CONSTRAINT; Schema: public; Owner: -
--

ALTER TABLE ONLY public.grading_registration
    ADD CONSTRAINT grading_registration_user_id_fkey FOREIGN KEY (user_id) REFERENCES public.users(user_id) ON UPDATE CASCADE;


--
-- Name: grading_rotating grading_rotating_g_id_fkey; Type: FK CONSTRAINT; Schema: public; Owner: -
--

ALTER TABLE ONLY public.grading_rotating
    ADD CONSTRAINT grading_rotating_g_id_fkey FOREIGN KEY (g_id) REFERENCES public.gradeable(g_id) ON DELETE CASCADE;


--
-- Name: grading_rotating grading_rotating_sections_rotating_fkey; Type: FK CONSTRAINT; Schema: public; Owner: -
--

ALTER TABLE ONLY public.grading_rotating
    ADD CONSTRAINT grading_rotating_sections_rotating_fkey FOREIGN KEY (sections_rotating_id) REFERENCES public.sections_rotating(sections_rotating_id) ON DELETE CASCADE;


--
-- Name: grading_rotating grading_rotating_user_id_fkey; Type: FK CONSTRAINT; Schema: public; Owner: -
--

ALTER TABLE ONLY public.grading_rotating
    ADD CONSTRAINT grading_rotating_user_id_fkey FOREIGN KEY (user_id) REFERENCES public.users(user_id) ON UPDATE CASCADE;


--
-- Name: late_day_exceptions late_day_exceptions_g_id_fkey; Type: FK CONSTRAINT; Schema: public; Owner: -
--

ALTER TABLE ONLY public.late_day_exceptions
    ADD CONSTRAINT late_day_exceptions_g_id_fkey FOREIGN KEY (g_id) REFERENCES public.gradeable(g_id) ON DELETE CASCADE;


--
-- Name: late_day_exceptions late_day_exceptions_user_id_fkey; Type: FK CONSTRAINT; Schema: public; Owner: -
--

ALTER TABLE ONLY public.late_day_exceptions
    ADD CONSTRAINT late_day_exceptions_user_id_fkey FOREIGN KEY (user_id) REFERENCES public.users(user_id) ON UPDATE CASCADE;


--
-- Name: late_days late_days_user_id_fkey; Type: FK CONSTRAINT; Schema: public; Owner: -
--

ALTER TABLE ONLY public.late_days
    ADD CONSTRAINT late_days_user_id_fkey FOREIGN KEY (user_id) REFERENCES public.users(user_id) ON UPDATE CASCADE;


--
-- Name: notification_settings notification_settings_fkey; Type: FK CONSTRAINT; Schema: public; Owner: -
--

ALTER TABLE ONLY public.notification_settings
    ADD CONSTRAINT notification_settings_fkey FOREIGN KEY (user_id) REFERENCES public.users(user_id) ON UPDATE CASCADE;


--
-- Name: notifications notifications_from_user_id_fkey; Type: FK CONSTRAINT; Schema: public; Owner: -
--

ALTER TABLE ONLY public.notifications
    ADD CONSTRAINT notifications_from_user_id_fkey FOREIGN KEY (from_user_id) REFERENCES public.users(user_id) ON UPDATE CASCADE;


--
-- Name: notifications notifications_to_user_id_fkey; Type: FK CONSTRAINT; Schema: public; Owner: -
--

ALTER TABLE ONLY public.notifications
    ADD CONSTRAINT notifications_to_user_id_fkey FOREIGN KEY (to_user_id) REFERENCES public.users(user_id) ON UPDATE CASCADE;


--
-- Name: peer_assign peer_assign_g_id_fkey; Type: FK CONSTRAINT; Schema: public; Owner: -
--

ALTER TABLE ONLY public.peer_assign
    ADD CONSTRAINT peer_assign_g_id_fkey FOREIGN KEY (g_id) REFERENCES public.gradeable(g_id) ON UPDATE CASCADE ON DELETE CASCADE;


--
-- Name: peer_assign peer_assign_grader_id_fkey; Type: FK CONSTRAINT; Schema: public; Owner: -
--

ALTER TABLE ONLY public.peer_assign
    ADD CONSTRAINT peer_assign_grader_id_fkey FOREIGN KEY (grader_id) REFERENCES public.users(user_id) ON UPDATE CASCADE;


--
-- Name: peer_assign peer_assign_user_id_fkey; Type: FK CONSTRAINT; Schema: public; Owner: -
--

ALTER TABLE ONLY public.peer_assign
    ADD CONSTRAINT peer_assign_user_id_fkey FOREIGN KEY (user_id) REFERENCES public.users(user_id) ON UPDATE CASCADE;


--
-- Name: peer_feedback peer_feedback_g_id_fkey; Type: FK CONSTRAINT; Schema: public; Owner: -
--

ALTER TABLE ONLY public.peer_feedback
    ADD CONSTRAINT peer_feedback_g_id_fkey FOREIGN KEY (g_id) REFERENCES public.gradeable(g_id) ON DELETE CASCADE;


--
-- Name: peer_feedback peer_feedback_grader_id_fkey; Type: FK CONSTRAINT; Schema: public; Owner: -
--

ALTER TABLE ONLY public.peer_feedback
    ADD CONSTRAINT peer_feedback_grader_id_fkey FOREIGN KEY (grader_id) REFERENCES public.users(user_id) ON DELETE CASCADE;


--
-- Name: peer_feedback peer_feedback_user_id_fkey; Type: FK CONSTRAINT; Schema: public; Owner: -
--

ALTER TABLE ONLY public.peer_feedback
    ADD CONSTRAINT peer_feedback_user_id_fkey FOREIGN KEY (user_id) REFERENCES public.users(user_id) ON DELETE CASCADE;


--
-- Name: poll_options poll_options_poll_id_fkey; Type: FK CONSTRAINT; Schema: public; Owner: -
--

ALTER TABLE ONLY public.poll_options
    ADD CONSTRAINT poll_options_poll_id_fkey FOREIGN KEY (poll_id) REFERENCES public.polls(poll_id);


--
-- Name: poll_responses poll_responses_poll_id_fkey; Type: FK CONSTRAINT; Schema: public; Owner: -
--

ALTER TABLE ONLY public.poll_responses
    ADD CONSTRAINT poll_responses_poll_id_fkey FOREIGN KEY (poll_id) REFERENCES public.polls(poll_id);


--
-- Name: poll_responses poll_responses_student_id_fkey; Type: FK CONSTRAINT; Schema: public; Owner: -
--

ALTER TABLE ONLY public.poll_responses
    ADD CONSTRAINT poll_responses_student_id_fkey FOREIGN KEY (student_id) REFERENCES public.users(user_id);


--
-- Name: posts posts_fk0; Type: FK CONSTRAINT; Schema: public; Owner: -
--

ALTER TABLE ONLY public.posts
    ADD CONSTRAINT posts_fk0 FOREIGN KEY (thread_id) REFERENCES public.threads(id);


--
-- Name: posts posts_fk1; Type: FK CONSTRAINT; Schema: public; Owner: -
--

ALTER TABLE ONLY public.posts
    ADD CONSTRAINT posts_fk1 FOREIGN KEY (author_user_id) REFERENCES public.users(user_id);


--
-- Name: queue queue_added_by_fkey; Type: FK CONSTRAINT; Schema: public; Owner: -
--

ALTER TABLE ONLY public.queue
    ADD CONSTRAINT queue_added_by_fkey FOREIGN KEY (added_by) REFERENCES public.users(user_id);


--
-- Name: queue queue_help_started_by_fkey; Type: FK CONSTRAINT; Schema: public; Owner: -
--

ALTER TABLE ONLY public.queue
    ADD CONSTRAINT queue_help_started_by_fkey FOREIGN KEY (help_started_by) REFERENCES public.users(user_id);


--
-- Name: queue queue_removed_by_fkey; Type: FK CONSTRAINT; Schema: public; Owner: -
--

ALTER TABLE ONLY public.queue
    ADD CONSTRAINT queue_removed_by_fkey FOREIGN KEY (removed_by) REFERENCES public.users(user_id);


--
-- Name: queue queue_user_id_fkey; Type: FK CONSTRAINT; Schema: public; Owner: -
--

ALTER TABLE ONLY public.queue
    ADD CONSTRAINT queue_user_id_fkey FOREIGN KEY (user_id) REFERENCES public.users(user_id);


--
-- Name: regrade_discussion regrade_discussion_fk0; Type: FK CONSTRAINT; Schema: public; Owner: -
--

ALTER TABLE ONLY public.regrade_discussion
    ADD CONSTRAINT regrade_discussion_fk0 FOREIGN KEY (regrade_id) REFERENCES public.regrade_requests(id);


--
-- Name: regrade_discussion regrade_discussion_fk1; Type: FK CONSTRAINT; Schema: public; Owner: -
--

ALTER TABLE ONLY public.regrade_discussion
    ADD CONSTRAINT regrade_discussion_fk1 FOREIGN KEY (user_id) REFERENCES public.users(user_id);


--
-- Name: regrade_discussion regrade_discussion_regrade_requests_id_fk; Type: FK CONSTRAINT; Schema: public; Owner: -
--

ALTER TABLE ONLY public.regrade_discussion
    ADD CONSTRAINT regrade_discussion_regrade_requests_id_fk FOREIGN KEY (regrade_id) REFERENCES public.regrade_requests(id) ON UPDATE CASCADE;


--
-- Name: regrade_requests regrade_requests_fk0; Type: FK CONSTRAINT; Schema: public; Owner: -
--

ALTER TABLE ONLY public.regrade_requests
    ADD CONSTRAINT regrade_requests_fk0 FOREIGN KEY (g_id) REFERENCES public.gradeable(g_id);


--
-- Name: regrade_requests regrade_requests_fk1; Type: FK CONSTRAINT; Schema: public; Owner: -
--

ALTER TABLE ONLY public.regrade_requests
    ADD CONSTRAINT regrade_requests_fk1 FOREIGN KEY (user_id) REFERENCES public.users(user_id);


--
-- Name: regrade_requests regrade_requests_fk2; Type: FK CONSTRAINT; Schema: public; Owner: -
--

ALTER TABLE ONLY public.regrade_requests
    ADD CONSTRAINT regrade_requests_fk2 FOREIGN KEY (team_id) REFERENCES public.gradeable_teams(team_id);


--
-- Name: regrade_requests regrade_requests_fk3; Type: FK CONSTRAINT; Schema: public; Owner: -
--

ALTER TABLE ONLY public.regrade_requests
    ADD CONSTRAINT regrade_requests_fk3 FOREIGN KEY (gc_id) REFERENCES public.gradeable_component(gc_id);


--
-- Name: seeking_team seeking_team_g_id_fkey; Type: FK CONSTRAINT; Schema: public; Owner: -
--

ALTER TABLE ONLY public.seeking_team
    ADD CONSTRAINT seeking_team_g_id_fkey FOREIGN KEY (g_id) REFERENCES public.gradeable(g_id) ON UPDATE CASCADE ON DELETE CASCADE;


--
-- Name: solution_ta_notes solution_ta_notes_author_fk; Type: FK CONSTRAINT; Schema: public; Owner: -
--

ALTER TABLE ONLY public.solution_ta_notes
    ADD CONSTRAINT solution_ta_notes_author_fk FOREIGN KEY (author) REFERENCES public.users(user_id);


--
-- Name: solution_ta_notes solution_ta_notes_g_id_fk; Type: FK CONSTRAINT; Schema: public; Owner: -
--

ALTER TABLE ONLY public.solution_ta_notes
    ADD CONSTRAINT solution_ta_notes_g_id_fk FOREIGN KEY (g_id) REFERENCES public.gradeable(g_id);


--
-- Name: student_favorites student_favorites_fk0; Type: FK CONSTRAINT; Schema: public; Owner: -
--

ALTER TABLE ONLY public.student_favorites
    ADD CONSTRAINT student_favorites_fk0 FOREIGN KEY (user_id) REFERENCES public.users(user_id);


--
-- Name: student_favorites student_favorites_fk1; Type: FK CONSTRAINT; Schema: public; Owner: -
--

ALTER TABLE ONLY public.student_favorites
    ADD CONSTRAINT student_favorites_fk1 FOREIGN KEY (thread_id) REFERENCES public.threads(id);


--
-- Name: teams teams_team_id_fkey; Type: FK CONSTRAINT; Schema: public; Owner: -
--

ALTER TABLE ONLY public.teams
    ADD CONSTRAINT teams_team_id_fkey FOREIGN KEY (team_id) REFERENCES public.gradeable_teams(team_id) ON DELETE CASCADE;


--
-- Name: teams teams_user_id_fkey; Type: FK CONSTRAINT; Schema: public; Owner: -
--

ALTER TABLE ONLY public.teams
    ADD CONSTRAINT teams_user_id_fkey FOREIGN KEY (user_id) REFERENCES public.users(user_id) ON UPDATE CASCADE;


--
-- Name: thread_categories thread_categories_fk0; Type: FK CONSTRAINT; Schema: public; Owner: -
--

ALTER TABLE ONLY public.thread_categories
    ADD CONSTRAINT thread_categories_fk0 FOREIGN KEY (thread_id) REFERENCES public.threads(id);


--
-- Name: thread_categories thread_categories_fk1; Type: FK CONSTRAINT; Schema: public; Owner: -
--

ALTER TABLE ONLY public.thread_categories
    ADD CONSTRAINT thread_categories_fk1 FOREIGN KEY (category_id) REFERENCES public.categories_list(category_id);


--
-- Name: users users_registration_section_fkey; Type: FK CONSTRAINT; Schema: public; Owner: -
--

ALTER TABLE ONLY public.users
    ADD CONSTRAINT users_registration_section_fkey FOREIGN KEY (registration_section) REFERENCES public.sections_registration(sections_registration_id);


--
-- Name: users users_rotating_section_fkey; Type: FK CONSTRAINT; Schema: public; Owner: -
--

ALTER TABLE ONLY public.users
    ADD CONSTRAINT users_rotating_section_fkey FOREIGN KEY (rotating_section) REFERENCES public.sections_rotating(sections_rotating_id);


--
-- Name: viewed_responses viewed_responses_fk0; Type: FK CONSTRAINT; Schema: public; Owner: -
--

ALTER TABLE ONLY public.viewed_responses
    ADD CONSTRAINT viewed_responses_fk0 FOREIGN KEY (thread_id) REFERENCES public.threads(id);


--
-- Name: viewed_responses viewed_responses_fk1; Type: FK CONSTRAINT; Schema: public; Owner: -
--

ALTER TABLE ONLY public.viewed_responses
    ADD CONSTRAINT viewed_responses_fk1 FOREIGN KEY (user_id) REFERENCES public.users(user_id);


--
-- PostgreSQL database dump complete
--<|MERGE_RESOLUTION|>--- conflicted
+++ resolved
@@ -1740,13 +1740,14 @@
 
 
 --
-<<<<<<< HEAD
 -- Name: gradeable_allowed_minutes_override fk_user_id; Type: FK CONSTRAINT; Schema: public; Owner: -
 --
 
 ALTER TABLE ONLY public.gradeable_allowed_minutes_override
     ADD CONSTRAINT fk_user_id FOREIGN KEY (user_id) REFERENCES public.users(user_id);
-=======
+
+
+--
 -- Name: course_materials_sections fk_course_material_id; Type: FK CONSTRAINT; Schema: public; Owner: -
 --
 
@@ -1760,7 +1761,6 @@
 
 ALTER TABLE ONLY public.course_materials_sections
     ADD CONSTRAINT fk_section_id FOREIGN KEY (section_id) REFERENCES public.sections_registration(sections_registration_id) ON DELETE CASCADE;
->>>>>>> e398841b
 
 
 --
