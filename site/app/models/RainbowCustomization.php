<?php

namespace app\models;

use app\exceptions\ValidationException;
use app\libraries\Core;
use app\libraries\database\DatabaseQueries;
use app\libraries\DatabaseUtils;
use app\libraries\DateUtils;
use app\libraries\FileUtils;
use app\libraries\GradeableType;

/**
 * Class RainbowCustomization
 * @package app\models
 *
 * This class is a RainbowGrades Customization.  It may contain the data found in customization.json but it also
 * contains additional data that is used by the web user interface to aid in generation/customization.
 */
class RainbowCustomization extends AbstractModel {
    /**/
    protected $core;
    private $bucket_counts = [];               // Keep track of how many items are in each bucket
    private $customization_data = [];
    private $has_error;
    private $error_messages;
    private $used_buckets = [];
    private $available_buckets;
    private $RCJSON;                           // This is the customization.json php object, or null if it wasn't found
    private $sections;                         // Contains section ids mapped to labels

    /*XXX: This is duplicated from AdminGradeableController.php, we really shouldn't have multiple copies lying around.
     * On top of that, Rainbow Grades has its own enum internally. Since that's a separate repo it's probably
     * unavoidable, but the fewer places we can duplicate this, the better.
     */
    /*XXX: It's also going to be annoying to have "none (for practice only)" since in customization it's "none"
     * which is a lot nicer to type.
     */
    //XXX: 'none (for practice only)' we want to truncate to just 'none'.
    const syllabus_buckets = [
        'homework', 'assignment', 'problem-set',
        'quiz', 'test', 'exam',
        'exercise', 'lecture-exercise', 'reading', 'lab', 'recitation', 'worksheet',
        'project',
        'participation', 'note',
        'none'];


    public function __construct(Core $main_core) {
        parent::__construct($main_core);
        $this->has_error = "false";
        $this->error_messages = [];

        $this->sections = (object) [];

        // Attempt to load json from customization file
        // If it fails then set to null, will be used to load defaults later
        $this->RCJSON = new RainbowCustomizationJSON($this->core);

        try {
            $this->RCJSON->loadFromJsonFile();
        }
        catch (\Exception $e) {
            $this->RCJSON = null;
        }
    }

    public function buildCustomization() {

        //This function should examine the DB(?) / a file(?) and if customization settings already exist, use them. Otherwise, populate with defaults.
        foreach (self::syllabus_buckets as $bucket) {
            $this->customization_data[$bucket] = [];
            $this->bucket_counts[$bucket] = 0;
        }

        $gradeables = $this->core->getQueries()->getGradeableConfigs(null);
        foreach ($gradeables as $gradeable) {
            //XXX: 'none (for practice only)' we want to truncate to just 'none', otherwise use full bucket name
            $bucket = $gradeable->getSyllabusBucket() == "none (for practice only)" ? "none" : $gradeable->getSyllabusBucket();
            /*if(!isset($this->customization_data[$bucket])){
                $this->customization_data[$bucket] = [];
            }*/
            /*XXX: Right now we aren't yet worried about pulling in from existing customization.json but if we do, then what happens in the event of a conflict?
             * I'm tempted to say for version 1.0, too bad, we override with the version from the DB (since that's more up to date), if the gradeable exists
             * In a later version we may want to highlight it in red or something, and ask the user which number to use? I'm not sure if there's a use case for using
             * the version in the customization.json, but the warning might be nice. Might even be an error state where action is required, just so the user isn't
             * confused when the grade distribution shifts around.
             */

<<<<<<< HEAD
            $max_score = $gradeable->getManualGradingPoints();
=======
            // Update bucket count
            $this->bucket_counts[$bucket]++;

            $max_score = $gradeable->getTAPoints();
>>>>>>> 60700148
            //If the gradeable has autograding points, load the config and add the non-extra-credit autograder total
            if ($gradeable->hasAutogradingConfig()) {
                $last_index = count($this->customization_data[$bucket]) - 1;
                $max_score += $gradeable->getAutogradingConfig()->getTotalNonExtraCredit();
            }

            $this->customization_data[$bucket][] = [
                "id" => $gradeable->getId(),
                "title" => $gradeable->getTitle(),
                "max_score" => $max_score,
                "grade_release_date" => DateUtils::dateTimeToString($gradeable->getGradeReleasedDate())
            ];
        }

        // Determine which 'buckets' exist in the customization.json
        if (!is_null($this->RCJSON)) {
            $json_gradeables = $this->RCJSON->getGradeables();

            foreach ($json_gradeables as $json_gradeable) {
                // Place those buckets in $this->used_buckets
                $this->used_buckets[] = $json_gradeable->type;

                // When preparing the count of how many items are in the bucket, if the instructor has previously
                // entered a value which was greater than the number of gradeables in the database, we should use the
                // instructor entered value instead
                $bucket = $json_gradeable->type;

                if ($json_gradeable->count > $this->bucket_counts[$bucket]) {
                    $this->bucket_counts[$bucket] = $json_gradeable->count;
                }
            }
        }

        //XXX: Assuming that the contents of these buckets will be lowercase
        $this->available_buckets = array_diff(self::syllabus_buckets, $this->used_buckets);
    }

    /**
     * Get an array containing what percentage of the grade the bucket counts toward.  The key is the name of the
     * bucket and the value is the percentage which has been cast back to a whole number integer.  This differs
     * from the customization.json in that in the json file the percentage is represented as a decimal between 0 and 1.
     * This value is represented as an integer between 0 and 100.
     *
     * ex.  key => value
     *     'test' => 50
     *     'lab' => 25
     *     'homework' => 25
     *
     * @return array
     */
    public function getBucketPercentages() {
        $retArray = [];

        if (!is_null($this->RCJSON)) {
            $json_gradeables = $this->RCJSON->getGradeables();

            $sum = 0;

            foreach ($json_gradeables as $json_gradeable) {
                // Get percentage, cast back to whole number integer
                $retArray[$json_gradeable->type] = (int) ($json_gradeable->percent * 100);

                // Keep track of the sum
                $sum += $retArray[$json_gradeable->type];
            }

            // Save the sum of used percentages to special key in array
            $retArray['used_percentage'] = $sum;
        }

        return $retArray;
    }

    public function getBucketCounts() {
        return $this->bucket_counts;
    }

    public function getCustomizationData() {
        return $this->customization_data;
    }

    public function getAvailableBuckets() {
        return $this->available_buckets;
    }

    public function getUsedBuckets() {
        return $this->used_buckets;
    }

    public function getMessages() {
        return !is_null($this->RCJSON) ? $this->RCJSON->getMessages() : [];
    }

    /**
     * Get display benchmarks
     *
     * Get a multidimensional array that contains not only a list of usable display benchmarks but also which ones
     * are in use (in the customization.json)
     *
     * @return array multidimensional array of display benchmark data
     */
    public function getDisplayBenchmarks() {
        // Get allowed benchmarks
        $displayBenchmarks = RainbowCustomizationJSON::allowed_display_benchmarks;
        $retArray = [];

        // If json file available then collect used benchmarks from that, else get empty array
        !is_null($this->RCJSON) ?
            $usedDisplayBenchmarks = $this->RCJSON->getDisplayBenchmarks() :
            $usedDisplayBenchmarks = [];

        // Add data into retArray
        foreach ($displayBenchmarks as $displayBenchmark) {
            in_array($displayBenchmark, $usedDisplayBenchmarks) ? $isUsed = true : $isUsed = false;

            // Add benchmark to return array
            $retArray[] = ['id' => $displayBenchmark, 'isUsed' => $isUsed];
        }

        return $retArray;
    }

    /**
     * Get section ids and labels
     *
     * If no customization.json file exists then this function will generate defaults
     * by examining what sections are registered in the database.  If a file does exist then sections and labels will
     * be read out of that.  If it turns out that new sections have been registered in the database that
     * dont yet exist in the file, those new sections will be added with default values.
     *
     * @return object The object mapping section ids to labels
     */
    public function getSectionsAndLabels() {
        // Get sections from db
        $db = new DatabaseQueries($this->core);
        $db_sections = $db->getRegistrationSections();

        $sections = [];

        // Configure sections
        foreach ($db_sections as $section) {
            $key = $section['sections_registration_id'];

            $sections[$key] = $key;
        }

        // If RCJSON is not null then load it
        if (!is_null($this->RCJSON)) {
            // Get sections from the file
            $sectionsFromFile = (array) $this->RCJSON->getSection();

            // If sections from database is larger than sections from file then there must be a new section in
            // in the database, add new fields into sections from file with defaults
            $sectionsFromFileCount = count($sectionsFromFile);
            $sectionsCount = count($sections);

            if ($sectionsFromFileCount != $sectionsCount) {
                for ($i = $sectionsFromFileCount + 1; $i <= $sectionsCount; $i++) {
                    $sectionsFromFile[$i] = (string) $i;
                }
            }

            return (object) $sectionsFromFile;
        }
        else {
            // RCJSON was null so return database sections as default
            // Collect sections out of the database
            return (object) $sections;
        }
    }

    // This function handles processing the incoming post data
    public function processForm() {

        // Get a new customization file
        $this->RCJSON = new RainbowCustomizationJSON($this->core);

        $form_json = $_POST['json_string'];
        $form_json = json_decode($form_json);

        if (isset($form_json->display_benchmark)) {
            foreach ($form_json->display_benchmark as $benchmark) {
                $this->RCJSON->addDisplayBenchmarks($benchmark);
            }
        }

        if (isset($form_json->section)) {
            foreach ($form_json->section as $key => $value) {
                $this->RCJSON->addSection((string) $key, $value);
            }
        }

        if (isset($form_json->gradeables)) {
            foreach ($form_json->gradeables as $gradeable) {
                $this->RCJSON->addGradeable($gradeable);
            }
        }

        if (isset($form_json->messages)) {
            foreach ($form_json->messages as $message) {
                $this->RCJSON->addMessage($message);
            }
        }

        // Write to customization file
        $this->RCJSON->saveToJsonFile();

        // Configure json to go into jobs queue
        $job_json = (object) [];
        $job_json->job = 'RunAutoRainbowGrades';
        $job_json->semester = $this->core->getConfig()->getSemester();
        $job_json->course = $this->core->getConfig()->getCourse();

        // Encode
        $job_json = json_encode($job_json, JSON_PRETTY_PRINT);

        // Create path to new jobs queue json
        $path = '/var/local/submitty/daemon_job_queue/auto_rainbow_' .
            $this->core->getConfig()->getSemester() .
            '_' .
            $this->core->getConfig()->getCourse() .
            '.json';

        // Place in queue
        file_put_contents($path, $job_json);

//        $this->has_error = "true";
//        foreach($_POST as $field => $value){
//            $this->error_messages[] = "$field: $value";
//        }
//        throw new ValidationException('Debug Rainbow Grades error', $this->error_messages);
    }

    public function error() {
        return $this->has_error;
    }

    public function getErrorMessages() {
        return $this->error_messages;
    }
}<|MERGE_RESOLUTION|>--- conflicted
+++ resolved
@@ -87,14 +87,9 @@
              * confused when the grade distribution shifts around.
              */
 
-<<<<<<< HEAD
-            $max_score = $gradeable->getManualGradingPoints();
-=======
             // Update bucket count
             $this->bucket_counts[$bucket]++;
-
-            $max_score = $gradeable->getTAPoints();
->>>>>>> 60700148
+            $max_score = $gradeable->getManualGradingPoints();
             //If the gradeable has autograding points, load the config and add the non-extra-credit autograder total
             if ($gradeable->hasAutogradingConfig()) {
                 $last_index = count($this->customization_data[$bucket]) - 1;
