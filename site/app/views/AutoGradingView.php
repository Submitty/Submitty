--- conflicted
+++ resolved
@@ -360,19 +360,15 @@
         $total_score = max($total_score, 0);
 
         $num_decimals = strlen(substr(strrchr((string)$gradeable->getPointPrecision(), "."), 1));
-<<<<<<< HEAD
         $allow_regrade=false;
         $regrade_date=null;
         if($gradeable->getRegradeRequestDate() !=null){
-            if($regrade_enabled==true && $gradeable->getIsRegradeAllowed() && (DateUtils::dateTimeToString($gradeable->getRegradeRequestDate()) > date("Y-m-d H:m:s"))){
+            if($regrade_enabled==true && (DateUtils::dateTimeToString($gradeable->getRegradeRequestDate()) > date("Y-m-d H:m:s"))){
                 $allow_regrade=true;
                 $regrade_date=DateUtils::dateTimeToString($gradeable->getRegradeRequestDate());
             }
         }
-=======
-
         $uploaded_files = $gradeable->getSubmittedFiles();
->>>>>>> 6810b90f
         return $this->core->getOutput()->renderTwigTemplate("autograding/TAResults.twig", [
             "gradeable" => $gradeable,
             "grader_names" => $grader_names,
