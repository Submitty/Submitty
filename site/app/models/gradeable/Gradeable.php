--- conflicted
+++ resolved
@@ -33,11 +33,7 @@
  * @method \DateTime getGradeStartDate()
  * @method \DateTime getGradeReleasedDate()
  * @method \DateTime getGradeLockedDate()
-<<<<<<< HEAD
  * @method int getMinGradingGroup()
-=======
- * @method \DateTime getMinGradingGroup()
->>>>>>> 9c74be6a
  * @method \DateTime getRegradeRequestDate()
  * @method string getSyllabusBucket()
  * @method void setSyllabusBucket($bucket)
@@ -74,11 +70,8 @@
  * @method void setPrecision($grading_precision)
  * @method Component[] getComponents()
  * @method bool getJustRegraded()
-<<<<<<< HEAD
  * @method bool getIsRegradeAllowed()
  * @method void setIsRegradeAllowed($is_regrade_allowed)
-=======
->>>>>>> 9c74be6a
  */
 class Gradeable extends AbstractModel {
     /* Properties for all types of gradeables */
@@ -187,11 +180,8 @@
     protected $regrade_request_date = null;
     /** @property @var boolean Has the gradeable been regraded recently (the student hasn't yet viewed the result*/
     protected $just_regraded = false;
-<<<<<<< HEAD
     /** @property @var boolean are regrade requests enabled for this assignment*/
     protected $is_regrade_allowed = true;
-=======
->>>>>>> 9c74be6a
     /**
      * Gradeable constructor.
      * @param Core $core
@@ -419,11 +409,7 @@
                 if (Utils::compareNullableGt($grade_start_date, $grade_released_date)) {
                     $errors['grade_released_date'] = 'Grades Released Date must be later than the Manual Grading Open Date';
                 }
-<<<<<<< HEAD
                 if (Utils::compareNullableGt($grade_released_date, $regrade_request_date)) {
-=======
-                if ($regrade_request_date !== null && Utils::compareNullableGt($grade_released_date, $regrade_request_date)) {
->>>>>>> 9c74be6a
                     $errors['regrade_request_date'] = 'Regrade Request Date must be after Grades Released Date';
                 }
             } else {
