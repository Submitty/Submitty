--- conflicted
+++ resolved
@@ -39,22 +39,14 @@
     <input name="grade_released_date" id="date_released" class="date_picker" type="text" value="{{ gradeable.getGradeReleasedDate()|date(date_format) }}">
     Grades Released Date (grades will be visible to students)
 
-<<<<<<< HEAD
     <br />
 
     <div class="electronic_file electronic_file_dates">
-=======
-    <div class="electronic_file">
-    {% if regrade_allowed != true or regrade_enabled != true %}
-        <div class="regrade_request_date" hidden>
-    {% else %}
-        <div class="regrade_request_date">
-    {% endif %}
+        <div class="regrade_request_date" {{ regrade_allowed != true or regrade_enabled != true ? 'hidden' : '' }}>
             <input name="regrade_request_date" id="regrade_request_date" class="date_picker" type="text" value="{{ gradeable.getRegradeRequestDate()|date(date_format) }}">
             Regrade Request Due Date (Regrade Requests must be sent by this date)
-            <br />
         </div>
->>>>>>> b14132a1
+
         How many late days may students use on this assignment?
         <input style="width: 50px" id="late_days" name="late_days" class="int_val" type="text" value="{{ gradeable.getLateDays() }}"/>
 
@@ -77,7 +69,7 @@
         if($('#radio_electronic_file').is(':checked')) {
             elecDateBoxes.prop('disabled', false);
             $('.manual_grading_dates input').prop('disabled', $('#no_ta_grade').is(':checked'));
-            $('#date_team_lock').prop('disabled', !{{ gradeable.isTeamAssignment() ? 'true' : 'false' }});
+            $('#date_team_lock').prop('disabled', {{ gradeable.isTeamAssignment() ? 'false' : 'true' }});
         }
     }
 
