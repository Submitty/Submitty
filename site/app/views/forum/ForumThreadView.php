--- conflicted
+++ resolved
@@ -1047,7 +1047,6 @@
 			$thread_titles = json_encode($details["thread_title"]);
 			$num_deleted = ($details["num_deleted_posts"]);
 
-<<<<<<< HEAD
 			$userData[] = [
 			    "last_name" => $last_name,
                 "first_name" => $first_name,
@@ -1061,128 +1060,11 @@
                 "thread_titles" => $thread_titles
             ];
 		}
-=======
-			<script>
-				$("td").click(function(){
-				    var table_id = 0;
-				    switch ($(this).attr('id')) {
-				        case "user_sort":
-				            table_id = 0;
-				            break;
-                        case "total_posts_sort":
-                            table_id = 1;
-                            break;
-                        case "total_threads_sort":
-                            table_id = 2;
-                            break;
-                        case "total_deleted_sort":
-                            table_id = 3;
-                            break;
-                        default:
-                            table_id = 0;
-				    }
-				    
-                    if ($(this).html().indexOf(' ↓') > -1) {
-                        sortTable(table_id, true);
-                    } else {
-                        sortTable(table_id, false);
-                    }
-				});
-				
-				$("button").click(function(){
-					
-					var action = $(this).data('action');
-					var posts = $(this).data('posts');
-					var ids = $(this).data('id');
-					var timestamps = $(this).data('timestamps');
-					var thread_ids = $(this).data('thread_id');
-					var thread_titles = $(this).data('thread_titles');
-					if(action=="expand"){
-						
-						for(var i=0;i<posts.length;i++){
-							var post_string = posts[i];
-							post_string = escapeSpecialChars(post_string);
-							var thread_title = thread_titles[i]["title"];
-							thread_title = escapeSpecialChars(thread_title);
-							$(this).parent().parent().parent().append('<tr id="'+ids[i]+'"><td></td><td>'+timestamps[i]+'</td><td style = "cursor:pointer;" data-type = "thread" data-thread_id="'+thread_ids[i]+'"><pre class="pre_forum" style="white-space: pre-wrap;">'+thread_title+'</pre></td><td colspan = "2" style = "cursor:pointer;" align = "left" data-type = "post" data-thread_id="'+thread_ids[i]+'"><pre class="pre_forum" style="white-space: pre-wrap;">'+post_string+'</pre></td></tr> ');
-						}
-						
-						$(this).html("Collapse");
-						$(this).data('action',"collapse");
-						$("td").click(function(){
-						
-							if($(this).data('type')=="post" || $(this).data('type')=="thread"){
-			
-								var id = $(this).data('thread_id');
-								var url = buildUrl({'component' : 'forum', 'page' : 'view_thread', 'thread_id' : id});
-								window.open(url);
-							}
-						
-					});
-					}
-					else{
-						for(var i=0;i<ids.length;i++){
-							var item = document.getElementById(ids[i]);
-							item.remove();
-						}
-						        
-						$(this).html("Expand");
-						$(this).data('action',"expand");
-					}
-					
-					return false;
-				});
-
-				function sortTable(sort_element_index, reverse=false){
-					var table = document.getElementById("forum_stats_table");
-					var switching = true;
-					while(switching){
-						switching=false;
-						var rows = table.getElementsByTagName("TBODY");
-						for(var i=1;i<rows.length-1;i++){
-
-							var a = rows[i].getElementsByTagName("TR")[0].getElementsByTagName("TD")[sort_element_index];
-							var b = rows[i+1].getElementsByTagName("TR")[0].getElementsByTagName("TD")[sort_element_index];
-							if (reverse){
-							    if (sort_element_index == 0 ? a.innerHTML<b.innerHTML : parseInt(a.innerHTML) > parseInt(b.innerHTML)){
-                                    rows[i].parentNode.insertBefore(rows[i+1],rows[i]);
-                                    switching=true;
-							    } 
-							} else {
-                                if(sort_element_index == 0 ? a.innerHTML>b.innerHTML : parseInt(a.innerHTML) < parseInt(b.innerHTML)){
-                                    rows[i].parentNode.insertBefore(rows[i+1],rows[i]);
-                                    switching=true;
-                                }
-							}
-						}
-
-					}
-
-					var row0 = table.getElementsByTagName("TBODY")[0].getElementsByTagName("TR")[0];
-					var headers = row0.getElementsByTagName("TD");
-					
-					for(var i = 0;i<headers.length;i++){
-						var index = headers[i].innerHTML.indexOf(' ↓');
-						var reverse_index = headers[i].innerHTML.indexOf(' ↑');
-						
-						if(index > -1 || reverse_index > -1){
-							headers[i].innerHTML = headers[i].innerHTML.slice(0, -2);
-						} 
-					}
-                    
-					if (reverse) {
-                        headers[sort_element_index].innerHTML = headers[sort_element_index].innerHTML + ' ↑';
-					} else {
-					    headers[sort_element_index].innerHTML = headers[sort_element_index].innerHTML + ' ↓';
-					}
-
-				}
->>>>>>> 3e55b52e
-
-        $return = $this->core->getOutput()->renderTwigTemplate("forum/StatPage.twig", [
-            "forumBarData" => $forumBarData,
-            "userData" => $userData
-        ]);
+    
+    $return = $this->core->getOutput()->renderTwigTemplate("forum/StatPage.twig", [
+        "forumBarData" => $forumBarData,
+        "userData" => $userData
+    ]);
 
 		return $return;
 
