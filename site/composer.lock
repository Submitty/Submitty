{
    "_readme": [
        "This file locks the dependencies of your project to a known state",
        "Read more about it at https://getcomposer.org/doc/01-basic-usage.md#installing-dependencies",
        "This file is @generated automatically"
    ],
<<<<<<< HEAD
    "content-hash": "6e520143ef6a003643da0803449cf053",
=======
    "content-hash": "29fe30b68fde0f728b72ae723ac4f8e3",
>>>>>>> b863087a
    "packages": [
        {
            "name": "aptoma/twig-markdown",
            "version": "3.4.1",
            "source": {
                "type": "git",
                "url": "https://github.com/aptoma/twig-markdown.git",
                "reference": "849248b26f0079f380e6559017e69114c57ef52a"
            },
            "dist": {
                "type": "zip",
                "url": "https://api.github.com/repos/aptoma/twig-markdown/zipball/849248b26f0079f380e6559017e69114c57ef52a",
                "reference": "849248b26f0079f380e6559017e69114c57ef52a",
                "shasum": ""
            },
            "require": {
                "php": "^7.0|^8.0",
                "twig/twig": "^2.7.0|^3.0"
            },
            "require-dev": {
                "erusev/parsedown": "^1.6",
                "guzzlehttp/guzzle": "^7.2",
                "http-interop/http-factory-guzzle": "^1.0",
                "knplabs/github-api": "~3.0",
                "league/commonmark": "~0.5",
                "michelf/php-markdown": "~1",
                "php": "^7.2.5|^8.0",
                "phpunit/phpunit": "~6.0|~5.0|~8.0"
            },
            "suggest": {
                "knplabs/github-api": "Needed for using GitHub's Markdown engine provided through their API.",
                "michelf/php-markdown": "Original Markdown engine with MarkdownExtra."
            },
            "type": "library",
            "autoload": {
                "psr-0": {
                    "Aptoma": "src/"
                }
            },
            "notification-url": "https://packagist.org/downloads/",
            "license": [
                "MIT"
            ],
            "authors": [
                {
                    "name": "Gunnar Lium",
                    "email": "gunnar@aptoma.com"
                },
                {
                    "name": "Joris Berthelot",
                    "email": "joris@berthelot.tel"
                }
            ],
            "description": "Twig extension to work with Markdown content",
            "keywords": [
                "markdown",
                "twig"
            ],
            "support": {
                "issues": "https://github.com/aptoma/twig-markdown/issues",
                "source": "https://github.com/aptoma/twig-markdown/tree/3.4.1"
            },
            "time": "2021-12-14T11:12:21+00:00"
        },
        {
            "name": "brick/math",
            "version": "0.9.3",
            "source": {
                "type": "git",
                "url": "https://github.com/brick/math.git",
                "reference": "ca57d18f028f84f777b2168cd1911b0dee2343ae"
            },
            "dist": {
                "type": "zip",
                "url": "https://api.github.com/repos/brick/math/zipball/ca57d18f028f84f777b2168cd1911b0dee2343ae",
                "reference": "ca57d18f028f84f777b2168cd1911b0dee2343ae",
                "shasum": ""
            },
            "require": {
                "ext-json": "*",
                "php": "^7.1 || ^8.0"
            },
            "require-dev": {
                "php-coveralls/php-coveralls": "^2.2",
                "phpunit/phpunit": "^7.5.15 || ^8.5 || ^9.0",
                "vimeo/psalm": "4.9.2"
            },
            "type": "library",
            "autoload": {
                "psr-4": {
                    "Brick\\Math\\": "src/"
                }
            },
            "notification-url": "https://packagist.org/downloads/",
            "license": [
                "MIT"
            ],
            "description": "Arbitrary-precision arithmetic library",
            "keywords": [
                "Arbitrary-precision",
                "BigInteger",
                "BigRational",
                "arithmetic",
                "bigdecimal",
                "bignum",
                "brick",
                "math"
            ],
            "support": {
                "issues": "https://github.com/brick/math/issues",
                "source": "https://github.com/brick/math/tree/0.9.3"
            },
            "funding": [
                {
                    "url": "https://github.com/BenMorel",
                    "type": "github"
                },
                {
                    "url": "https://tidelift.com/funding/github/packagist/brick/math",
                    "type": "tidelift"
                }
            ],
            "time": "2021-08-15T20:50:18+00:00"
        },
        {
            "name": "browscap/browscap-php",
            "version": "5.1.0",
            "source": {
                "type": "git",
                "url": "https://github.com/browscap/browscap-php.git",
                "reference": "c4c907e092a7f4b61fa976ceacbd705acff1829f"
            },
            "dist": {
                "type": "zip",
                "url": "https://api.github.com/repos/browscap/browscap-php/zipball/c4c907e092a7f4b61fa976ceacbd705acff1829f",
                "reference": "c4c907e092a7f4b61fa976ceacbd705acff1829f",
                "shasum": ""
            },
            "require": {
                "daverandom/exceptional-json": "^1.0.4",
                "ext-json": "*",
                "guzzlehttp/guzzle": "^6.5.2 || ^7.0",
                "monolog/monolog": "^1.25.3 || ^2.0.2",
                "php": ">=7.3.0,<8.1.0",
                "psr/simple-cache": "^1.0.1",
                "roave/doctrine-simplecache": "^2.2.0",
                "symfony/console": "^3.4.36 || ^4.4.2 || ^5.0.2",
                "symfony/filesystem": "^3.4.36 || ^4.4.2 || ^5.0.2"
            },
            "require-dev": {
                "ergebnis/composer-normalize": "^2.2.2",
                "friendsofphp/php-cs-fixer": "^2.16.1",
                "mikey179/vfsstream": "^1.6.8",
                "pepakriz/phpstan-exception-rules": "^0.11.1",
                "phpstan/phpstan": "^0.12.9",
                "phpstan/phpstan-beberlei-assert": "^0.12.2",
                "phpstan/phpstan-deprecation-rules": "^0.12.2",
                "phpstan/phpstan-phpunit": "^0.12.6",
                "phpstan/phpstan-strict-rules": "^0.12.2",
                "phpunit/phpunit": "^9.5.0"
            },
            "suggest": {
                "ext-curl": "to use curl requests to get the ini file"
            },
            "bin": [
                "bin/browscap-php"
            ],
            "type": "library",
            "autoload": {
                "psr-4": {
                    "BrowscapPHP\\": "src/"
                }
            },
            "notification-url": "https://packagist.org/downloads/",
            "license": [
                "MIT"
            ],
            "authors": [
                {
                    "name": "Jonathan Stoppani",
                    "email": "jonathan.stoppani@gmail.com"
                },
                {
                    "name": "James Titcumb",
                    "email": "james@asgrim.com"
                },
                {
                    "name": "Thomas Mueller",
                    "email": "mimmi20@live.de"
                }
            ],
            "description": "Standalone replacement for php's native get_browser() function",
            "homepage": "https://github.com/browscap/browscap-php",
            "keywords": [
                "browser",
                "capabilities",
                "get_browser",
                "user agent"
            ],
            "support": {
                "issues": "https://github.com/browscap/browscap-php/issues",
                "source": "https://github.com/browscap/browscap-php"
            },
            "time": "2021-12-08T09:43:58+00:00"
        },
        {
            "name": "cboden/ratchet",
            "version": "v0.4.4",
            "source": {
                "type": "git",
                "url": "https://github.com/ratchetphp/Ratchet.git",
                "reference": "5012dc954541b40c5599d286fd40653f5716a38f"
            },
            "dist": {
                "type": "zip",
                "url": "https://api.github.com/repos/ratchetphp/Ratchet/zipball/5012dc954541b40c5599d286fd40653f5716a38f",
                "reference": "5012dc954541b40c5599d286fd40653f5716a38f",
                "shasum": ""
            },
            "require": {
                "guzzlehttp/psr7": "^1.7|^2.0",
                "php": ">=5.4.2",
                "ratchet/rfc6455": "^0.3.1",
                "react/event-loop": ">=0.4",
                "react/socket": "^1.0 || ^0.8 || ^0.7 || ^0.6 || ^0.5",
                "symfony/http-foundation": "^2.6|^3.0|^4.0|^5.0|^6.0",
                "symfony/routing": "^2.6|^3.0|^4.0|^5.0|^6.0"
            },
            "require-dev": {
                "phpunit/phpunit": "~4.8"
            },
            "type": "library",
            "autoload": {
                "psr-4": {
                    "Ratchet\\": "src/Ratchet"
                }
            },
            "notification-url": "https://packagist.org/downloads/",
            "license": [
                "MIT"
            ],
            "authors": [
                {
                    "name": "Chris Boden",
                    "email": "cboden@gmail.com",
                    "role": "Developer"
                },
                {
                    "name": "Matt Bonneau",
                    "role": "Developer"
                }
            ],
            "description": "PHP WebSocket library",
            "homepage": "http://socketo.me",
            "keywords": [
                "Ratchet",
                "WebSockets",
                "server",
                "sockets",
                "websocket"
            ],
            "support": {
                "chat": "https://gitter.im/reactphp/reactphp",
                "issues": "https://github.com/ratchetphp/Ratchet/issues",
                "source": "https://github.com/ratchetphp/Ratchet/tree/v0.4.4"
            },
            "time": "2021-12-14T00:20:41+00:00"
        },
        {
            "name": "daverandom/exceptional-json",
            "version": "v1.0.4",
            "source": {
                "type": "git",
                "url": "https://github.com/DaveRandom/ExceptionalJSON.git",
                "reference": "fed957142b4687b079495c80975666dd1a67d61d"
            },
            "dist": {
                "type": "zip",
                "url": "https://api.github.com/repos/DaveRandom/ExceptionalJSON/zipball/fed957142b4687b079495c80975666dd1a67d61d",
                "reference": "fed957142b4687b079495c80975666dd1a67d61d",
                "shasum": ""
            },
            "require": {
                "php": ">=7.0"
            },
            "type": "library",
            "autoload": {
                "files": [
                    "src/functions.php"
                ],
                "psr-4": {
                    "ExceptionalJSON\\": "src/"
                }
            },
            "notification-url": "https://packagist.org/downloads/",
            "license": [
                "MIT"
            ],
            "authors": [
                {
                    "name": "Chris Wright"
                }
            ],
            "description": "JSON encoding and decoding that throws exceptions on failure",
            "support": {
                "issues": "https://github.com/DaveRandom/ExceptionalJSON/issues",
                "source": "https://github.com/DaveRandom/ExceptionalJSON/tree/v1.0.4"
            },
            "time": "2018-06-11T11:25:57+00:00"
        },
        {
            "name": "doctrine/annotations",
            "version": "1.14.0",
            "source": {
                "type": "git",
                "url": "https://github.com/doctrine/annotations.git",
                "reference": "3587ab58646bc515b2e03bbd3cfcd3682e8df5bf"
            },
            "dist": {
                "type": "zip",
                "url": "https://api.github.com/repos/doctrine/annotations/zipball/3587ab58646bc515b2e03bbd3cfcd3682e8df5bf",
                "reference": "3587ab58646bc515b2e03bbd3cfcd3682e8df5bf",
                "shasum": ""
            },
            "require": {
                "doctrine/lexer": "^1 || ^2",
                "ext-tokenizer": "*",
                "php": "^7.1 || ^8.0",
                "psr/cache": "^1 || ^2 || ^3"
            },
            "require-dev": {
                "doctrine/cache": "^1.11 || ^2.0",
                "doctrine/coding-standard": "^9 || ^10",
                "phpstan/phpstan": "~1.4.10 || ^1.8.0",
                "phpunit/phpunit": "^7.5 || ^8.5 || ^9.5",
                "symfony/cache": "^4.4 || ^5.4 || ^6",
                "vimeo/psalm": "^4.10"
            },
            "suggest": {
                "php": "PHP 8.0 or higher comes with attributes, a native replacement for annotations"
            },
            "type": "library",
            "autoload": {
                "psr-4": {
                    "Doctrine\\Common\\Annotations\\": "lib/Doctrine/Common/Annotations"
                }
            },
            "notification-url": "https://packagist.org/downloads/",
            "license": [
                "MIT"
            ],
            "authors": [
                {
                    "name": "Guilherme Blanco",
                    "email": "guilhermeblanco@gmail.com"
                },
                {
                    "name": "Roman Borschel",
                    "email": "roman@code-factory.org"
                },
                {
                    "name": "Benjamin Eberlei",
                    "email": "kontakt@beberlei.de"
                },
                {
                    "name": "Jonathan Wage",
                    "email": "jonwage@gmail.com"
                },
                {
                    "name": "Johannes Schmitt",
                    "email": "schmittjoh@gmail.com"
                }
            ],
            "description": "Docblock Annotations Parser",
            "homepage": "https://www.doctrine-project.org/projects/annotations.html",
            "keywords": [
                "annotations",
                "docblock",
                "parser"
            ],
            "support": {
                "issues": "https://github.com/doctrine/annotations/issues",
                "source": "https://github.com/doctrine/annotations/tree/1.14.0"
            },
            "time": "2022-12-11T18:25:48+00:00"
        },
        {
            "name": "doctrine/cache",
            "version": "1.13.0",
            "source": {
                "type": "git",
                "url": "https://github.com/doctrine/cache.git",
                "reference": "56cd022adb5514472cb144c087393c1821911d09"
            },
            "dist": {
                "type": "zip",
                "url": "https://api.github.com/repos/doctrine/cache/zipball/56cd022adb5514472cb144c087393c1821911d09",
                "reference": "56cd022adb5514472cb144c087393c1821911d09",
                "shasum": ""
            },
            "require": {
                "php": "~7.1 || ^8.0"
            },
            "conflict": {
                "doctrine/common": ">2.2,<2.4"
            },
            "require-dev": {
                "alcaeus/mongo-php-adapter": "^1.1",
                "cache/integration-tests": "dev-master",
                "doctrine/coding-standard": "^9",
                "mongodb/mongodb": "^1.1",
                "phpunit/phpunit": "^7.5 || ^8.5 || ^9.5",
                "predis/predis": "~1.0",
                "psr/cache": "^1.0 || ^2.0 || ^3.0",
                "symfony/cache": "^4.4 || ^5.4 || ^6",
                "symfony/var-exporter": "^4.4 || ^5.4 || ^6"
            },
            "suggest": {
                "alcaeus/mongo-php-adapter": "Required to use legacy MongoDB driver"
            },
            "type": "library",
            "autoload": {
                "psr-4": {
                    "Doctrine\\Common\\Cache\\": "lib/Doctrine/Common/Cache"
                }
            },
            "notification-url": "https://packagist.org/downloads/",
            "license": [
                "MIT"
            ],
            "authors": [
                {
                    "name": "Guilherme Blanco",
                    "email": "guilhermeblanco@gmail.com"
                },
                {
                    "name": "Roman Borschel",
                    "email": "roman@code-factory.org"
                },
                {
                    "name": "Benjamin Eberlei",
                    "email": "kontakt@beberlei.de"
                },
                {
                    "name": "Jonathan Wage",
                    "email": "jonwage@gmail.com"
                },
                {
                    "name": "Johannes Schmitt",
                    "email": "schmittjoh@gmail.com"
                }
            ],
            "description": "PHP Doctrine Cache library is a popular cache implementation that supports many different drivers such as redis, memcache, apc, mongodb and others.",
            "homepage": "https://www.doctrine-project.org/projects/cache.html",
            "keywords": [
                "abstraction",
                "apcu",
                "cache",
                "caching",
                "couchdb",
                "memcached",
                "php",
                "redis",
                "xcache"
            ],
            "support": {
                "issues": "https://github.com/doctrine/cache/issues",
                "source": "https://github.com/doctrine/cache/tree/1.13.0"
            },
            "funding": [
                {
                    "url": "https://www.doctrine-project.org/sponsorship.html",
                    "type": "custom"
                },
                {
                    "url": "https://www.patreon.com/phpdoctrine",
                    "type": "patreon"
                },
                {
                    "url": "https://tidelift.com/funding/github/packagist/doctrine%2Fcache",
                    "type": "tidelift"
                }
            ],
            "time": "2022-05-20T20:06:54+00:00"
        },
        {
            "name": "doctrine/collections",
            "version": "1.6.8",
            "source": {
                "type": "git",
                "url": "https://github.com/doctrine/collections.git",
                "reference": "1958a744696c6bb3bb0d28db2611dc11610e78af"
            },
            "dist": {
                "type": "zip",
                "url": "https://api.github.com/repos/doctrine/collections/zipball/1958a744696c6bb3bb0d28db2611dc11610e78af",
                "reference": "1958a744696c6bb3bb0d28db2611dc11610e78af",
                "shasum": ""
            },
            "require": {
                "php": "^7.1.3 || ^8.0"
            },
            "require-dev": {
                "doctrine/coding-standard": "^9.0",
                "phpstan/phpstan": "^0.12",
                "phpunit/phpunit": "^7.5 || ^8.5 || ^9.1.5",
                "vimeo/psalm": "^4.2.1"
            },
            "type": "library",
            "autoload": {
                "psr-4": {
                    "Doctrine\\Common\\Collections\\": "lib/Doctrine/Common/Collections"
                }
            },
            "notification-url": "https://packagist.org/downloads/",
            "license": [
                "MIT"
            ],
            "authors": [
                {
                    "name": "Guilherme Blanco",
                    "email": "guilhermeblanco@gmail.com"
                },
                {
                    "name": "Roman Borschel",
                    "email": "roman@code-factory.org"
                },
                {
                    "name": "Benjamin Eberlei",
                    "email": "kontakt@beberlei.de"
                },
                {
                    "name": "Jonathan Wage",
                    "email": "jonwage@gmail.com"
                },
                {
                    "name": "Johannes Schmitt",
                    "email": "schmittjoh@gmail.com"
                }
            ],
            "description": "PHP Doctrine Collections library that adds additional functionality on top of PHP arrays.",
            "homepage": "https://www.doctrine-project.org/projects/collections.html",
            "keywords": [
                "array",
                "collections",
                "iterators",
                "php"
            ],
            "support": {
                "issues": "https://github.com/doctrine/collections/issues",
                "source": "https://github.com/doctrine/collections/tree/1.6.8"
            },
            "time": "2021-08-10T18:51:53+00:00"
        },
        {
            "name": "doctrine/common",
            "version": "3.3.0",
            "source": {
                "type": "git",
                "url": "https://github.com/doctrine/common.git",
                "reference": "c824e95d4c83b7102d8bc60595445a6f7d540f96"
            },
            "dist": {
                "type": "zip",
                "url": "https://api.github.com/repos/doctrine/common/zipball/c824e95d4c83b7102d8bc60595445a6f7d540f96",
                "reference": "c824e95d4c83b7102d8bc60595445a6f7d540f96",
                "shasum": ""
            },
            "require": {
                "doctrine/persistence": "^2.0 || ^3.0",
                "php": "^7.1 || ^8.0"
            },
            "require-dev": {
                "doctrine/coding-standard": "^9.0",
                "phpstan/phpstan": "^1.4.1",
                "phpstan/phpstan-phpunit": "^1",
                "phpunit/phpunit": "^7.5.20 || ^8.5 || ^9.0",
                "squizlabs/php_codesniffer": "^3.0",
                "symfony/phpunit-bridge": "^4.0.5",
                "vimeo/psalm": "^4.4"
            },
            "type": "library",
            "autoload": {
                "psr-4": {
                    "Doctrine\\Common\\": "lib/Doctrine/Common"
                }
            },
            "notification-url": "https://packagist.org/downloads/",
            "license": [
                "MIT"
            ],
            "authors": [
                {
                    "name": "Guilherme Blanco",
                    "email": "guilhermeblanco@gmail.com"
                },
                {
                    "name": "Roman Borschel",
                    "email": "roman@code-factory.org"
                },
                {
                    "name": "Benjamin Eberlei",
                    "email": "kontakt@beberlei.de"
                },
                {
                    "name": "Jonathan Wage",
                    "email": "jonwage@gmail.com"
                },
                {
                    "name": "Johannes Schmitt",
                    "email": "schmittjoh@gmail.com"
                },
                {
                    "name": "Marco Pivetta",
                    "email": "ocramius@gmail.com"
                }
            ],
            "description": "PHP Doctrine Common project is a library that provides additional functionality that other Doctrine projects depend on such as better reflection support, proxies and much more.",
            "homepage": "https://www.doctrine-project.org/projects/common.html",
            "keywords": [
                "common",
                "doctrine",
                "php"
            ],
            "support": {
                "issues": "https://github.com/doctrine/common/issues",
                "source": "https://github.com/doctrine/common/tree/3.3.0"
            },
            "funding": [
                {
                    "url": "https://www.doctrine-project.org/sponsorship.html",
                    "type": "custom"
                },
                {
                    "url": "https://www.patreon.com/phpdoctrine",
                    "type": "patreon"
                },
                {
                    "url": "https://tidelift.com/funding/github/packagist/doctrine%2Fcommon",
                    "type": "tidelift"
                }
            ],
            "time": "2022-02-05T18:28:51+00:00"
        },
        {
            "name": "doctrine/dbal",
            "version": "2.13.9",
            "source": {
                "type": "git",
                "url": "https://github.com/doctrine/dbal.git",
                "reference": "c480849ca3ad6706a39c970cdfe6888fa8a058b8"
            },
            "dist": {
                "type": "zip",
                "url": "https://api.github.com/repos/doctrine/dbal/zipball/c480849ca3ad6706a39c970cdfe6888fa8a058b8",
                "reference": "c480849ca3ad6706a39c970cdfe6888fa8a058b8",
                "shasum": ""
            },
            "require": {
                "doctrine/cache": "^1.0|^2.0",
                "doctrine/deprecations": "^0.5.3|^1",
                "doctrine/event-manager": "^1.0",
                "ext-pdo": "*",
                "php": "^7.1 || ^8"
            },
            "require-dev": {
                "doctrine/coding-standard": "9.0.0",
                "jetbrains/phpstorm-stubs": "2021.1",
                "phpstan/phpstan": "1.4.6",
                "phpunit/phpunit": "^7.5.20|^8.5|9.5.16",
                "psalm/plugin-phpunit": "0.16.1",
                "squizlabs/php_codesniffer": "3.6.2",
                "symfony/cache": "^4.4",
                "symfony/console": "^2.0.5|^3.0|^4.0|^5.0",
                "vimeo/psalm": "4.22.0"
            },
            "suggest": {
                "symfony/console": "For helpful console commands such as SQL execution and import of files."
            },
            "bin": [
                "bin/doctrine-dbal"
            ],
            "type": "library",
            "autoload": {
                "psr-4": {
                    "Doctrine\\DBAL\\": "lib/Doctrine/DBAL"
                }
            },
            "notification-url": "https://packagist.org/downloads/",
            "license": [
                "MIT"
            ],
            "authors": [
                {
                    "name": "Guilherme Blanco",
                    "email": "guilhermeblanco@gmail.com"
                },
                {
                    "name": "Roman Borschel",
                    "email": "roman@code-factory.org"
                },
                {
                    "name": "Benjamin Eberlei",
                    "email": "kontakt@beberlei.de"
                },
                {
                    "name": "Jonathan Wage",
                    "email": "jonwage@gmail.com"
                }
            ],
            "description": "Powerful PHP database abstraction layer (DBAL) with many features for database schema introspection and management.",
            "homepage": "https://www.doctrine-project.org/projects/dbal.html",
            "keywords": [
                "abstraction",
                "database",
                "db2",
                "dbal",
                "mariadb",
                "mssql",
                "mysql",
                "oci8",
                "oracle",
                "pdo",
                "pgsql",
                "postgresql",
                "queryobject",
                "sasql",
                "sql",
                "sqlanywhere",
                "sqlite",
                "sqlserver",
                "sqlsrv"
            ],
            "support": {
                "issues": "https://github.com/doctrine/dbal/issues",
                "source": "https://github.com/doctrine/dbal/tree/2.13.9"
            },
            "funding": [
                {
                    "url": "https://www.doctrine-project.org/sponsorship.html",
                    "type": "custom"
                },
                {
                    "url": "https://www.patreon.com/phpdoctrine",
                    "type": "patreon"
                },
                {
                    "url": "https://tidelift.com/funding/github/packagist/doctrine%2Fdbal",
                    "type": "tidelift"
                }
            ],
            "time": "2022-05-02T20:28:55+00:00"
        },
        {
            "name": "doctrine/deprecations",
            "version": "v1.0.0",
            "source": {
                "type": "git",
                "url": "https://github.com/doctrine/deprecations.git",
                "reference": "0e2a4f1f8cdfc7a92ec3b01c9334898c806b30de"
            },
            "dist": {
                "type": "zip",
                "url": "https://api.github.com/repos/doctrine/deprecations/zipball/0e2a4f1f8cdfc7a92ec3b01c9334898c806b30de",
                "reference": "0e2a4f1f8cdfc7a92ec3b01c9334898c806b30de",
                "shasum": ""
            },
            "require": {
                "php": "^7.1|^8.0"
            },
            "require-dev": {
                "doctrine/coding-standard": "^9",
                "phpunit/phpunit": "^7.5|^8.5|^9.5",
                "psr/log": "^1|^2|^3"
            },
            "suggest": {
                "psr/log": "Allows logging deprecations via PSR-3 logger implementation"
            },
            "type": "library",
            "autoload": {
                "psr-4": {
                    "Doctrine\\Deprecations\\": "lib/Doctrine/Deprecations"
                }
            },
            "notification-url": "https://packagist.org/downloads/",
            "license": [
                "MIT"
            ],
            "description": "A small layer on top of trigger_error(E_USER_DEPRECATED) or PSR-3 logging with options to disable all deprecations or selectively for packages.",
            "homepage": "https://www.doctrine-project.org/",
            "support": {
                "issues": "https://github.com/doctrine/deprecations/issues",
                "source": "https://github.com/doctrine/deprecations/tree/v1.0.0"
            },
            "time": "2022-05-02T15:47:09+00:00"
        },
        {
            "name": "doctrine/event-manager",
            "version": "1.1.1",
            "source": {
                "type": "git",
                "url": "https://github.com/doctrine/event-manager.git",
                "reference": "41370af6a30faa9dc0368c4a6814d596e81aba7f"
            },
            "dist": {
                "type": "zip",
                "url": "https://api.github.com/repos/doctrine/event-manager/zipball/41370af6a30faa9dc0368c4a6814d596e81aba7f",
                "reference": "41370af6a30faa9dc0368c4a6814d596e81aba7f",
                "shasum": ""
            },
            "require": {
                "php": "^7.1 || ^8.0"
            },
            "conflict": {
                "doctrine/common": "<2.9@dev"
            },
            "require-dev": {
                "doctrine/coding-standard": "^6.0",
                "phpunit/phpunit": "^7.0"
            },
            "type": "library",
            "extra": {
                "branch-alias": {
                    "dev-master": "1.0.x-dev"
                }
            },
            "autoload": {
                "psr-4": {
                    "Doctrine\\Common\\": "lib/Doctrine/Common"
                }
            },
            "notification-url": "https://packagist.org/downloads/",
            "license": [
                "MIT"
            ],
            "authors": [
                {
                    "name": "Guilherme Blanco",
                    "email": "guilhermeblanco@gmail.com"
                },
                {
                    "name": "Roman Borschel",
                    "email": "roman@code-factory.org"
                },
                {
                    "name": "Benjamin Eberlei",
                    "email": "kontakt@beberlei.de"
                },
                {
                    "name": "Jonathan Wage",
                    "email": "jonwage@gmail.com"
                },
                {
                    "name": "Johannes Schmitt",
                    "email": "schmittjoh@gmail.com"
                },
                {
                    "name": "Marco Pivetta",
                    "email": "ocramius@gmail.com"
                }
            ],
            "description": "The Doctrine Event Manager is a simple PHP event system that was built to be used with the various Doctrine projects.",
            "homepage": "https://www.doctrine-project.org/projects/event-manager.html",
            "keywords": [
                "event",
                "event dispatcher",
                "event manager",
                "event system",
                "events"
            ],
            "support": {
                "issues": "https://github.com/doctrine/event-manager/issues",
                "source": "https://github.com/doctrine/event-manager/tree/1.1.x"
            },
            "funding": [
                {
                    "url": "https://www.doctrine-project.org/sponsorship.html",
                    "type": "custom"
                },
                {
                    "url": "https://www.patreon.com/phpdoctrine",
                    "type": "patreon"
                },
                {
                    "url": "https://tidelift.com/funding/github/packagist/doctrine%2Fevent-manager",
                    "type": "tidelift"
                }
            ],
            "time": "2020-05-29T18:28:51+00:00"
        },
        {
            "name": "doctrine/inflector",
            "version": "2.0.4",
            "source": {
                "type": "git",
                "url": "https://github.com/doctrine/inflector.git",
                "reference": "8b7ff3e4b7de6b2c84da85637b59fd2880ecaa89"
            },
            "dist": {
                "type": "zip",
                "url": "https://api.github.com/repos/doctrine/inflector/zipball/8b7ff3e4b7de6b2c84da85637b59fd2880ecaa89",
                "reference": "8b7ff3e4b7de6b2c84da85637b59fd2880ecaa89",
                "shasum": ""
            },
            "require": {
                "php": "^7.2 || ^8.0"
            },
            "require-dev": {
                "doctrine/coding-standard": "^8.2",
                "phpstan/phpstan": "^0.12",
                "phpstan/phpstan-phpunit": "^0.12",
                "phpstan/phpstan-strict-rules": "^0.12",
                "phpunit/phpunit": "^7.0 || ^8.0 || ^9.0",
                "vimeo/psalm": "^4.10"
            },
            "type": "library",
            "autoload": {
                "psr-4": {
                    "Doctrine\\Inflector\\": "lib/Doctrine/Inflector"
                }
            },
            "notification-url": "https://packagist.org/downloads/",
            "license": [
                "MIT"
            ],
            "authors": [
                {
                    "name": "Guilherme Blanco",
                    "email": "guilhermeblanco@gmail.com"
                },
                {
                    "name": "Roman Borschel",
                    "email": "roman@code-factory.org"
                },
                {
                    "name": "Benjamin Eberlei",
                    "email": "kontakt@beberlei.de"
                },
                {
                    "name": "Jonathan Wage",
                    "email": "jonwage@gmail.com"
                },
                {
                    "name": "Johannes Schmitt",
                    "email": "schmittjoh@gmail.com"
                }
            ],
            "description": "PHP Doctrine Inflector is a small library that can perform string manipulations with regard to upper/lowercase and singular/plural forms of words.",
            "homepage": "https://www.doctrine-project.org/projects/inflector.html",
            "keywords": [
                "inflection",
                "inflector",
                "lowercase",
                "manipulation",
                "php",
                "plural",
                "singular",
                "strings",
                "uppercase",
                "words"
            ],
            "support": {
                "issues": "https://github.com/doctrine/inflector/issues",
                "source": "https://github.com/doctrine/inflector/tree/2.0.4"
            },
            "funding": [
                {
                    "url": "https://www.doctrine-project.org/sponsorship.html",
                    "type": "custom"
                },
                {
                    "url": "https://www.patreon.com/phpdoctrine",
                    "type": "patreon"
                },
                {
                    "url": "https://tidelift.com/funding/github/packagist/doctrine%2Finflector",
                    "type": "tidelift"
                }
            ],
            "time": "2021-10-22T20:16:43+00:00"
        },
        {
            "name": "doctrine/instantiator",
            "version": "1.4.1",
            "source": {
                "type": "git",
                "url": "https://github.com/doctrine/instantiator.git",
                "reference": "10dcfce151b967d20fde1b34ae6640712c3891bc"
            },
            "dist": {
                "type": "zip",
                "url": "https://api.github.com/repos/doctrine/instantiator/zipball/10dcfce151b967d20fde1b34ae6640712c3891bc",
                "reference": "10dcfce151b967d20fde1b34ae6640712c3891bc",
                "shasum": ""
            },
            "require": {
                "php": "^7.1 || ^8.0"
            },
            "require-dev": {
                "doctrine/coding-standard": "^9",
                "ext-pdo": "*",
                "ext-phar": "*",
                "phpbench/phpbench": "^0.16 || ^1",
                "phpstan/phpstan": "^1.4",
                "phpstan/phpstan-phpunit": "^1",
                "phpunit/phpunit": "^7.5 || ^8.5 || ^9.5",
                "vimeo/psalm": "^4.22"
            },
            "type": "library",
            "autoload": {
                "psr-4": {
                    "Doctrine\\Instantiator\\": "src/Doctrine/Instantiator/"
                }
            },
            "notification-url": "https://packagist.org/downloads/",
            "license": [
                "MIT"
            ],
            "authors": [
                {
                    "name": "Marco Pivetta",
                    "email": "ocramius@gmail.com",
                    "homepage": "https://ocramius.github.io/"
                }
            ],
            "description": "A small, lightweight utility to instantiate objects in PHP without invoking their constructors",
            "homepage": "https://www.doctrine-project.org/projects/instantiator.html",
            "keywords": [
                "constructor",
                "instantiate"
            ],
            "support": {
                "issues": "https://github.com/doctrine/instantiator/issues",
                "source": "https://github.com/doctrine/instantiator/tree/1.4.1"
            },
            "funding": [
                {
                    "url": "https://www.doctrine-project.org/sponsorship.html",
                    "type": "custom"
                },
                {
                    "url": "https://www.patreon.com/phpdoctrine",
                    "type": "patreon"
                },
                {
                    "url": "https://tidelift.com/funding/github/packagist/doctrine%2Finstantiator",
                    "type": "tidelift"
                }
            ],
            "time": "2022-03-03T08:28:38+00:00"
        },
        {
            "name": "doctrine/lexer",
            "version": "1.2.3",
            "source": {
                "type": "git",
                "url": "https://github.com/doctrine/lexer.git",
                "reference": "c268e882d4dbdd85e36e4ad69e02dc284f89d229"
            },
            "dist": {
                "type": "zip",
                "url": "https://api.github.com/repos/doctrine/lexer/zipball/c268e882d4dbdd85e36e4ad69e02dc284f89d229",
                "reference": "c268e882d4dbdd85e36e4ad69e02dc284f89d229",
                "shasum": ""
            },
            "require": {
                "php": "^7.1 || ^8.0"
            },
            "require-dev": {
                "doctrine/coding-standard": "^9.0",
                "phpstan/phpstan": "^1.3",
                "phpunit/phpunit": "^7.5 || ^8.5 || ^9.5",
                "vimeo/psalm": "^4.11"
            },
            "type": "library",
            "autoload": {
                "psr-4": {
                    "Doctrine\\Common\\Lexer\\": "lib/Doctrine/Common/Lexer"
                }
            },
            "notification-url": "https://packagist.org/downloads/",
            "license": [
                "MIT"
            ],
            "authors": [
                {
                    "name": "Guilherme Blanco",
                    "email": "guilhermeblanco@gmail.com"
                },
                {
                    "name": "Roman Borschel",
                    "email": "roman@code-factory.org"
                },
                {
                    "name": "Johannes Schmitt",
                    "email": "schmittjoh@gmail.com"
                }
            ],
            "description": "PHP Doctrine Lexer parser library that can be used in Top-Down, Recursive Descent Parsers.",
            "homepage": "https://www.doctrine-project.org/projects/lexer.html",
            "keywords": [
                "annotations",
                "docblock",
                "lexer",
                "parser",
                "php"
            ],
            "support": {
                "issues": "https://github.com/doctrine/lexer/issues",
                "source": "https://github.com/doctrine/lexer/tree/1.2.3"
            },
            "funding": [
                {
                    "url": "https://www.doctrine-project.org/sponsorship.html",
                    "type": "custom"
                },
                {
                    "url": "https://www.patreon.com/phpdoctrine",
                    "type": "patreon"
                },
                {
                    "url": "https://tidelift.com/funding/github/packagist/doctrine%2Flexer",
                    "type": "tidelift"
                }
            ],
            "time": "2022-02-28T11:07:21+00:00"
        },
        {
            "name": "doctrine/orm",
            "version": "2.12.3",
            "source": {
                "type": "git",
                "url": "https://github.com/doctrine/orm.git",
                "reference": "c05e1709e9ffb9abe8d37260a78975cc816ee385"
            },
            "dist": {
                "type": "zip",
                "url": "https://api.github.com/repos/doctrine/orm/zipball/c05e1709e9ffb9abe8d37260a78975cc816ee385",
                "reference": "c05e1709e9ffb9abe8d37260a78975cc816ee385",
                "shasum": ""
            },
            "require": {
                "composer-runtime-api": "^2",
                "doctrine/cache": "^1.12.1 || ^2.1.1",
                "doctrine/collections": "^1.5",
                "doctrine/common": "^3.0.3",
                "doctrine/dbal": "^2.13.1 || ^3.2",
                "doctrine/deprecations": "^0.5.3 || ^1",
                "doctrine/event-manager": "^1.1",
                "doctrine/inflector": "^1.4 || ^2.0",
                "doctrine/instantiator": "^1.3",
                "doctrine/lexer": "^1.2.3",
                "doctrine/persistence": "^2.4 || ^3",
                "ext-ctype": "*",
                "php": "^7.1 || ^8.0",
                "psr/cache": "^1 || ^2 || ^3",
                "symfony/console": "^3.0 || ^4.0 || ^5.0 || ^6.0",
                "symfony/polyfill-php72": "^1.23",
                "symfony/polyfill-php80": "^1.16"
            },
            "conflict": {
                "doctrine/annotations": "<1.13 || >= 2.0"
            },
            "require-dev": {
                "doctrine/annotations": "^1.13",
                "doctrine/coding-standard": "^9.0",
                "phpbench/phpbench": "^0.16.10 || ^1.0",
                "phpstan/phpstan": "~1.4.10 || 1.7.13",
                "phpunit/phpunit": "^7.5 || ^8.5 || ^9.5",
                "psr/log": "^1 || ^2 || ^3",
                "squizlabs/php_codesniffer": "3.7.0",
                "symfony/cache": "^4.4 || ^5.4 || ^6.0",
                "symfony/yaml": "^3.4 || ^4.0 || ^5.0 || ^6.0",
                "vimeo/psalm": "4.23.0"
            },
            "suggest": {
                "symfony/cache": "Provides cache support for Setup Tool with doctrine/cache 2.0",
                "symfony/yaml": "If you want to use YAML Metadata Mapping Driver"
            },
            "bin": [
                "bin/doctrine"
            ],
            "type": "library",
            "autoload": {
                "psr-4": {
                    "Doctrine\\ORM\\": "lib/Doctrine/ORM"
                }
            },
            "notification-url": "https://packagist.org/downloads/",
            "license": [
                "MIT"
            ],
            "authors": [
                {
                    "name": "Guilherme Blanco",
                    "email": "guilhermeblanco@gmail.com"
                },
                {
                    "name": "Roman Borschel",
                    "email": "roman@code-factory.org"
                },
                {
                    "name": "Benjamin Eberlei",
                    "email": "kontakt@beberlei.de"
                },
                {
                    "name": "Jonathan Wage",
                    "email": "jonwage@gmail.com"
                },
                {
                    "name": "Marco Pivetta",
                    "email": "ocramius@gmail.com"
                }
            ],
            "description": "Object-Relational-Mapper for PHP",
            "homepage": "https://www.doctrine-project.org/projects/orm.html",
            "keywords": [
                "database",
                "orm"
            ],
            "support": {
                "issues": "https://github.com/doctrine/orm/issues",
                "source": "https://github.com/doctrine/orm/tree/2.12.3"
            },
            "time": "2022-06-16T13:42:23+00:00"
        },
        {
            "name": "doctrine/persistence",
            "version": "3.0.2",
            "source": {
                "type": "git",
                "url": "https://github.com/doctrine/persistence.git",
                "reference": "25ec98a8cbd1f850e60fdb62c0ef77c162da8704"
            },
            "dist": {
                "type": "zip",
                "url": "https://api.github.com/repos/doctrine/persistence/zipball/25ec98a8cbd1f850e60fdb62c0ef77c162da8704",
                "reference": "25ec98a8cbd1f850e60fdb62c0ef77c162da8704",
                "shasum": ""
            },
            "require": {
                "doctrine/collections": "^1.0",
                "doctrine/event-manager": "^1.0",
                "php": "^7.2 || ^8.0",
                "psr/cache": "^1.0 || ^2.0 || ^3.0"
            },
            "conflict": {
                "doctrine/annotations": "<1.7 || >=2.0",
                "doctrine/common": "<2.10"
            },
            "require-dev": {
                "composer/package-versions-deprecated": "^1.11",
                "doctrine/annotations": "^1.7",
                "doctrine/coding-standard": "^9.0",
                "doctrine/common": "^3.0",
                "phpstan/phpstan": "1.5.0",
                "phpstan/phpstan-phpunit": "^1",
                "phpstan/phpstan-strict-rules": "^1.1",
                "phpunit/phpunit": "^8.5 || ^9.5",
                "symfony/cache": "^4.4 || ^5.4 || ^6.0",
                "vimeo/psalm": "4.22.0"
            },
            "type": "library",
            "autoload": {
                "psr-4": {
                    "Doctrine\\Persistence\\": "src/Persistence"
                }
            },
            "notification-url": "https://packagist.org/downloads/",
            "license": [
                "MIT"
            ],
            "authors": [
                {
                    "name": "Guilherme Blanco",
                    "email": "guilhermeblanco@gmail.com"
                },
                {
                    "name": "Roman Borschel",
                    "email": "roman@code-factory.org"
                },
                {
                    "name": "Benjamin Eberlei",
                    "email": "kontakt@beberlei.de"
                },
                {
                    "name": "Jonathan Wage",
                    "email": "jonwage@gmail.com"
                },
                {
                    "name": "Johannes Schmitt",
                    "email": "schmittjoh@gmail.com"
                },
                {
                    "name": "Marco Pivetta",
                    "email": "ocramius@gmail.com"
                }
            ],
            "description": "The Doctrine Persistence project is a set of shared interfaces and functionality that the different Doctrine object mappers share.",
            "homepage": "https://www.doctrine-project.org/projects/persistence.html",
            "keywords": [
                "mapper",
                "object",
                "odm",
                "orm",
                "persistence"
            ],
            "support": {
                "issues": "https://github.com/doctrine/persistence/issues",
                "source": "https://github.com/doctrine/persistence/tree/3.0.2"
            },
            "funding": [
                {
                    "url": "https://www.doctrine-project.org/sponsorship.html",
                    "type": "custom"
                },
                {
                    "url": "https://www.patreon.com/phpdoctrine",
                    "type": "patreon"
                },
                {
                    "url": "https://tidelift.com/funding/github/packagist/doctrine%2Fpersistence",
                    "type": "tidelift"
                }
            ],
            "time": "2022-05-06T06:10:05+00:00"
        },
        {
            "name": "egulias/email-validator",
            "version": "3.2.1",
            "source": {
                "type": "git",
                "url": "https://github.com/egulias/EmailValidator.git",
                "reference": "f88dcf4b14af14a98ad96b14b2b317969eab6715"
            },
            "dist": {
                "type": "zip",
                "url": "https://api.github.com/repos/egulias/EmailValidator/zipball/f88dcf4b14af14a98ad96b14b2b317969eab6715",
                "reference": "f88dcf4b14af14a98ad96b14b2b317969eab6715",
                "shasum": ""
            },
            "require": {
                "doctrine/lexer": "^1.2",
                "php": ">=7.2",
                "symfony/polyfill-intl-idn": "^1.15"
            },
            "require-dev": {
                "php-coveralls/php-coveralls": "^2.2",
                "phpunit/phpunit": "^8.5.8|^9.3.3",
                "vimeo/psalm": "^4"
            },
            "suggest": {
                "ext-intl": "PHP Internationalization Libraries are required to use the SpoofChecking validation"
            },
            "type": "library",
            "extra": {
                "branch-alias": {
                    "dev-master": "3.0.x-dev"
                }
            },
            "autoload": {
                "psr-4": {
                    "Egulias\\EmailValidator\\": "src"
                }
            },
            "notification-url": "https://packagist.org/downloads/",
            "license": [
                "MIT"
            ],
            "authors": [
                {
                    "name": "Eduardo Gulias Davis"
                }
            ],
            "description": "A library for validating emails against several RFCs",
            "homepage": "https://github.com/egulias/EmailValidator",
            "keywords": [
                "email",
                "emailvalidation",
                "emailvalidator",
                "validation",
                "validator"
            ],
            "support": {
                "issues": "https://github.com/egulias/EmailValidator/issues",
                "source": "https://github.com/egulias/EmailValidator/tree/3.2.1"
            },
            "funding": [
                {
                    "url": "https://github.com/egulias",
                    "type": "github"
                }
            ],
            "time": "2022-06-18T20:57:19+00:00"
        },
        {
            "name": "evenement/evenement",
            "version": "v3.0.1",
            "source": {
                "type": "git",
                "url": "https://github.com/igorw/evenement.git",
                "reference": "531bfb9d15f8aa57454f5f0285b18bec903b8fb7"
            },
            "dist": {
                "type": "zip",
                "url": "https://api.github.com/repos/igorw/evenement/zipball/531bfb9d15f8aa57454f5f0285b18bec903b8fb7",
                "reference": "531bfb9d15f8aa57454f5f0285b18bec903b8fb7",
                "shasum": ""
            },
            "require": {
                "php": ">=7.0"
            },
            "require-dev": {
                "phpunit/phpunit": "^6.0"
            },
            "type": "library",
            "autoload": {
                "psr-0": {
                    "Evenement": "src"
                }
            },
            "notification-url": "https://packagist.org/downloads/",
            "license": [
                "MIT"
            ],
            "authors": [
                {
                    "name": "Igor Wiedler",
                    "email": "igor@wiedler.ch"
                }
            ],
            "description": "Événement is a very simple event dispatching library for PHP",
            "keywords": [
                "event-dispatcher",
                "event-emitter"
            ],
            "support": {
                "issues": "https://github.com/igorw/evenement/issues",
                "source": "https://github.com/igorw/evenement/tree/master"
            },
            "time": "2017-07-23T21:35:13+00:00"
        },
        {
            "name": "guzzlehttp/guzzle",
            "version": "7.5.0",
            "source": {
                "type": "git",
                "url": "https://github.com/guzzle/guzzle.git",
                "reference": "b50a2a1251152e43f6a37f0fa053e730a67d25ba"
            },
            "dist": {
                "type": "zip",
                "url": "https://api.github.com/repos/guzzle/guzzle/zipball/b50a2a1251152e43f6a37f0fa053e730a67d25ba",
                "reference": "b50a2a1251152e43f6a37f0fa053e730a67d25ba",
                "shasum": ""
            },
            "require": {
                "ext-json": "*",
                "guzzlehttp/promises": "^1.5",
                "guzzlehttp/psr7": "^1.9 || ^2.4",
                "php": "^7.2.5 || ^8.0",
                "psr/http-client": "^1.0",
                "symfony/deprecation-contracts": "^2.2 || ^3.0"
            },
            "provide": {
                "psr/http-client-implementation": "1.0"
            },
            "require-dev": {
                "bamarni/composer-bin-plugin": "^1.8.1",
                "ext-curl": "*",
                "php-http/client-integration-tests": "^3.0",
                "phpunit/phpunit": "^8.5.29 || ^9.5.23",
                "psr/log": "^1.1 || ^2.0 || ^3.0"
            },
            "suggest": {
                "ext-curl": "Required for CURL handler support",
                "ext-intl": "Required for Internationalized Domain Name (IDN) support",
                "psr/log": "Required for using the Log middleware"
            },
            "type": "library",
            "extra": {
                "bamarni-bin": {
                    "bin-links": true,
                    "forward-command": false
                },
                "branch-alias": {
                    "dev-master": "7.5-dev"
                }
            },
            "autoload": {
                "files": [
                    "src/functions_include.php"
                ],
                "psr-4": {
                    "GuzzleHttp\\": "src/"
                }
            },
            "notification-url": "https://packagist.org/downloads/",
            "license": [
                "MIT"
            ],
            "authors": [
                {
                    "name": "Graham Campbell",
                    "email": "hello@gjcampbell.co.uk",
                    "homepage": "https://github.com/GrahamCampbell"
                },
                {
                    "name": "Michael Dowling",
                    "email": "mtdowling@gmail.com",
                    "homepage": "https://github.com/mtdowling"
                },
                {
                    "name": "Jeremy Lindblom",
                    "email": "jeremeamia@gmail.com",
                    "homepage": "https://github.com/jeremeamia"
                },
                {
                    "name": "George Mponos",
                    "email": "gmponos@gmail.com",
                    "homepage": "https://github.com/gmponos"
                },
                {
                    "name": "Tobias Nyholm",
                    "email": "tobias.nyholm@gmail.com",
                    "homepage": "https://github.com/Nyholm"
                },
                {
                    "name": "Márk Sági-Kazár",
                    "email": "mark.sagikazar@gmail.com",
                    "homepage": "https://github.com/sagikazarmark"
                },
                {
                    "name": "Tobias Schultze",
                    "email": "webmaster@tubo-world.de",
                    "homepage": "https://github.com/Tobion"
                }
            ],
            "description": "Guzzle is a PHP HTTP client library",
            "keywords": [
                "client",
                "curl",
                "framework",
                "http",
                "http client",
                "psr-18",
                "psr-7",
                "rest",
                "web service"
            ],
            "support": {
                "issues": "https://github.com/guzzle/guzzle/issues",
                "source": "https://github.com/guzzle/guzzle/tree/7.5.0"
            },
            "funding": [
                {
                    "url": "https://github.com/GrahamCampbell",
                    "type": "github"
                },
                {
                    "url": "https://github.com/Nyholm",
                    "type": "github"
                },
                {
                    "url": "https://tidelift.com/funding/github/packagist/guzzlehttp/guzzle",
                    "type": "tidelift"
                }
            ],
            "time": "2022-08-28T15:39:27+00:00"
        },
        {
            "name": "guzzlehttp/promises",
            "version": "1.5.2",
            "source": {
                "type": "git",
                "url": "https://github.com/guzzle/promises.git",
                "reference": "b94b2807d85443f9719887892882d0329d1e2598"
            },
            "dist": {
                "type": "zip",
                "url": "https://api.github.com/repos/guzzle/promises/zipball/b94b2807d85443f9719887892882d0329d1e2598",
                "reference": "b94b2807d85443f9719887892882d0329d1e2598",
                "shasum": ""
            },
            "require": {
                "php": ">=5.5"
            },
            "require-dev": {
                "symfony/phpunit-bridge": "^4.4 || ^5.1"
            },
            "type": "library",
            "extra": {
                "branch-alias": {
                    "dev-master": "1.5-dev"
                }
            },
            "autoload": {
                "files": [
                    "src/functions_include.php"
                ],
                "psr-4": {
                    "GuzzleHttp\\Promise\\": "src/"
                }
            },
            "notification-url": "https://packagist.org/downloads/",
            "license": [
                "MIT"
            ],
            "authors": [
                {
                    "name": "Graham Campbell",
                    "email": "hello@gjcampbell.co.uk",
                    "homepage": "https://github.com/GrahamCampbell"
                },
                {
                    "name": "Michael Dowling",
                    "email": "mtdowling@gmail.com",
                    "homepage": "https://github.com/mtdowling"
                },
                {
                    "name": "Tobias Nyholm",
                    "email": "tobias.nyholm@gmail.com",
                    "homepage": "https://github.com/Nyholm"
                },
                {
                    "name": "Tobias Schultze",
                    "email": "webmaster@tubo-world.de",
                    "homepage": "https://github.com/Tobion"
                }
            ],
            "description": "Guzzle promises library",
            "keywords": [
                "promise"
            ],
            "support": {
                "issues": "https://github.com/guzzle/promises/issues",
                "source": "https://github.com/guzzle/promises/tree/1.5.2"
            },
            "funding": [
                {
                    "url": "https://github.com/GrahamCampbell",
                    "type": "github"
                },
                {
                    "url": "https://github.com/Nyholm",
                    "type": "github"
                },
                {
                    "url": "https://tidelift.com/funding/github/packagist/guzzlehttp/promises",
                    "type": "tidelift"
                }
            ],
            "time": "2022-08-28T14:55:35+00:00"
        },
        {
            "name": "guzzlehttp/psr7",
            "version": "2.4.3",
            "source": {
                "type": "git",
                "url": "https://github.com/guzzle/psr7.git",
                "reference": "67c26b443f348a51926030c83481b85718457d3d"
            },
            "dist": {
                "type": "zip",
                "url": "https://api.github.com/repos/guzzle/psr7/zipball/67c26b443f348a51926030c83481b85718457d3d",
                "reference": "67c26b443f348a51926030c83481b85718457d3d",
                "shasum": ""
            },
            "require": {
                "php": "^7.2.5 || ^8.0",
                "psr/http-factory": "^1.0",
                "psr/http-message": "^1.0",
                "ralouphie/getallheaders": "^3.0"
            },
            "provide": {
                "psr/http-factory-implementation": "1.0",
                "psr/http-message-implementation": "1.0"
            },
            "require-dev": {
                "bamarni/composer-bin-plugin": "^1.8.1",
                "http-interop/http-factory-tests": "^0.9",
                "phpunit/phpunit": "^8.5.29 || ^9.5.23"
            },
            "suggest": {
                "laminas/laminas-httphandlerrunner": "Emit PSR-7 responses"
            },
            "type": "library",
            "extra": {
                "bamarni-bin": {
                    "bin-links": true,
                    "forward-command": false
                },
                "branch-alias": {
                    "dev-master": "2.4-dev"
                }
            },
            "autoload": {
                "psr-4": {
                    "GuzzleHttp\\Psr7\\": "src/"
                }
            },
            "notification-url": "https://packagist.org/downloads/",
            "license": [
                "MIT"
            ],
            "authors": [
                {
                    "name": "Graham Campbell",
                    "email": "hello@gjcampbell.co.uk",
                    "homepage": "https://github.com/GrahamCampbell"
                },
                {
                    "name": "Michael Dowling",
                    "email": "mtdowling@gmail.com",
                    "homepage": "https://github.com/mtdowling"
                },
                {
                    "name": "George Mponos",
                    "email": "gmponos@gmail.com",
                    "homepage": "https://github.com/gmponos"
                },
                {
                    "name": "Tobias Nyholm",
                    "email": "tobias.nyholm@gmail.com",
                    "homepage": "https://github.com/Nyholm"
                },
                {
                    "name": "Márk Sági-Kazár",
                    "email": "mark.sagikazar@gmail.com",
                    "homepage": "https://github.com/sagikazarmark"
                },
                {
                    "name": "Tobias Schultze",
                    "email": "webmaster@tubo-world.de",
                    "homepage": "https://github.com/Tobion"
                },
                {
                    "name": "Márk Sági-Kazár",
                    "email": "mark.sagikazar@gmail.com",
                    "homepage": "https://sagikazarmark.hu"
                }
            ],
            "description": "PSR-7 message implementation that also provides common utility methods",
            "keywords": [
                "http",
                "message",
                "psr-7",
                "request",
                "response",
                "stream",
                "uri",
                "url"
            ],
            "support": {
                "issues": "https://github.com/guzzle/psr7/issues",
                "source": "https://github.com/guzzle/psr7/tree/2.4.3"
            },
            "funding": [
                {
                    "url": "https://github.com/GrahamCampbell",
                    "type": "github"
                },
                {
                    "url": "https://github.com/Nyholm",
                    "type": "github"
                },
                {
                    "url": "https://tidelift.com/funding/github/packagist/guzzlehttp/psr7",
                    "type": "tidelift"
                }
            ],
            "time": "2022-10-26T14:07:24+00:00"
        },
        {
            "name": "lcobucci/clock",
            "version": "2.0.0",
            "source": {
                "type": "git",
                "url": "https://github.com/lcobucci/clock.git",
                "reference": "353d83fe2e6ae95745b16b3d911813df6a05bfb3"
            },
            "dist": {
                "type": "zip",
                "url": "https://api.github.com/repos/lcobucci/clock/zipball/353d83fe2e6ae95745b16b3d911813df6a05bfb3",
                "reference": "353d83fe2e6ae95745b16b3d911813df6a05bfb3",
                "shasum": ""
            },
            "require": {
                "php": "^7.4 || ^8.0"
            },
            "require-dev": {
                "infection/infection": "^0.17",
                "lcobucci/coding-standard": "^6.0",
                "phpstan/extension-installer": "^1.0",
                "phpstan/phpstan": "^0.12",
                "phpstan/phpstan-deprecation-rules": "^0.12",
                "phpstan/phpstan-phpunit": "^0.12",
                "phpstan/phpstan-strict-rules": "^0.12",
                "phpunit/php-code-coverage": "9.1.4",
                "phpunit/phpunit": "9.3.7"
            },
            "type": "library",
            "autoload": {
                "psr-4": {
                    "Lcobucci\\Clock\\": "src"
                }
            },
            "notification-url": "https://packagist.org/downloads/",
            "license": [
                "MIT"
            ],
            "authors": [
                {
                    "name": "Luís Cobucci",
                    "email": "lcobucci@gmail.com"
                }
            ],
            "description": "Yet another clock abstraction",
            "support": {
                "issues": "https://github.com/lcobucci/clock/issues",
                "source": "https://github.com/lcobucci/clock/tree/2.0.x"
            },
            "funding": [
                {
                    "url": "https://github.com/lcobucci",
                    "type": "github"
                },
                {
                    "url": "https://www.patreon.com/lcobucci",
                    "type": "patreon"
                }
            ],
            "time": "2020-08-27T18:56:02+00:00"
        },
        {
            "name": "lcobucci/jwt",
            "version": "4.2.1",
            "source": {
                "type": "git",
                "url": "https://github.com/lcobucci/jwt.git",
                "reference": "72ac6d807ee51a70ad376ee03a2387e8646e10f3"
            },
            "dist": {
                "type": "zip",
                "url": "https://api.github.com/repos/lcobucci/jwt/zipball/72ac6d807ee51a70ad376ee03a2387e8646e10f3",
                "reference": "72ac6d807ee51a70ad376ee03a2387e8646e10f3",
                "shasum": ""
            },
            "require": {
                "ext-hash": "*",
                "ext-json": "*",
                "ext-mbstring": "*",
                "ext-openssl": "*",
                "ext-sodium": "*",
                "lcobucci/clock": "^2.0",
                "php": "^7.4 || ^8.0"
            },
            "require-dev": {
                "infection/infection": "^0.21",
                "lcobucci/coding-standard": "^6.0",
                "mikey179/vfsstream": "^1.6.7",
                "phpbench/phpbench": "^1.2",
                "phpstan/extension-installer": "^1.0",
                "phpstan/phpstan": "^1.4",
                "phpstan/phpstan-deprecation-rules": "^1.0",
                "phpstan/phpstan-phpunit": "^1.0",
                "phpstan/phpstan-strict-rules": "^1.0",
                "phpunit/php-invoker": "^3.1",
                "phpunit/phpunit": "^9.5"
            },
            "type": "library",
            "autoload": {
                "psr-4": {
                    "Lcobucci\\JWT\\": "src"
                }
            },
            "notification-url": "https://packagist.org/downloads/",
            "license": [
                "BSD-3-Clause"
            ],
            "authors": [
                {
                    "name": "Luís Cobucci",
                    "email": "lcobucci@gmail.com",
                    "role": "Developer"
                }
            ],
            "description": "A simple library to work with JSON Web Token and JSON Web Signature",
            "keywords": [
                "JWS",
                "jwt"
            ],
            "support": {
                "issues": "https://github.com/lcobucci/jwt/issues",
                "source": "https://github.com/lcobucci/jwt/tree/4.2.1"
            },
            "funding": [
                {
                    "url": "https://github.com/lcobucci",
                    "type": "github"
                },
                {
                    "url": "https://www.patreon.com/lcobucci",
                    "type": "patreon"
                }
            ],
            "time": "2022-08-19T23:14:07+00:00"
        },
        {
            "name": "league/commonmark",
            "version": "1.6.7",
            "source": {
                "type": "git",
                "url": "https://github.com/thephpleague/commonmark.git",
                "reference": "2b8185c13bc9578367a5bf901881d1c1b5bbd09b"
            },
            "dist": {
                "type": "zip",
                "url": "https://api.github.com/repos/thephpleague/commonmark/zipball/2b8185c13bc9578367a5bf901881d1c1b5bbd09b",
                "reference": "2b8185c13bc9578367a5bf901881d1c1b5bbd09b",
                "shasum": ""
            },
            "require": {
                "ext-mbstring": "*",
                "php": "^7.1 || ^8.0"
            },
            "conflict": {
                "scrutinizer/ocular": "1.7.*"
            },
            "require-dev": {
                "cebe/markdown": "~1.0",
                "commonmark/commonmark.js": "0.29.2",
                "erusev/parsedown": "~1.0",
                "ext-json": "*",
                "github/gfm": "0.29.0",
                "michelf/php-markdown": "~1.4",
                "mikehaertl/php-shellcommand": "^1.4",
                "phpstan/phpstan": "^0.12.90",
                "phpunit/phpunit": "^7.5 || ^8.5 || ^9.2",
                "scrutinizer/ocular": "^1.5",
                "symfony/finder": "^4.2"
            },
            "bin": [
                "bin/commonmark"
            ],
            "type": "library",
            "autoload": {
                "psr-4": {
                    "League\\CommonMark\\": "src"
                }
            },
            "notification-url": "https://packagist.org/downloads/",
            "license": [
                "BSD-3-Clause"
            ],
            "authors": [
                {
                    "name": "Colin O'Dell",
                    "email": "colinodell@gmail.com",
                    "homepage": "https://www.colinodell.com",
                    "role": "Lead Developer"
                }
            ],
            "description": "Highly-extensible PHP Markdown parser which fully supports the CommonMark spec and Github-Flavored Markdown (GFM)",
            "homepage": "https://commonmark.thephpleague.com",
            "keywords": [
                "commonmark",
                "flavored",
                "gfm",
                "github",
                "github-flavored",
                "markdown",
                "md",
                "parser"
            ],
            "support": {
                "docs": "https://commonmark.thephpleague.com/",
                "issues": "https://github.com/thephpleague/commonmark/issues",
                "rss": "https://github.com/thephpleague/commonmark/releases.atom",
                "source": "https://github.com/thephpleague/commonmark"
            },
            "funding": [
                {
                    "url": "https://www.colinodell.com/sponsor",
                    "type": "custom"
                },
                {
                    "url": "https://www.paypal.me/colinpodell/10.00",
                    "type": "custom"
                },
                {
                    "url": "https://github.com/colinodell",
                    "type": "github"
                },
                {
                    "url": "https://tidelift.com/funding/github/packagist/league/commonmark",
                    "type": "tidelift"
                }
            ],
            "time": "2022-01-13T17:18:13+00:00"
        },
        {
            "name": "league/flysystem",
            "version": "2.4.5",
            "source": {
                "type": "git",
                "url": "https://github.com/thephpleague/flysystem.git",
                "reference": "9392c5f1df57d865c406ee65e5012d566686be12"
            },
            "dist": {
                "type": "zip",
                "url": "https://api.github.com/repos/thephpleague/flysystem/zipball/9392c5f1df57d865c406ee65e5012d566686be12",
                "reference": "9392c5f1df57d865c406ee65e5012d566686be12",
                "shasum": ""
            },
            "require": {
                "ext-json": "*",
                "league/mime-type-detection": "^1.0.0",
                "php": "^7.2 || ^8.0"
            },
            "conflict": {
                "guzzlehttp/ringphp": "<1.1.1"
            },
            "require-dev": {
                "async-aws/s3": "^1.5",
                "async-aws/simple-s3": "^1.0",
                "aws/aws-sdk-php": "^3.132.4",
                "composer/semver": "^3.0",
                "ext-fileinfo": "*",
                "ext-ftp": "*",
                "friendsofphp/php-cs-fixer": "^3.2",
                "google/cloud-storage": "^1.23",
                "phpseclib/phpseclib": "^2.0",
                "phpstan/phpstan": "^0.12.26",
                "phpunit/phpunit": "^8.5 || ^9.4",
                "sabre/dav": "^4.1"
            },
            "type": "library",
            "autoload": {
                "psr-4": {
                    "League\\Flysystem\\": "src"
                }
            },
            "notification-url": "https://packagist.org/downloads/",
            "license": [
                "MIT"
            ],
            "authors": [
                {
                    "name": "Frank de Jonge",
                    "email": "info@frankdejonge.nl"
                }
            ],
            "description": "File storage abstraction for PHP",
            "keywords": [
                "WebDAV",
                "aws",
                "cloud",
                "file",
                "files",
                "filesystem",
                "filesystems",
                "ftp",
                "s3",
                "sftp",
                "storage"
            ],
            "support": {
                "issues": "https://github.com/thephpleague/flysystem/issues",
                "source": "https://github.com/thephpleague/flysystem/tree/2.4.5"
            },
            "funding": [
                {
                    "url": "https://offset.earth/frankdejonge",
                    "type": "custom"
                },
                {
                    "url": "https://github.com/frankdejonge",
                    "type": "github"
                },
                {
                    "url": "https://tidelift.com/funding/github/packagist/league/flysystem",
                    "type": "tidelift"
                }
            ],
            "time": "2022-04-25T18:39:39+00:00"
        },
        {
            "name": "league/mime-type-detection",
            "version": "1.11.0",
            "source": {
                "type": "git",
                "url": "https://github.com/thephpleague/mime-type-detection.git",
                "reference": "ff6248ea87a9f116e78edd6002e39e5128a0d4dd"
            },
            "dist": {
                "type": "zip",
                "url": "https://api.github.com/repos/thephpleague/mime-type-detection/zipball/ff6248ea87a9f116e78edd6002e39e5128a0d4dd",
                "reference": "ff6248ea87a9f116e78edd6002e39e5128a0d4dd",
                "shasum": ""
            },
            "require": {
                "ext-fileinfo": "*",
                "php": "^7.2 || ^8.0"
            },
            "require-dev": {
                "friendsofphp/php-cs-fixer": "^3.2",
                "phpstan/phpstan": "^0.12.68",
                "phpunit/phpunit": "^8.5.8 || ^9.3"
            },
            "type": "library",
            "autoload": {
                "psr-4": {
                    "League\\MimeTypeDetection\\": "src"
                }
            },
            "notification-url": "https://packagist.org/downloads/",
            "license": [
                "MIT"
            ],
            "authors": [
                {
                    "name": "Frank de Jonge",
                    "email": "info@frankdejonge.nl"
                }
            ],
            "description": "Mime-type detection for Flysystem",
            "support": {
                "issues": "https://github.com/thephpleague/mime-type-detection/issues",
                "source": "https://github.com/thephpleague/mime-type-detection/tree/1.11.0"
            },
            "funding": [
                {
                    "url": "https://github.com/frankdejonge",
                    "type": "github"
                },
                {
                    "url": "https://tidelift.com/funding/github/packagist/league/flysystem",
                    "type": "tidelift"
                }
            ],
            "time": "2022-04-17T13:12:02+00:00"
        },
        {
            "name": "maennchen/zipstream-php",
            "version": "2.2.1",
            "source": {
                "type": "git",
                "url": "https://github.com/maennchen/ZipStream-PHP.git",
                "reference": "211e9ba1530ea5260b45d90c9ea252f56ec52729"
            },
            "dist": {
                "type": "zip",
                "url": "https://api.github.com/repos/maennchen/ZipStream-PHP/zipball/211e9ba1530ea5260b45d90c9ea252f56ec52729",
                "reference": "211e9ba1530ea5260b45d90c9ea252f56ec52729",
                "shasum": ""
            },
            "require": {
                "myclabs/php-enum": "^1.5",
                "php": "^7.4 || ^8.0",
                "psr/http-message": "^1.0",
                "symfony/polyfill-mbstring": "^1.0"
            },
            "require-dev": {
                "ext-zip": "*",
                "guzzlehttp/guzzle": "^6.5.3 || ^7.2.0",
                "mikey179/vfsstream": "^1.6",
                "php-coveralls/php-coveralls": "^2.4",
                "phpunit/phpunit": "^8.5.8 || ^9.4.2",
                "vimeo/psalm": "^4.1"
            },
            "type": "library",
            "autoload": {
                "psr-4": {
                    "ZipStream\\": "src/"
                }
            },
            "notification-url": "https://packagist.org/downloads/",
            "license": [
                "MIT"
            ],
            "authors": [
                {
                    "name": "Paul Duncan",
                    "email": "pabs@pablotron.org"
                },
                {
                    "name": "Jonatan Männchen",
                    "email": "jonatan@maennchen.ch"
                },
                {
                    "name": "Jesse Donat",
                    "email": "donatj@gmail.com"
                },
                {
                    "name": "András Kolesár",
                    "email": "kolesar@kolesar.hu"
                }
            ],
            "description": "ZipStream is a library for dynamically streaming dynamic zip files from PHP without writing to the disk at all on the server.",
            "keywords": [
                "stream",
                "zip"
            ],
            "support": {
                "issues": "https://github.com/maennchen/ZipStream-PHP/issues",
                "source": "https://github.com/maennchen/ZipStream-PHP/tree/2.2.1"
            },
            "funding": [
                {
                    "url": "https://opencollective.com/zipstream",
                    "type": "open_collective"
                }
            ],
            "time": "2022-05-18T15:52:06+00:00"
        },
        {
            "name": "matthiasmullie/scrapbook",
            "version": "1.4.8",
            "source": {
                "type": "git",
                "url": "https://github.com/matthiasmullie/scrapbook.git",
                "reference": "df200ba063722798a73bc020ff154604830043d4"
            },
            "dist": {
                "type": "zip",
                "url": "https://api.github.com/repos/matthiasmullie/scrapbook/zipball/df200ba063722798a73bc020ff154604830043d4",
                "reference": "df200ba063722798a73bc020ff154604830043d4",
                "shasum": ""
            },
            "require": {
                "php": ">=5.3.0",
                "psr/cache": "~1.0",
                "psr/simple-cache": "~1.0"
            },
            "provide": {
                "psr/cache-implementation": "~1.0",
                "psr/simple-cache-implementation": "~1.0"
            },
            "require-dev": {
                "friendsofphp/php-cs-fixer": "~2.0",
                "phpunit/phpunit": ">=4.8"
            },
            "suggest": {
                "ext-apc": ">=3.1.1",
                "ext-couchbase": ">=2.0.0",
                "ext-memcached": ">=2.0.0",
                "ext-pdo": ">=0.1.0",
                "ext-redis": ">=2.2.0 || 0.0.0.0",
                "league/flysystem": "~1.0"
            },
            "type": "library",
            "autoload": {
                "psr-4": {
                    "MatthiasMullie\\Scrapbook\\": "src/"
                }
            },
            "notification-url": "https://packagist.org/downloads/",
            "license": [
                "MIT"
            ],
            "authors": [
                {
                    "name": "Matthias Mullie",
                    "email": "scrapbook@mullie.eu",
                    "homepage": "https://www.mullie.eu",
                    "role": "Developer"
                }
            ],
            "description": "Scrapbook is a PHP cache library, with adapters for e.g. Memcached, Redis, Couchbase, APC(u), SQL and additional capabilities (e.g. transactions, stampede protection) built on top.",
            "homepage": "https://scrapbook.cash",
            "keywords": [
                "Buffer",
                "Flysystem",
                "apc",
                "buffered",
                "cache",
                "caching",
                "commit",
                "couchbase",
                "filesystem",
                "key",
                "memcached",
                "mitigation",
                "mysql",
                "postgresql",
                "protection",
                "psr-16",
                "psr-6",
                "psr-cache",
                "psr-simple-cache",
                "redis",
                "rollback",
                "sql",
                "sqlite",
                "stampede",
                "store",
                "transaction",
                "transactional",
                "value"
            ],
            "support": {
                "issues": "https://github.com/matthiasmullie/scrapbook/issues",
                "source": "https://github.com/matthiasmullie/scrapbook/tree/1.4.8"
            },
            "funding": [
                {
                    "url": "https://github.com/matthiasmullie",
                    "type": "github"
                }
            ],
            "time": "2021-01-27T18:04:01+00:00"
        },
        {
<<<<<<< HEAD
            "name": "monolog/monolog",
            "version": "2.8.0",
            "source": {
                "type": "git",
                "url": "https://github.com/Seldaek/monolog.git",
                "reference": "720488632c590286b88b80e62aa3d3d551ad4a50"
            },
            "dist": {
                "type": "zip",
                "url": "https://api.github.com/repos/Seldaek/monolog/zipball/720488632c590286b88b80e62aa3d3d551ad4a50",
                "reference": "720488632c590286b88b80e62aa3d3d551ad4a50",
=======
            "name": "maennchen/zipstream-php",
            "version": "2.2.6",
            "source": {
                "type": "git",
                "url": "https://github.com/maennchen/ZipStream-PHP.git",
                "reference": "30ad6f93cf3efe4192bc7a4c9cad11ff8f4f237f"
            },
            "dist": {
                "type": "zip",
                "url": "https://api.github.com/repos/maennchen/ZipStream-PHP/zipball/30ad6f93cf3efe4192bc7a4c9cad11ff8f4f237f",
                "reference": "30ad6f93cf3efe4192bc7a4c9cad11ff8f4f237f",
>>>>>>> b863087a
                "shasum": ""
            },
            "require": {
                "php": ">=7.2",
                "psr/log": "^1.0.1 || ^2.0 || ^3.0"
            },
            "provide": {
                "psr/log-implementation": "1.0.0 || 2.0.0 || 3.0.0"
            },
            "require-dev": {
<<<<<<< HEAD
                "aws/aws-sdk-php": "^2.4.9 || ^3.0",
                "doctrine/couchdb": "~1.0@dev",
                "elasticsearch/elasticsearch": "^7 || ^8",
                "ext-json": "*",
                "graylog2/gelf-php": "^1.4.2",
                "guzzlehttp/guzzle": "^7.4",
                "guzzlehttp/psr7": "^2.2",
                "mongodb/mongodb": "^1.8",
                "php-amqplib/php-amqplib": "~2.4 || ^3",
                "phpspec/prophecy": "^1.15",
                "phpstan/phpstan": "^0.12.91",
                "phpunit/phpunit": "^8.5.14",
                "predis/predis": "^1.1 || ^2.0",
                "rollbar/rollbar": "^1.3 || ^2 || ^3",
                "ruflin/elastica": "^7",
                "swiftmailer/swiftmailer": "^5.3|^6.0",
                "symfony/mailer": "^5.4 || ^6",
                "symfony/mime": "^5.4 || ^6"
            },
            "suggest": {
                "aws/aws-sdk-php": "Allow sending log messages to AWS services like DynamoDB",
                "doctrine/couchdb": "Allow sending log messages to a CouchDB server",
                "elasticsearch/elasticsearch": "Allow sending log messages to an Elasticsearch server via official client",
                "ext-amqp": "Allow sending log messages to an AMQP server (1.0+ required)",
                "ext-curl": "Required to send log messages using the IFTTTHandler, the LogglyHandler, the SendGridHandler, the SlackWebhookHandler or the TelegramBotHandler",
                "ext-mbstring": "Allow to work properly with unicode symbols",
                "ext-mongodb": "Allow sending log messages to a MongoDB server (via driver)",
                "ext-openssl": "Required to send log messages using SSL",
                "ext-sockets": "Allow sending log messages to a Syslog server (via UDP driver)",
                "graylog2/gelf-php": "Allow sending log messages to a GrayLog2 server",
                "mongodb/mongodb": "Allow sending log messages to a MongoDB server (via library)",
                "php-amqplib/php-amqplib": "Allow sending log messages to an AMQP server using php-amqplib",
                "rollbar/rollbar": "Allow sending log messages to Rollbar",
                "ruflin/elastica": "Allow sending log messages to an Elastic Search server"
=======
                "ext-zip": "*",
                "friendsofphp/php-cs-fixer": "^3.9",
                "guzzlehttp/guzzle": "^6.5.3 || ^7.2.0",
                "mikey179/vfsstream": "^1.6",
                "php-coveralls/php-coveralls": "^2.4",
                "phpunit/phpunit": "^8.5.8 || ^9.4.2",
                "vimeo/psalm": "^4.1"
>>>>>>> b863087a
            },
            "type": "library",
            "extra": {
                "branch-alias": {
                    "dev-main": "2.x-dev"
                }
            },
            "autoload": {
                "psr-4": {
                    "Monolog\\": "src/Monolog"
                }
            },
            "notification-url": "https://packagist.org/downloads/",
            "license": [
                "MIT"
            ],
            "authors": [
                {
                    "name": "Jordi Boggiano",
                    "email": "j.boggiano@seld.be",
                    "homepage": "https://seld.be"
                }
            ],
            "description": "Sends your logs to files, sockets, inboxes, databases and various web services",
            "homepage": "https://github.com/Seldaek/monolog",
            "keywords": [
                "log",
                "logging",
                "psr-3"
            ],
            "support": {
<<<<<<< HEAD
                "issues": "https://github.com/Seldaek/monolog/issues",
                "source": "https://github.com/Seldaek/monolog/tree/2.8.0"
            },
            "funding": [
                {
                    "url": "https://github.com/Seldaek",
                    "type": "github"
                },
                {
                    "url": "https://tidelift.com/funding/github/packagist/monolog/monolog",
                    "type": "tidelift"
                }
            ],
            "time": "2022-07-24T11:55:47+00:00"
=======
                "issues": "https://github.com/maennchen/ZipStream-PHP/issues",
                "source": "https://github.com/maennchen/ZipStream-PHP/tree/2.2.6"
            },
            "funding": [
                {
                    "url": "https://github.com/maennchen",
                    "type": "github"
                },
                {
                    "url": "https://opencollective.com/zipstream",
                    "type": "open_collective"
                }
            ],
            "time": "2022-11-25T18:57:19+00:00"
>>>>>>> b863087a
        },
        {
            "name": "myclabs/php-enum",
            "version": "1.8.4",
            "source": {
                "type": "git",
                "url": "https://github.com/myclabs/php-enum.git",
                "reference": "a867478eae49c9f59ece437ae7f9506bfaa27483"
            },
            "dist": {
                "type": "zip",
                "url": "https://api.github.com/repos/myclabs/php-enum/zipball/a867478eae49c9f59ece437ae7f9506bfaa27483",
                "reference": "a867478eae49c9f59ece437ae7f9506bfaa27483",
                "shasum": ""
            },
            "require": {
                "ext-json": "*",
                "php": "^7.3 || ^8.0"
            },
            "require-dev": {
                "phpunit/phpunit": "^9.5",
                "squizlabs/php_codesniffer": "1.*",
                "vimeo/psalm": "^4.6.2"
            },
            "type": "library",
            "autoload": {
                "psr-4": {
                    "MyCLabs\\Enum\\": "src/"
                },
                "classmap": [
                    "stubs/Stringable.php"
                ]
            },
            "notification-url": "https://packagist.org/downloads/",
            "license": [
                "MIT"
            ],
            "authors": [
                {
                    "name": "PHP Enum contributors",
                    "homepage": "https://github.com/myclabs/php-enum/graphs/contributors"
                }
            ],
            "description": "PHP Enum implementation",
            "homepage": "http://github.com/myclabs/php-enum",
            "keywords": [
                "enum"
            ],
            "support": {
                "issues": "https://github.com/myclabs/php-enum/issues",
                "source": "https://github.com/myclabs/php-enum/tree/1.8.4"
            },
            "funding": [
                {
                    "url": "https://github.com/mnapoli",
                    "type": "github"
                },
                {
                    "url": "https://tidelift.com/funding/github/packagist/myclabs/php-enum",
                    "type": "tidelift"
                }
            ],
            "time": "2022-08-04T09:53:51+00:00"
        },
        {
            "name": "onelogin/php-saml",
            "version": "4.1.0",
            "source": {
                "type": "git",
                "url": "https://github.com/onelogin/php-saml.git",
                "reference": "b22a57ebd13e838b90df5d3346090bc37056409d"
            },
            "dist": {
                "type": "zip",
                "url": "https://api.github.com/repos/onelogin/php-saml/zipball/b22a57ebd13e838b90df5d3346090bc37056409d",
                "reference": "b22a57ebd13e838b90df5d3346090bc37056409d",
                "shasum": ""
            },
            "require": {
                "php": ">=7.3",
                "robrichards/xmlseclibs": ">=3.1.1"
            },
            "require-dev": {
                "pdepend/pdepend": "^2.8.0",
                "php-coveralls/php-coveralls": "^2.0",
                "phploc/phploc": "^4.0 || ^5.0 || ^6.0 || ^7.0",
                "phpunit/phpunit": "^9.5",
                "sebastian/phpcpd": "^4.0 || ^5.0 || ^6.0 ",
                "squizlabs/php_codesniffer": "^3.5.8"
            },
            "suggest": {
                "ext-curl": "Install curl lib to be able to use the IdPMetadataParser for parsing remote XMLs",
                "ext-dom": "Install xml lib",
                "ext-openssl": "Install openssl lib in order to handle with x509 certs (require to support sign and encryption)",
                "ext-zlib": "Install zlib"
            },
            "type": "library",
            "autoload": {
                "psr-4": {
                    "OneLogin\\": "src/"
                }
            },
            "notification-url": "https://packagist.org/downloads/",
            "license": [
                "MIT"
            ],
            "description": "OneLogin PHP SAML Toolkit",
            "homepage": "https://developers.onelogin.com/saml/php",
            "keywords": [
                "SAML2",
                "onelogin",
                "saml"
            ],
            "support": {
                "email": "sixto.garcia@onelogin.com",
                "issues": "https://github.com/onelogin/php-saml/issues",
                "source": "https://github.com/onelogin/php-saml/"
            },
            "time": "2022-07-15T20:44:36+00:00"
        },
        {
            "name": "php-ds/php-ds",
            "version": "v1.4.1",
            "source": {
                "type": "git",
                "url": "https://github.com/php-ds/polyfill.git",
                "reference": "43d2df301a9e2017f67b8c11d94a5222f9c00fd1"
            },
            "dist": {
                "type": "zip",
                "url": "https://api.github.com/repos/php-ds/polyfill/zipball/43d2df301a9e2017f67b8c11d94a5222f9c00fd1",
                "reference": "43d2df301a9e2017f67b8c11d94a5222f9c00fd1",
                "shasum": ""
            },
            "require": {
                "ext-json": "*",
                "php": ">=7.0"
            },
            "provide": {
                "ext-ds": "1.3.0"
            },
            "require-dev": {
                "php-ds/tests": "^1.3"
            },
            "suggest": {
                "ext-ds": "to improve performance and reduce memory usage"
            },
            "type": "library",
            "autoload": {
                "psr-4": {
                    "Ds\\": "src"
                }
            },
            "notification-url": "https://packagist.org/downloads/",
            "license": [
                "MIT"
            ],
            "authors": [
                {
                    "name": "Rudi Theunissen",
                    "email": "rudolf.theunissen@gmail.com"
                }
            ],
            "keywords": [
                "data structures",
                "ds",
                "php",
                "polyfill"
            ],
            "support": {
                "issues": "https://github.com/php-ds/polyfill/issues",
                "source": "https://github.com/php-ds/polyfill/tree/v1.4.1"
            },
            "time": "2022-03-09T20:39:30+00:00"
        },
        {
            "name": "phrity/net-uri",
            "version": "1.2.0",
            "source": {
                "type": "git",
                "url": "https://github.com/sirn-se/phrity-net-uri.git",
                "reference": "c6ecf127e7c99a41ce04d3cdcda7f51108dd96f7"
            },
            "dist": {
                "type": "zip",
                "url": "https://api.github.com/repos/sirn-se/phrity-net-uri/zipball/c6ecf127e7c99a41ce04d3cdcda7f51108dd96f7",
                "reference": "c6ecf127e7c99a41ce04d3cdcda7f51108dd96f7",
                "shasum": ""
            },
            "require": {
                "php": "^7.4|^8.0",
                "psr/http-factory": "^1.0",
                "psr/http-message": "^1.0"
            },
            "require-dev": {
                "php-coveralls/php-coveralls": "^2.0",
                "phpunit/phpunit": "^9.0",
                "squizlabs/php_codesniffer": "^3.0"
            },
            "type": "library",
            "autoload": {
                "psr-4": {
                    "": "src/"
                }
            },
            "notification-url": "https://packagist.org/downloads/",
            "license": [
                "MIT"
            ],
            "authors": [
                {
                    "name": "Sören Jensen",
                    "email": "sirn@sirn.se",
                    "homepage": "https://phrity.sirn.se"
                }
            ],
            "description": "PSR-7 Uri and PSR-17 UriFactory implementation",
            "homepage": "https://phrity.sirn.se/net-uri",
            "keywords": [
                "psr-17",
                "psr-7",
                "uri",
                "uri factory"
            ],
            "support": {
                "issues": "https://github.com/sirn-se/phrity-net-uri/issues",
                "source": "https://github.com/sirn-se/phrity-net-uri/tree/1.2.0"
            },
            "time": "2022-11-30T07:20:06+00:00"
        },
        {
            "name": "phrity/util-errorhandler",
            "version": "1.0.1",
            "source": {
                "type": "git",
                "url": "https://github.com/sirn-se/phrity-util-errorhandler.git",
                "reference": "dc9ac8fb70d733c48a9d9d1eb50f7022172da6bc"
            },
            "dist": {
                "type": "zip",
                "url": "https://api.github.com/repos/sirn-se/phrity-util-errorhandler/zipball/dc9ac8fb70d733c48a9d9d1eb50f7022172da6bc",
                "reference": "dc9ac8fb70d733c48a9d9d1eb50f7022172da6bc",
                "shasum": ""
            },
            "require": {
                "php": "^7.2|^8.0"
            },
            "require-dev": {
                "php-coveralls/php-coveralls": "^2.0",
                "phpunit/phpunit": "^8.0|^9.0",
                "squizlabs/php_codesniffer": "^3.5"
            },
            "type": "library",
            "autoload": {
                "psr-4": {
                    "": "src/"
                }
            },
            "notification-url": "https://packagist.org/downloads/",
            "license": [
                "MIT"
            ],
            "authors": [
                {
                    "name": "Sören Jensen",
                    "email": "sirn@sirn.se",
                    "homepage": "https://phrity.sirn.se"
                }
            ],
            "description": "Inline error handler; catch and resolve errors for code block.",
            "homepage": "https://phrity.sirn.se/util-errorhandler",
            "keywords": [
                "error",
                "warning"
            ],
            "support": {
                "issues": "https://github.com/sirn-se/phrity-util-errorhandler/issues",
                "source": "https://github.com/sirn-se/phrity-util-errorhandler/tree/1.0.1"
            },
            "time": "2022-10-27T12:14:42+00:00"
        },
        {
            "name": "psr/cache",
            "version": "1.0.1",
            "source": {
                "type": "git",
                "url": "https://github.com/php-fig/cache.git",
                "reference": "d11b50ad223250cf17b86e38383413f5a6764bf8"
            },
            "dist": {
                "type": "zip",
                "url": "https://api.github.com/repos/php-fig/cache/zipball/d11b50ad223250cf17b86e38383413f5a6764bf8",
                "reference": "d11b50ad223250cf17b86e38383413f5a6764bf8",
                "shasum": ""
            },
            "require": {
                "php": ">=5.3.0"
            },
            "type": "library",
            "extra": {
                "branch-alias": {
                    "dev-master": "1.0.x-dev"
                }
            },
            "autoload": {
                "psr-4": {
                    "Psr\\Cache\\": "src/"
                }
            },
            "notification-url": "https://packagist.org/downloads/",
            "license": [
                "MIT"
            ],
            "authors": [
                {
                    "name": "PHP-FIG",
                    "homepage": "http://www.php-fig.org/"
                }
            ],
            "description": "Common interface for caching libraries",
            "keywords": [
                "cache",
                "psr",
                "psr-6"
            ],
            "support": {
                "source": "https://github.com/php-fig/cache/tree/master"
            },
            "time": "2016-08-06T20:24:11+00:00"
        },
        {
            "name": "psr/container",
            "version": "1.1.2",
            "source": {
                "type": "git",
                "url": "https://github.com/php-fig/container.git",
                "reference": "513e0666f7216c7459170d56df27dfcefe1689ea"
            },
            "dist": {
                "type": "zip",
                "url": "https://api.github.com/repos/php-fig/container/zipball/513e0666f7216c7459170d56df27dfcefe1689ea",
                "reference": "513e0666f7216c7459170d56df27dfcefe1689ea",
                "shasum": ""
            },
            "require": {
                "php": ">=7.4.0"
            },
            "type": "library",
            "autoload": {
                "psr-4": {
                    "Psr\\Container\\": "src/"
                }
            },
            "notification-url": "https://packagist.org/downloads/",
            "license": [
                "MIT"
            ],
            "authors": [
                {
                    "name": "PHP-FIG",
                    "homepage": "https://www.php-fig.org/"
                }
            ],
            "description": "Common Container Interface (PHP FIG PSR-11)",
            "homepage": "https://github.com/php-fig/container",
            "keywords": [
                "PSR-11",
                "container",
                "container-interface",
                "container-interop",
                "psr"
            ],
            "support": {
                "issues": "https://github.com/php-fig/container/issues",
                "source": "https://github.com/php-fig/container/tree/1.1.2"
            },
            "time": "2021-11-05T16:50:12+00:00"
        },
        {
<<<<<<< HEAD
            "name": "psr/http-client",
            "version": "1.0.1",
            "source": {
                "type": "git",
                "url": "https://github.com/php-fig/http-client.git",
                "reference": "2dfb5f6c5eff0e91e20e913f8c5452ed95b86621"
            },
            "dist": {
                "type": "zip",
                "url": "https://api.github.com/repos/php-fig/http-client/zipball/2dfb5f6c5eff0e91e20e913f8c5452ed95b86621",
                "reference": "2dfb5f6c5eff0e91e20e913f8c5452ed95b86621",
                "shasum": ""
            },
            "require": {
                "php": "^7.0 || ^8.0",
                "psr/http-message": "^1.0"
            },
            "type": "library",
            "extra": {
                "branch-alias": {
                    "dev-master": "1.0.x-dev"
                }
            },
            "autoload": {
                "psr-4": {
                    "Psr\\Http\\Client\\": "src/"
                }
            },
            "notification-url": "https://packagist.org/downloads/",
            "license": [
                "MIT"
            ],
            "authors": [
                {
                    "name": "PHP-FIG",
                    "homepage": "http://www.php-fig.org/"
                }
            ],
            "description": "Common interface for HTTP clients",
            "homepage": "https://github.com/php-fig/http-client",
            "keywords": [
                "http",
                "http-client",
                "psr",
                "psr-18"
            ],
            "support": {
                "source": "https://github.com/php-fig/http-client/tree/master"
            },
            "time": "2020-06-29T06:28:15+00:00"
        },
        {
=======
>>>>>>> b863087a
            "name": "psr/http-factory",
            "version": "1.0.1",
            "source": {
                "type": "git",
                "url": "https://github.com/php-fig/http-factory.git",
                "reference": "12ac7fcd07e5b077433f5f2bee95b3a771bf61be"
            },
            "dist": {
                "type": "zip",
                "url": "https://api.github.com/repos/php-fig/http-factory/zipball/12ac7fcd07e5b077433f5f2bee95b3a771bf61be",
                "reference": "12ac7fcd07e5b077433f5f2bee95b3a771bf61be",
                "shasum": ""
            },
            "require": {
                "php": ">=7.0.0",
                "psr/http-message": "^1.0"
            },
            "type": "library",
            "extra": {
                "branch-alias": {
                    "dev-master": "1.0.x-dev"
                }
            },
            "autoload": {
                "psr-4": {
                    "Psr\\Http\\Message\\": "src/"
                }
            },
            "notification-url": "https://packagist.org/downloads/",
            "license": [
                "MIT"
            ],
            "authors": [
                {
                    "name": "PHP-FIG",
                    "homepage": "http://www.php-fig.org/"
                }
            ],
            "description": "Common interfaces for PSR-7 HTTP message factories",
            "keywords": [
                "factory",
                "http",
                "message",
                "psr",
                "psr-17",
                "psr-7",
                "request",
                "response"
            ],
            "support": {
                "source": "https://github.com/php-fig/http-factory/tree/master"
            },
            "time": "2019-04-30T12:38:16+00:00"
        },
        {
            "name": "psr/http-message",
            "version": "1.0.1",
            "source": {
                "type": "git",
                "url": "https://github.com/php-fig/http-message.git",
                "reference": "f6561bf28d520154e4b0ec72be95418abe6d9363"
            },
            "dist": {
                "type": "zip",
                "url": "https://api.github.com/repos/php-fig/http-message/zipball/f6561bf28d520154e4b0ec72be95418abe6d9363",
                "reference": "f6561bf28d520154e4b0ec72be95418abe6d9363",
                "shasum": ""
            },
            "require": {
                "php": ">=5.3.0"
            },
            "type": "library",
            "extra": {
                "branch-alias": {
                    "dev-master": "1.0.x-dev"
                }
            },
            "autoload": {
                "psr-4": {
                    "Psr\\Http\\Message\\": "src/"
                }
            },
            "notification-url": "https://packagist.org/downloads/",
            "license": [
                "MIT"
            ],
            "authors": [
                {
                    "name": "PHP-FIG",
                    "homepage": "http://www.php-fig.org/"
                }
            ],
            "description": "Common interface for HTTP messages",
            "homepage": "https://github.com/php-fig/http-message",
            "keywords": [
                "http",
                "http-message",
                "psr",
                "psr-7",
                "request",
                "response"
            ],
            "support": {
                "source": "https://github.com/php-fig/http-message/tree/master"
            },
            "time": "2016-08-06T14:39:51+00:00"
        },
        {
            "name": "psr/log",
            "version": "1.1.4",
            "source": {
                "type": "git",
                "url": "https://github.com/php-fig/log.git",
                "reference": "d49695b909c3b7628b6289db5479a1c204601f11"
            },
            "dist": {
                "type": "zip",
                "url": "https://api.github.com/repos/php-fig/log/zipball/d49695b909c3b7628b6289db5479a1c204601f11",
                "reference": "d49695b909c3b7628b6289db5479a1c204601f11",
                "shasum": ""
            },
            "require": {
                "php": ">=5.3.0"
            },
            "type": "library",
            "extra": {
                "branch-alias": {
                    "dev-master": "1.1.x-dev"
                }
            },
            "autoload": {
                "psr-4": {
                    "Psr\\Log\\": "Psr/Log/"
                }
            },
            "notification-url": "https://packagist.org/downloads/",
            "license": [
                "MIT"
            ],
            "authors": [
                {
                    "name": "PHP-FIG",
                    "homepage": "https://www.php-fig.org/"
                }
            ],
            "description": "Common interface for logging libraries",
            "homepage": "https://github.com/php-fig/log",
            "keywords": [
                "log",
                "psr",
                "psr-3"
            ],
            "support": {
                "source": "https://github.com/php-fig/log/tree/1.1.4"
            },
            "time": "2021-05-03T11:20:27+00:00"
        },
        {
            "name": "psr/simple-cache",
            "version": "1.0.1",
            "source": {
                "type": "git",
                "url": "https://github.com/php-fig/simple-cache.git",
                "reference": "408d5eafb83c57f6365a3ca330ff23aa4a5fa39b"
            },
            "dist": {
                "type": "zip",
                "url": "https://api.github.com/repos/php-fig/simple-cache/zipball/408d5eafb83c57f6365a3ca330ff23aa4a5fa39b",
                "reference": "408d5eafb83c57f6365a3ca330ff23aa4a5fa39b",
                "shasum": ""
            },
            "require": {
                "php": ">=5.3.0"
            },
            "type": "library",
            "extra": {
                "branch-alias": {
                    "dev-master": "1.0.x-dev"
                }
            },
            "autoload": {
                "psr-4": {
                    "Psr\\SimpleCache\\": "src/"
                }
            },
            "notification-url": "https://packagist.org/downloads/",
            "license": [
                "MIT"
            ],
            "authors": [
                {
                    "name": "PHP-FIG",
                    "homepage": "http://www.php-fig.org/"
                }
            ],
            "description": "Common interfaces for simple caching",
            "keywords": [
                "cache",
                "caching",
                "psr",
                "psr-16",
                "simple-cache"
            ],
            "support": {
                "source": "https://github.com/php-fig/simple-cache/tree/master"
            },
            "time": "2017-10-23T01:57:42+00:00"
        },
        {
            "name": "ralouphie/getallheaders",
            "version": "3.0.3",
            "source": {
                "type": "git",
                "url": "https://github.com/ralouphie/getallheaders.git",
                "reference": "120b605dfeb996808c31b6477290a714d356e822"
            },
            "dist": {
                "type": "zip",
                "url": "https://api.github.com/repos/ralouphie/getallheaders/zipball/120b605dfeb996808c31b6477290a714d356e822",
                "reference": "120b605dfeb996808c31b6477290a714d356e822",
                "shasum": ""
            },
            "require": {
                "php": ">=5.6"
            },
            "require-dev": {
                "php-coveralls/php-coveralls": "^2.1",
                "phpunit/phpunit": "^5 || ^6.5"
            },
            "type": "library",
            "autoload": {
                "files": [
                    "src/getallheaders.php"
                ]
            },
            "notification-url": "https://packagist.org/downloads/",
            "license": [
                "MIT"
            ],
            "authors": [
                {
                    "name": "Ralph Khattar",
                    "email": "ralph.khattar@gmail.com"
                }
            ],
            "description": "A polyfill for getallheaders.",
            "support": {
                "issues": "https://github.com/ralouphie/getallheaders/issues",
                "source": "https://github.com/ralouphie/getallheaders/tree/develop"
            },
            "time": "2019-03-08T08:55:37+00:00"
        },
        {
            "name": "ramsey/collection",
            "version": "1.1.4",
            "source": {
                "type": "git",
                "url": "https://github.com/ramsey/collection.git",
                "reference": "ab2237657ad99667a5143e32ba2683c8029563d4"
            },
            "dist": {
                "type": "zip",
                "url": "https://api.github.com/repos/ramsey/collection/zipball/ab2237657ad99667a5143e32ba2683c8029563d4",
                "reference": "ab2237657ad99667a5143e32ba2683c8029563d4",
                "shasum": ""
            },
            "require": {
                "php": "^7.2 || ^8"
            },
            "require-dev": {
                "captainhook/captainhook": "^5.3",
                "dealerdirect/phpcodesniffer-composer-installer": "^0.7.0",
                "ergebnis/composer-normalize": "^2.6",
                "fakerphp/faker": "^1.5",
                "hamcrest/hamcrest-php": "^2",
                "jangregor/phpstan-prophecy": "^0.8",
                "mockery/mockery": "^1.3",
                "phpstan/extension-installer": "^1",
                "phpstan/phpstan": "^0.12.32",
                "phpstan/phpstan-mockery": "^0.12.5",
                "phpstan/phpstan-phpunit": "^0.12.11",
                "phpunit/phpunit": "^8.5 || ^9",
                "psy/psysh": "^0.10.4",
                "slevomat/coding-standard": "^6.3",
                "squizlabs/php_codesniffer": "^3.5",
                "vimeo/psalm": "^4.4"
            },
            "type": "library",
            "autoload": {
                "psr-4": {
                    "Ramsey\\Collection\\": "src/"
                }
            },
            "notification-url": "https://packagist.org/downloads/",
            "license": [
                "MIT"
            ],
            "authors": [
                {
                    "name": "Ben Ramsey",
                    "email": "ben@benramsey.com",
                    "homepage": "https://benramsey.com"
                }
            ],
            "description": "A PHP 7.2+ library for representing and manipulating collections.",
            "keywords": [
                "array",
                "collection",
                "hash",
                "map",
                "queue",
                "set"
            ],
            "support": {
                "issues": "https://github.com/ramsey/collection/issues",
                "source": "https://github.com/ramsey/collection/tree/1.1.4"
            },
            "funding": [
                {
                    "url": "https://github.com/ramsey",
                    "type": "github"
                },
                {
                    "url": "https://tidelift.com/funding/github/packagist/ramsey/collection",
                    "type": "tidelift"
                }
            ],
            "time": "2021-07-30T00:58:27+00:00"
        },
        {
            "name": "ramsey/uuid",
            "version": "4.2.3",
            "source": {
                "type": "git",
                "url": "https://github.com/ramsey/uuid.git",
                "reference": "fc9bb7fb5388691fd7373cd44dcb4d63bbcf24df"
            },
            "dist": {
                "type": "zip",
                "url": "https://api.github.com/repos/ramsey/uuid/zipball/fc9bb7fb5388691fd7373cd44dcb4d63bbcf24df",
                "reference": "fc9bb7fb5388691fd7373cd44dcb4d63bbcf24df",
                "shasum": ""
            },
            "require": {
                "brick/math": "^0.8 || ^0.9",
                "ext-json": "*",
                "php": "^7.2 || ^8.0",
                "ramsey/collection": "^1.0",
                "symfony/polyfill-ctype": "^1.8",
                "symfony/polyfill-php80": "^1.14"
            },
            "replace": {
                "rhumsaa/uuid": "self.version"
            },
            "require-dev": {
                "captainhook/captainhook": "^5.10",
                "captainhook/plugin-composer": "^5.3",
                "dealerdirect/phpcodesniffer-composer-installer": "^0.7.0",
                "doctrine/annotations": "^1.8",
                "ergebnis/composer-normalize": "^2.15",
                "mockery/mockery": "^1.3",
                "moontoast/math": "^1.1",
                "paragonie/random-lib": "^2",
                "php-mock/php-mock": "^2.2",
                "php-mock/php-mock-mockery": "^1.3",
                "php-parallel-lint/php-parallel-lint": "^1.1",
                "phpbench/phpbench": "^1.0",
                "phpstan/extension-installer": "^1.0",
                "phpstan/phpstan": "^0.12",
                "phpstan/phpstan-mockery": "^0.12",
                "phpstan/phpstan-phpunit": "^0.12",
                "phpunit/phpunit": "^8.5 || ^9",
                "slevomat/coding-standard": "^7.0",
                "squizlabs/php_codesniffer": "^3.5",
                "vimeo/psalm": "^4.9"
            },
            "suggest": {
                "ext-bcmath": "Enables faster math with arbitrary-precision integers using BCMath.",
                "ext-ctype": "Enables faster processing of character classification using ctype functions.",
                "ext-gmp": "Enables faster math with arbitrary-precision integers using GMP.",
                "ext-uuid": "Enables the use of PeclUuidTimeGenerator and PeclUuidRandomGenerator.",
                "paragonie/random-lib": "Provides RandomLib for use with the RandomLibAdapter",
                "ramsey/uuid-doctrine": "Allows the use of Ramsey\\Uuid\\Uuid as Doctrine field type."
            },
            "type": "library",
            "extra": {
                "branch-alias": {
                    "dev-main": "4.x-dev"
                },
                "captainhook": {
                    "force-install": true
                }
            },
            "autoload": {
                "psr-4": {
                    "Ramsey\\Uuid\\": "src/"
                },
                "files": [
                    "src/functions.php"
                ]
            },
            "notification-url": "https://packagist.org/downloads/",
            "license": [
                "MIT"
            ],
            "description": "A PHP library for generating and working with universally unique identifiers (UUIDs).",
            "keywords": [
                "guid",
                "identifier",
                "uuid"
            ],
            "support": {
                "issues": "https://github.com/ramsey/uuid/issues",
                "source": "https://github.com/ramsey/uuid/tree/4.2.3"
            },
            "funding": [
                {
                    "url": "https://github.com/ramsey",
                    "type": "github"
                },
                {
                    "url": "https://tidelift.com/funding/github/packagist/ramsey/uuid",
                    "type": "tidelift"
                }
            ],
            "time": "2021-09-25T23:10:38+00:00"
        },
        {
            "name": "ratchet/rfc6455",
            "version": "v0.3.1",
            "source": {
                "type": "git",
                "url": "https://github.com/ratchetphp/RFC6455.git",
                "reference": "7c964514e93456a52a99a20fcfa0de242a43ccdb"
            },
            "dist": {
                "type": "zip",
                "url": "https://api.github.com/repos/ratchetphp/RFC6455/zipball/7c964514e93456a52a99a20fcfa0de242a43ccdb",
                "reference": "7c964514e93456a52a99a20fcfa0de242a43ccdb",
                "shasum": ""
            },
            "require": {
                "guzzlehttp/psr7": "^2 || ^1.7",
                "php": ">=5.4.2"
            },
            "require-dev": {
                "phpunit/phpunit": "^5.7",
                "react/socket": "^1.3"
            },
            "type": "library",
            "autoload": {
                "psr-4": {
                    "Ratchet\\RFC6455\\": "src"
                }
            },
            "notification-url": "https://packagist.org/downloads/",
            "license": [
                "MIT"
            ],
            "authors": [
                {
                    "name": "Chris Boden",
                    "email": "cboden@gmail.com",
                    "role": "Developer"
                },
                {
                    "name": "Matt Bonneau",
                    "role": "Developer"
                }
            ],
            "description": "RFC6455 WebSocket protocol handler",
            "homepage": "http://socketo.me",
            "keywords": [
                "WebSockets",
                "rfc6455",
                "websocket"
            ],
            "support": {
                "chat": "https://gitter.im/reactphp/reactphp",
                "issues": "https://github.com/ratchetphp/RFC6455/issues",
                "source": "https://github.com/ratchetphp/RFC6455/tree/v0.3.1"
            },
            "time": "2021-12-09T23:20:49+00:00"
        },
        {
            "name": "react/cache",
            "version": "v1.1.1",
            "source": {
                "type": "git",
                "url": "https://github.com/reactphp/cache.git",
                "reference": "4bf736a2cccec7298bdf745db77585966fc2ca7e"
            },
            "dist": {
                "type": "zip",
                "url": "https://api.github.com/repos/reactphp/cache/zipball/4bf736a2cccec7298bdf745db77585966fc2ca7e",
                "reference": "4bf736a2cccec7298bdf745db77585966fc2ca7e",
                "shasum": ""
            },
            "require": {
                "php": ">=5.3.0",
                "react/promise": "^3.0 || ^2.0 || ^1.1"
            },
            "require-dev": {
                "phpunit/phpunit": "^9.3 || ^5.7 || ^4.8.35"
            },
            "type": "library",
            "autoload": {
                "psr-4": {
                    "React\\Cache\\": "src/"
                }
            },
            "notification-url": "https://packagist.org/downloads/",
            "license": [
                "MIT"
            ],
            "authors": [
                {
                    "name": "Christian Lück",
                    "email": "christian@clue.engineering",
                    "homepage": "https://clue.engineering/"
                },
                {
                    "name": "Cees-Jan Kiewiet",
                    "email": "reactphp@ceesjankiewiet.nl",
                    "homepage": "https://wyrihaximus.net/"
                },
                {
                    "name": "Jan Sorgalla",
                    "email": "jsorgalla@gmail.com",
                    "homepage": "https://sorgalla.com/"
                },
                {
                    "name": "Chris Boden",
                    "email": "cboden@gmail.com",
                    "homepage": "https://cboden.dev/"
                }
            ],
            "description": "Async, Promise-based cache interface for ReactPHP",
            "keywords": [
                "cache",
                "caching",
                "promise",
                "reactphp"
            ],
            "support": {
                "issues": "https://github.com/reactphp/cache/issues",
                "source": "https://github.com/reactphp/cache/tree/v1.1.1"
            },
            "funding": [
                {
                    "url": "https://github.com/WyriHaximus",
                    "type": "github"
                },
                {
                    "url": "https://github.com/clue",
                    "type": "github"
                }
            ],
            "time": "2021-02-02T06:47:52+00:00"
        },
        {
            "name": "react/dns",
            "version": "v1.8.0",
            "source": {
                "type": "git",
                "url": "https://github.com/reactphp/dns.git",
                "reference": "2a5a74ab751e53863b45fb87e1d3913884f88248"
            },
            "dist": {
                "type": "zip",
                "url": "https://api.github.com/repos/reactphp/dns/zipball/2a5a74ab751e53863b45fb87e1d3913884f88248",
                "reference": "2a5a74ab751e53863b45fb87e1d3913884f88248",
                "shasum": ""
            },
            "require": {
                "php": ">=5.3.0",
                "react/cache": "^1.0 || ^0.6 || ^0.5",
                "react/event-loop": "^1.2",
                "react/promise": "^3.0 || ^2.7 || ^1.2.1",
                "react/promise-timer": "^1.2"
            },
            "require-dev": {
                "clue/block-react": "^1.2",
                "phpunit/phpunit": "^9.3 || ^4.8.35"
            },
            "type": "library",
            "autoload": {
                "psr-4": {
                    "React\\Dns\\": "src"
                }
            },
            "notification-url": "https://packagist.org/downloads/",
            "license": [
                "MIT"
            ],
            "authors": [
                {
                    "name": "Christian Lück",
                    "email": "christian@clue.engineering",
                    "homepage": "https://clue.engineering/"
                },
                {
                    "name": "Cees-Jan Kiewiet",
                    "email": "reactphp@ceesjankiewiet.nl",
                    "homepage": "https://wyrihaximus.net/"
                },
                {
                    "name": "Jan Sorgalla",
                    "email": "jsorgalla@gmail.com",
                    "homepage": "https://sorgalla.com/"
                },
                {
                    "name": "Chris Boden",
                    "email": "cboden@gmail.com",
                    "homepage": "https://cboden.dev/"
                }
            ],
            "description": "Async DNS resolver for ReactPHP",
            "keywords": [
                "async",
                "dns",
                "dns-resolver",
                "reactphp"
            ],
            "support": {
                "issues": "https://github.com/reactphp/dns/issues",
                "source": "https://github.com/reactphp/dns/tree/v1.8.0"
            },
            "funding": [
                {
                    "url": "https://github.com/WyriHaximus",
                    "type": "github"
                },
                {
                    "url": "https://github.com/clue",
                    "type": "github"
                }
            ],
            "time": "2021-07-11T12:40:34+00:00"
        },
        {
            "name": "react/event-loop",
            "version": "v1.2.0",
            "source": {
                "type": "git",
                "url": "https://github.com/reactphp/event-loop.git",
                "reference": "be6dee480fc4692cec0504e65eb486e3be1aa6f2"
            },
            "dist": {
                "type": "zip",
                "url": "https://api.github.com/repos/reactphp/event-loop/zipball/be6dee480fc4692cec0504e65eb486e3be1aa6f2",
                "reference": "be6dee480fc4692cec0504e65eb486e3be1aa6f2",
                "shasum": ""
            },
            "require": {
                "php": ">=5.3.0"
            },
            "require-dev": {
                "phpunit/phpunit": "^9.3 || ^5.7 || ^4.8.35"
            },
            "suggest": {
                "ext-event": "~1.0 for ExtEventLoop",
                "ext-pcntl": "For signal handling support when using the StreamSelectLoop",
                "ext-uv": "* for ExtUvLoop"
            },
            "type": "library",
            "autoload": {
                "psr-4": {
                    "React\\EventLoop\\": "src"
                }
            },
            "notification-url": "https://packagist.org/downloads/",
            "license": [
                "MIT"
            ],
            "authors": [
                {
                    "name": "Christian Lück",
                    "email": "christian@clue.engineering",
                    "homepage": "https://clue.engineering/"
                },
                {
                    "name": "Cees-Jan Kiewiet",
                    "email": "reactphp@ceesjankiewiet.nl",
                    "homepage": "https://wyrihaximus.net/"
                },
                {
                    "name": "Jan Sorgalla",
                    "email": "jsorgalla@gmail.com",
                    "homepage": "https://sorgalla.com/"
                },
                {
                    "name": "Chris Boden",
                    "email": "cboden@gmail.com",
                    "homepage": "https://cboden.dev/"
                }
            ],
            "description": "ReactPHP's core reactor event loop that libraries can use for evented I/O.",
            "keywords": [
                "asynchronous",
                "event-loop"
            ],
            "support": {
                "issues": "https://github.com/reactphp/event-loop/issues",
                "source": "https://github.com/reactphp/event-loop/tree/v1.2.0"
            },
            "funding": [
                {
                    "url": "https://github.com/WyriHaximus",
                    "type": "github"
                },
                {
                    "url": "https://github.com/clue",
                    "type": "github"
                }
            ],
            "time": "2021-07-11T12:31:24+00:00"
        },
        {
            "name": "react/promise",
            "version": "v2.8.0",
            "source": {
                "type": "git",
                "url": "https://github.com/reactphp/promise.git",
                "reference": "f3cff96a19736714524ca0dd1d4130de73dbbbc4"
            },
            "dist": {
                "type": "zip",
                "url": "https://api.github.com/repos/reactphp/promise/zipball/f3cff96a19736714524ca0dd1d4130de73dbbbc4",
                "reference": "f3cff96a19736714524ca0dd1d4130de73dbbbc4",
                "shasum": ""
            },
            "require": {
                "php": ">=5.4.0"
            },
            "require-dev": {
                "phpunit/phpunit": "^7.0 || ^6.5 || ^5.7 || ^4.8.36"
            },
            "type": "library",
            "autoload": {
                "psr-4": {
                    "React\\Promise\\": "src/"
                },
                "files": [
                    "src/functions_include.php"
                ]
            },
            "notification-url": "https://packagist.org/downloads/",
            "license": [
                "MIT"
            ],
            "authors": [
                {
                    "name": "Jan Sorgalla",
                    "email": "jsorgalla@gmail.com"
                }
            ],
            "description": "A lightweight implementation of CommonJS Promises/A for PHP",
            "keywords": [
                "promise",
                "promises"
            ],
            "support": {
                "issues": "https://github.com/reactphp/promise/issues",
                "source": "https://github.com/reactphp/promise/tree/v2.8.0"
            },
            "time": "2020-05-12T15:16:56+00:00"
        },
        {
            "name": "react/promise-timer",
            "version": "v1.8.0",
            "source": {
                "type": "git",
                "url": "https://github.com/reactphp/promise-timer.git",
                "reference": "0bbbcc79589e5bfdddba68a287f1cb805581a479"
            },
            "dist": {
                "type": "zip",
                "url": "https://api.github.com/repos/reactphp/promise-timer/zipball/0bbbcc79589e5bfdddba68a287f1cb805581a479",
                "reference": "0bbbcc79589e5bfdddba68a287f1cb805581a479",
                "shasum": ""
            },
            "require": {
                "php": ">=5.3",
                "react/event-loop": "^1.2",
                "react/promise": "^3.0 || ^2.7.0 || ^1.2.1"
            },
            "require-dev": {
                "phpunit/phpunit": "^9.3 || ^5.7 || ^4.8.35"
            },
            "type": "library",
            "autoload": {
                "psr-4": {
                    "React\\Promise\\Timer\\": "src/"
                },
                "files": [
                    "src/functions_include.php"
                ]
            },
            "notification-url": "https://packagist.org/downloads/",
            "license": [
                "MIT"
            ],
            "authors": [
                {
                    "name": "Christian Lück",
                    "email": "christian@clue.engineering",
                    "homepage": "https://clue.engineering/"
                },
                {
                    "name": "Cees-Jan Kiewiet",
                    "email": "reactphp@ceesjankiewiet.nl",
                    "homepage": "https://wyrihaximus.net/"
                },
                {
                    "name": "Jan Sorgalla",
                    "email": "jsorgalla@gmail.com",
                    "homepage": "https://sorgalla.com/"
                },
                {
                    "name": "Chris Boden",
                    "email": "cboden@gmail.com",
                    "homepage": "https://cboden.dev/"
                }
            ],
            "description": "A trivial implementation of timeouts for Promises, built on top of ReactPHP.",
            "homepage": "https://github.com/reactphp/promise-timer",
            "keywords": [
                "async",
                "event-loop",
                "promise",
                "reactphp",
                "timeout",
                "timer"
            ],
            "support": {
                "issues": "https://github.com/reactphp/promise-timer/issues",
                "source": "https://github.com/reactphp/promise-timer/tree/v1.8.0"
            },
            "funding": [
                {
                    "url": "https://github.com/WyriHaximus",
                    "type": "github"
                },
                {
                    "url": "https://github.com/clue",
                    "type": "github"
                }
            ],
            "time": "2021-12-06T11:08:48+00:00"
        },
        {
            "name": "react/socket",
            "version": "v1.10.0",
            "source": {
                "type": "git",
                "url": "https://github.com/reactphp/socket.git",
                "reference": "d132fde589ea97f4165f2d94b5296499eac125ec"
            },
            "dist": {
                "type": "zip",
                "url": "https://api.github.com/repos/reactphp/socket/zipball/d132fde589ea97f4165f2d94b5296499eac125ec",
                "reference": "d132fde589ea97f4165f2d94b5296499eac125ec",
                "shasum": ""
            },
            "require": {
                "evenement/evenement": "^3.0 || ^2.0 || ^1.0",
                "php": ">=5.3.0",
                "react/dns": "^1.8",
                "react/event-loop": "^1.2",
                "react/promise": "^2.6.0 || ^1.2.1",
                "react/promise-timer": "^1.4.0",
                "react/stream": "^1.2"
            },
            "require-dev": {
                "clue/block-react": "^1.2",
                "phpunit/phpunit": "^9.3 || ^5.7 || ^4.8.35",
                "react/promise-stream": "^1.2"
            },
            "type": "library",
            "autoload": {
                "psr-4": {
                    "React\\Socket\\": "src"
                }
            },
            "notification-url": "https://packagist.org/downloads/",
            "license": [
                "MIT"
            ],
            "authors": [
                {
                    "name": "Christian Lück",
                    "email": "christian@clue.engineering",
                    "homepage": "https://clue.engineering/"
                },
                {
                    "name": "Cees-Jan Kiewiet",
                    "email": "reactphp@ceesjankiewiet.nl",
                    "homepage": "https://wyrihaximus.net/"
                },
                {
                    "name": "Jan Sorgalla",
                    "email": "jsorgalla@gmail.com",
                    "homepage": "https://sorgalla.com/"
                },
                {
                    "name": "Chris Boden",
                    "email": "cboden@gmail.com",
                    "homepage": "https://cboden.dev/"
                }
            ],
            "description": "Async, streaming plaintext TCP/IP and secure TLS socket server and client connections for ReactPHP",
            "keywords": [
                "Connection",
                "Socket",
                "async",
                "reactphp",
                "stream"
            ],
            "support": {
                "issues": "https://github.com/reactphp/socket/issues",
                "source": "https://github.com/reactphp/socket/tree/v1.10.0"
            },
            "funding": [
                {
                    "url": "https://github.com/WyriHaximus",
                    "type": "github"
                },
                {
                    "url": "https://github.com/clue",
                    "type": "github"
                }
            ],
            "time": "2021-11-29T10:08:24+00:00"
        },
        {
            "name": "react/stream",
            "version": "v1.2.0",
            "source": {
                "type": "git",
                "url": "https://github.com/reactphp/stream.git",
                "reference": "7a423506ee1903e89f1e08ec5f0ed430ff784ae9"
            },
            "dist": {
                "type": "zip",
                "url": "https://api.github.com/repos/reactphp/stream/zipball/7a423506ee1903e89f1e08ec5f0ed430ff784ae9",
                "reference": "7a423506ee1903e89f1e08ec5f0ed430ff784ae9",
                "shasum": ""
            },
            "require": {
                "evenement/evenement": "^3.0 || ^2.0 || ^1.0",
                "php": ">=5.3.8",
                "react/event-loop": "^1.2"
            },
            "require-dev": {
                "clue/stream-filter": "~1.2",
                "phpunit/phpunit": "^9.3 || ^5.7 || ^4.8.35"
            },
            "type": "library",
            "autoload": {
                "psr-4": {
                    "React\\Stream\\": "src"
                }
            },
            "notification-url": "https://packagist.org/downloads/",
            "license": [
                "MIT"
            ],
            "authors": [
                {
                    "name": "Christian Lück",
                    "email": "christian@clue.engineering",
                    "homepage": "https://clue.engineering/"
                },
                {
                    "name": "Cees-Jan Kiewiet",
                    "email": "reactphp@ceesjankiewiet.nl",
                    "homepage": "https://wyrihaximus.net/"
                },
                {
                    "name": "Jan Sorgalla",
                    "email": "jsorgalla@gmail.com",
                    "homepage": "https://sorgalla.com/"
                },
                {
                    "name": "Chris Boden",
                    "email": "cboden@gmail.com",
                    "homepage": "https://cboden.dev/"
                }
            ],
            "description": "Event-driven readable and writable streams for non-blocking I/O in ReactPHP",
            "keywords": [
                "event-driven",
                "io",
                "non-blocking",
                "pipe",
                "reactphp",
                "readable",
                "stream",
                "writable"
            ],
            "support": {
                "issues": "https://github.com/reactphp/stream/issues",
                "source": "https://github.com/reactphp/stream/tree/v1.2.0"
            },
            "funding": [
                {
                    "url": "https://github.com/WyriHaximus",
                    "type": "github"
                },
                {
                    "url": "https://github.com/clue",
                    "type": "github"
                }
            ],
            "time": "2021-07-11T12:37:55+00:00"
        },
        {
            "name": "roave/doctrine-simplecache",
            "version": "2.5.0",
            "source": {
                "type": "git",
                "url": "https://github.com/Roave/DoctrineSimpleCache.git",
                "reference": "ba33201ebf0c965d2c4b41cf00bdb0f1ee0eb292"
            },
            "dist": {
                "type": "zip",
                "url": "https://api.github.com/repos/Roave/DoctrineSimpleCache/zipball/ba33201ebf0c965d2c4b41cf00bdb0f1ee0eb292",
                "reference": "ba33201ebf0c965d2c4b41cf00bdb0f1ee0eb292",
                "shasum": ""
            },
            "require": {
                "doctrine/cache": "^1.7",
                "php": "^7.4 || ~8.0.0 || ~8.1.0",
                "psr/simple-cache": "^1.0"
            },
            "provide": {
                "psr/simple-cache-implementation": "1.0"
            },
            "require-dev": {
                "cache/integration-tests": "dev-master",
                "cache/tag-interop": "dev-master",
                "infection/infection": "^0.20.0",
                "phpunit/phpunit": "^9.5.16",
                "symfony/console": "^4.3",
                "symfony/phpunit-bridge": "^4.4@dev"
            },
            "type": "library",
            "autoload": {
                "files": [
                    "namespace-bc-aliases.php"
                ],
                "psr-4": {
                    "Roave\\DoctrineSimpleCache\\": "src/"
                }
            },
            "notification-url": "https://packagist.org/downloads/",
            "license": [
                "MIT"
            ],
            "authors": [
                {
                    "name": "James Titcumb",
                    "email": "james@asgrim.com"
                }
            ],
            "description": "Doctrine Cache adapter for PSR-16 Simple Cache",
            "support": {
                "issues": "https://github.com/Roave/DoctrineSimpleCache/issues",
                "source": "https://github.com/Roave/DoctrineSimpleCache/tree/2.5.0"
            },
            "time": "2022-02-23T17:30:56+00:00"
        },
        {
            "name": "robrichards/xmlseclibs",
            "version": "3.1.1",
            "source": {
                "type": "git",
                "url": "https://github.com/robrichards/xmlseclibs.git",
                "reference": "f8f19e58f26cdb42c54b214ff8a820760292f8df"
            },
            "dist": {
                "type": "zip",
                "url": "https://api.github.com/repos/robrichards/xmlseclibs/zipball/f8f19e58f26cdb42c54b214ff8a820760292f8df",
                "reference": "f8f19e58f26cdb42c54b214ff8a820760292f8df",
                "shasum": ""
            },
            "require": {
                "ext-openssl": "*",
                "php": ">= 5.4"
            },
            "type": "library",
            "autoload": {
                "psr-4": {
                    "RobRichards\\XMLSecLibs\\": "src"
                }
            },
            "notification-url": "https://packagist.org/downloads/",
            "license": [
                "BSD-3-Clause"
            ],
            "description": "A PHP library for XML Security",
            "homepage": "https://github.com/robrichards/xmlseclibs",
            "keywords": [
                "security",
                "signature",
                "xml",
                "xmldsig"
            ],
            "support": {
                "issues": "https://github.com/robrichards/xmlseclibs/issues",
                "source": "https://github.com/robrichards/xmlseclibs/tree/3.1.1"
            },
            "time": "2020-09-05T13:00:25+00:00"
        },
        {
            "name": "scrivo/highlight.php",
            "version": "v9.18.1.7",
            "source": {
                "type": "git",
                "url": "https://github.com/scrivo/highlight.php.git",
                "reference": "05996fcc61e97978d76ca7d1ac14b65e7cd26f91"
            },
            "dist": {
                "type": "zip",
                "url": "https://api.github.com/repos/scrivo/highlight.php/zipball/05996fcc61e97978d76ca7d1ac14b65e7cd26f91",
                "reference": "05996fcc61e97978d76ca7d1ac14b65e7cd26f91",
                "shasum": ""
            },
            "require": {
                "ext-json": "*",
                "ext-mbstring": "*",
                "php": ">=5.4"
            },
            "require-dev": {
                "phpunit/phpunit": "^4.8|^5.7",
                "sabberworm/php-css-parser": "^8.3",
                "symfony/finder": "^2.8|^3.4",
                "symfony/var-dumper": "^2.8|^3.4"
            },
            "type": "library",
            "autoload": {
                "psr-0": {
                    "Highlight\\": "",
                    "HighlightUtilities\\": ""
                },
                "files": [
                    "HighlightUtilities/functions.php"
                ]
            },
            "notification-url": "https://packagist.org/downloads/",
            "license": [
                "BSD-3-Clause"
            ],
            "authors": [
                {
                    "name": "Geert Bergman",
                    "homepage": "http://www.scrivo.org/",
                    "role": "Project Author"
                },
                {
                    "name": "Vladimir Jimenez",
                    "homepage": "https://allejo.io",
                    "role": "Maintainer"
                },
                {
                    "name": "Martin Folkers",
                    "homepage": "https://twobrain.io",
                    "role": "Contributor"
                }
            ],
            "description": "Server side syntax highlighter that supports 185 languages. It's a PHP port of highlight.js",
            "keywords": [
                "code",
                "highlight",
                "highlight.js",
                "highlight.php",
                "syntax"
            ],
            "support": {
                "issues": "https://github.com/scrivo/highlight.php/issues",
                "source": "https://github.com/scrivo/highlight.php"
            },
            "funding": [
                {
                    "url": "https://github.com/allejo",
                    "type": "github"
                }
            ],
            "time": "2021-07-09T00:30:39+00:00"
        },
        {
            "name": "spatie/commonmark-highlighter",
            "version": "2.1.1",
            "source": {
                "type": "git",
                "url": "https://github.com/spatie/commonmark-highlighter.git",
                "reference": "4090c552b983d58a76a7063519fe7aa977bdcf1e"
            },
            "dist": {
                "type": "zip",
                "url": "https://api.github.com/repos/spatie/commonmark-highlighter/zipball/4090c552b983d58a76a7063519fe7aa977bdcf1e",
                "reference": "4090c552b983d58a76a7063519fe7aa977bdcf1e",
                "shasum": ""
            },
            "require": {
                "league/commonmark": "^1.5",
                "php": "^7.2|^8.0",
                "scrivo/highlight.php": "^9.18.1.4"
            },
            "require-dev": {
                "larapack/dd": "^1.0",
                "phpunit/phpunit": "^8.5|^9.4",
                "spatie/phpunit-snapshot-assertions": "^2.0|^4.0"
            },
            "type": "library",
            "autoload": {
                "psr-4": {
                    "Spatie\\CommonMarkHighlighter\\": "src"
                }
            },
            "notification-url": "https://packagist.org/downloads/",
            "license": [
                "MIT"
            ],
            "authors": [
                {
                    "name": "Sebastian De Deyne",
                    "email": "sebastian@spatie.be",
                    "homepage": "https://spatie.be",
                    "role": "Developer"
                }
            ],
            "description": "Highlight your markdown code blocks with league/commonmark",
            "homepage": "https://github.com/spatie/commonmark-highlighter",
            "keywords": [
                "commonmark-highlighter",
                "spatie"
            ],
            "support": {
                "issues": "https://github.com/spatie/commonmark-highlighter/issues",
                "source": "https://github.com/spatie/commonmark-highlighter/tree/2.1.1"
            },
            "time": "2020-11-11T21:55:01+00:00"
        },
        {
            "name": "symfony/cache",
            "version": "v5.4.15",
            "source": {
                "type": "git",
                "url": "https://github.com/symfony/cache.git",
                "reference": "60e87188abbacd29ccde44d69c5392a33e888e98"
            },
            "dist": {
                "type": "zip",
                "url": "https://api.github.com/repos/symfony/cache/zipball/60e87188abbacd29ccde44d69c5392a33e888e98",
                "reference": "60e87188abbacd29ccde44d69c5392a33e888e98",
                "shasum": ""
            },
            "require": {
                "php": ">=7.2.5",
                "psr/cache": "^1.0|^2.0",
                "psr/log": "^1.1|^2|^3",
                "symfony/cache-contracts": "^1.1.7|^2",
                "symfony/deprecation-contracts": "^2.1|^3",
                "symfony/polyfill-php73": "^1.9",
                "symfony/polyfill-php80": "^1.16",
                "symfony/service-contracts": "^1.1|^2|^3",
                "symfony/var-exporter": "^4.4|^5.0|^6.0"
            },
            "conflict": {
                "doctrine/dbal": "<2.13.1",
                "symfony/dependency-injection": "<4.4",
                "symfony/http-kernel": "<4.4",
                "symfony/var-dumper": "<4.4"
            },
            "provide": {
                "psr/cache-implementation": "1.0|2.0",
                "psr/simple-cache-implementation": "1.0|2.0",
                "symfony/cache-implementation": "1.0|2.0"
            },
            "require-dev": {
                "cache/integration-tests": "dev-master",
                "doctrine/cache": "^1.6|^2.0",
                "doctrine/dbal": "^2.13.1|^3.0",
                "predis/predis": "^1.1",
                "psr/simple-cache": "^1.0|^2.0",
                "symfony/config": "^4.4|^5.0|^6.0",
                "symfony/dependency-injection": "^4.4|^5.0|^6.0",
                "symfony/filesystem": "^4.4|^5.0|^6.0",
                "symfony/http-kernel": "^4.4|^5.0|^6.0",
                "symfony/messenger": "^4.4|^5.0|^6.0",
                "symfony/var-dumper": "^4.4|^5.0|^6.0"
            },
            "type": "library",
            "autoload": {
                "psr-4": {
                    "Symfony\\Component\\Cache\\": ""
                },
                "exclude-from-classmap": [
                    "/Tests/"
                ]
            },
            "notification-url": "https://packagist.org/downloads/",
            "license": [
                "MIT"
            ],
            "authors": [
                {
                    "name": "Nicolas Grekas",
                    "email": "p@tchwork.com"
                },
                {
                    "name": "Symfony Community",
                    "homepage": "https://symfony.com/contributors"
                }
            ],
            "description": "Provides extended PSR-6, PSR-16 (and tags) implementations",
            "homepage": "https://symfony.com",
            "keywords": [
                "caching",
                "psr6"
            ],
            "support": {
                "source": "https://github.com/symfony/cache/tree/v5.4.15"
            },
            "funding": [
                {
                    "url": "https://symfony.com/sponsor",
                    "type": "custom"
                },
                {
                    "url": "https://github.com/fabpot",
                    "type": "github"
                },
                {
                    "url": "https://tidelift.com/funding/github/packagist/symfony/symfony",
                    "type": "tidelift"
                }
            ],
            "time": "2022-10-27T07:55:40+00:00"
        },
        {
            "name": "symfony/cache-contracts",
            "version": "v2.5.2",
            "source": {
                "type": "git",
                "url": "https://github.com/symfony/cache-contracts.git",
                "reference": "64be4a7acb83b6f2bf6de9a02cee6dad41277ebc"
            },
            "dist": {
                "type": "zip",
                "url": "https://api.github.com/repos/symfony/cache-contracts/zipball/64be4a7acb83b6f2bf6de9a02cee6dad41277ebc",
                "reference": "64be4a7acb83b6f2bf6de9a02cee6dad41277ebc",
                "shasum": ""
            },
            "require": {
                "php": ">=7.2.5",
                "psr/cache": "^1.0|^2.0|^3.0"
            },
            "suggest": {
                "symfony/cache-implementation": ""
            },
            "type": "library",
            "extra": {
                "branch-alias": {
                    "dev-main": "2.5-dev"
                },
                "thanks": {
                    "name": "symfony/contracts",
                    "url": "https://github.com/symfony/contracts"
                }
            },
            "autoload": {
                "psr-4": {
                    "Symfony\\Contracts\\Cache\\": ""
                }
            },
            "notification-url": "https://packagist.org/downloads/",
            "license": [
                "MIT"
            ],
            "authors": [
                {
                    "name": "Nicolas Grekas",
                    "email": "p@tchwork.com"
                },
                {
                    "name": "Symfony Community",
                    "homepage": "https://symfony.com/contributors"
                }
            ],
            "description": "Generic abstractions related to caching",
            "homepage": "https://symfony.com",
            "keywords": [
                "abstractions",
                "contracts",
                "decoupling",
                "interfaces",
                "interoperability",
                "standards"
            ],
            "support": {
                "source": "https://github.com/symfony/cache-contracts/tree/v2.5.2"
            },
            "funding": [
                {
                    "url": "https://symfony.com/sponsor",
                    "type": "custom"
                },
                {
                    "url": "https://github.com/fabpot",
                    "type": "github"
                },
                {
                    "url": "https://tidelift.com/funding/github/packagist/symfony/symfony",
                    "type": "tidelift"
                }
            ],
            "time": "2022-01-02T09:53:40+00:00"
        },
        {
            "name": "symfony/config",
            "version": "v5.4.11",
            "source": {
                "type": "git",
                "url": "https://github.com/symfony/config.git",
                "reference": "ec79e03125c1d2477e43dde8528535d90cc78379"
            },
            "dist": {
                "type": "zip",
                "url": "https://api.github.com/repos/symfony/config/zipball/ec79e03125c1d2477e43dde8528535d90cc78379",
                "reference": "ec79e03125c1d2477e43dde8528535d90cc78379",
                "shasum": ""
            },
            "require": {
                "php": ">=7.2.5",
                "symfony/deprecation-contracts": "^2.1|^3",
                "symfony/filesystem": "^4.4|^5.0|^6.0",
                "symfony/polyfill-ctype": "~1.8",
                "symfony/polyfill-php80": "^1.16",
                "symfony/polyfill-php81": "^1.22"
            },
            "conflict": {
                "symfony/finder": "<4.4"
            },
            "require-dev": {
                "symfony/event-dispatcher": "^4.4|^5.0|^6.0",
                "symfony/finder": "^4.4|^5.0|^6.0",
                "symfony/messenger": "^4.4|^5.0|^6.0",
                "symfony/service-contracts": "^1.1|^2|^3",
                "symfony/yaml": "^4.4|^5.0|^6.0"
            },
            "suggest": {
                "symfony/yaml": "To use the yaml reference dumper"
            },
            "type": "library",
            "autoload": {
                "psr-4": {
                    "Symfony\\Component\\Config\\": ""
                },
                "exclude-from-classmap": [
                    "/Tests/"
                ]
            },
            "notification-url": "https://packagist.org/downloads/",
            "license": [
                "MIT"
            ],
            "authors": [
                {
                    "name": "Fabien Potencier",
                    "email": "fabien@symfony.com"
                },
                {
                    "name": "Symfony Community",
                    "homepage": "https://symfony.com/contributors"
                }
            ],
            "description": "Helps you find, load, combine, autofill and validate configuration values of any kind",
            "homepage": "https://symfony.com",
            "support": {
                "source": "https://github.com/symfony/config/tree/v5.4.11"
            },
            "funding": [
                {
                    "url": "https://symfony.com/sponsor",
                    "type": "custom"
                },
                {
                    "url": "https://github.com/fabpot",
                    "type": "github"
                },
                {
                    "url": "https://tidelift.com/funding/github/packagist/symfony/symfony",
                    "type": "tidelift"
                }
            ],
            "time": "2022-07-20T13:00:38+00:00"
        },
        {
            "name": "symfony/console",
<<<<<<< HEAD
            "version": "v5.4.15",
            "source": {
                "type": "git",
                "url": "https://github.com/symfony/console.git",
                "reference": "ea59bb0edfaf9f28d18d8791410ee0355f317669"
            },
            "dist": {
                "type": "zip",
                "url": "https://api.github.com/repos/symfony/console/zipball/ea59bb0edfaf9f28d18d8791410ee0355f317669",
                "reference": "ea59bb0edfaf9f28d18d8791410ee0355f317669",
=======
            "version": "v5.4.16",
            "source": {
                "type": "git",
                "url": "https://github.com/symfony/console.git",
                "reference": "8e9b9c8dfb33af6057c94e1b44846bee700dc5ef"
            },
            "dist": {
                "type": "zip",
                "url": "https://api.github.com/repos/symfony/console/zipball/8e9b9c8dfb33af6057c94e1b44846bee700dc5ef",
                "reference": "8e9b9c8dfb33af6057c94e1b44846bee700dc5ef",
>>>>>>> b863087a
                "shasum": ""
            },
            "require": {
                "php": ">=7.2.5",
                "symfony/deprecation-contracts": "^2.1|^3",
                "symfony/polyfill-mbstring": "~1.0",
                "symfony/polyfill-php73": "^1.9",
                "symfony/polyfill-php80": "^1.16",
                "symfony/service-contracts": "^1.1|^2|^3",
                "symfony/string": "^5.1|^6.0"
            },
            "conflict": {
                "psr/log": ">=3",
                "symfony/dependency-injection": "<4.4",
                "symfony/dotenv": "<5.1",
                "symfony/event-dispatcher": "<4.4",
                "symfony/lock": "<4.4",
                "symfony/process": "<4.4"
            },
            "provide": {
                "psr/log-implementation": "1.0|2.0"
            },
            "require-dev": {
                "psr/log": "^1|^2",
                "symfony/config": "^4.4|^5.0|^6.0",
                "symfony/dependency-injection": "^4.4|^5.0|^6.0",
                "symfony/event-dispatcher": "^4.4|^5.0|^6.0",
                "symfony/lock": "^4.4|^5.0|^6.0",
                "symfony/process": "^4.4|^5.0|^6.0",
                "symfony/var-dumper": "^4.4|^5.0|^6.0"
            },
            "suggest": {
                "psr/log": "For using the console logger",
                "symfony/event-dispatcher": "",
                "symfony/lock": "",
                "symfony/process": ""
            },
            "type": "library",
            "autoload": {
                "psr-4": {
                    "Symfony\\Component\\Console\\": ""
                },
                "exclude-from-classmap": [
                    "/Tests/"
                ]
            },
            "notification-url": "https://packagist.org/downloads/",
            "license": [
                "MIT"
            ],
            "authors": [
                {
                    "name": "Fabien Potencier",
                    "email": "fabien@symfony.com"
                },
                {
                    "name": "Symfony Community",
                    "homepage": "https://symfony.com/contributors"
                }
            ],
            "description": "Eases the creation of beautiful and testable command line interfaces",
            "homepage": "https://symfony.com",
            "keywords": [
                "cli",
                "command line",
                "console",
                "terminal"
            ],
            "support": {
<<<<<<< HEAD
                "source": "https://github.com/symfony/console/tree/v5.4.15"
=======
                "source": "https://github.com/symfony/console/tree/v5.4.16"
>>>>>>> b863087a
            },
            "funding": [
                {
                    "url": "https://symfony.com/sponsor",
                    "type": "custom"
                },
                {
                    "url": "https://github.com/fabpot",
                    "type": "github"
                },
                {
                    "url": "https://tidelift.com/funding/github/packagist/symfony/symfony",
                    "type": "tidelift"
                }
            ],
<<<<<<< HEAD
            "time": "2022-10-26T21:41:52+00:00"
=======
            "time": "2022-11-25T14:09:27+00:00"
>>>>>>> b863087a
        },
        {
            "name": "symfony/deprecation-contracts",
            "version": "v2.5.2",
            "source": {
                "type": "git",
                "url": "https://github.com/symfony/deprecation-contracts.git",
                "reference": "e8b495ea28c1d97b5e0c121748d6f9b53d075c66"
            },
            "dist": {
                "type": "zip",
                "url": "https://api.github.com/repos/symfony/deprecation-contracts/zipball/e8b495ea28c1d97b5e0c121748d6f9b53d075c66",
                "reference": "e8b495ea28c1d97b5e0c121748d6f9b53d075c66",
                "shasum": ""
            },
            "require": {
                "php": ">=7.1"
            },
            "type": "library",
            "extra": {
                "branch-alias": {
                    "dev-main": "2.5-dev"
                },
                "thanks": {
                    "name": "symfony/contracts",
                    "url": "https://github.com/symfony/contracts"
                }
            },
            "autoload": {
                "files": [
                    "function.php"
                ]
            },
            "notification-url": "https://packagist.org/downloads/",
            "license": [
                "MIT"
            ],
            "authors": [
                {
                    "name": "Nicolas Grekas",
                    "email": "p@tchwork.com"
                },
                {
                    "name": "Symfony Community",
                    "homepage": "https://symfony.com/contributors"
                }
            ],
            "description": "A generic function and convention to trigger deprecation notices",
            "homepage": "https://symfony.com",
            "support": {
                "source": "https://github.com/symfony/deprecation-contracts/tree/v2.5.2"
            },
            "funding": [
                {
                    "url": "https://symfony.com/sponsor",
                    "type": "custom"
                },
                {
                    "url": "https://github.com/fabpot",
                    "type": "github"
                },
                {
                    "url": "https://tidelift.com/funding/github/packagist/symfony/symfony",
                    "type": "tidelift"
                }
            ],
            "time": "2022-01-02T09:53:40+00:00"
        },
        {
            "name": "symfony/filesystem",
            "version": "v5.4.13",
            "source": {
                "type": "git",
                "url": "https://github.com/symfony/filesystem.git",
                "reference": "ac09569844a9109a5966b9438fc29113ce77cf51"
            },
            "dist": {
                "type": "zip",
                "url": "https://api.github.com/repos/symfony/filesystem/zipball/ac09569844a9109a5966b9438fc29113ce77cf51",
                "reference": "ac09569844a9109a5966b9438fc29113ce77cf51",
                "shasum": ""
            },
            "require": {
                "php": ">=7.2.5",
                "symfony/polyfill-ctype": "~1.8",
                "symfony/polyfill-mbstring": "~1.8",
                "symfony/polyfill-php80": "^1.16"
            },
            "type": "library",
            "autoload": {
                "psr-4": {
                    "Symfony\\Component\\Filesystem\\": ""
                },
                "exclude-from-classmap": [
                    "/Tests/"
                ]
            },
            "notification-url": "https://packagist.org/downloads/",
            "license": [
                "MIT"
            ],
            "authors": [
                {
                    "name": "Fabien Potencier",
                    "email": "fabien@symfony.com"
                },
                {
                    "name": "Symfony Community",
                    "homepage": "https://symfony.com/contributors"
                }
            ],
            "description": "Provides basic utilities for the filesystem",
            "homepage": "https://symfony.com",
            "support": {
                "source": "https://github.com/symfony/filesystem/tree/v5.4.13"
            },
            "funding": [
                {
                    "url": "https://symfony.com/sponsor",
                    "type": "custom"
                },
                {
                    "url": "https://github.com/fabpot",
                    "type": "github"
                },
                {
                    "url": "https://tidelift.com/funding/github/packagist/symfony/symfony",
                    "type": "tidelift"
                }
            ],
            "time": "2022-09-21T19:53:16+00:00"
        },
        {
            "name": "symfony/http-foundation",
            "version": "v5.4.16",
            "source": {
                "type": "git",
                "url": "https://github.com/symfony/http-foundation.git",
                "reference": "5032c5849aef24741e1970cb03511b0dd131d838"
            },
            "dist": {
                "type": "zip",
                "url": "https://api.github.com/repos/symfony/http-foundation/zipball/5032c5849aef24741e1970cb03511b0dd131d838",
                "reference": "5032c5849aef24741e1970cb03511b0dd131d838",
                "shasum": ""
            },
            "require": {
                "php": ">=7.2.5",
                "symfony/deprecation-contracts": "^2.1|^3",
                "symfony/polyfill-mbstring": "~1.1",
                "symfony/polyfill-php80": "^1.16"
            },
            "require-dev": {
                "predis/predis": "~1.0",
                "symfony/cache": "^4.4|^5.0|^6.0",
                "symfony/dependency-injection": "^5.4|^6.0",
                "symfony/expression-language": "^4.4|^5.0|^6.0",
                "symfony/http-kernel": "^5.4.12|^6.0.12|^6.1.4",
                "symfony/mime": "^4.4|^5.0|^6.0",
                "symfony/rate-limiter": "^5.2|^6.0"
            },
            "suggest": {
                "symfony/mime": "To use the file extension guesser"
            },
            "type": "library",
            "autoload": {
                "psr-4": {
                    "Symfony\\Component\\HttpFoundation\\": ""
                },
                "exclude-from-classmap": [
                    "/Tests/"
                ]
            },
            "notification-url": "https://packagist.org/downloads/",
            "license": [
                "MIT"
            ],
            "authors": [
                {
                    "name": "Fabien Potencier",
                    "email": "fabien@symfony.com"
                },
                {
                    "name": "Symfony Community",
                    "homepage": "https://symfony.com/contributors"
                }
            ],
            "description": "Defines an object-oriented layer for the HTTP specification",
            "homepage": "https://symfony.com",
            "support": {
                "source": "https://github.com/symfony/http-foundation/tree/v5.4.16"
            },
            "funding": [
                {
                    "url": "https://symfony.com/sponsor",
                    "type": "custom"
                },
                {
                    "url": "https://github.com/fabpot",
                    "type": "github"
                },
                {
                    "url": "https://tidelift.com/funding/github/packagist/symfony/symfony",
                    "type": "tidelift"
                }
            ],
            "time": "2022-11-07T08:06:40+00:00"
        },
        {
            "name": "symfony/polyfill-ctype",
            "version": "v1.27.0",
            "source": {
                "type": "git",
                "url": "https://github.com/symfony/polyfill-ctype.git",
                "reference": "5bbc823adecdae860bb64756d639ecfec17b050a"
            },
            "dist": {
                "type": "zip",
                "url": "https://api.github.com/repos/symfony/polyfill-ctype/zipball/5bbc823adecdae860bb64756d639ecfec17b050a",
                "reference": "5bbc823adecdae860bb64756d639ecfec17b050a",
                "shasum": ""
            },
            "require": {
                "php": ">=7.1"
            },
            "provide": {
                "ext-ctype": "*"
            },
            "suggest": {
                "ext-ctype": "For best performance"
            },
            "type": "library",
            "extra": {
                "branch-alias": {
                    "dev-main": "1.27-dev"
                },
                "thanks": {
                    "name": "symfony/polyfill",
                    "url": "https://github.com/symfony/polyfill"
                }
            },
            "autoload": {
                "files": [
                    "bootstrap.php"
                ],
                "psr-4": {
                    "Symfony\\Polyfill\\Ctype\\": ""
                }
            },
            "notification-url": "https://packagist.org/downloads/",
            "license": [
                "MIT"
            ],
            "authors": [
                {
                    "name": "Gert de Pagter",
                    "email": "BackEndTea@gmail.com"
                },
                {
                    "name": "Symfony Community",
                    "homepage": "https://symfony.com/contributors"
                }
            ],
            "description": "Symfony polyfill for ctype functions",
            "homepage": "https://symfony.com",
            "keywords": [
                "compatibility",
                "ctype",
                "polyfill",
                "portable"
            ],
            "support": {
                "source": "https://github.com/symfony/polyfill-ctype/tree/v1.27.0"
            },
            "funding": [
                {
                    "url": "https://symfony.com/sponsor",
                    "type": "custom"
                },
                {
                    "url": "https://github.com/fabpot",
                    "type": "github"
                },
                {
                    "url": "https://tidelift.com/funding/github/packagist/symfony/symfony",
                    "type": "tidelift"
                }
            ],
            "time": "2022-11-03T14:55:06+00:00"
        },
        {
            "name": "symfony/polyfill-intl-grapheme",
            "version": "v1.27.0",
            "source": {
                "type": "git",
                "url": "https://github.com/symfony/polyfill-intl-grapheme.git",
                "reference": "511a08c03c1960e08a883f4cffcacd219b758354"
            },
            "dist": {
                "type": "zip",
                "url": "https://api.github.com/repos/symfony/polyfill-intl-grapheme/zipball/511a08c03c1960e08a883f4cffcacd219b758354",
                "reference": "511a08c03c1960e08a883f4cffcacd219b758354",
                "shasum": ""
            },
            "require": {
                "php": ">=7.1"
            },
            "suggest": {
                "ext-intl": "For best performance"
            },
            "type": "library",
            "extra": {
                "branch-alias": {
                    "dev-main": "1.27-dev"
                },
                "thanks": {
                    "name": "symfony/polyfill",
                    "url": "https://github.com/symfony/polyfill"
                }
            },
            "autoload": {
                "files": [
                    "bootstrap.php"
                ],
                "psr-4": {
                    "Symfony\\Polyfill\\Intl\\Grapheme\\": ""
                }
            },
            "notification-url": "https://packagist.org/downloads/",
            "license": [
                "MIT"
            ],
            "authors": [
                {
                    "name": "Nicolas Grekas",
                    "email": "p@tchwork.com"
                },
                {
                    "name": "Symfony Community",
                    "homepage": "https://symfony.com/contributors"
                }
            ],
            "description": "Symfony polyfill for intl's grapheme_* functions",
            "homepage": "https://symfony.com",
            "keywords": [
                "compatibility",
                "grapheme",
                "intl",
                "polyfill",
                "portable",
                "shim"
            ],
            "support": {
                "source": "https://github.com/symfony/polyfill-intl-grapheme/tree/v1.27.0"
            },
            "funding": [
                {
                    "url": "https://symfony.com/sponsor",
                    "type": "custom"
                },
                {
                    "url": "https://github.com/fabpot",
                    "type": "github"
                },
                {
                    "url": "https://tidelift.com/funding/github/packagist/symfony/symfony",
                    "type": "tidelift"
                }
            ],
            "time": "2022-11-03T14:55:06+00:00"
        },
        {
            "name": "symfony/polyfill-intl-idn",
            "version": "v1.26.0",
            "source": {
                "type": "git",
                "url": "https://github.com/symfony/polyfill-intl-idn.git",
                "reference": "59a8d271f00dd0e4c2e518104cc7963f655a1aa8"
            },
            "dist": {
                "type": "zip",
                "url": "https://api.github.com/repos/symfony/polyfill-intl-idn/zipball/59a8d271f00dd0e4c2e518104cc7963f655a1aa8",
                "reference": "59a8d271f00dd0e4c2e518104cc7963f655a1aa8",
                "shasum": ""
            },
            "require": {
                "php": ">=7.1",
                "symfony/polyfill-intl-normalizer": "^1.10",
                "symfony/polyfill-php72": "^1.10"
            },
            "suggest": {
                "ext-intl": "For best performance"
            },
            "type": "library",
            "extra": {
                "branch-alias": {
                    "dev-main": "1.26-dev"
                },
                "thanks": {
                    "name": "symfony/polyfill",
                    "url": "https://github.com/symfony/polyfill"
                }
            },
            "autoload": {
                "files": [
                    "bootstrap.php"
                ],
                "psr-4": {
                    "Symfony\\Polyfill\\Intl\\Idn\\": ""
                }
            },
            "notification-url": "https://packagist.org/downloads/",
            "license": [
                "MIT"
            ],
            "authors": [
                {
                    "name": "Laurent Bassin",
                    "email": "laurent@bassin.info"
                },
                {
                    "name": "Trevor Rowbotham",
                    "email": "trevor.rowbotham@pm.me"
                },
                {
                    "name": "Symfony Community",
                    "homepage": "https://symfony.com/contributors"
                }
            ],
            "description": "Symfony polyfill for intl's idn_to_ascii and idn_to_utf8 functions",
            "homepage": "https://symfony.com",
            "keywords": [
                "compatibility",
                "idn",
                "intl",
                "polyfill",
                "portable",
                "shim"
            ],
            "support": {
                "source": "https://github.com/symfony/polyfill-intl-idn/tree/v1.26.0"
            },
            "funding": [
                {
                    "url": "https://symfony.com/sponsor",
                    "type": "custom"
                },
                {
                    "url": "https://github.com/fabpot",
                    "type": "github"
                },
                {
                    "url": "https://tidelift.com/funding/github/packagist/symfony/symfony",
                    "type": "tidelift"
                }
            ],
            "time": "2022-05-24T11:49:31+00:00"
        },
        {
            "name": "symfony/polyfill-intl-normalizer",
            "version": "v1.27.0",
            "source": {
                "type": "git",
                "url": "https://github.com/symfony/polyfill-intl-normalizer.git",
                "reference": "19bd1e4fcd5b91116f14d8533c57831ed00571b6"
            },
            "dist": {
                "type": "zip",
                "url": "https://api.github.com/repos/symfony/polyfill-intl-normalizer/zipball/19bd1e4fcd5b91116f14d8533c57831ed00571b6",
                "reference": "19bd1e4fcd5b91116f14d8533c57831ed00571b6",
                "shasum": ""
            },
            "require": {
                "php": ">=7.1"
            },
            "suggest": {
                "ext-intl": "For best performance"
            },
            "type": "library",
            "extra": {
                "branch-alias": {
                    "dev-main": "1.27-dev"
                },
                "thanks": {
                    "name": "symfony/polyfill",
                    "url": "https://github.com/symfony/polyfill"
                }
            },
            "autoload": {
                "files": [
                    "bootstrap.php"
                ],
                "psr-4": {
                    "Symfony\\Polyfill\\Intl\\Normalizer\\": ""
                },
                "classmap": [
                    "Resources/stubs"
                ]
            },
            "notification-url": "https://packagist.org/downloads/",
            "license": [
                "MIT"
            ],
            "authors": [
                {
                    "name": "Nicolas Grekas",
                    "email": "p@tchwork.com"
                },
                {
                    "name": "Symfony Community",
                    "homepage": "https://symfony.com/contributors"
                }
            ],
            "description": "Symfony polyfill for intl's Normalizer class and related functions",
            "homepage": "https://symfony.com",
            "keywords": [
                "compatibility",
                "intl",
                "normalizer",
                "polyfill",
                "portable",
                "shim"
            ],
            "support": {
                "source": "https://github.com/symfony/polyfill-intl-normalizer/tree/v1.27.0"
            },
            "funding": [
                {
                    "url": "https://symfony.com/sponsor",
                    "type": "custom"
                },
                {
                    "url": "https://github.com/fabpot",
                    "type": "github"
                },
                {
                    "url": "https://tidelift.com/funding/github/packagist/symfony/symfony",
                    "type": "tidelift"
                }
            ],
            "time": "2022-11-03T14:55:06+00:00"
        },
        {
            "name": "symfony/polyfill-mbstring",
            "version": "v1.27.0",
            "source": {
                "type": "git",
                "url": "https://github.com/symfony/polyfill-mbstring.git",
                "reference": "8ad114f6b39e2c98a8b0e3bd907732c207c2b534"
            },
            "dist": {
                "type": "zip",
                "url": "https://api.github.com/repos/symfony/polyfill-mbstring/zipball/8ad114f6b39e2c98a8b0e3bd907732c207c2b534",
                "reference": "8ad114f6b39e2c98a8b0e3bd907732c207c2b534",
                "shasum": ""
            },
            "require": {
                "php": ">=7.1"
            },
            "provide": {
                "ext-mbstring": "*"
            },
            "suggest": {
                "ext-mbstring": "For best performance"
            },
            "type": "library",
            "extra": {
                "branch-alias": {
                    "dev-main": "1.27-dev"
                },
                "thanks": {
                    "name": "symfony/polyfill",
                    "url": "https://github.com/symfony/polyfill"
                }
            },
            "autoload": {
                "files": [
                    "bootstrap.php"
                ],
                "psr-4": {
                    "Symfony\\Polyfill\\Mbstring\\": ""
                }
            },
            "notification-url": "https://packagist.org/downloads/",
            "license": [
                "MIT"
            ],
            "authors": [
                {
                    "name": "Nicolas Grekas",
                    "email": "p@tchwork.com"
                },
                {
                    "name": "Symfony Community",
                    "homepage": "https://symfony.com/contributors"
                }
            ],
            "description": "Symfony polyfill for the Mbstring extension",
            "homepage": "https://symfony.com",
            "keywords": [
                "compatibility",
                "mbstring",
                "polyfill",
                "portable",
                "shim"
            ],
            "support": {
                "source": "https://github.com/symfony/polyfill-mbstring/tree/v1.27.0"
            },
            "funding": [
                {
                    "url": "https://symfony.com/sponsor",
                    "type": "custom"
                },
                {
                    "url": "https://github.com/fabpot",
                    "type": "github"
                },
                {
                    "url": "https://tidelift.com/funding/github/packagist/symfony/symfony",
                    "type": "tidelift"
                }
            ],
            "time": "2022-11-03T14:55:06+00:00"
        },
        {
            "name": "symfony/polyfill-php72",
            "version": "v1.26.0",
            "source": {
                "type": "git",
                "url": "https://github.com/symfony/polyfill-php72.git",
                "reference": "bf44a9fd41feaac72b074de600314a93e2ae78e2"
            },
            "dist": {
                "type": "zip",
                "url": "https://api.github.com/repos/symfony/polyfill-php72/zipball/bf44a9fd41feaac72b074de600314a93e2ae78e2",
                "reference": "bf44a9fd41feaac72b074de600314a93e2ae78e2",
                "shasum": ""
            },
            "require": {
                "php": ">=7.1"
            },
            "type": "library",
            "extra": {
                "branch-alias": {
                    "dev-main": "1.26-dev"
                },
                "thanks": {
                    "name": "symfony/polyfill",
                    "url": "https://github.com/symfony/polyfill"
                }
            },
            "autoload": {
                "files": [
                    "bootstrap.php"
                ],
                "psr-4": {
                    "Symfony\\Polyfill\\Php72\\": ""
                }
            },
            "notification-url": "https://packagist.org/downloads/",
            "license": [
                "MIT"
            ],
            "authors": [
                {
                    "name": "Nicolas Grekas",
                    "email": "p@tchwork.com"
                },
                {
                    "name": "Symfony Community",
                    "homepage": "https://symfony.com/contributors"
                }
            ],
            "description": "Symfony polyfill backporting some PHP 7.2+ features to lower PHP versions",
            "homepage": "https://symfony.com",
            "keywords": [
                "compatibility",
                "polyfill",
                "portable",
                "shim"
            ],
            "support": {
                "source": "https://github.com/symfony/polyfill-php72/tree/v1.26.0"
            },
            "funding": [
                {
                    "url": "https://symfony.com/sponsor",
                    "type": "custom"
                },
                {
                    "url": "https://github.com/fabpot",
                    "type": "github"
                },
                {
                    "url": "https://tidelift.com/funding/github/packagist/symfony/symfony",
                    "type": "tidelift"
                }
            ],
            "time": "2022-05-24T11:49:31+00:00"
        },
        {
            "name": "symfony/polyfill-php73",
            "version": "v1.27.0",
            "source": {
                "type": "git",
                "url": "https://github.com/symfony/polyfill-php73.git",
                "reference": "9e8ecb5f92152187c4799efd3c96b78ccab18ff9"
            },
            "dist": {
                "type": "zip",
                "url": "https://api.github.com/repos/symfony/polyfill-php73/zipball/9e8ecb5f92152187c4799efd3c96b78ccab18ff9",
                "reference": "9e8ecb5f92152187c4799efd3c96b78ccab18ff9",
                "shasum": ""
            },
            "require": {
                "php": ">=7.1"
            },
            "type": "library",
            "extra": {
                "branch-alias": {
                    "dev-main": "1.27-dev"
                },
                "thanks": {
                    "name": "symfony/polyfill",
                    "url": "https://github.com/symfony/polyfill"
                }
            },
            "autoload": {
                "files": [
                    "bootstrap.php"
                ],
                "psr-4": {
                    "Symfony\\Polyfill\\Php73\\": ""
                },
                "classmap": [
                    "Resources/stubs"
                ]
            },
            "notification-url": "https://packagist.org/downloads/",
            "license": [
                "MIT"
            ],
            "authors": [
                {
                    "name": "Nicolas Grekas",
                    "email": "p@tchwork.com"
                },
                {
                    "name": "Symfony Community",
                    "homepage": "https://symfony.com/contributors"
                }
            ],
            "description": "Symfony polyfill backporting some PHP 7.3+ features to lower PHP versions",
            "homepage": "https://symfony.com",
            "keywords": [
                "compatibility",
                "polyfill",
                "portable",
                "shim"
            ],
            "support": {
                "source": "https://github.com/symfony/polyfill-php73/tree/v1.27.0"
            },
            "funding": [
                {
                    "url": "https://symfony.com/sponsor",
                    "type": "custom"
                },
                {
                    "url": "https://github.com/fabpot",
                    "type": "github"
                },
                {
                    "url": "https://tidelift.com/funding/github/packagist/symfony/symfony",
                    "type": "tidelift"
                }
            ],
            "time": "2022-11-03T14:55:06+00:00"
        },
        {
            "name": "symfony/polyfill-php80",
            "version": "v1.27.0",
            "source": {
                "type": "git",
                "url": "https://github.com/symfony/polyfill-php80.git",
                "reference": "7a6ff3f1959bb01aefccb463a0f2cd3d3d2fd936"
            },
            "dist": {
                "type": "zip",
                "url": "https://api.github.com/repos/symfony/polyfill-php80/zipball/7a6ff3f1959bb01aefccb463a0f2cd3d3d2fd936",
                "reference": "7a6ff3f1959bb01aefccb463a0f2cd3d3d2fd936",
                "shasum": ""
            },
            "require": {
                "php": ">=7.1"
            },
            "type": "library",
            "extra": {
                "branch-alias": {
                    "dev-main": "1.27-dev"
                },
                "thanks": {
                    "name": "symfony/polyfill",
                    "url": "https://github.com/symfony/polyfill"
                }
            },
            "autoload": {
                "files": [
                    "bootstrap.php"
                ],
                "psr-4": {
                    "Symfony\\Polyfill\\Php80\\": ""
                },
                "classmap": [
                    "Resources/stubs"
                ]
            },
            "notification-url": "https://packagist.org/downloads/",
            "license": [
                "MIT"
            ],
            "authors": [
                {
                    "name": "Ion Bazan",
                    "email": "ion.bazan@gmail.com"
                },
                {
                    "name": "Nicolas Grekas",
                    "email": "p@tchwork.com"
                },
                {
                    "name": "Symfony Community",
                    "homepage": "https://symfony.com/contributors"
                }
            ],
            "description": "Symfony polyfill backporting some PHP 8.0+ features to lower PHP versions",
            "homepage": "https://symfony.com",
            "keywords": [
                "compatibility",
                "polyfill",
                "portable",
                "shim"
            ],
            "support": {
                "source": "https://github.com/symfony/polyfill-php80/tree/v1.27.0"
            },
            "funding": [
                {
                    "url": "https://symfony.com/sponsor",
                    "type": "custom"
                },
                {
                    "url": "https://github.com/fabpot",
                    "type": "github"
                },
                {
                    "url": "https://tidelift.com/funding/github/packagist/symfony/symfony",
                    "type": "tidelift"
                }
            ],
            "time": "2022-11-03T14:55:06+00:00"
        },
        {
            "name": "symfony/polyfill-php81",
            "version": "v1.26.0",
            "source": {
                "type": "git",
                "url": "https://github.com/symfony/polyfill-php81.git",
                "reference": "13f6d1271c663dc5ae9fb843a8f16521db7687a1"
            },
            "dist": {
                "type": "zip",
                "url": "https://api.github.com/repos/symfony/polyfill-php81/zipball/13f6d1271c663dc5ae9fb843a8f16521db7687a1",
                "reference": "13f6d1271c663dc5ae9fb843a8f16521db7687a1",
                "shasum": ""
            },
            "require": {
                "php": ">=7.1"
            },
            "type": "library",
            "extra": {
                "branch-alias": {
                    "dev-main": "1.26-dev"
                },
                "thanks": {
                    "name": "symfony/polyfill",
                    "url": "https://github.com/symfony/polyfill"
                }
            },
            "autoload": {
                "files": [
                    "bootstrap.php"
                ],
                "psr-4": {
                    "Symfony\\Polyfill\\Php81\\": ""
                },
                "classmap": [
                    "Resources/stubs"
                ]
            },
            "notification-url": "https://packagist.org/downloads/",
            "license": [
                "MIT"
            ],
            "authors": [
                {
                    "name": "Nicolas Grekas",
                    "email": "p@tchwork.com"
                },
                {
                    "name": "Symfony Community",
                    "homepage": "https://symfony.com/contributors"
                }
            ],
            "description": "Symfony polyfill backporting some PHP 8.1+ features to lower PHP versions",
            "homepage": "https://symfony.com",
            "keywords": [
                "compatibility",
                "polyfill",
                "portable",
                "shim"
            ],
            "support": {
                "source": "https://github.com/symfony/polyfill-php81/tree/v1.26.0"
            },
            "funding": [
                {
                    "url": "https://symfony.com/sponsor",
                    "type": "custom"
                },
                {
                    "url": "https://github.com/fabpot",
                    "type": "github"
                },
                {
                    "url": "https://tidelift.com/funding/github/packagist/symfony/symfony",
                    "type": "tidelift"
                }
            ],
            "time": "2022-05-24T11:49:31+00:00"
        },
        {
            "name": "symfony/routing",
            "version": "v5.4.15",
            "source": {
                "type": "git",
                "url": "https://github.com/symfony/routing.git",
                "reference": "5c9b129efe9abce9470e384bf65d8a7e262eee69"
            },
            "dist": {
                "type": "zip",
                "url": "https://api.github.com/repos/symfony/routing/zipball/5c9b129efe9abce9470e384bf65d8a7e262eee69",
                "reference": "5c9b129efe9abce9470e384bf65d8a7e262eee69",
                "shasum": ""
            },
            "require": {
                "php": ">=7.2.5",
                "symfony/deprecation-contracts": "^2.1|^3",
                "symfony/polyfill-php80": "^1.16"
            },
            "conflict": {
                "doctrine/annotations": "<1.12",
                "symfony/config": "<5.3",
                "symfony/dependency-injection": "<4.4",
                "symfony/yaml": "<4.4"
            },
            "require-dev": {
                "doctrine/annotations": "^1.12",
                "psr/log": "^1|^2|^3",
                "symfony/config": "^5.3|^6.0",
                "symfony/dependency-injection": "^4.4|^5.0|^6.0",
                "symfony/expression-language": "^4.4|^5.0|^6.0",
                "symfony/http-foundation": "^4.4|^5.0|^6.0",
                "symfony/yaml": "^4.4|^5.0|^6.0"
            },
            "suggest": {
                "symfony/config": "For using the all-in-one router or any loader",
                "symfony/expression-language": "For using expression matching",
                "symfony/http-foundation": "For using a Symfony Request object",
                "symfony/yaml": "For using the YAML loader"
            },
            "type": "library",
            "autoload": {
                "psr-4": {
                    "Symfony\\Component\\Routing\\": ""
                },
                "exclude-from-classmap": [
                    "/Tests/"
                ]
            },
            "notification-url": "https://packagist.org/downloads/",
            "license": [
                "MIT"
            ],
            "authors": [
                {
                    "name": "Fabien Potencier",
                    "email": "fabien@symfony.com"
                },
                {
                    "name": "Symfony Community",
                    "homepage": "https://symfony.com/contributors"
                }
            ],
            "description": "Maps an HTTP request to a set of configuration variables",
            "homepage": "https://symfony.com",
            "keywords": [
                "router",
                "routing",
                "uri",
                "url"
            ],
            "support": {
                "source": "https://github.com/symfony/routing/tree/v5.4.15"
            },
            "funding": [
                {
                    "url": "https://symfony.com/sponsor",
                    "type": "custom"
                },
                {
                    "url": "https://github.com/fabpot",
                    "type": "github"
                },
                {
                    "url": "https://tidelift.com/funding/github/packagist/symfony/symfony",
                    "type": "tidelift"
                }
            ],
            "time": "2022-10-13T14:10:41+00:00"
        },
        {
            "name": "symfony/service-contracts",
            "version": "v2.5.2",
            "source": {
                "type": "git",
                "url": "https://github.com/symfony/service-contracts.git",
                "reference": "4b426aac47d6427cc1a1d0f7e2ac724627f5966c"
            },
            "dist": {
                "type": "zip",
                "url": "https://api.github.com/repos/symfony/service-contracts/zipball/4b426aac47d6427cc1a1d0f7e2ac724627f5966c",
                "reference": "4b426aac47d6427cc1a1d0f7e2ac724627f5966c",
                "shasum": ""
            },
            "require": {
                "php": ">=7.2.5",
                "psr/container": "^1.1",
                "symfony/deprecation-contracts": "^2.1|^3"
            },
            "conflict": {
                "ext-psr": "<1.1|>=2"
            },
            "suggest": {
                "symfony/service-implementation": ""
            },
            "type": "library",
            "extra": {
                "branch-alias": {
                    "dev-main": "2.5-dev"
                },
                "thanks": {
                    "name": "symfony/contracts",
                    "url": "https://github.com/symfony/contracts"
                }
            },
            "autoload": {
                "psr-4": {
                    "Symfony\\Contracts\\Service\\": ""
                }
            },
            "notification-url": "https://packagist.org/downloads/",
            "license": [
                "MIT"
            ],
            "authors": [
                {
                    "name": "Nicolas Grekas",
                    "email": "p@tchwork.com"
                },
                {
                    "name": "Symfony Community",
                    "homepage": "https://symfony.com/contributors"
                }
            ],
            "description": "Generic abstractions related to writing services",
            "homepage": "https://symfony.com",
            "keywords": [
                "abstractions",
                "contracts",
                "decoupling",
                "interfaces",
                "interoperability",
                "standards"
            ],
            "support": {
                "source": "https://github.com/symfony/service-contracts/tree/v2.5.2"
            },
            "funding": [
                {
                    "url": "https://symfony.com/sponsor",
                    "type": "custom"
                },
                {
                    "url": "https://github.com/fabpot",
                    "type": "github"
                },
                {
                    "url": "https://tidelift.com/funding/github/packagist/symfony/symfony",
                    "type": "tidelift"
                }
            ],
            "time": "2022-05-30T19:17:29+00:00"
        },
        {
            "name": "symfony/string",
            "version": "v5.4.15",
            "source": {
                "type": "git",
                "url": "https://github.com/symfony/string.git",
                "reference": "571334ce9f687e3e6af72db4d3b2a9431e4fd9ed"
            },
            "dist": {
                "type": "zip",
                "url": "https://api.github.com/repos/symfony/string/zipball/571334ce9f687e3e6af72db4d3b2a9431e4fd9ed",
                "reference": "571334ce9f687e3e6af72db4d3b2a9431e4fd9ed",
                "shasum": ""
            },
            "require": {
                "php": ">=7.2.5",
                "symfony/polyfill-ctype": "~1.8",
                "symfony/polyfill-intl-grapheme": "~1.0",
                "symfony/polyfill-intl-normalizer": "~1.0",
                "symfony/polyfill-mbstring": "~1.0",
                "symfony/polyfill-php80": "~1.15"
            },
            "conflict": {
                "symfony/translation-contracts": ">=3.0"
            },
            "require-dev": {
                "symfony/error-handler": "^4.4|^5.0|^6.0",
                "symfony/http-client": "^4.4|^5.0|^6.0",
                "symfony/translation-contracts": "^1.1|^2",
                "symfony/var-exporter": "^4.4|^5.0|^6.0"
            },
            "type": "library",
            "autoload": {
                "files": [
                    "Resources/functions.php"
                ],
                "psr-4": {
                    "Symfony\\Component\\String\\": ""
                },
                "exclude-from-classmap": [
                    "/Tests/"
                ]
            },
            "notification-url": "https://packagist.org/downloads/",
            "license": [
                "MIT"
            ],
            "authors": [
                {
                    "name": "Nicolas Grekas",
                    "email": "p@tchwork.com"
                },
                {
                    "name": "Symfony Community",
                    "homepage": "https://symfony.com/contributors"
                }
            ],
            "description": "Provides an object-oriented API to strings and deals with bytes, UTF-8 code points and grapheme clusters in a unified way",
            "homepage": "https://symfony.com",
            "keywords": [
                "grapheme",
                "i18n",
                "string",
                "unicode",
                "utf-8",
                "utf8"
            ],
            "support": {
                "source": "https://github.com/symfony/string/tree/v5.4.15"
            },
            "funding": [
                {
                    "url": "https://symfony.com/sponsor",
                    "type": "custom"
                },
                {
                    "url": "https://github.com/fabpot",
                    "type": "github"
                },
                {
                    "url": "https://tidelift.com/funding/github/packagist/symfony/symfony",
                    "type": "tidelift"
                }
            ],
            "time": "2022-10-05T15:16:54+00:00"
        },
        {
            "name": "symfony/var-exporter",
            "version": "v5.4.10",
            "source": {
                "type": "git",
                "url": "https://github.com/symfony/var-exporter.git",
                "reference": "8fc03ee75eeece3d9be1ef47d26d79bea1afb340"
            },
            "dist": {
                "type": "zip",
                "url": "https://api.github.com/repos/symfony/var-exporter/zipball/8fc03ee75eeece3d9be1ef47d26d79bea1afb340",
                "reference": "8fc03ee75eeece3d9be1ef47d26d79bea1afb340",
                "shasum": ""
            },
            "require": {
                "php": ">=7.2.5",
                "symfony/polyfill-php80": "^1.16"
            },
            "require-dev": {
                "symfony/var-dumper": "^4.4.9|^5.0.9|^6.0"
            },
            "type": "library",
            "autoload": {
                "psr-4": {
                    "Symfony\\Component\\VarExporter\\": ""
                },
                "exclude-from-classmap": [
                    "/Tests/"
                ]
            },
            "notification-url": "https://packagist.org/downloads/",
            "license": [
                "MIT"
            ],
            "authors": [
                {
                    "name": "Nicolas Grekas",
                    "email": "p@tchwork.com"
                },
                {
                    "name": "Symfony Community",
                    "homepage": "https://symfony.com/contributors"
                }
            ],
            "description": "Allows exporting any serializable PHP data structure to plain PHP code",
            "homepage": "https://symfony.com",
            "keywords": [
                "clone",
                "construct",
                "export",
                "hydrate",
                "instantiate",
                "serialize"
            ],
            "support": {
                "source": "https://github.com/symfony/var-exporter/tree/v5.4.10"
            },
            "funding": [
                {
                    "url": "https://symfony.com/sponsor",
                    "type": "custom"
                },
                {
                    "url": "https://github.com/fabpot",
                    "type": "github"
                },
                {
                    "url": "https://tidelift.com/funding/github/packagist/symfony/symfony",
                    "type": "tidelift"
                }
            ],
            "time": "2022-05-27T12:56:18+00:00"
        },
        {
            "name": "textalk/websocket",
            "version": "1.6.3",
            "source": {
                "type": "git",
                "url": "https://github.com/Textalk/websocket-php.git",
                "reference": "67de79745b1a357caf812bfc44e0abf481cee012"
            },
            "dist": {
                "type": "zip",
                "url": "https://api.github.com/repos/Textalk/websocket-php/zipball/67de79745b1a357caf812bfc44e0abf481cee012",
                "reference": "67de79745b1a357caf812bfc44e0abf481cee012",
                "shasum": ""
            },
            "require": {
                "php": "^7.4 | ^8.0",
                "phrity/net-uri": "^1.0",
                "phrity/util-errorhandler": "^1.0",
                "psr/http-message": "^1.0",
                "psr/log": "^1.0 | ^2.0 | ^3.0"
            },
            "require-dev": {
                "php-coveralls/php-coveralls": "^2.0",
                "phpunit/phpunit": "^9.0",
                "squizlabs/php_codesniffer": "^3.5"
            },
            "type": "library",
            "autoload": {
                "psr-4": {
                    "WebSocket\\": "lib"
                }
            },
            "notification-url": "https://packagist.org/downloads/",
            "license": [
                "ISC"
            ],
            "authors": [
                {
                    "name": "Fredrik Liljegren"
                },
                {
                    "name": "Sören Jensen"
                }
            ],
            "description": "WebSocket client and server",
            "support": {
                "issues": "https://github.com/Textalk/websocket-php/issues",
                "source": "https://github.com/Textalk/websocket-php/tree/1.6.3"
            },
            "time": "2022-11-07T18:59:33+00:00"
        },
        {
            "name": "twig/twig",
            "version": "v3.4.3",
            "source": {
                "type": "git",
                "url": "https://github.com/twigphp/Twig.git",
                "reference": "c38fd6b0b7f370c198db91ffd02e23b517426b58"
            },
            "dist": {
                "type": "zip",
                "url": "https://api.github.com/repos/twigphp/Twig/zipball/c38fd6b0b7f370c198db91ffd02e23b517426b58",
                "reference": "c38fd6b0b7f370c198db91ffd02e23b517426b58",
                "shasum": ""
            },
            "require": {
                "php": ">=7.2.5",
                "symfony/polyfill-ctype": "^1.8",
                "symfony/polyfill-mbstring": "^1.3"
            },
            "require-dev": {
                "psr/container": "^1.0",
                "symfony/phpunit-bridge": "^4.4.9|^5.0.9|^6.0"
            },
            "type": "library",
            "extra": {
                "branch-alias": {
                    "dev-master": "3.4-dev"
                }
            },
            "autoload": {
                "psr-4": {
                    "Twig\\": "src/"
                }
            },
            "notification-url": "https://packagist.org/downloads/",
            "license": [
                "BSD-3-Clause"
            ],
            "authors": [
                {
                    "name": "Fabien Potencier",
                    "email": "fabien@symfony.com",
                    "homepage": "http://fabien.potencier.org",
                    "role": "Lead Developer"
                },
                {
                    "name": "Twig Team",
                    "role": "Contributors"
                },
                {
                    "name": "Armin Ronacher",
                    "email": "armin.ronacher@active-4.com",
                    "role": "Project Founder"
                }
            ],
            "description": "Twig, the flexible, fast, and secure template language for PHP",
            "homepage": "https://twig.symfony.com",
            "keywords": [
                "templating"
            ],
            "support": {
                "issues": "https://github.com/twigphp/Twig/issues",
                "source": "https://github.com/twigphp/Twig/tree/v3.4.3"
            },
            "funding": [
                {
                    "url": "https://github.com/fabpot",
                    "type": "github"
                },
                {
                    "url": "https://tidelift.com/funding/github/packagist/twig/twig",
                    "type": "tidelift"
                }
            ],
            "time": "2022-09-28T08:42:51+00:00"
        }
    ],
    "packages-dev": [
        {
            "name": "dealerdirect/phpcodesniffer-composer-installer",
            "version": "v0.7.2",
            "source": {
                "type": "git",
                "url": "https://github.com/Dealerdirect/phpcodesniffer-composer-installer.git",
                "reference": "1c968e542d8843d7cd71de3c5c9c3ff3ad71a1db"
            },
            "dist": {
                "type": "zip",
                "url": "https://api.github.com/repos/Dealerdirect/phpcodesniffer-composer-installer/zipball/1c968e542d8843d7cd71de3c5c9c3ff3ad71a1db",
                "reference": "1c968e542d8843d7cd71de3c5c9c3ff3ad71a1db",
                "shasum": ""
            },
            "require": {
                "composer-plugin-api": "^1.0 || ^2.0",
                "php": ">=5.3",
                "squizlabs/php_codesniffer": "^2.0 || ^3.1.0 || ^4.0"
            },
            "require-dev": {
                "composer/composer": "*",
                "php-parallel-lint/php-parallel-lint": "^1.3.1",
                "phpcompatibility/php-compatibility": "^9.0"
            },
            "type": "composer-plugin",
            "extra": {
                "class": "Dealerdirect\\Composer\\Plugin\\Installers\\PHPCodeSniffer\\Plugin"
            },
            "autoload": {
                "psr-4": {
                    "Dealerdirect\\Composer\\Plugin\\Installers\\PHPCodeSniffer\\": "src/"
                }
            },
            "notification-url": "https://packagist.org/downloads/",
            "license": [
                "MIT"
            ],
            "authors": [
                {
                    "name": "Franck Nijhof",
                    "email": "franck.nijhof@dealerdirect.com",
                    "homepage": "http://www.frenck.nl",
                    "role": "Developer / IT Manager"
                },
                {
                    "name": "Contributors",
                    "homepage": "https://github.com/Dealerdirect/phpcodesniffer-composer-installer/graphs/contributors"
                }
            ],
            "description": "PHP_CodeSniffer Standards Composer Installer Plugin",
            "homepage": "http://www.dealerdirect.com",
            "keywords": [
                "PHPCodeSniffer",
                "PHP_CodeSniffer",
                "code quality",
                "codesniffer",
                "composer",
                "installer",
                "phpcbf",
                "phpcs",
                "plugin",
                "qa",
                "quality",
                "standard",
                "standards",
                "style guide",
                "stylecheck",
                "tests"
            ],
            "support": {
                "issues": "https://github.com/dealerdirect/phpcodesniffer-composer-installer/issues",
                "source": "https://github.com/dealerdirect/phpcodesniffer-composer-installer"
            },
            "time": "2022-02-04T12:51:07+00:00"
        },
        {
            "name": "myclabs/deep-copy",
            "version": "1.11.0",
            "source": {
                "type": "git",
                "url": "https://github.com/myclabs/DeepCopy.git",
                "reference": "14daed4296fae74d9e3201d2c4925d1acb7aa614"
            },
            "dist": {
                "type": "zip",
                "url": "https://api.github.com/repos/myclabs/DeepCopy/zipball/14daed4296fae74d9e3201d2c4925d1acb7aa614",
                "reference": "14daed4296fae74d9e3201d2c4925d1acb7aa614",
                "shasum": ""
            },
            "require": {
                "php": "^7.1 || ^8.0"
            },
            "conflict": {
                "doctrine/collections": "<1.6.8",
                "doctrine/common": "<2.13.3 || >=3,<3.2.2"
            },
            "require-dev": {
                "doctrine/collections": "^1.6.8",
                "doctrine/common": "^2.13.3 || ^3.2.2",
                "phpunit/phpunit": "^7.5.20 || ^8.5.23 || ^9.5.13"
            },
            "type": "library",
            "autoload": {
                "files": [
                    "src/DeepCopy/deep_copy.php"
                ],
                "psr-4": {
                    "DeepCopy\\": "src/DeepCopy/"
                }
            },
            "notification-url": "https://packagist.org/downloads/",
            "license": [
                "MIT"
            ],
            "description": "Create deep copies (clones) of your objects",
            "keywords": [
                "clone",
                "copy",
                "duplicate",
                "object",
                "object graph"
            ],
            "support": {
                "issues": "https://github.com/myclabs/DeepCopy/issues",
                "source": "https://github.com/myclabs/DeepCopy/tree/1.11.0"
            },
            "funding": [
                {
                    "url": "https://tidelift.com/funding/github/packagist/myclabs/deep-copy",
                    "type": "tidelift"
                }
            ],
            "time": "2022-03-03T13:19:32+00:00"
        },
        {
            "name": "nikic/php-parser",
            "version": "v4.15.2",
            "source": {
                "type": "git",
                "url": "https://github.com/nikic/PHP-Parser.git",
                "reference": "f59bbe44bf7d96f24f3e2b4ddc21cd52c1d2adbc"
            },
            "dist": {
                "type": "zip",
                "url": "https://api.github.com/repos/nikic/PHP-Parser/zipball/f59bbe44bf7d96f24f3e2b4ddc21cd52c1d2adbc",
                "reference": "f59bbe44bf7d96f24f3e2b4ddc21cd52c1d2adbc",
                "shasum": ""
            },
            "require": {
                "ext-tokenizer": "*",
                "php": ">=7.0"
            },
            "require-dev": {
                "ircmaxell/php-yacc": "^0.0.7",
                "phpunit/phpunit": "^6.5 || ^7.0 || ^8.0 || ^9.0"
            },
            "bin": [
                "bin/php-parse"
            ],
            "type": "library",
            "extra": {
                "branch-alias": {
                    "dev-master": "4.9-dev"
                }
            },
            "autoload": {
                "psr-4": {
                    "PhpParser\\": "lib/PhpParser"
                }
            },
            "notification-url": "https://packagist.org/downloads/",
            "license": [
                "BSD-3-Clause"
            ],
            "authors": [
                {
                    "name": "Nikita Popov"
                }
            ],
            "description": "A PHP parser written in PHP",
            "keywords": [
                "parser",
                "php"
            ],
            "support": {
                "issues": "https://github.com/nikic/PHP-Parser/issues",
                "source": "https://github.com/nikic/PHP-Parser/tree/v4.15.2"
            },
            "time": "2022-11-12T15:38:23+00:00"
        },
        {
            "name": "phar-io/manifest",
            "version": "2.0.3",
            "source": {
                "type": "git",
                "url": "https://github.com/phar-io/manifest.git",
                "reference": "97803eca37d319dfa7826cc2437fc020857acb53"
            },
            "dist": {
                "type": "zip",
                "url": "https://api.github.com/repos/phar-io/manifest/zipball/97803eca37d319dfa7826cc2437fc020857acb53",
                "reference": "97803eca37d319dfa7826cc2437fc020857acb53",
                "shasum": ""
            },
            "require": {
                "ext-dom": "*",
                "ext-phar": "*",
                "ext-xmlwriter": "*",
                "phar-io/version": "^3.0.1",
                "php": "^7.2 || ^8.0"
            },
            "type": "library",
            "extra": {
                "branch-alias": {
                    "dev-master": "2.0.x-dev"
                }
            },
            "autoload": {
                "classmap": [
                    "src/"
                ]
            },
            "notification-url": "https://packagist.org/downloads/",
            "license": [
                "BSD-3-Clause"
            ],
            "authors": [
                {
                    "name": "Arne Blankerts",
                    "email": "arne@blankerts.de",
                    "role": "Developer"
                },
                {
                    "name": "Sebastian Heuer",
                    "email": "sebastian@phpeople.de",
                    "role": "Developer"
                },
                {
                    "name": "Sebastian Bergmann",
                    "email": "sebastian@phpunit.de",
                    "role": "Developer"
                }
            ],
            "description": "Component for reading phar.io manifest information from a PHP Archive (PHAR)",
            "support": {
                "issues": "https://github.com/phar-io/manifest/issues",
                "source": "https://github.com/phar-io/manifest/tree/2.0.3"
            },
            "time": "2021-07-20T11:28:43+00:00"
        },
        {
            "name": "phar-io/version",
            "version": "3.2.1",
            "source": {
                "type": "git",
                "url": "https://github.com/phar-io/version.git",
                "reference": "4f7fd7836c6f332bb2933569e566a0d6c4cbed74"
            },
            "dist": {
                "type": "zip",
                "url": "https://api.github.com/repos/phar-io/version/zipball/4f7fd7836c6f332bb2933569e566a0d6c4cbed74",
                "reference": "4f7fd7836c6f332bb2933569e566a0d6c4cbed74",
                "shasum": ""
            },
            "require": {
                "php": "^7.2 || ^8.0"
            },
            "type": "library",
            "autoload": {
                "classmap": [
                    "src/"
                ]
            },
            "notification-url": "https://packagist.org/downloads/",
            "license": [
                "BSD-3-Clause"
            ],
            "authors": [
                {
                    "name": "Arne Blankerts",
                    "email": "arne@blankerts.de",
                    "role": "Developer"
                },
                {
                    "name": "Sebastian Heuer",
                    "email": "sebastian@phpeople.de",
                    "role": "Developer"
                },
                {
                    "name": "Sebastian Bergmann",
                    "email": "sebastian@phpunit.de",
                    "role": "Developer"
                }
            ],
            "description": "Library for handling version information and constraints",
            "support": {
                "issues": "https://github.com/phar-io/version/issues",
                "source": "https://github.com/phar-io/version/tree/3.2.1"
            },
            "time": "2022-02-21T01:04:05+00:00"
        },
        {
            "name": "php-mock/php-mock",
            "version": "2.3.1",
            "source": {
                "type": "git",
                "url": "https://github.com/php-mock/php-mock.git",
                "reference": "9a55bd8ba40e6da2e97a866121d2c69dedd4952b"
            },
            "dist": {
                "type": "zip",
                "url": "https://api.github.com/repos/php-mock/php-mock/zipball/9a55bd8ba40e6da2e97a866121d2c69dedd4952b",
                "reference": "9a55bd8ba40e6da2e97a866121d2c69dedd4952b",
                "shasum": ""
            },
            "require": {
                "php": "^5.6 || ^7.0 || ^8.0",
                "phpunit/php-text-template": "^1 || ^2"
            },
            "replace": {
                "malkusch/php-mock": "*"
            },
            "require-dev": {
                "phpunit/phpunit": "^5.7 || ^6.5 || ^7.5 || ^8.0 || ^9.0",
                "squizlabs/php_codesniffer": "^3.5"
            },
            "suggest": {
                "php-mock/php-mock-phpunit": "Allows integration into PHPUnit testcase with the trait PHPMock."
            },
            "type": "library",
            "autoload": {
                "files": [
                    "autoload.php"
                ],
                "psr-4": {
                    "phpmock\\": [
                        "classes/",
                        "tests/"
                    ]
                }
            },
            "notification-url": "https://packagist.org/downloads/",
            "license": [
                "WTFPL"
            ],
            "authors": [
                {
                    "name": "Markus Malkusch",
                    "email": "markus@malkusch.de",
                    "homepage": "http://markus.malkusch.de",
                    "role": "Developer"
                }
            ],
            "description": "PHP-Mock can mock built-in PHP functions (e.g. time()). PHP-Mock relies on PHP's namespace fallback policy. No further extension is needed.",
            "homepage": "https://github.com/php-mock/php-mock",
            "keywords": [
                "BDD",
                "TDD",
                "function",
                "mock",
                "stub",
                "test",
                "test double"
            ],
            "support": {
                "issues": "https://github.com/php-mock/php-mock/issues",
                "source": "https://github.com/php-mock/php-mock/tree/2.3.1"
            },
            "funding": [
                {
                    "url": "https://github.com/michalbundyra",
                    "type": "github"
                }
            ],
            "time": "2022-02-07T18:57:52+00:00"
        },
        {
            "name": "php-mock/php-mock-integration",
            "version": "2.1.0",
            "source": {
                "type": "git",
                "url": "https://github.com/php-mock/php-mock-integration.git",
                "reference": "003d585841e435958a02e9b986953907b8b7609b"
            },
            "dist": {
                "type": "zip",
                "url": "https://api.github.com/repos/php-mock/php-mock-integration/zipball/003d585841e435958a02e9b986953907b8b7609b",
                "reference": "003d585841e435958a02e9b986953907b8b7609b",
                "shasum": ""
            },
            "require": {
                "php": ">=5.6",
                "php-mock/php-mock": "^2.2",
                "phpunit/php-text-template": "^1 || ^2"
            },
            "require-dev": {
                "phpunit/phpunit": "^5.7.27 || ^6 || ^7 || ^8 || ^9"
            },
            "type": "library",
            "autoload": {
                "psr-4": {
                    "phpmock\\integration\\": "classes/"
                }
            },
            "notification-url": "https://packagist.org/downloads/",
            "license": [
                "WTFPL"
            ],
            "authors": [
                {
                    "name": "Markus Malkusch",
                    "email": "markus@malkusch.de",
                    "homepage": "http://markus.malkusch.de",
                    "role": "Developer"
                }
            ],
            "description": "Integration package for PHP-Mock",
            "homepage": "https://github.com/php-mock/php-mock-integration",
            "keywords": [
                "BDD",
                "TDD",
                "function",
                "mock",
                "stub",
                "test",
                "test double"
            ],
            "support": {
                "issues": "https://github.com/php-mock/php-mock-integration/issues",
                "source": "https://github.com/php-mock/php-mock-integration/tree/2.1.0"
            },
            "time": "2020-02-08T14:40:25+00:00"
        },
        {
            "name": "php-mock/php-mock-phpunit",
            "version": "2.6.1",
            "source": {
                "type": "git",
                "url": "https://github.com/php-mock/php-mock-phpunit.git",
                "reference": "b9ba2db21e7e1c7deba98bc86dcfc6425fb4647d"
            },
            "dist": {
                "type": "zip",
                "url": "https://api.github.com/repos/php-mock/php-mock-phpunit/zipball/b9ba2db21e7e1c7deba98bc86dcfc6425fb4647d",
                "reference": "b9ba2db21e7e1c7deba98bc86dcfc6425fb4647d",
                "shasum": ""
            },
            "require": {
                "php": ">=7",
                "php-mock/php-mock-integration": "^2.1",
                "phpunit/phpunit": "^6 || ^7 || ^8 || ^9"
            },
            "require-dev": {
                "phpspec/prophecy": "^1.10.3"
            },
            "type": "library",
            "autoload": {
                "files": [
                    "autoload.php"
                ],
                "psr-4": {
                    "phpmock\\phpunit\\": "classes/"
                }
            },
            "notification-url": "https://packagist.org/downloads/",
            "license": [
                "WTFPL"
            ],
            "authors": [
                {
                    "name": "Markus Malkusch",
                    "email": "markus@malkusch.de",
                    "homepage": "http://markus.malkusch.de",
                    "role": "Developer"
                }
            ],
            "description": "Mock built-in PHP functions (e.g. time()) with PHPUnit. This package relies on PHP's namespace fallback policy. No further extension is needed.",
            "homepage": "https://github.com/php-mock/php-mock-phpunit",
            "keywords": [
                "BDD",
                "TDD",
                "function",
                "mock",
                "phpunit",
                "stub",
                "test",
                "test double"
            ],
            "support": {
                "issues": "https://github.com/php-mock/php-mock-phpunit/issues",
                "source": "https://github.com/php-mock/php-mock-phpunit/tree/2.6.1"
            },
            "funding": [
                {
                    "url": "https://github.com/michalbundyra",
                    "type": "github"
                }
            ],
            "time": "2022-09-07T20:40:07+00:00"
        },
        {
            "name": "phpstan/phpdoc-parser",
            "version": "0.4.9",
            "source": {
                "type": "git",
                "url": "https://github.com/phpstan/phpdoc-parser.git",
                "reference": "98a088b17966bdf6ee25c8a4b634df313d8aa531"
            },
            "dist": {
                "type": "zip",
                "url": "https://api.github.com/repos/phpstan/phpdoc-parser/zipball/98a088b17966bdf6ee25c8a4b634df313d8aa531",
                "reference": "98a088b17966bdf6ee25c8a4b634df313d8aa531",
                "shasum": ""
            },
            "require": {
                "php": "^7.1 || ^8.0"
            },
            "require-dev": {
                "consistence/coding-standard": "^3.5",
                "ergebnis/composer-normalize": "^2.0.2",
                "jakub-onderka/php-parallel-lint": "^0.9.2",
                "phing/phing": "^2.16.0",
                "phpstan/extension-installer": "^1.0",
                "phpstan/phpstan": "^0.12.26",
                "phpstan/phpstan-strict-rules": "^0.12",
                "phpunit/phpunit": "^6.3",
                "slevomat/coding-standard": "^4.7.2",
                "symfony/process": "^4.0"
            },
            "type": "library",
            "extra": {
                "branch-alias": {
                    "dev-master": "0.4-dev"
                }
            },
            "autoload": {
                "psr-4": {
                    "PHPStan\\PhpDocParser\\": [
                        "src/"
                    ]
                }
            },
            "notification-url": "https://packagist.org/downloads/",
            "license": [
                "MIT"
            ],
            "description": "PHPDoc parser with support for nullable, intersection and generic types",
            "support": {
                "issues": "https://github.com/phpstan/phpdoc-parser/issues",
                "source": "https://github.com/phpstan/phpdoc-parser/tree/master"
            },
            "time": "2020-08-03T20:32:43+00:00"
        },
        {
            "name": "phpstan/phpstan",
            "version": "1.9.2",
            "source": {
                "type": "git",
                "url": "https://github.com/phpstan/phpstan.git",
                "reference": "d6fdf01c53978b6429f1393ba4afeca39cc68afa"
            },
            "dist": {
                "type": "zip",
                "url": "https://api.github.com/repos/phpstan/phpstan/zipball/d6fdf01c53978b6429f1393ba4afeca39cc68afa",
                "reference": "d6fdf01c53978b6429f1393ba4afeca39cc68afa",
                "shasum": ""
            },
            "require": {
                "php": "^7.2|^8.0"
            },
            "conflict": {
                "phpstan/phpstan-shim": "*"
            },
            "bin": [
                "phpstan",
                "phpstan.phar"
            ],
            "type": "library",
            "autoload": {
                "files": [
                    "bootstrap.php"
                ]
            },
            "notification-url": "https://packagist.org/downloads/",
            "license": [
                "MIT"
            ],
            "description": "PHPStan - PHP Static Analysis Tool",
            "keywords": [
                "dev",
                "static analysis"
            ],
            "support": {
                "issues": "https://github.com/phpstan/phpstan/issues",
                "source": "https://github.com/phpstan/phpstan/tree/1.9.2"
            },
            "funding": [
                {
                    "url": "https://github.com/ondrejmirtes",
                    "type": "github"
                },
                {
                    "url": "https://github.com/phpstan",
                    "type": "github"
                },
                {
                    "url": "https://tidelift.com/funding/github/packagist/phpstan/phpstan",
                    "type": "tidelift"
                }
            ],
            "time": "2022-11-10T09:56:11+00:00"
        },
        {
            "name": "phpstan/phpstan-deprecation-rules",
            "version": "1.0.0",
            "source": {
                "type": "git",
                "url": "https://github.com/phpstan/phpstan-deprecation-rules.git",
                "reference": "e5ccafb0dd8d835dd65d8d7a1a0d2b1b75414682"
            },
            "dist": {
                "type": "zip",
                "url": "https://api.github.com/repos/phpstan/phpstan-deprecation-rules/zipball/e5ccafb0dd8d835dd65d8d7a1a0d2b1b75414682",
                "reference": "e5ccafb0dd8d835dd65d8d7a1a0d2b1b75414682",
                "shasum": ""
            },
            "require": {
                "php": "^7.1 || ^8.0",
                "phpstan/phpstan": "^1.0"
            },
            "require-dev": {
                "php-parallel-lint/php-parallel-lint": "^1.2",
                "phpstan/phpstan-phpunit": "^1.0",
                "phpunit/phpunit": "^9.5"
            },
            "type": "phpstan-extension",
            "extra": {
                "branch-alias": {
                    "dev-master": "1.0-dev"
                },
                "phpstan": {
                    "includes": [
                        "rules.neon"
                    ]
                }
            },
            "autoload": {
                "psr-4": {
                    "PHPStan\\": "src/"
                }
            },
            "notification-url": "https://packagist.org/downloads/",
            "license": [
                "MIT"
            ],
            "description": "PHPStan rules for detecting usage of deprecated classes, methods, properties, constants and traits.",
            "support": {
                "issues": "https://github.com/phpstan/phpstan-deprecation-rules/issues",
                "source": "https://github.com/phpstan/phpstan-deprecation-rules/tree/1.0.0"
            },
            "time": "2021-09-23T11:02:21+00:00"
        },
        {
            "name": "phpunit/php-code-coverage",
            "version": "9.2.19",
            "source": {
                "type": "git",
                "url": "https://github.com/sebastianbergmann/php-code-coverage.git",
                "reference": "c77b56b63e3d2031bd8997fcec43c1925ae46559"
            },
            "dist": {
                "type": "zip",
                "url": "https://api.github.com/repos/sebastianbergmann/php-code-coverage/zipball/c77b56b63e3d2031bd8997fcec43c1925ae46559",
                "reference": "c77b56b63e3d2031bd8997fcec43c1925ae46559",
                "shasum": ""
            },
            "require": {
                "ext-dom": "*",
                "ext-libxml": "*",
                "ext-xmlwriter": "*",
                "nikic/php-parser": "^4.14",
                "php": ">=7.3",
                "phpunit/php-file-iterator": "^3.0.3",
                "phpunit/php-text-template": "^2.0.2",
                "sebastian/code-unit-reverse-lookup": "^2.0.2",
                "sebastian/complexity": "^2.0",
                "sebastian/environment": "^5.1.2",
                "sebastian/lines-of-code": "^1.0.3",
                "sebastian/version": "^3.0.1",
                "theseer/tokenizer": "^1.2.0"
            },
            "require-dev": {
                "phpunit/phpunit": "^9.3"
            },
            "suggest": {
                "ext-pcov": "*",
                "ext-xdebug": "*"
            },
            "type": "library",
            "extra": {
                "branch-alias": {
                    "dev-master": "9.2-dev"
                }
            },
            "autoload": {
                "classmap": [
                    "src/"
                ]
            },
            "notification-url": "https://packagist.org/downloads/",
            "license": [
                "BSD-3-Clause"
            ],
            "authors": [
                {
                    "name": "Sebastian Bergmann",
                    "email": "sebastian@phpunit.de",
                    "role": "lead"
                }
            ],
            "description": "Library that provides collection, processing, and rendering functionality for PHP code coverage information.",
            "homepage": "https://github.com/sebastianbergmann/php-code-coverage",
            "keywords": [
                "coverage",
                "testing",
                "xunit"
            ],
            "support": {
                "issues": "https://github.com/sebastianbergmann/php-code-coverage/issues",
                "source": "https://github.com/sebastianbergmann/php-code-coverage/tree/9.2.19"
            },
            "funding": [
                {
                    "url": "https://github.com/sebastianbergmann",
                    "type": "github"
                }
            ],
            "time": "2022-11-18T07:47:47+00:00"
        },
        {
            "name": "phpunit/php-file-iterator",
            "version": "3.0.6",
            "source": {
                "type": "git",
                "url": "https://github.com/sebastianbergmann/php-file-iterator.git",
                "reference": "cf1c2e7c203ac650e352f4cc675a7021e7d1b3cf"
            },
            "dist": {
                "type": "zip",
                "url": "https://api.github.com/repos/sebastianbergmann/php-file-iterator/zipball/cf1c2e7c203ac650e352f4cc675a7021e7d1b3cf",
                "reference": "cf1c2e7c203ac650e352f4cc675a7021e7d1b3cf",
                "shasum": ""
            },
            "require": {
                "php": ">=7.3"
            },
            "require-dev": {
                "phpunit/phpunit": "^9.3"
            },
            "type": "library",
            "extra": {
                "branch-alias": {
                    "dev-master": "3.0-dev"
                }
            },
            "autoload": {
                "classmap": [
                    "src/"
                ]
            },
            "notification-url": "https://packagist.org/downloads/",
            "license": [
                "BSD-3-Clause"
            ],
            "authors": [
                {
                    "name": "Sebastian Bergmann",
                    "email": "sebastian@phpunit.de",
                    "role": "lead"
                }
            ],
            "description": "FilterIterator implementation that filters files based on a list of suffixes.",
            "homepage": "https://github.com/sebastianbergmann/php-file-iterator/",
            "keywords": [
                "filesystem",
                "iterator"
            ],
            "support": {
                "issues": "https://github.com/sebastianbergmann/php-file-iterator/issues",
                "source": "https://github.com/sebastianbergmann/php-file-iterator/tree/3.0.6"
            },
            "funding": [
                {
                    "url": "https://github.com/sebastianbergmann",
                    "type": "github"
                }
            ],
            "time": "2021-12-02T12:48:52+00:00"
        },
        {
            "name": "phpunit/php-invoker",
            "version": "3.1.1",
            "source": {
                "type": "git",
                "url": "https://github.com/sebastianbergmann/php-invoker.git",
                "reference": "5a10147d0aaf65b58940a0b72f71c9ac0423cc67"
            },
            "dist": {
                "type": "zip",
                "url": "https://api.github.com/repos/sebastianbergmann/php-invoker/zipball/5a10147d0aaf65b58940a0b72f71c9ac0423cc67",
                "reference": "5a10147d0aaf65b58940a0b72f71c9ac0423cc67",
                "shasum": ""
            },
            "require": {
                "php": ">=7.3"
            },
            "require-dev": {
                "ext-pcntl": "*",
                "phpunit/phpunit": "^9.3"
            },
            "suggest": {
                "ext-pcntl": "*"
            },
            "type": "library",
            "extra": {
                "branch-alias": {
                    "dev-master": "3.1-dev"
                }
            },
            "autoload": {
                "classmap": [
                    "src/"
                ]
            },
            "notification-url": "https://packagist.org/downloads/",
            "license": [
                "BSD-3-Clause"
            ],
            "authors": [
                {
                    "name": "Sebastian Bergmann",
                    "email": "sebastian@phpunit.de",
                    "role": "lead"
                }
            ],
            "description": "Invoke callables with a timeout",
            "homepage": "https://github.com/sebastianbergmann/php-invoker/",
            "keywords": [
                "process"
            ],
            "support": {
                "issues": "https://github.com/sebastianbergmann/php-invoker/issues",
                "source": "https://github.com/sebastianbergmann/php-invoker/tree/3.1.1"
            },
            "funding": [
                {
                    "url": "https://github.com/sebastianbergmann",
                    "type": "github"
                }
            ],
            "time": "2020-09-28T05:58:55+00:00"
        },
        {
            "name": "phpunit/php-text-template",
            "version": "2.0.4",
            "source": {
                "type": "git",
                "url": "https://github.com/sebastianbergmann/php-text-template.git",
                "reference": "5da5f67fc95621df9ff4c4e5a84d6a8a2acf7c28"
            },
            "dist": {
                "type": "zip",
                "url": "https://api.github.com/repos/sebastianbergmann/php-text-template/zipball/5da5f67fc95621df9ff4c4e5a84d6a8a2acf7c28",
                "reference": "5da5f67fc95621df9ff4c4e5a84d6a8a2acf7c28",
                "shasum": ""
            },
            "require": {
                "php": ">=7.3"
            },
            "require-dev": {
                "phpunit/phpunit": "^9.3"
            },
            "type": "library",
            "extra": {
                "branch-alias": {
                    "dev-master": "2.0-dev"
                }
            },
            "autoload": {
                "classmap": [
                    "src/"
                ]
            },
            "notification-url": "https://packagist.org/downloads/",
            "license": [
                "BSD-3-Clause"
            ],
            "authors": [
                {
                    "name": "Sebastian Bergmann",
                    "email": "sebastian@phpunit.de",
                    "role": "lead"
                }
            ],
            "description": "Simple template engine.",
            "homepage": "https://github.com/sebastianbergmann/php-text-template/",
            "keywords": [
                "template"
            ],
            "support": {
                "issues": "https://github.com/sebastianbergmann/php-text-template/issues",
                "source": "https://github.com/sebastianbergmann/php-text-template/tree/2.0.4"
            },
            "funding": [
                {
                    "url": "https://github.com/sebastianbergmann",
                    "type": "github"
                }
            ],
            "time": "2020-10-26T05:33:50+00:00"
        },
        {
            "name": "phpunit/php-timer",
            "version": "5.0.3",
            "source": {
                "type": "git",
                "url": "https://github.com/sebastianbergmann/php-timer.git",
                "reference": "5a63ce20ed1b5bf577850e2c4e87f4aa902afbd2"
            },
            "dist": {
                "type": "zip",
                "url": "https://api.github.com/repos/sebastianbergmann/php-timer/zipball/5a63ce20ed1b5bf577850e2c4e87f4aa902afbd2",
                "reference": "5a63ce20ed1b5bf577850e2c4e87f4aa902afbd2",
                "shasum": ""
            },
            "require": {
                "php": ">=7.3"
            },
            "require-dev": {
                "phpunit/phpunit": "^9.3"
            },
            "type": "library",
            "extra": {
                "branch-alias": {
                    "dev-master": "5.0-dev"
                }
            },
            "autoload": {
                "classmap": [
                    "src/"
                ]
            },
            "notification-url": "https://packagist.org/downloads/",
            "license": [
                "BSD-3-Clause"
            ],
            "authors": [
                {
                    "name": "Sebastian Bergmann",
                    "email": "sebastian@phpunit.de",
                    "role": "lead"
                }
            ],
            "description": "Utility class for timing",
            "homepage": "https://github.com/sebastianbergmann/php-timer/",
            "keywords": [
                "timer"
            ],
            "support": {
                "issues": "https://github.com/sebastianbergmann/php-timer/issues",
                "source": "https://github.com/sebastianbergmann/php-timer/tree/5.0.3"
            },
            "funding": [
                {
                    "url": "https://github.com/sebastianbergmann",
                    "type": "github"
                }
            ],
            "time": "2020-10-26T13:16:10+00:00"
        },
        {
            "name": "phpunit/phpunit",
            "version": "9.5.27",
            "source": {
                "type": "git",
                "url": "https://github.com/sebastianbergmann/phpunit.git",
                "reference": "a2bc7ffdca99f92d959b3f2270529334030bba38"
            },
            "dist": {
                "type": "zip",
                "url": "https://api.github.com/repos/sebastianbergmann/phpunit/zipball/a2bc7ffdca99f92d959b3f2270529334030bba38",
                "reference": "a2bc7ffdca99f92d959b3f2270529334030bba38",
                "shasum": ""
            },
            "require": {
                "doctrine/instantiator": "^1.3.1",
                "ext-dom": "*",
                "ext-json": "*",
                "ext-libxml": "*",
                "ext-mbstring": "*",
                "ext-xml": "*",
                "ext-xmlwriter": "*",
                "myclabs/deep-copy": "^1.10.1",
                "phar-io/manifest": "^2.0.3",
                "phar-io/version": "^3.0.2",
                "php": ">=7.3",
                "phpunit/php-code-coverage": "^9.2.13",
                "phpunit/php-file-iterator": "^3.0.5",
                "phpunit/php-invoker": "^3.1.1",
                "phpunit/php-text-template": "^2.0.3",
                "phpunit/php-timer": "^5.0.2",
                "sebastian/cli-parser": "^1.0.1",
                "sebastian/code-unit": "^1.0.6",
                "sebastian/comparator": "^4.0.8",
                "sebastian/diff": "^4.0.3",
                "sebastian/environment": "^5.1.3",
                "sebastian/exporter": "^4.0.5",
                "sebastian/global-state": "^5.0.1",
                "sebastian/object-enumerator": "^4.0.3",
                "sebastian/resource-operations": "^3.0.3",
                "sebastian/type": "^3.2",
                "sebastian/version": "^3.0.2"
            },
            "suggest": {
                "ext-soap": "*",
                "ext-xdebug": "*"
            },
            "bin": [
                "phpunit"
            ],
            "type": "library",
            "extra": {
                "branch-alias": {
                    "dev-master": "9.5-dev"
                }
            },
            "autoload": {
                "files": [
                    "src/Framework/Assert/Functions.php"
                ],
                "classmap": [
                    "src/"
                ]
            },
            "notification-url": "https://packagist.org/downloads/",
            "license": [
                "BSD-3-Clause"
            ],
            "authors": [
                {
                    "name": "Sebastian Bergmann",
                    "email": "sebastian@phpunit.de",
                    "role": "lead"
                }
            ],
            "description": "The PHP Unit Testing framework.",
            "homepage": "https://phpunit.de/",
            "keywords": [
                "phpunit",
                "testing",
                "xunit"
            ],
            "support": {
                "issues": "https://github.com/sebastianbergmann/phpunit/issues",
                "source": "https://github.com/sebastianbergmann/phpunit/tree/9.5.27"
            },
            "funding": [
                {
                    "url": "https://phpunit.de/sponsors.html",
                    "type": "custom"
                },
                {
                    "url": "https://github.com/sebastianbergmann",
                    "type": "github"
                },
                {
                    "url": "https://tidelift.com/funding/github/packagist/phpunit/phpunit",
                    "type": "tidelift"
                }
            ],
            "time": "2022-12-09T07:31:23+00:00"
        },
        {
            "name": "sebastian/cli-parser",
            "version": "1.0.1",
            "source": {
                "type": "git",
                "url": "https://github.com/sebastianbergmann/cli-parser.git",
                "reference": "442e7c7e687e42adc03470c7b668bc4b2402c0b2"
            },
            "dist": {
                "type": "zip",
                "url": "https://api.github.com/repos/sebastianbergmann/cli-parser/zipball/442e7c7e687e42adc03470c7b668bc4b2402c0b2",
                "reference": "442e7c7e687e42adc03470c7b668bc4b2402c0b2",
                "shasum": ""
            },
            "require": {
                "php": ">=7.3"
            },
            "require-dev": {
                "phpunit/phpunit": "^9.3"
            },
            "type": "library",
            "extra": {
                "branch-alias": {
                    "dev-master": "1.0-dev"
                }
            },
            "autoload": {
                "classmap": [
                    "src/"
                ]
            },
            "notification-url": "https://packagist.org/downloads/",
            "license": [
                "BSD-3-Clause"
            ],
            "authors": [
                {
                    "name": "Sebastian Bergmann",
                    "email": "sebastian@phpunit.de",
                    "role": "lead"
                }
            ],
            "description": "Library for parsing CLI options",
            "homepage": "https://github.com/sebastianbergmann/cli-parser",
            "support": {
                "issues": "https://github.com/sebastianbergmann/cli-parser/issues",
                "source": "https://github.com/sebastianbergmann/cli-parser/tree/1.0.1"
            },
            "funding": [
                {
                    "url": "https://github.com/sebastianbergmann",
                    "type": "github"
                }
            ],
            "time": "2020-09-28T06:08:49+00:00"
        },
        {
            "name": "sebastian/code-unit",
            "version": "1.0.8",
            "source": {
                "type": "git",
                "url": "https://github.com/sebastianbergmann/code-unit.git",
                "reference": "1fc9f64c0927627ef78ba436c9b17d967e68e120"
            },
            "dist": {
                "type": "zip",
                "url": "https://api.github.com/repos/sebastianbergmann/code-unit/zipball/1fc9f64c0927627ef78ba436c9b17d967e68e120",
                "reference": "1fc9f64c0927627ef78ba436c9b17d967e68e120",
                "shasum": ""
            },
            "require": {
                "php": ">=7.3"
            },
            "require-dev": {
                "phpunit/phpunit": "^9.3"
            },
            "type": "library",
            "extra": {
                "branch-alias": {
                    "dev-master": "1.0-dev"
                }
            },
            "autoload": {
                "classmap": [
                    "src/"
                ]
            },
            "notification-url": "https://packagist.org/downloads/",
            "license": [
                "BSD-3-Clause"
            ],
            "authors": [
                {
                    "name": "Sebastian Bergmann",
                    "email": "sebastian@phpunit.de",
                    "role": "lead"
                }
            ],
            "description": "Collection of value objects that represent the PHP code units",
            "homepage": "https://github.com/sebastianbergmann/code-unit",
            "support": {
                "issues": "https://github.com/sebastianbergmann/code-unit/issues",
                "source": "https://github.com/sebastianbergmann/code-unit/tree/1.0.8"
            },
            "funding": [
                {
                    "url": "https://github.com/sebastianbergmann",
                    "type": "github"
                }
            ],
            "time": "2020-10-26T13:08:54+00:00"
        },
        {
            "name": "sebastian/code-unit-reverse-lookup",
            "version": "2.0.3",
            "source": {
                "type": "git",
                "url": "https://github.com/sebastianbergmann/code-unit-reverse-lookup.git",
                "reference": "ac91f01ccec49fb77bdc6fd1e548bc70f7faa3e5"
            },
            "dist": {
                "type": "zip",
                "url": "https://api.github.com/repos/sebastianbergmann/code-unit-reverse-lookup/zipball/ac91f01ccec49fb77bdc6fd1e548bc70f7faa3e5",
                "reference": "ac91f01ccec49fb77bdc6fd1e548bc70f7faa3e5",
                "shasum": ""
            },
            "require": {
                "php": ">=7.3"
            },
            "require-dev": {
                "phpunit/phpunit": "^9.3"
            },
            "type": "library",
            "extra": {
                "branch-alias": {
                    "dev-master": "2.0-dev"
                }
            },
            "autoload": {
                "classmap": [
                    "src/"
                ]
            },
            "notification-url": "https://packagist.org/downloads/",
            "license": [
                "BSD-3-Clause"
            ],
            "authors": [
                {
                    "name": "Sebastian Bergmann",
                    "email": "sebastian@phpunit.de"
                }
            ],
            "description": "Looks up which function or method a line of code belongs to",
            "homepage": "https://github.com/sebastianbergmann/code-unit-reverse-lookup/",
            "support": {
                "issues": "https://github.com/sebastianbergmann/code-unit-reverse-lookup/issues",
                "source": "https://github.com/sebastianbergmann/code-unit-reverse-lookup/tree/2.0.3"
            },
            "funding": [
                {
                    "url": "https://github.com/sebastianbergmann",
                    "type": "github"
                }
            ],
            "time": "2020-09-28T05:30:19+00:00"
        },
        {
            "name": "sebastian/comparator",
            "version": "4.0.8",
            "source": {
                "type": "git",
                "url": "https://github.com/sebastianbergmann/comparator.git",
                "reference": "fa0f136dd2334583309d32b62544682ee972b51a"
            },
            "dist": {
                "type": "zip",
                "url": "https://api.github.com/repos/sebastianbergmann/comparator/zipball/fa0f136dd2334583309d32b62544682ee972b51a",
                "reference": "fa0f136dd2334583309d32b62544682ee972b51a",
                "shasum": ""
            },
            "require": {
                "php": ">=7.3",
                "sebastian/diff": "^4.0",
                "sebastian/exporter": "^4.0"
            },
            "require-dev": {
                "phpunit/phpunit": "^9.3"
            },
            "type": "library",
            "extra": {
                "branch-alias": {
                    "dev-master": "4.0-dev"
                }
            },
            "autoload": {
                "classmap": [
                    "src/"
                ]
            },
            "notification-url": "https://packagist.org/downloads/",
            "license": [
                "BSD-3-Clause"
            ],
            "authors": [
                {
                    "name": "Sebastian Bergmann",
                    "email": "sebastian@phpunit.de"
                },
                {
                    "name": "Jeff Welch",
                    "email": "whatthejeff@gmail.com"
                },
                {
                    "name": "Volker Dusch",
                    "email": "github@wallbash.com"
                },
                {
                    "name": "Bernhard Schussek",
                    "email": "bschussek@2bepublished.at"
                }
            ],
            "description": "Provides the functionality to compare PHP values for equality",
            "homepage": "https://github.com/sebastianbergmann/comparator",
            "keywords": [
                "comparator",
                "compare",
                "equality"
            ],
            "support": {
                "issues": "https://github.com/sebastianbergmann/comparator/issues",
                "source": "https://github.com/sebastianbergmann/comparator/tree/4.0.8"
            },
            "funding": [
                {
                    "url": "https://github.com/sebastianbergmann",
                    "type": "github"
                }
            ],
            "time": "2022-09-14T12:41:17+00:00"
        },
        {
            "name": "sebastian/complexity",
            "version": "2.0.2",
            "source": {
                "type": "git",
                "url": "https://github.com/sebastianbergmann/complexity.git",
                "reference": "739b35e53379900cc9ac327b2147867b8b6efd88"
            },
            "dist": {
                "type": "zip",
                "url": "https://api.github.com/repos/sebastianbergmann/complexity/zipball/739b35e53379900cc9ac327b2147867b8b6efd88",
                "reference": "739b35e53379900cc9ac327b2147867b8b6efd88",
                "shasum": ""
            },
            "require": {
                "nikic/php-parser": "^4.7",
                "php": ">=7.3"
            },
            "require-dev": {
                "phpunit/phpunit": "^9.3"
            },
            "type": "library",
            "extra": {
                "branch-alias": {
                    "dev-master": "2.0-dev"
                }
            },
            "autoload": {
                "classmap": [
                    "src/"
                ]
            },
            "notification-url": "https://packagist.org/downloads/",
            "license": [
                "BSD-3-Clause"
            ],
            "authors": [
                {
                    "name": "Sebastian Bergmann",
                    "email": "sebastian@phpunit.de",
                    "role": "lead"
                }
            ],
            "description": "Library for calculating the complexity of PHP code units",
            "homepage": "https://github.com/sebastianbergmann/complexity",
            "support": {
                "issues": "https://github.com/sebastianbergmann/complexity/issues",
                "source": "https://github.com/sebastianbergmann/complexity/tree/2.0.2"
            },
            "funding": [
                {
                    "url": "https://github.com/sebastianbergmann",
                    "type": "github"
                }
            ],
            "time": "2020-10-26T15:52:27+00:00"
        },
        {
            "name": "sebastian/diff",
            "version": "4.0.4",
            "source": {
                "type": "git",
                "url": "https://github.com/sebastianbergmann/diff.git",
                "reference": "3461e3fccc7cfdfc2720be910d3bd73c69be590d"
            },
            "dist": {
                "type": "zip",
                "url": "https://api.github.com/repos/sebastianbergmann/diff/zipball/3461e3fccc7cfdfc2720be910d3bd73c69be590d",
                "reference": "3461e3fccc7cfdfc2720be910d3bd73c69be590d",
                "shasum": ""
            },
            "require": {
                "php": ">=7.3"
            },
            "require-dev": {
                "phpunit/phpunit": "^9.3",
                "symfony/process": "^4.2 || ^5"
            },
            "type": "library",
            "extra": {
                "branch-alias": {
                    "dev-master": "4.0-dev"
                }
            },
            "autoload": {
                "classmap": [
                    "src/"
                ]
            },
            "notification-url": "https://packagist.org/downloads/",
            "license": [
                "BSD-3-Clause"
            ],
            "authors": [
                {
                    "name": "Sebastian Bergmann",
                    "email": "sebastian@phpunit.de"
                },
                {
                    "name": "Kore Nordmann",
                    "email": "mail@kore-nordmann.de"
                }
            ],
            "description": "Diff implementation",
            "homepage": "https://github.com/sebastianbergmann/diff",
            "keywords": [
                "diff",
                "udiff",
                "unidiff",
                "unified diff"
            ],
            "support": {
                "issues": "https://github.com/sebastianbergmann/diff/issues",
                "source": "https://github.com/sebastianbergmann/diff/tree/4.0.4"
            },
            "funding": [
                {
                    "url": "https://github.com/sebastianbergmann",
                    "type": "github"
                }
            ],
            "time": "2020-10-26T13:10:38+00:00"
        },
        {
            "name": "sebastian/environment",
            "version": "5.1.4",
            "source": {
                "type": "git",
                "url": "https://github.com/sebastianbergmann/environment.git",
                "reference": "1b5dff7bb151a4db11d49d90e5408e4e938270f7"
            },
            "dist": {
                "type": "zip",
                "url": "https://api.github.com/repos/sebastianbergmann/environment/zipball/1b5dff7bb151a4db11d49d90e5408e4e938270f7",
                "reference": "1b5dff7bb151a4db11d49d90e5408e4e938270f7",
                "shasum": ""
            },
            "require": {
                "php": ">=7.3"
            },
            "require-dev": {
                "phpunit/phpunit": "^9.3"
            },
            "suggest": {
                "ext-posix": "*"
            },
            "type": "library",
            "extra": {
                "branch-alias": {
                    "dev-master": "5.1-dev"
                }
            },
            "autoload": {
                "classmap": [
                    "src/"
                ]
            },
            "notification-url": "https://packagist.org/downloads/",
            "license": [
                "BSD-3-Clause"
            ],
            "authors": [
                {
                    "name": "Sebastian Bergmann",
                    "email": "sebastian@phpunit.de"
                }
            ],
            "description": "Provides functionality to handle HHVM/PHP environments",
            "homepage": "http://www.github.com/sebastianbergmann/environment",
            "keywords": [
                "Xdebug",
                "environment",
                "hhvm"
            ],
            "support": {
                "issues": "https://github.com/sebastianbergmann/environment/issues",
                "source": "https://github.com/sebastianbergmann/environment/tree/5.1.4"
            },
            "funding": [
                {
                    "url": "https://github.com/sebastianbergmann",
                    "type": "github"
                }
            ],
            "time": "2022-04-03T09:37:03+00:00"
        },
        {
            "name": "sebastian/exporter",
            "version": "4.0.5",
            "source": {
                "type": "git",
                "url": "https://github.com/sebastianbergmann/exporter.git",
                "reference": "ac230ed27f0f98f597c8a2b6eb7ac563af5e5b9d"
            },
            "dist": {
                "type": "zip",
                "url": "https://api.github.com/repos/sebastianbergmann/exporter/zipball/ac230ed27f0f98f597c8a2b6eb7ac563af5e5b9d",
                "reference": "ac230ed27f0f98f597c8a2b6eb7ac563af5e5b9d",
                "shasum": ""
            },
            "require": {
                "php": ">=7.3",
                "sebastian/recursion-context": "^4.0"
            },
            "require-dev": {
                "ext-mbstring": "*",
                "phpunit/phpunit": "^9.3"
            },
            "type": "library",
            "extra": {
                "branch-alias": {
                    "dev-master": "4.0-dev"
                }
            },
            "autoload": {
                "classmap": [
                    "src/"
                ]
            },
            "notification-url": "https://packagist.org/downloads/",
            "license": [
                "BSD-3-Clause"
            ],
            "authors": [
                {
                    "name": "Sebastian Bergmann",
                    "email": "sebastian@phpunit.de"
                },
                {
                    "name": "Jeff Welch",
                    "email": "whatthejeff@gmail.com"
                },
                {
                    "name": "Volker Dusch",
                    "email": "github@wallbash.com"
                },
                {
                    "name": "Adam Harvey",
                    "email": "aharvey@php.net"
                },
                {
                    "name": "Bernhard Schussek",
                    "email": "bschussek@gmail.com"
                }
            ],
            "description": "Provides the functionality to export PHP variables for visualization",
            "homepage": "https://www.github.com/sebastianbergmann/exporter",
            "keywords": [
                "export",
                "exporter"
            ],
            "support": {
                "issues": "https://github.com/sebastianbergmann/exporter/issues",
                "source": "https://github.com/sebastianbergmann/exporter/tree/4.0.5"
            },
            "funding": [
                {
                    "url": "https://github.com/sebastianbergmann",
                    "type": "github"
                }
            ],
            "time": "2022-09-14T06:03:37+00:00"
        },
        {
            "name": "sebastian/global-state",
            "version": "5.0.5",
            "source": {
                "type": "git",
                "url": "https://github.com/sebastianbergmann/global-state.git",
                "reference": "0ca8db5a5fc9c8646244e629625ac486fa286bf2"
            },
            "dist": {
                "type": "zip",
                "url": "https://api.github.com/repos/sebastianbergmann/global-state/zipball/0ca8db5a5fc9c8646244e629625ac486fa286bf2",
                "reference": "0ca8db5a5fc9c8646244e629625ac486fa286bf2",
                "shasum": ""
            },
            "require": {
                "php": ">=7.3",
                "sebastian/object-reflector": "^2.0",
                "sebastian/recursion-context": "^4.0"
            },
            "require-dev": {
                "ext-dom": "*",
                "phpunit/phpunit": "^9.3"
            },
            "suggest": {
                "ext-uopz": "*"
            },
            "type": "library",
            "extra": {
                "branch-alias": {
                    "dev-master": "5.0-dev"
                }
            },
            "autoload": {
                "classmap": [
                    "src/"
                ]
            },
            "notification-url": "https://packagist.org/downloads/",
            "license": [
                "BSD-3-Clause"
            ],
            "authors": [
                {
                    "name": "Sebastian Bergmann",
                    "email": "sebastian@phpunit.de"
                }
            ],
            "description": "Snapshotting of global state",
            "homepage": "http://www.github.com/sebastianbergmann/global-state",
            "keywords": [
                "global state"
            ],
            "support": {
                "issues": "https://github.com/sebastianbergmann/global-state/issues",
                "source": "https://github.com/sebastianbergmann/global-state/tree/5.0.5"
            },
            "funding": [
                {
                    "url": "https://github.com/sebastianbergmann",
                    "type": "github"
                }
            ],
            "time": "2022-02-14T08:28:10+00:00"
        },
        {
            "name": "sebastian/lines-of-code",
            "version": "1.0.3",
            "source": {
                "type": "git",
                "url": "https://github.com/sebastianbergmann/lines-of-code.git",
                "reference": "c1c2e997aa3146983ed888ad08b15470a2e22ecc"
            },
            "dist": {
                "type": "zip",
                "url": "https://api.github.com/repos/sebastianbergmann/lines-of-code/zipball/c1c2e997aa3146983ed888ad08b15470a2e22ecc",
                "reference": "c1c2e997aa3146983ed888ad08b15470a2e22ecc",
                "shasum": ""
            },
            "require": {
                "nikic/php-parser": "^4.6",
                "php": ">=7.3"
            },
            "require-dev": {
                "phpunit/phpunit": "^9.3"
            },
            "type": "library",
            "extra": {
                "branch-alias": {
                    "dev-master": "1.0-dev"
                }
            },
            "autoload": {
                "classmap": [
                    "src/"
                ]
            },
            "notification-url": "https://packagist.org/downloads/",
            "license": [
                "BSD-3-Clause"
            ],
            "authors": [
                {
                    "name": "Sebastian Bergmann",
                    "email": "sebastian@phpunit.de",
                    "role": "lead"
                }
            ],
            "description": "Library for counting the lines of code in PHP source code",
            "homepage": "https://github.com/sebastianbergmann/lines-of-code",
            "support": {
                "issues": "https://github.com/sebastianbergmann/lines-of-code/issues",
                "source": "https://github.com/sebastianbergmann/lines-of-code/tree/1.0.3"
            },
            "funding": [
                {
                    "url": "https://github.com/sebastianbergmann",
                    "type": "github"
                }
            ],
            "time": "2020-11-28T06:42:11+00:00"
        },
        {
            "name": "sebastian/object-enumerator",
            "version": "4.0.4",
            "source": {
                "type": "git",
                "url": "https://github.com/sebastianbergmann/object-enumerator.git",
                "reference": "5c9eeac41b290a3712d88851518825ad78f45c71"
            },
            "dist": {
                "type": "zip",
                "url": "https://api.github.com/repos/sebastianbergmann/object-enumerator/zipball/5c9eeac41b290a3712d88851518825ad78f45c71",
                "reference": "5c9eeac41b290a3712d88851518825ad78f45c71",
                "shasum": ""
            },
            "require": {
                "php": ">=7.3",
                "sebastian/object-reflector": "^2.0",
                "sebastian/recursion-context": "^4.0"
            },
            "require-dev": {
                "phpunit/phpunit": "^9.3"
            },
            "type": "library",
            "extra": {
                "branch-alias": {
                    "dev-master": "4.0-dev"
                }
            },
            "autoload": {
                "classmap": [
                    "src/"
                ]
            },
            "notification-url": "https://packagist.org/downloads/",
            "license": [
                "BSD-3-Clause"
            ],
            "authors": [
                {
                    "name": "Sebastian Bergmann",
                    "email": "sebastian@phpunit.de"
                }
            ],
            "description": "Traverses array structures and object graphs to enumerate all referenced objects",
            "homepage": "https://github.com/sebastianbergmann/object-enumerator/",
            "support": {
                "issues": "https://github.com/sebastianbergmann/object-enumerator/issues",
                "source": "https://github.com/sebastianbergmann/object-enumerator/tree/4.0.4"
            },
            "funding": [
                {
                    "url": "https://github.com/sebastianbergmann",
                    "type": "github"
                }
            ],
            "time": "2020-10-26T13:12:34+00:00"
        },
        {
            "name": "sebastian/object-reflector",
            "version": "2.0.4",
            "source": {
                "type": "git",
                "url": "https://github.com/sebastianbergmann/object-reflector.git",
                "reference": "b4f479ebdbf63ac605d183ece17d8d7fe49c15c7"
            },
            "dist": {
                "type": "zip",
                "url": "https://api.github.com/repos/sebastianbergmann/object-reflector/zipball/b4f479ebdbf63ac605d183ece17d8d7fe49c15c7",
                "reference": "b4f479ebdbf63ac605d183ece17d8d7fe49c15c7",
                "shasum": ""
            },
            "require": {
                "php": ">=7.3"
            },
            "require-dev": {
                "phpunit/phpunit": "^9.3"
            },
            "type": "library",
            "extra": {
                "branch-alias": {
                    "dev-master": "2.0-dev"
                }
            },
            "autoload": {
                "classmap": [
                    "src/"
                ]
            },
            "notification-url": "https://packagist.org/downloads/",
            "license": [
                "BSD-3-Clause"
            ],
            "authors": [
                {
                    "name": "Sebastian Bergmann",
                    "email": "sebastian@phpunit.de"
                }
            ],
            "description": "Allows reflection of object attributes, including inherited and non-public ones",
            "homepage": "https://github.com/sebastianbergmann/object-reflector/",
            "support": {
                "issues": "https://github.com/sebastianbergmann/object-reflector/issues",
                "source": "https://github.com/sebastianbergmann/object-reflector/tree/2.0.4"
            },
            "funding": [
                {
                    "url": "https://github.com/sebastianbergmann",
                    "type": "github"
                }
            ],
            "time": "2020-10-26T13:14:26+00:00"
        },
        {
            "name": "sebastian/recursion-context",
            "version": "4.0.4",
            "source": {
                "type": "git",
                "url": "https://github.com/sebastianbergmann/recursion-context.git",
                "reference": "cd9d8cf3c5804de4341c283ed787f099f5506172"
            },
            "dist": {
                "type": "zip",
                "url": "https://api.github.com/repos/sebastianbergmann/recursion-context/zipball/cd9d8cf3c5804de4341c283ed787f099f5506172",
                "reference": "cd9d8cf3c5804de4341c283ed787f099f5506172",
                "shasum": ""
            },
            "require": {
                "php": ">=7.3"
            },
            "require-dev": {
                "phpunit/phpunit": "^9.3"
            },
            "type": "library",
            "extra": {
                "branch-alias": {
                    "dev-master": "4.0-dev"
                }
            },
            "autoload": {
                "classmap": [
                    "src/"
                ]
            },
            "notification-url": "https://packagist.org/downloads/",
            "license": [
                "BSD-3-Clause"
            ],
            "authors": [
                {
                    "name": "Sebastian Bergmann",
                    "email": "sebastian@phpunit.de"
                },
                {
                    "name": "Jeff Welch",
                    "email": "whatthejeff@gmail.com"
                },
                {
                    "name": "Adam Harvey",
                    "email": "aharvey@php.net"
                }
            ],
            "description": "Provides functionality to recursively process PHP variables",
            "homepage": "http://www.github.com/sebastianbergmann/recursion-context",
            "support": {
                "issues": "https://github.com/sebastianbergmann/recursion-context/issues",
                "source": "https://github.com/sebastianbergmann/recursion-context/tree/4.0.4"
            },
            "funding": [
                {
                    "url": "https://github.com/sebastianbergmann",
                    "type": "github"
                }
            ],
            "time": "2020-10-26T13:17:30+00:00"
        },
        {
            "name": "sebastian/resource-operations",
            "version": "3.0.3",
            "source": {
                "type": "git",
                "url": "https://github.com/sebastianbergmann/resource-operations.git",
                "reference": "0f4443cb3a1d92ce809899753bc0d5d5a8dd19a8"
            },
            "dist": {
                "type": "zip",
                "url": "https://api.github.com/repos/sebastianbergmann/resource-operations/zipball/0f4443cb3a1d92ce809899753bc0d5d5a8dd19a8",
                "reference": "0f4443cb3a1d92ce809899753bc0d5d5a8dd19a8",
                "shasum": ""
            },
            "require": {
                "php": ">=7.3"
            },
            "require-dev": {
                "phpunit/phpunit": "^9.0"
            },
            "type": "library",
            "extra": {
                "branch-alias": {
                    "dev-master": "3.0-dev"
                }
            },
            "autoload": {
                "classmap": [
                    "src/"
                ]
            },
            "notification-url": "https://packagist.org/downloads/",
            "license": [
                "BSD-3-Clause"
            ],
            "authors": [
                {
                    "name": "Sebastian Bergmann",
                    "email": "sebastian@phpunit.de"
                }
            ],
            "description": "Provides a list of PHP built-in functions that operate on resources",
            "homepage": "https://www.github.com/sebastianbergmann/resource-operations",
            "support": {
                "issues": "https://github.com/sebastianbergmann/resource-operations/issues",
                "source": "https://github.com/sebastianbergmann/resource-operations/tree/3.0.3"
            },
            "funding": [
                {
                    "url": "https://github.com/sebastianbergmann",
                    "type": "github"
                }
            ],
            "time": "2020-09-28T06:45:17+00:00"
        },
        {
            "name": "sebastian/type",
            "version": "3.2.0",
            "source": {
                "type": "git",
                "url": "https://github.com/sebastianbergmann/type.git",
                "reference": "fb3fe09c5f0bae6bc27ef3ce933a1e0ed9464b6e"
            },
            "dist": {
                "type": "zip",
                "url": "https://api.github.com/repos/sebastianbergmann/type/zipball/fb3fe09c5f0bae6bc27ef3ce933a1e0ed9464b6e",
                "reference": "fb3fe09c5f0bae6bc27ef3ce933a1e0ed9464b6e",
                "shasum": ""
            },
            "require": {
                "php": ">=7.3"
            },
            "require-dev": {
                "phpunit/phpunit": "^9.5"
            },
            "type": "library",
            "extra": {
                "branch-alias": {
                    "dev-master": "3.2-dev"
                }
            },
            "autoload": {
                "classmap": [
                    "src/"
                ]
            },
            "notification-url": "https://packagist.org/downloads/",
            "license": [
                "BSD-3-Clause"
            ],
            "authors": [
                {
                    "name": "Sebastian Bergmann",
                    "email": "sebastian@phpunit.de",
                    "role": "lead"
                }
            ],
            "description": "Collection of value objects that represent the types of the PHP type system",
            "homepage": "https://github.com/sebastianbergmann/type",
            "support": {
                "issues": "https://github.com/sebastianbergmann/type/issues",
                "source": "https://github.com/sebastianbergmann/type/tree/3.2.0"
            },
            "funding": [
                {
                    "url": "https://github.com/sebastianbergmann",
                    "type": "github"
                }
            ],
            "time": "2022-09-12T14:47:03+00:00"
        },
        {
            "name": "sebastian/version",
            "version": "3.0.2",
            "source": {
                "type": "git",
                "url": "https://github.com/sebastianbergmann/version.git",
                "reference": "c6c1022351a901512170118436c764e473f6de8c"
            },
            "dist": {
                "type": "zip",
                "url": "https://api.github.com/repos/sebastianbergmann/version/zipball/c6c1022351a901512170118436c764e473f6de8c",
                "reference": "c6c1022351a901512170118436c764e473f6de8c",
                "shasum": ""
            },
            "require": {
                "php": ">=7.3"
            },
            "type": "library",
            "extra": {
                "branch-alias": {
                    "dev-master": "3.0-dev"
                }
            },
            "autoload": {
                "classmap": [
                    "src/"
                ]
            },
            "notification-url": "https://packagist.org/downloads/",
            "license": [
                "BSD-3-Clause"
            ],
            "authors": [
                {
                    "name": "Sebastian Bergmann",
                    "email": "sebastian@phpunit.de",
                    "role": "lead"
                }
            ],
            "description": "Library that helps with managing the version number of Git-hosted PHP projects",
            "homepage": "https://github.com/sebastianbergmann/version",
            "support": {
                "issues": "https://github.com/sebastianbergmann/version/issues",
                "source": "https://github.com/sebastianbergmann/version/tree/3.0.2"
            },
            "funding": [
                {
                    "url": "https://github.com/sebastianbergmann",
                    "type": "github"
                }
            ],
            "time": "2020-09-28T06:39:44+00:00"
        },
        {
            "name": "slevomat/coding-standard",
            "version": "6.4.1",
            "source": {
                "type": "git",
                "url": "https://github.com/slevomat/coding-standard.git",
                "reference": "696dcca217d0c9da2c40d02731526c1e25b65346"
            },
            "dist": {
                "type": "zip",
                "url": "https://api.github.com/repos/slevomat/coding-standard/zipball/696dcca217d0c9da2c40d02731526c1e25b65346",
                "reference": "696dcca217d0c9da2c40d02731526c1e25b65346",
                "shasum": ""
            },
            "require": {
                "dealerdirect/phpcodesniffer-composer-installer": "^0.6.2 || ^0.7",
                "php": "^7.1 || ^8.0",
                "phpstan/phpdoc-parser": "0.4.5 - 0.4.9",
                "squizlabs/php_codesniffer": "^3.5.6"
            },
            "require-dev": {
                "phing/phing": "2.16.3",
                "php-parallel-lint/php-parallel-lint": "1.2.0",
                "phpstan/phpstan": "0.12.48",
                "phpstan/phpstan-deprecation-rules": "0.12.5",
                "phpstan/phpstan-phpunit": "0.12.16",
                "phpstan/phpstan-strict-rules": "0.12.5",
                "phpunit/phpunit": "7.5.20|8.5.5|9.4.0"
            },
            "type": "phpcodesniffer-standard",
            "extra": {
                "branch-alias": {
                    "dev-master": "6.x-dev"
                }
            },
            "autoload": {
                "psr-4": {
                    "SlevomatCodingStandard\\": "SlevomatCodingStandard"
                }
            },
            "notification-url": "https://packagist.org/downloads/",
            "license": [
                "MIT"
            ],
            "description": "Slevomat Coding Standard for PHP_CodeSniffer complements Consistence Coding Standard by providing sniffs with additional checks.",
            "support": {
                "issues": "https://github.com/slevomat/coding-standard/issues",
                "source": "https://github.com/slevomat/coding-standard/tree/6.4.1"
            },
            "funding": [
                {
                    "url": "https://github.com/kukulich",
                    "type": "github"
                },
                {
                    "url": "https://tidelift.com/funding/github/packagist/slevomat/coding-standard",
                    "type": "tidelift"
                }
            ],
            "time": "2020-10-05T12:39:37+00:00"
        },
        {
            "name": "squizlabs/php_codesniffer",
            "version": "3.6.2",
            "source": {
                "type": "git",
                "url": "https://github.com/squizlabs/PHP_CodeSniffer.git",
                "reference": "5e4e71592f69da17871dba6e80dd51bce74a351a"
            },
            "dist": {
                "type": "zip",
                "url": "https://api.github.com/repos/squizlabs/PHP_CodeSniffer/zipball/5e4e71592f69da17871dba6e80dd51bce74a351a",
                "reference": "5e4e71592f69da17871dba6e80dd51bce74a351a",
                "shasum": ""
            },
            "require": {
                "ext-simplexml": "*",
                "ext-tokenizer": "*",
                "ext-xmlwriter": "*",
                "php": ">=5.4.0"
            },
            "require-dev": {
                "phpunit/phpunit": "^4.0 || ^5.0 || ^6.0 || ^7.0"
            },
            "bin": [
                "bin/phpcs",
                "bin/phpcbf"
            ],
            "type": "library",
            "extra": {
                "branch-alias": {
                    "dev-master": "3.x-dev"
                }
            },
            "notification-url": "https://packagist.org/downloads/",
            "license": [
                "BSD-3-Clause"
            ],
            "authors": [
                {
                    "name": "Greg Sherwood",
                    "role": "lead"
                }
            ],
            "description": "PHP_CodeSniffer tokenizes PHP, JavaScript and CSS files and detects violations of a defined set of coding standards.",
            "homepage": "https://github.com/squizlabs/PHP_CodeSniffer",
            "keywords": [
                "phpcs",
                "standards"
            ],
            "support": {
                "issues": "https://github.com/squizlabs/PHP_CodeSniffer/issues",
                "source": "https://github.com/squizlabs/PHP_CodeSniffer",
                "wiki": "https://github.com/squizlabs/PHP_CodeSniffer/wiki"
            },
            "time": "2021-12-12T21:44:58+00:00"
        },
        {
            "name": "submitty/php-codesniffer",
            "version": "2.5.0",
            "source": {
                "type": "git",
                "url": "https://github.com/Submitty/submitty-php-codesniffer.git",
                "reference": "9153e2ee82cbcaa16ac42f8e19166617498686d9"
            },
            "dist": {
                "type": "zip",
                "url": "https://api.github.com/repos/Submitty/submitty-php-codesniffer/zipball/9153e2ee82cbcaa16ac42f8e19166617498686d9",
                "reference": "9153e2ee82cbcaa16ac42f8e19166617498686d9",
                "shasum": ""
            },
            "require": {
                "php": ">=7.1",
                "slevomat/coding-standard": "^6.1",
                "squizlabs/php_codesniffer": "^3.5.4"
            },
            "require-dev": {
                "dealerdirect/phpcodesniffer-composer-installer": "^0.7.1",
                "pcov/clobber": "^2.0",
                "phpunit/phpunit": "^7.5.12"
            },
            "suggest": {
                "dealerdirect/phpcodesniffer-composer-installer": "^0.7.0 || This Composer plugin will sort out the PHPCS 'installed_paths' automatically."
            },
            "type": "phpcodesniffer-standard",
            "autoload": {
                "psr-4": {
                    "SubmittyStandard\\": "SubmittyStandard"
                }
            },
            "notification-url": "https://packagist.org/downloads/",
            "license": [
                "MIT"
            ],
            "authors": [
                {
                    "name": "Matthew Peveler",
                    "email": "matt.peveler@gmail.com"
                }
            ],
            "description": "Submitty PHP CodeSniffer Standard",
            "support": {
                "issues": "https://github.com/Submitty/submitty-php-codesniffer/issues",
                "source": "https://github.com/Submitty/submitty-php-codesniffer/tree/2.5.0"
            },
            "time": "2021-03-12T02:41:12+00:00"
        },
        {
            "name": "theseer/tokenizer",
            "version": "1.2.1",
            "source": {
                "type": "git",
                "url": "https://github.com/theseer/tokenizer.git",
                "reference": "34a41e998c2183e22995f158c581e7b5e755ab9e"
            },
            "dist": {
                "type": "zip",
                "url": "https://api.github.com/repos/theseer/tokenizer/zipball/34a41e998c2183e22995f158c581e7b5e755ab9e",
                "reference": "34a41e998c2183e22995f158c581e7b5e755ab9e",
                "shasum": ""
            },
            "require": {
                "ext-dom": "*",
                "ext-tokenizer": "*",
                "ext-xmlwriter": "*",
                "php": "^7.2 || ^8.0"
            },
            "type": "library",
            "autoload": {
                "classmap": [
                    "src/"
                ]
            },
            "notification-url": "https://packagist.org/downloads/",
            "license": [
                "BSD-3-Clause"
            ],
            "authors": [
                {
                    "name": "Arne Blankerts",
                    "email": "arne@blankerts.de",
                    "role": "Developer"
                }
            ],
            "description": "A small library for converting tokenized PHP source code into XML and potentially other formats",
            "support": {
                "issues": "https://github.com/theseer/tokenizer/issues",
                "source": "https://github.com/theseer/tokenizer/tree/1.2.1"
            },
            "funding": [
                {
                    "url": "https://github.com/theseer",
                    "type": "github"
                }
            ],
            "time": "2021-07-28T10:34:58+00:00"
        }
    ],
    "aliases": [],
    "minimum-stability": "stable",
    "stability-flags": [],
    "prefer-stable": false,
    "prefer-lowest": false,
    "platform": [],
    "platform-dev": [],
    "platform-overrides": {
        "php": "7.4"
    },
    "plugin-api-version": "2.2.0"
}<|MERGE_RESOLUTION|>--- conflicted
+++ resolved
@@ -4,11 +4,7 @@
         "Read more about it at https://getcomposer.org/doc/01-basic-usage.md#installing-dependencies",
         "This file is @generated automatically"
     ],
-<<<<<<< HEAD
-    "content-hash": "6e520143ef6a003643da0803449cf053",
-=======
-    "content-hash": "29fe30b68fde0f728b72ae723ac4f8e3",
->>>>>>> b863087a
+    "content-hash": "e00d5ef2c61f738a0c5603a2b5d56519",
     "packages": [
         {
             "name": "aptoma/twig-markdown",
@@ -2154,16 +2150,16 @@
         },
         {
             "name": "maennchen/zipstream-php",
-            "version": "2.2.1",
+            "version": "2.2.6",
             "source": {
                 "type": "git",
                 "url": "https://github.com/maennchen/ZipStream-PHP.git",
-                "reference": "211e9ba1530ea5260b45d90c9ea252f56ec52729"
-            },
-            "dist": {
-                "type": "zip",
-                "url": "https://api.github.com/repos/maennchen/ZipStream-PHP/zipball/211e9ba1530ea5260b45d90c9ea252f56ec52729",
-                "reference": "211e9ba1530ea5260b45d90c9ea252f56ec52729",
+                "reference": "30ad6f93cf3efe4192bc7a4c9cad11ff8f4f237f"
+            },
+            "dist": {
+                "type": "zip",
+                "url": "https://api.github.com/repos/maennchen/ZipStream-PHP/zipball/30ad6f93cf3efe4192bc7a4c9cad11ff8f4f237f",
+                "reference": "30ad6f93cf3efe4192bc7a4c9cad11ff8f4f237f",
                 "shasum": ""
             },
             "require": {
@@ -2174,6 +2170,7 @@
             },
             "require-dev": {
                 "ext-zip": "*",
+                "friendsofphp/php-cs-fixer": "^3.9",
                 "guzzlehttp/guzzle": "^6.5.3 || ^7.2.0",
                 "mikey179/vfsstream": "^1.6",
                 "php-coveralls/php-coveralls": "^2.4",
@@ -2215,15 +2212,19 @@
             ],
             "support": {
                 "issues": "https://github.com/maennchen/ZipStream-PHP/issues",
-                "source": "https://github.com/maennchen/ZipStream-PHP/tree/2.2.1"
+                "source": "https://github.com/maennchen/ZipStream-PHP/tree/2.2.6"
             },
             "funding": [
+                {
+                    "url": "https://github.com/maennchen",
+                    "type": "github"
+                },
                 {
                     "url": "https://opencollective.com/zipstream",
                     "type": "open_collective"
                 }
             ],
-            "time": "2022-05-18T15:52:06+00:00"
+            "time": "2022-11-25T18:57:19+00:00"
         },
         {
             "name": "matthiasmullie/scrapbook",
@@ -2323,7 +2324,6 @@
             "time": "2021-01-27T18:04:01+00:00"
         },
         {
-<<<<<<< HEAD
             "name": "monolog/monolog",
             "version": "2.8.0",
             "source": {
@@ -2335,19 +2335,6 @@
                 "type": "zip",
                 "url": "https://api.github.com/repos/Seldaek/monolog/zipball/720488632c590286b88b80e62aa3d3d551ad4a50",
                 "reference": "720488632c590286b88b80e62aa3d3d551ad4a50",
-=======
-            "name": "maennchen/zipstream-php",
-            "version": "2.2.6",
-            "source": {
-                "type": "git",
-                "url": "https://github.com/maennchen/ZipStream-PHP.git",
-                "reference": "30ad6f93cf3efe4192bc7a4c9cad11ff8f4f237f"
-            },
-            "dist": {
-                "type": "zip",
-                "url": "https://api.github.com/repos/maennchen/ZipStream-PHP/zipball/30ad6f93cf3efe4192bc7a4c9cad11ff8f4f237f",
-                "reference": "30ad6f93cf3efe4192bc7a4c9cad11ff8f4f237f",
->>>>>>> b863087a
                 "shasum": ""
             },
             "require": {
@@ -2358,7 +2345,6 @@
                 "psr/log-implementation": "1.0.0 || 2.0.0 || 3.0.0"
             },
             "require-dev": {
-<<<<<<< HEAD
                 "aws/aws-sdk-php": "^2.4.9 || ^3.0",
                 "doctrine/couchdb": "~1.0@dev",
                 "elasticsearch/elasticsearch": "^7 || ^8",
@@ -2393,15 +2379,6 @@
                 "php-amqplib/php-amqplib": "Allow sending log messages to an AMQP server using php-amqplib",
                 "rollbar/rollbar": "Allow sending log messages to Rollbar",
                 "ruflin/elastica": "Allow sending log messages to an Elastic Search server"
-=======
-                "ext-zip": "*",
-                "friendsofphp/php-cs-fixer": "^3.9",
-                "guzzlehttp/guzzle": "^6.5.3 || ^7.2.0",
-                "mikey179/vfsstream": "^1.6",
-                "php-coveralls/php-coveralls": "^2.4",
-                "phpunit/phpunit": "^8.5.8 || ^9.4.2",
-                "vimeo/psalm": "^4.1"
->>>>>>> b863087a
             },
             "type": "library",
             "extra": {
@@ -2433,7 +2410,6 @@
                 "psr-3"
             ],
             "support": {
-<<<<<<< HEAD
                 "issues": "https://github.com/Seldaek/monolog/issues",
                 "source": "https://github.com/Seldaek/monolog/tree/2.8.0"
             },
@@ -2448,22 +2424,6 @@
                 }
             ],
             "time": "2022-07-24T11:55:47+00:00"
-=======
-                "issues": "https://github.com/maennchen/ZipStream-PHP/issues",
-                "source": "https://github.com/maennchen/ZipStream-PHP/tree/2.2.6"
-            },
-            "funding": [
-                {
-                    "url": "https://github.com/maennchen",
-                    "type": "github"
-                },
-                {
-                    "url": "https://opencollective.com/zipstream",
-                    "type": "open_collective"
-                }
-            ],
-            "time": "2022-11-25T18:57:19+00:00"
->>>>>>> b863087a
         },
         {
             "name": "myclabs/php-enum",
@@ -2843,7 +2803,6 @@
             "time": "2021-11-05T16:50:12+00:00"
         },
         {
-<<<<<<< HEAD
             "name": "psr/http-client",
             "version": "1.0.1",
             "source": {
@@ -2896,8 +2855,6 @@
             "time": "2020-06-29T06:28:15+00:00"
         },
         {
-=======
->>>>>>> b863087a
             "name": "psr/http-factory",
             "version": "1.0.1",
             "source": {
@@ -4400,18 +4357,6 @@
         },
         {
             "name": "symfony/console",
-<<<<<<< HEAD
-            "version": "v5.4.15",
-            "source": {
-                "type": "git",
-                "url": "https://github.com/symfony/console.git",
-                "reference": "ea59bb0edfaf9f28d18d8791410ee0355f317669"
-            },
-            "dist": {
-                "type": "zip",
-                "url": "https://api.github.com/repos/symfony/console/zipball/ea59bb0edfaf9f28d18d8791410ee0355f317669",
-                "reference": "ea59bb0edfaf9f28d18d8791410ee0355f317669",
-=======
             "version": "v5.4.16",
             "source": {
                 "type": "git",
@@ -4422,7 +4367,6 @@
                 "type": "zip",
                 "url": "https://api.github.com/repos/symfony/console/zipball/8e9b9c8dfb33af6057c94e1b44846bee700dc5ef",
                 "reference": "8e9b9c8dfb33af6057c94e1b44846bee700dc5ef",
->>>>>>> b863087a
                 "shasum": ""
             },
             "require": {
@@ -4492,11 +4436,7 @@
                 "terminal"
             ],
             "support": {
-<<<<<<< HEAD
-                "source": "https://github.com/symfony/console/tree/v5.4.15"
-=======
                 "source": "https://github.com/symfony/console/tree/v5.4.16"
->>>>>>> b863087a
             },
             "funding": [
                 {
@@ -4512,11 +4452,7 @@
                     "type": "tidelift"
                 }
             ],
-<<<<<<< HEAD
-            "time": "2022-10-26T21:41:52+00:00"
-=======
             "time": "2022-11-25T14:09:27+00:00"
->>>>>>> b863087a
         },
         {
             "name": "symfony/deprecation-contracts",
@@ -4890,16 +4826,16 @@
         },
         {
             "name": "symfony/polyfill-intl-idn",
-            "version": "v1.26.0",
+            "version": "v1.27.0",
             "source": {
                 "type": "git",
                 "url": "https://github.com/symfony/polyfill-intl-idn.git",
-                "reference": "59a8d271f00dd0e4c2e518104cc7963f655a1aa8"
-            },
-            "dist": {
-                "type": "zip",
-                "url": "https://api.github.com/repos/symfony/polyfill-intl-idn/zipball/59a8d271f00dd0e4c2e518104cc7963f655a1aa8",
-                "reference": "59a8d271f00dd0e4c2e518104cc7963f655a1aa8",
+                "reference": "639084e360537a19f9ee352433b84ce831f3d2da"
+            },
+            "dist": {
+                "type": "zip",
+                "url": "https://api.github.com/repos/symfony/polyfill-intl-idn/zipball/639084e360537a19f9ee352433b84ce831f3d2da",
+                "reference": "639084e360537a19f9ee352433b84ce831f3d2da",
                 "shasum": ""
             },
             "require": {
@@ -4913,7 +4849,7 @@
             "type": "library",
             "extra": {
                 "branch-alias": {
-                    "dev-main": "1.26-dev"
+                    "dev-main": "1.27-dev"
                 },
                 "thanks": {
                     "name": "symfony/polyfill",
@@ -4957,7 +4893,7 @@
                 "shim"
             ],
             "support": {
-                "source": "https://github.com/symfony/polyfill-intl-idn/tree/v1.26.0"
+                "source": "https://github.com/symfony/polyfill-intl-idn/tree/v1.27.0"
             },
             "funding": [
                 {
@@ -4973,7 +4909,7 @@
                     "type": "tidelift"
                 }
             ],
-            "time": "2022-05-24T11:49:31+00:00"
+            "time": "2022-11-03T14:55:06+00:00"
         },
         {
             "name": "symfony/polyfill-intl-normalizer",
@@ -5144,16 +5080,16 @@
         },
         {
             "name": "symfony/polyfill-php72",
-            "version": "v1.26.0",
+            "version": "v1.27.0",
             "source": {
                 "type": "git",
                 "url": "https://github.com/symfony/polyfill-php72.git",
-                "reference": "bf44a9fd41feaac72b074de600314a93e2ae78e2"
-            },
-            "dist": {
-                "type": "zip",
-                "url": "https://api.github.com/repos/symfony/polyfill-php72/zipball/bf44a9fd41feaac72b074de600314a93e2ae78e2",
-                "reference": "bf44a9fd41feaac72b074de600314a93e2ae78e2",
+                "reference": "869329b1e9894268a8a61dabb69153029b7a8c97"
+            },
+            "dist": {
+                "type": "zip",
+                "url": "https://api.github.com/repos/symfony/polyfill-php72/zipball/869329b1e9894268a8a61dabb69153029b7a8c97",
+                "reference": "869329b1e9894268a8a61dabb69153029b7a8c97",
                 "shasum": ""
             },
             "require": {
@@ -5162,7 +5098,7 @@
             "type": "library",
             "extra": {
                 "branch-alias": {
-                    "dev-main": "1.26-dev"
+                    "dev-main": "1.27-dev"
                 },
                 "thanks": {
                     "name": "symfony/polyfill",
@@ -5200,7 +5136,7 @@
                 "shim"
             ],
             "support": {
-                "source": "https://github.com/symfony/polyfill-php72/tree/v1.26.0"
+                "source": "https://github.com/symfony/polyfill-php72/tree/v1.27.0"
             },
             "funding": [
                 {
@@ -5216,7 +5152,7 @@
                     "type": "tidelift"
                 }
             ],
-            "time": "2022-05-24T11:49:31+00:00"
+            "time": "2022-11-03T14:55:06+00:00"
         },
         {
             "name": "symfony/polyfill-php73",
