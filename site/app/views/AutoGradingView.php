<?php

namespace app\views;

use app\models\gradeable\Gradeable;
use app\models\gradeable\AutoGradedTestcase;
use app\models\gradeable\AutoGradedVersion;
use app\models\gradeable\Component;
use app\models\gradeable\Mark;
use app\models\gradeable\TaGradedGradeable;
use app\models\User;
use app\views\AbstractView;
use app\libraries\FileUtils;
use app\libraries\Utils;
use app\libraries\DateUtils;
use app\libraries\NumberUtils;

class AutoGradingView extends AbstractView {

    /**
     * @param AutoGradedVersion $version_instance
     * @param bool $show_hidden True to show the scores of hidden testcases
     * @param bool $show_hidden_details True to show the details of hidden testcases
     * @return string
     */
    public function showResults(AutoGradedVersion $version_instance, bool $show_hidden = false, bool $show_hidden_details = false) {
        $graded_gradeable = $version_instance->getGradedGradeable();
        $gradeable = $graded_gradeable->getGradeable();
        $autograding_config = $gradeable->getAutogradingConfig();

        $has_badges = false;
        $nonhidden_earned = 0;
        $nonhidden_max = 0;
        $hidden_earned = 0;
        $hidden_max = 0;
        $show_hidden_breakdown = false;
        $any_visible_hidden = false;
        $num_visible_testcases = 0;

        // This variable should be false if autograding results
        // (files/database values) exist, but true if the assignment
        // is in the queue or something went wrong with autograding
        // (it crashed, files were corrupted, etc)
        $incomplete_autograding = !$version_instance->isAutogradingComplete();

        $testcase_array = array_map(function (AutoGradedTestcase $testcase) {
            $testcase_config = $testcase->getTestcase();
            return [
                'name' => $testcase_config->getName(),
                'hidden' => $testcase_config->isHidden(),
                'release_hidden_details' => $testcase_config->isReleaseHiddenDetails(),
                'details' => $testcase_config->getDetails(),
                'has_points' => $testcase_config->getPoints() !== 0,
                'extra_credit' => $testcase_config->isExtraCredit(),
                'view_testcase_message' => $testcase_config->canViewTestcaseMessage(),
                'points_total' => $testcase_config->getPoints(),

                'has_extra_results' => $testcase->hasAutochecks(),
                'points' => $testcase->getPoints(),
                'can_view' => $testcase->canView(),
                'testcase_message' => $testcase->getMessage()
            ];
        }, $version_instance->getTestcases());

        if ($autograding_config->getTotalNonHidden() >= 0) {
            $has_badges = true;

            $nonhidden_earned = $version_instance->getNonHiddenPoints();
            $nonhidden_max = $autograding_config->getTotalNonHiddenNonExtraCredit();
            $hidden_earned = $version_instance->getTotalPoints();
            $hidden_max = $autograding_config->getTotalNonExtraCredit();

            if ($gradeable->isTaGradeReleased()) {
                foreach ($version_instance->getTestcases() as $testcase) {
                    if (!$testcase->canView()) {
                        continue;
                    }
                    if ($testcase->getTestcase()->isHidden()) {
                        $any_visible_hidden = true;
                        break;
                    }
                }
            }

            $show_hidden_breakdown = $any_visible_hidden && $show_hidden;
            // &&($version_instance->getNonHiddenNonExtraCredit() + $version_instance->getHiddenNonExtraCredit() > $autograding_config->getTotalNonHiddenNonExtraCredit());
        }
        // testcases should only be visible if autograding is complete
        if (!$incomplete_autograding) {
            foreach ($version_instance->getTestcases() as $testcase) {
                if ($testcase->canView()) {
                    $num_visible_testcases++;
                }
            }
        }
        return $this->core->getOutput()->renderTwigTemplate("autograding/AutoResults.twig", [
            'gradeable_id' => $gradeable->getId(),
            'submitter_id' => $graded_gradeable->getSubmitter()->getAnonId(),
            "num_visible_testcases" => $num_visible_testcases,
            "incomplete_autograding" => $incomplete_autograding,
            "show_hidden_breakdown" => $show_hidden_breakdown,
            "nonhidden_earned" => $nonhidden_earned,
            "nonhidden_max" => $nonhidden_max,
            "hidden_earned" => $hidden_earned,
            "hidden_max" => $hidden_max,
            "show_hidden" => $show_hidden,
            "show_hidden_details" => $show_hidden_details,
            "has_badges" => $has_badges,
            'testcases' => $testcase_array,
            'is_ta_grade_released' => $gradeable->isTaGradeReleased(),
            'display_version' => $version_instance->getVersion(),
            'is_ta_grading' => $gradeable->isTaGrading(),
            'hide_version_and_test_details' => $gradeable->getAutogradingConfig()->getHideVersionAndTestDetails()
        ]);
    }

    /**
     * @param \app\models\gradeable\GradedGradeable $graded_gradeable
     * @param AutoGradedVersion $version version to display
     * @param AutoGradedTestcase $testcase testcase to display
     * @param $popup_css_file
     * @param string $who
     * @param bool $show_hidden
     * @return string
     * @throws \Exception
     */
    public function loadAutoChecks(\app\models\gradeable\GradedGradeable $graded_gradeable, AutoGradedVersion $version, AutoGradedTestcase $testcase, $popup_css_file, $who, $show_hidden = false) {
        if ($testcase->getTestcase()->isHidden() && !$show_hidden) {
            return "";
        }

        $gradeable = $graded_gradeable->getGradeable();
        $checks = [];

        foreach ($testcase->getAutochecks() as $autocheck) {
            $description = $autocheck->getDescription();
            $diff_viewer = $autocheck->getDiffViewer();
            $file_path = $diff_viewer->getActualFilename();
            if (substr($file_path, strlen($file_path) - 4, 4) == ".pdf") {
                $public = $autocheck->getPublic();
                $file_name = pathinfo($file_path, PATHINFO_BASENAME);
                $file_path = urlencode($file_path);
                $checks[] = [
                    "pdf" => true,
                    "name" => $file_name,
                    "path" => $file_path,
                    "url" => $this->core->buildCourseUrl(['display_file']) . '?' . http_build_query([
                        "dir" => $public ? "results_public" : "results",
                        "file" => $file_name,
                        "path" => $file_path
                    ])
                ];
            }
            else {
                $check = [
                    "messages" => $autocheck->getMessages(),
                    "description" => $description
                ];
                $actual_title = "";
                if ($diff_viewer->hasDisplayExpected() || $diff_viewer->getActualFilename() != "") {
                    $actual_title = "Student ";
                }
                $actual_title .= $description;

                $actual_image = $diff_viewer->getActualImageFilename();
                $actual_display = $diff_viewer->getDisplayActual();
                if ($actual_image != "") {
                    $check["actual"] = [
                        "type" => "image",
                        "title" => $actual_title,
                        "show_popup" => false,
                        "src" => $this->autoGetImageSrc($actual_image),
                    ];
                }
                elseif ($diff_viewer->hasDisplayActual()) {
                    if ($autocheck->isDisplayAsSequenceDiagram()) {
                        $check["actual"] = [
                            "type" => "sequence_diagram",
                            "title" => $actual_title,
                            "show_popup" => $this->autoShouldDisplayPopup($actual_display),
                            "src" => file_get_contents($diff_viewer->getActualFilename())
                        ];
                    }
                    else {
                        $check["actual"] = [
                            "type" => "text",
                            "title" => $actual_title,
                            "show_popup" => $this->autoShouldDisplayPopup($actual_display),
                            "src" => $actual_display,
                        ];
                    }
                }

                $expected_image = $diff_viewer->getExpectedImageFilename();
                $expected_display = $diff_viewer->getDisplayExpected();
                $expected_title = "Expected {$description}";
                if ($expected_image != "") {
                    $check["expected"] = [
                        "type" => "image",
                        "title" => $expected_title,
                        "show_popup" => false,
                        "src" => $this->autoGetImageSrc($expected_image)
                    ];
                }
                elseif ($diff_viewer->hasDisplayExpected()) {
                    $check["expected"] = [
                        "type" => "text",
                        "title" => $expected_title,
                        "show_popup" => $this->autoShouldDisplayPopup($expected_display),
                        "src" => $expected_display
                    ];
                }

                $difference_image = $diff_viewer->getDifferenceFilename();
                $difference_title = "Difference {$description}";
                if ($difference_image != "") {
                    $check["difference"] = [
                        "type" => "image",
                        "title" => $difference_title,
                        "show_popup" => false,
                        "src" => $this->autoGetImageSrc($difference_image)
                    ];
                }

                $checks[] = $check;
            }

            $diff_viewer->destroyViewer();
        }

        $popup_css_file = $this->core->getOutput()->timestampResource($popup_css_file, 'css');
        return $this->core->getOutput()->renderTwigTemplate("autograding/AutoChecks.twig", [
            "gradeable_id" => $gradeable->getId(),
            "checks" => $checks,
            "display_version" => $version->getVersion(),
            "index" => $testcase->getTestcase()->getIndex(),
            "who" => $who,
            "popup_css_file" => $popup_css_file,
            "testcase_name" => $testcase->getTestcase()->getName(),
            "publish_actions" => $testcase->getTestcase()->isPublishActions(),
            "dispatcher_actions" => $testcase->getTestcase()->getDispatcherActions(),
            "graphics_actions" => $testcase->getTestcase()->getGraphicsActions()
        ]);
    }

    /**
     * @param string $display
     * @return string
     */
    private function autoShouldDisplayPopup(string $display): string {
        $tmp_array_string = explode("\n", trim(html_entity_decode(strip_tags($display)), "\xC2\xA0\t"));
        $less_than_30 = true;
        $arr_count = count($tmp_array_string);
        for ($x = 0; $x < $arr_count; $x++) {
            if (strlen($tmp_array_string[$x]) > 30) {
                $less_than_30 = false;
                $x = $arr_count;
            }
        }
        if (substr_count($display, 'line_number') < 10 && $less_than_30) {
            return false;
        }

        return true;
    }

    /**
     * @param string $path
     * @return string
     */
    private function autoGetImageSrc(string $path): string {
        // borrowed from file-display.php
        $content_type = FileUtils::getContentType($path);
        if (substr($content_type, 0, 5) === "image") {
            // Read image path, convert to base64 encoding
            $imageData = base64_encode(file_get_contents($path));
            // Format the image SRC:  data:{mime};base64,{data};
            return 'data: ' . mime_content_type($path) . ';charset=utf-8;base64,' . $imageData;
        }
        return ''; // ?
    }

    /**
     * @param string $file_path
     * @return string
     */
    private function convertToAnonPath($file_path) {
        $file_path_parts = explode("/", $file_path);
        $anon_path = "";
        for ($index = 1; $index < count($file_path_parts); $index++) {
            if ($index == 9) {
                $user_id = $file_path_parts[$index];
                $anon_id = $this->core->getQueries()->getAnonId($user_id)[$user_id];
                $anon_path = $anon_path . "/" . $anon_id;
            }
            else {
                $anon_path = $anon_path . "/" . $file_path_parts[$index];
            }
        }
        return $anon_path;
    }

    /**
     * @param TaGradedGradeable $ta_graded_gradeable
     * @param bool $regrade_available
     * @param array $uploaded_files
     * @return string
     */
    public function showTAResults(TaGradedGradeable $ta_graded_gradeable, bool $regrade_available, array $uploaded_files) {
        $gradeable = $ta_graded_gradeable->getGradedGradeable()->getGradeable();
        $active_version = $ta_graded_gradeable->getGradedGradeable()->getAutoGradedGradeable()->getActiveVersion();
        $version_instance = $ta_graded_gradeable->getGradedVersionInstance();
        $grading_complete = true;
        $active_same_as_graded = true;

        foreach ($gradeable->getComponents() as $component) {
            $container = $ta_graded_gradeable->getGradedComponentContainer($component);
            if (!$container->isComplete()) {
                $grading_complete = false;
                continue;
            }

            if ($container->getGradedVersion() !== $active_version) {
                $active_same_as_graded = false;
            }
        }

        // Get the names of all full access or above graders
        $ta_grader_names = array_map(function (User $grader) {
            return $grader->getDisplayedFirstName() . ' ' . $grader->getDisplayedLastName();
        }, $ta_graded_gradeable->getVisibleGraders());

        if (count($ta_grader_names) === 0) {
            // Non-peer assignment with only limited access graders
            $ta_grader_names = ['Course Staff'];
        }

        //get total score and max possible score
        $ta_max = $gradeable->getTaPoints();

        // Get the number of decimal places for floats to display nicely
        $num_decimals = 0;
        $precision_parts = explode('.', strval($gradeable->getPrecision()));
        if (count($precision_parts) > 1) {
            // TODO: this hardcoded value will mean a weird precision value (like 1/3) won't appear ridiculous
            $num_decimals = min(3, count($precision_parts));
        }

        // Get just the non-peer components.
        $ta_graded_components = array_filter($gradeable->getComponents(), function (Component $component) {
            return $component->isPeer() === false;
        });

        $ta_grading_earned = 0;
        $ta_component_data = array_map(function (Component $component) use ($ta_graded_gradeable, &$ta_grading_earned) {
            $container = $ta_graded_gradeable->getGradedComponentContainer($component);
            $component_marks = array_map(function (Mark $mark) use ($container) {
                return [
                    'title' => $mark->getTitle(),
                    'points' => $mark->getPoints(),

                    'show_mark' => $mark->isPublish() || $container->hasMark($mark),
                    'earned' => $container->hasMark($mark)
                ];
            }, $component->getMarks());
            $ta_grading_earned += $container->getTotalScore();
            return [
                'title' => $component->getTitle(),
                'extra_credit' => $component->isExtraCredit(),
                'points_possible' => $component->getMaxValue(),
                'student_comment' => $component->getStudentComment(),

                'total_score' => $container->getTotalScore(),
                'custom_mark_score' => $container->getScore(),
                'comment' => $container->getComment(),
                'graders' => array_map(function (User $grader) {
                    return $grader->getDisplayedLastName();
                }, $container->getVisibleGraders()),
                'marks' => $component_marks,
            ];
        }, $ta_graded_components);

        $uploaded_pdfs = [];
        foreach ($uploaded_files['submissions'] as $file) {
            if (array_key_exists('path', $file) && mime_content_type($file['path']) === "application/pdf") {
                $file["encoded_name"] = md5($this->convertToAnonPath($file['path']));
                $file['anon_path'] = $this->convertToAnonPath($file['path']);
                $uploaded_pdfs[] = $file;
            }
        }
        foreach ($uploaded_files['checkout'] as $file) {
            if (array_key_exists('path', $file) && mime_content_type($file['path']) === "application/pdf") {
                $file["encoded_name"] = md5($this->convertToAnonPath($file['path']));
                $file['anon_path'] = $this->convertToAnonPath($file['path']);
                $uploaded_pdfs[] = $file;
            }
        }

        $files = null;
        $display_version = 0;
        if ($version_instance !== null) {
            $files = $version_instance->getFiles();
            $display_version = $version_instance->getVersion();
            // for bulk uploads only show PDFs
            if ($gradeable->isScannedExam()) {
                $files = $uploaded_pdfs;
            }
            else {
                $files = array_merge($files['submissions'], $files['checkout']);
            }
        }

        $id = $this->core->getUser()->getId();
        if ($gradeable->isTeamAssignment()) {
            $id = $this->core->getQueries()->getTeamByGradeableAndUser($gradeable->getId(), $id)->getId();
        }

        $annotation_path = FileUtils::joinPaths($this->core->getConfig()->getCoursePath(), 'annotations', $gradeable->getId(), $id, $active_version);
        $pdfs_path = FileUtils::joinPaths($this->core->getConfig()->getCoursePath(), 'annotated_pdfs', $gradeable->getId(), $id, $active_version);
        $annotated_pdf_paths = [];
        $annotated_file_names = [];
        $annotation_paths = [];
        if (is_dir($annotation_path)) {
            $dir_iter = new \FilesystemIterator($annotation_path);
            foreach ($dir_iter as $file_info) {
                $pdf_id = explode("_", $file_info->getFilename())[0];
                if (file_get_contents($file_info->getPathname()) !== "") {
                    $annotated_file_names[] = $pdf_id;
                    $pdf_id = $pdf_id . '.pdf';
                    if (is_dir($annotation_path) && count(scandir($annotation_path)) > 2) {
                        $target_file = scandir($annotation_path)[2];
                        $annotation_paths[$pdf_id] = FileUtils::joinPaths($annotation_path, $target_file);
                    }
                    if (is_dir($pdfs_path) && count(scandir($pdfs_path)) > 2) {
                        $target_file = scandir($pdfs_path)[2];
                        $pdf_path = FileUtils::joinPaths($pdfs_path, $target_file);
                        $annotated_pdf_paths[$pdf_id] = $pdf_path;
                    }
                }
            }
        }

        // Update overall comments to have display names
        $overall_comments = [];
        foreach ($ta_graded_gradeable->getOverallComments() as $user_name => $comment) {
            $comment_user = $this->core->getQueries()->getUserById($user_name);
            $display_name = $comment_user->getDisplayedFirstName();

            // Skip peers.
            if ($gradeable->isPeerGrading() && !$comment_user->accessGrading()) {
                continue;
            }

            // Skip empty comments
            if (strlen(trim($comment)) > 0) {
                $overall_comments[$display_name] = $comment;
            }
        }

        return $this->core->getOutput()->renderTwigTemplate('autograding/TAResults.twig', [
            'files' => $files,
            'been_ta_graded' => $ta_graded_gradeable->isComplete(),
            'ta_graded_version' => $version_instance !== null ? $version_instance->getVersion() : 'INCONSISTENT',
            'overall_comments' => $overall_comments,
            'ta_components' => $ta_component_data,
            'grade_inquiry_start_date' => $gradeable->getGradeInquiryStartDate(),
            'grade_inquiry_due_date' => $gradeable->getGradeInquiryDueDate(),
            'date_time_format' => $this->core->getConfig()->getDateTimeFormat()->getFormat('gradeable'),
            'grading_complete' => $grading_complete,
            'ta_score' => $ta_grading_earned,
            'ta_max' => $ta_max,
            'active_same_as_graded' => $active_same_as_graded,
            'is_grade_inquiry_yet_to_start' => $gradeable->isGradeInquiryYetToStart(),
            'is_grade_inquiry_ended' => $gradeable->isGradeInquiryEnded(),
            'regrade_available' => $regrade_available,
            'regrade_message' => $this->core->getConfig()->getRegradeMessage(),
            'num_decimals' => $num_decimals,
            'uploaded_pdfs' => $uploaded_pdfs,
            'user_id' => $this->core->getUser()->getId(),
            'gradeable_id' => $gradeable->getId(),
            'can_download' => !$gradeable->isVcs(),
            'display_version' => $display_version,
            'display_original_pdf' => $this->core->buildCourseUrl(['display_file']),
            'student_pdf_view_url' => $this->core->buildCourseUrl(['gradeable', $gradeable->getId(), 'pdf']),
            'student_pdf_download_url' => $this->core->buildCourseUrl(['gradeable', $gradeable->getId(), 'download_pdf']),
            "annotated_file_names" =>  $annotated_file_names,
            "annotation_paths" => $annotation_paths,
            "annotated_pdf_paths" => $annotated_pdf_paths
        ]);
    }


    /**
     * @param TaGradedGradeable $ta_graded_gradeable
     * @param bool $regrade_available
     * @param array $uploaded_files
     * @return string
     */
    public function showPeerResults(TaGradedGradeable $ta_graded_gradeable, bool $regrade_available, array $uploaded_files) {
        $gradeable = $ta_graded_gradeable->getGradedGradeable()->getGradeable();
        $active_version = $ta_graded_gradeable->getGradedGradeable()->getAutoGradedGradeable()->getActiveVersion();
        $version_instance = $ta_graded_gradeable->getGradedVersionInstance();
        $grading_complete = true;
        $active_same_as_graded = true;

        foreach ($gradeable->getComponents() as $component) {
            $container = $ta_graded_gradeable->getGradedComponentContainer($component);
            if (!$container->isComplete()) {
                $grading_complete = false;
                continue;
            }

            if ($container->getGradedVersion() !== $active_version) {
                $active_same_as_graded = false;
            }
        }

        //get total score and max possible score
        $peer_max = $gradeable->getPeerPoints();

        // Get the number of decimal places for floats to display nicely
        $num_decimals = 0;
        $precision_parts = explode('.', strval($gradeable->getPrecision()));
        if (count($precision_parts) > 1) {
            // TODO: this hardcoded value will mean a weird precision value (like 1/3) won't appear ridiculous
            $num_decimals = min(3, count($precision_parts));
        }

        $graders_found = [];
        $peer_aliases = [];
        $peer_grading_earned = 0;

        // Get just the peer components.
        $peer_graded_components = array_filter($gradeable->getComponents(), function (Component $component) {
            return $component->isPeer() === true;
        });

        $peer_component_data = array_map(function (Component $component) use ($ta_graded_gradeable, &$graders_found, &$peer_grading_earned) {
            $container = $ta_graded_gradeable->getGradedComponentContainer($component);
            $component_marks = array_map(function (Mark $mark) use ($container) {
                return [
                    'title' => $mark->getTitle(),
                    'points' => $mark->getPoints(),

                    'show_mark' => $mark->isPublish() || $container->hasMark($mark),
                    'earned' => array_map(function (User $grader) use ($mark, $container) {
                                    return $container->hasMark($mark, $grader);
                    }, $container->getGraders()),
                    'num_earned' => count(array_filter($container->getGraders(), function (User $grader) use ($mark, $container) {
                                    return $container->hasMark($mark, $grader);
                    })),
                ];
            }, $component->getMarks());

            $peer_grading_earned += $container->getTotalScore();
            // Maintain names (Peer 1, Peer 2, etc.) for each of the peer graders to help the student
            // reason about feedback.
            foreach ($container->getGraders() as $grader) {
                array_push($graders_found, $grader->getId());
            }
            return [
                'title' => $component->getTitle(),
                'extra_credit' => $component->isExtraCredit(),
                'points_possible' => $component->getMaxValue(),
                'student_comment' => $component->getStudentComment(),

                'total_score' => $container->getTotalScore(),
                'custom_mark_score' => $container->getScore(),
                'comment' => $container->getComment(),
                'graders' => array_map(function (User $grader) {
                    return $grader->getDisplayedLastName();
                }, $container->getVisibleGraders()),
                'peer_ids' => array_values(array_map(function (User $grader) {
                    return $grader->getId();
                }, $container->getGraders())),
                'marks' => $component_marks,
            ];
        }, $peer_graded_components);
        /*$peer_anon_component_data = $peer_component_data;
        for ($i = 1; $i < count($peer_anon_component_data)+1; $i++)  {
            for ($j = 0; $j < count($peer_anon_component_data[$i]['peer_ids']); $j++)  {
                $peer_id = $peer_anon_component_data[$i]['peer_ids'][$j];
                $anon_id = $this->core->getQueries()->getAnonId($peer_id)[$peer_id];
                $peer_anon_component_data[$i]['peer_ids'][$j] = $anon_id;
            }
        }*/
        $unique_graders = array_unique($graders_found);
        $peer_aliases = [];
        $anon_grader_id_mapping = [];
        $num_peers = 0;
        // Sort the graders ids so that peer alias assignment stays mostly consistent.
        // TODO: Eventually we want to move to having a students anonid be displayable
        // So that we don't have to do this (e.g. Anonymous Moose).
        sort($unique_graders);
        $ordered_graders = [];
        foreach ($unique_graders as $grader_id) {
            $num_peers += 1;
            $alias = "Peer " . $num_peers;
            $anon_id = $this->core->getQueries()->getAnonId($grader_id)[$grader_id];
            if ($gradeable->getPeerBlind() == Gradeable::UNBLIND_GRADING) {
                $peer_aliases[$grader_id] = $grader_id;
                $peer_aliases[$this->core->getQueries()->getAnonId($grader_id)[$grader_id]] = $grader_id;
            }
            else {
                $peer_aliases[$grader_id] = $alias;
                $peer_aliases[$this->core->getQueries()->getAnonId($grader_id)[$grader_id]] = $alias;
            }
            $anon_grader_id_mapping[$this->core->getQueries()->getAnonId($grader_id)[$grader_id]] = $grader_id;
            // Effectively sorts peers by $num_peers.
            array_push($ordered_graders, $anon_id);
        }

        $id = $this->core->getUser()->getId();

        $uploaded_pdfs = [];
        foreach ($uploaded_files['submissions'] as $file) {
            if (array_key_exists('path', $file) && mime_content_type($file['path']) === "application/pdf") {
                $graders = [];
                $annotation_path = FileUtils::joinPaths($this->core->getConfig()->getCoursePath(), 'annotations', $gradeable->getId(), $id, $active_version);
                if (is_dir($annotation_path)) {
                    $first_file = scandir($annotation_path)[2];
                    $annotation_path = FileUtils::joinPaths($annotation_path, $first_file);
                    if (is_file($annotation_path)) {
                        $dir_iter = new \DirectoryIterator(dirname($annotation_path . '/'));
                        foreach ($dir_iter as $fileinfo) {
                            if (!$fileinfo->isDot()) {
                                $no_extension = preg_replace('/\\.[^.\\s]{3,4}$/', '', $fileinfo->getFilename());
                                $pdf_info = explode('_', $no_extension);
                                $grader_id = $pdf_info[count($pdf_info) - 1];
                                $graders[] = $grader_id;
                            }
                        }
                    }
                }
                $file['graders'] = $graders;
                $uploaded_pdfs[] = $file;
            }
        }
        foreach ($uploaded_files['checkout'] as $file) {
            if (array_key_exists('path', $file) && mime_content_type($file['path']) === "application/pdf") {
                $uploaded_pdfs[] = $file;
            }
        }

        $files = null;
        $display_version = 0;
        if ($version_instance !== null) {
            $files = $version_instance->getFiles();
            $display_version = $version_instance->getVersion();

            // for bulk uploads only show PDFs
            if ($gradeable->isScannedExam()) {
                $files = $uploaded_pdfs;
            }
            else {
                $files = array_merge($files['submissions'], $files['checkout']);
            }
        }
        if ($gradeable->isTeamAssignment()) {
            $id = $this->core->getQueries()->getTeamByGradeableAndUser($gradeable->getId(), $id)->getId();
        }

        $annotation_path = FileUtils::joinPaths($this->core->getConfig()->getCoursePath(), 'annotations', $gradeable->getId(), $id, $active_version);
        $pdfs_path = FileUtils::joinPaths($this->core->getConfig()->getCoursePath(), 'annotated_pdfs', $gradeable->getId(), $id, $active_version);
        $annotated_pdf_paths = [];
        $annotated_file_names = [];
        $annotation_paths = [];
        if (is_dir($annotation_path)) {
            $dir_iter = new \FilesystemIterator($annotation_path);
            foreach ($dir_iter as $file_info) {
                $file_contents = file_get_contents($file_info->getPathname());
                $annotation_decoded = json_decode($file_contents, true);
                if ($annotation_decoded != null) {
                    $pdf_id = $annotation_decoded["file_path"];
                    $annotated_file_names[] = $pdf_id;
                    if (is_dir($annotation_path) && count(scandir($annotation_path)) > 2) {
                        $target_file = scandir($annotation_path)[2];
                        $annotation_paths[$pdf_id] = FileUtils::joinPaths($annotation_path, $target_file);
                    }
                    if (is_dir($pdfs_path) && count(scandir($pdfs_path)) > 2) {
                        $target_file = scandir($pdfs_path)[2];
                        $pdf_path = FileUtils::joinPaths($pdfs_path, $target_file);
                        $annotated_pdf_paths[$pdf_id] = $pdf_path;
                    }
                }
            }
        }
        $overall_comments = [];
        foreach ($ta_graded_gradeable->getOverallComments() as $user_id => $comment) {
            $comment_user = $this->core->getQueries()->getUserById($user_id);

            // Skip non-peers.
            if ($gradeable->isPeerGrading() && $comment_user->accessGrading()) {
                continue;
            }

            // Skip empty comments
            if (strlen(trim($comment)) > 0) {
                $overall_comments[$user_id] = $comment;
            }
        }

        $this->core->getOutput()->addInternalCss('admin-gradeable.css');
<<<<<<< HEAD
        $this->core->getOutput()->addInternalCss('electronic.css');

=======
        $this->core->getOutput()->addInternalCss('ta-grading.css');
>>>>>>> a7a94805
        $gradeable_id = $gradeable->getId();
        return $this->core->getOutput()->renderTwigTemplate('autograding/PeerResults.twig', [
            'files' => $files,
            'been_ta_graded' => $ta_graded_gradeable->isComplete(),
            'ta_graded_version' => $version_instance !== null ? $version_instance->getVersion() : 'INCONSISTENT',
            'overall_comments' => $overall_comments,
            'is_peer' => $gradeable->isPeerGrading(),
            'peer_components' => $peer_component_data,
            'peer_aliases' => $peer_aliases,
            'ordered_graders' => $ordered_graders,
            'date_time_format' => $this->core->getConfig()->getDateTimeFormat()->getFormat('gradeable'),
            'grading_complete' => $grading_complete,
            'peer_score' => $peer_grading_earned,
            #'peer_anon_component_data' => $peer_anon_component_data,
            'anon_grader_id_mapping' => $anon_grader_id_mapping,
            'peer_max' => $peer_max,
            'active_same_as_graded' => $active_same_as_graded,
            'regrade_available' => $regrade_available,
            'regrade_message' => $this->core->getConfig()->getRegradeMessage(),
            'num_decimals' => $num_decimals,
            'uploaded_pdfs' => $uploaded_pdfs,
            'user_id' => $this->core->getUser()->getId(),
            'gradeable_id' => $gradeable_id,
            'can_download' => !$gradeable->isVcs(),
            'display_version' => $display_version,
            'student_pdf_view_url' => $this->core->buildCourseUrl(['gradeable', $gradeable->getId(), 'pdf']),
            "annotated_file_names" =>  $annotated_file_names,
            "peer_feedback" => $this->core->getQueries()->getAllPeerFeedback($gradeable_id),
            'student_pdf_download_url' => $this->core->buildCourseUrl(['gradeable', $gradeable->getId(), 'download_pdf']),
        ]);
    }
}<|MERGE_RESOLUTION|>--- conflicted
+++ resolved
@@ -93,6 +93,7 @@
                 }
             }
         }
+
         return $this->core->getOutput()->renderTwigTemplate("autograding/AutoResults.twig", [
             'gradeable_id' => $gradeable->getId(),
             'submitter_id' => $graded_gradeable->getSubmitter()->getAnonId(),
@@ -701,13 +702,9 @@
         }
 
         $this->core->getOutput()->addInternalCss('admin-gradeable.css');
-<<<<<<< HEAD
         $this->core->getOutput()->addInternalCss('electronic.css');
-
-=======
-        $this->core->getOutput()->addInternalCss('ta-grading.css');
->>>>>>> a7a94805
         $gradeable_id = $gradeable->getId();
+
         return $this->core->getOutput()->renderTwigTemplate('autograding/PeerResults.twig', [
             'files' => $files,
             'been_ta_graded' => $ta_graded_gradeable->isComplete(),
