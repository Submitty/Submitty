<?php

namespace app\libraries\database;

use app\exceptions\DatabaseException;
use app\exceptions\NotImplementedException;
use app\exceptions\ValidationException;
use app\libraries\Core;
use app\libraries\DateUtils;
use app\libraries\FileUtils;
use app\libraries\Utils;
use app\libraries\GradeableType;
use app\models\Gradeable;
use app\models\gradeable\Component;
use app\models\gradeable\GradedComponent;
use app\models\gradeable\GradedGradeable;
use app\models\gradeable\Mark;
use app\models\gradeable\Submitter;
use app\models\gradeable\TaGradedGradeable;
use app\models\GradeableComponent;
use app\models\GradeableComponentMark;
use app\models\GradeableVersion;
use app\models\User;
use app\models\SimpleLateUser;
use app\models\Team;
use app\models\Course;
use app\models\SimpleStat;


/**
 * DatabaseQueries
 *
 * This class contains all database functions that the Submitty application will run against either
 * of the two connected databases (the main submitty one and the course specific one). Each query in
 * each function is defined by the general SQL specification so we could reasonably expect it possible
 * to run each function against a wide-range of database providers that Submitty can target. However,
 * some database providers can provide their own extended class of Queries to overwrite some functions
 * to take advantage of DB specific functions (like DB array functions) that give a good performance
 * boost for that particular provider.
 *
 * Generally, when adding new queries to the system, you should first add them here, and then
 * only after that should you add them to the dataprovider specific implementation assuming you can
 * achieve some level of speed-up via native DB functions. If it's hard to go that direction initially,
 * (you're using array aggregation heavily), then you'd want to at least create a stub here that just
 * raises a NotImplementedException. All documentation for functions should also reside here with at the
 * minimum an understanding of the contract of the function (parameter types and return type).
 *
 * @see \app\exceptions\NotImplementedException
 */
class DatabaseQueries {

    /** @var Core */
    protected $core;

    /** @var AbstractDatabase */
    protected $submitty_db;

    /** @var AbstractDatabase */
    protected $course_db;

    public function __construct(Core $core) {
        $this->core = $core;
        $this->submitty_db = $core->getSubmittyDB();
        if ($this->core->getConfig()->isCourseLoaded()) {
            $this->course_db = $core->getCourseDB();
        }
    }

    /**
     * Gets a user from the submitty database given a user_id.
     * @param $user_id
     *
     * @return User
     */
    public function getSubmittyUser($user_id) {
        $this->submitty_db->query("SELECT * FROM users WHERE user_id=?", array($user_id));
        return ($this->submitty_db->getRowCount() > 0) ? new User($this->core, $this->submitty_db->row()) : null;
    }

    /**
     * Gets a user from the database given a user_id.
     * @param string $user_id
     *
     * @return User
     */
    public function getUserById($user_id) {
        throw new NotImplementedException();
    }

    public function getGradingSectionsByUserId($user_id) {
        throw new NotImplementedException();
    }

    /**
     * Fetches all students from the users table, ordering by course section than user_id.
     *
     * @param string $section_key
     * @return User[]
     */
    public function getAllUsers($section_key="registration_section") {
        throw new NotImplementedException();
    }

    /**
     * @return User[]
     */
    public function getAllGraders() {
        throw new NotImplementedException();
    }

    /**
     * @param User $user
     */
    public function insertSubmittyUser(User $user) {
        throw new NotImplementedException();
    }

    public function loadAnnouncements($categories_ids, $show_deleted = false){
        assert(count($categories_ids) > 0);
        $query_multiple_qmarks = "?".str_repeat(",?", count($categories_ids)-1);
        $query_parameters = array_merge( array(count($categories_ids)), $categories_ids );
        $query_delete = $show_deleted?"true":"deleted = false";
        $query_delete .= " and merged_thread_id = -1";

        $this->course_db->query("SELECT t.*, array_to_string(array_agg(e.category_id),'|')  as categories_ids, array_to_string(array_agg(w.category_desc),'|') as categories_desc, array_to_string(array_agg(w.color),'|') as categories_color FROM threads t, thread_categories e, categories_list w WHERE {$query_delete} and pinned = true and t.id = e.thread_id and e.category_id = w.category_id GROUP BY t.id HAVING ? = (SELECT count(*) FROM thread_categories tc WHERE tc.thread_id = t.id and category_id IN (".$query_multiple_qmarks.")) ORDER BY t.id DESC", $query_parameters);
        return $this->course_db->rows();
    }

    public function loadAnnouncementsWithoutCategory($show_deleted = false){
        $query_delete = $show_deleted?"true":"deleted = false";
        $query_delete .= " and merged_thread_id = -1";
        $this->course_db->query("SELECT t.*, array_to_string(array_agg(e.category_id),'|')  as categories_ids, array_to_string(array_agg(w.category_desc),'|') as categories_desc, array_to_string(array_agg(w.color),'|') as categories_color FROM threads t, thread_categories e, categories_list w WHERE {$query_delete} and pinned = true and t.id = e.thread_id and e.category_id = w.category_id GROUP BY t.id ORDER BY t.id DESC");
        return $this->course_db->rows();
    }

    public function loadThreadsWithoutCategory($show_deleted = false){
        $query_delete = $show_deleted?"true":"deleted = false";
        $query_delete .= " and merged_thread_id = -1";
        $this->course_db->query("SELECT t.*, array_to_string(array_agg(e.category_id),'|')  as categories_ids, array_to_string(array_agg(w.category_desc),'|') as categories_desc, array_to_string(array_agg(w.color),'|') as categories_color FROM threads t, thread_categories e, categories_list w WHERE {$query_delete} and pinned = false and t.id = e.thread_id and e.category_id = w.category_id GROUP BY t.id ORDER BY t.id DESC");
        return $this->course_db->rows();
    }

    public function loadThreads($categories_ids, $show_deleted = false) {
        assert(count($categories_ids) > 0);
        $query_multiple_qmarks = "?".str_repeat(",?", count($categories_ids)-1);
        $query_parameters = array_merge( array(count($categories_ids)), $categories_ids );
        $query_delete = $show_deleted?"true":"deleted = false";
        $query_delete .= " and merged_thread_id = -1";

        $this->course_db->query("SELECT t.*, array_to_string(array_agg(e.category_id),'|')  as categories_ids, array_to_string(array_agg(w.category_desc),'|') as categories_desc, array_to_string(array_agg(w.color),'|') as categories_color FROM threads t, thread_categories e, categories_list w WHERE {$query_delete} and pinned = false and t.id = e.thread_id and e.category_id = w.category_id GROUP BY t.id HAVING ? = (SELECT count(*) FROM thread_categories tc WHERE tc.thread_id = t.id and category_id IN (".$query_multiple_qmarks.")) ORDER BY t.id DESC", $query_parameters);
        return $this->course_db->rows();
    }

    public function getCategoriesIdForThread($thread_id) {
        $this->course_db->query("SELECT category_id from thread_categories t where t.thread_id = ?", array($thread_id));
        $categories_list = array();
        foreach ($this->course_db->rows() as $row) {
            $categories_list[] = (int)$row["category_id"];
        }
        return $categories_list;
    }

    public function createPost($user, $content, $thread_id, $anonymous, $type, $first, $hasAttachment, $parent_post = -1){
        if(!$first && $parent_post == 0){
            $this->course_db->query("SELECT MIN(id) as id FROM posts where thread_id = ?", array($thread_id));
            $parent_post = $this->course_db->rows()[0]["id"];
        }

        try {
            $this->course_db->query("INSERT INTO posts (thread_id, parent_id, author_user_id, content, timestamp, anonymous, deleted, endorsed_by, resolved, type, has_attachment) VALUES (?, ?, ?, ?, current_timestamp, ?, ?, ?, ?, ?, ?)", array($thread_id, $parent_post, $user, $content, $anonymous, 0, NULL, 0, $type, $hasAttachment));
            $this->course_db->query("DELETE FROM viewed_responses WHERE thread_id = ?", array($thread_id));
            //retrieve generated thread_id
            $this->course_db->query("SELECT MAX(id) as max_id from posts where thread_id=? and author_user_id=?", array($thread_id, $user));
        } catch (DatabaseException $dbException){
            if($this->course_db->inTransaction()){
                $this->course_db->rollback();
            }
        }

        return $this->course_db->rows()[0]["max_id"];
    }

    public function getPosts(){
        $this->course_db->query("SELECT * FROM posts where deleted = false");
        return $this->course_db->rows();
    }

    public function getDeletedPostsByUser($user){
        $this->course_db->query("SELECT * FROM posts where deleted = true AND author_user_id = ?", array($user));
        return $this->course_db->rows();
    }

    public function getFirstPostForThread($thread_id) {
        $this->course_db->query("SELECT * FROM posts WHERE parent_id = -1 AND thread_id = ?", array($thread_id));
        return $this->course_db->rows()[0];
    }

    public function getPost($post_id){
        $this->course_db->query("SELECT * FROM posts where id = ?", array($post_id));
        return $this->course_db->rows()[0];
    }



    public function isStaffPost($author_id){
        $this->course_db->query("SELECT user_group FROM users WHERE user_id=?", array($author_id));
        return intval($this->course_db->rows()[0]['user_group']) <= 3;
    }

    public function createThread($user, $title, $content, $anon, $prof_pinned, $hasAttachment, $categories_ids){

        $this->course_db->beginTransaction();

        try {
        //insert data
        $this->course_db->query("INSERT INTO threads (title, created_by, pinned, deleted, merged_thread_id, merged_post_id, is_visible) VALUES (?, ?, ?, ?, ?, ?, ?)", array($title, $user, $prof_pinned, 0, -1, -1, true));

        //retrieve generated thread_id
        $this->course_db->query("SELECT MAX(id) as max_id from threads where title=? and created_by=?", array($title, $user));
        } catch(DatabaseException $dbException) {
            $this->course_db->rollback();
        }

        //Max id will be the most recent post
        $id = $this->course_db->rows()[0]["max_id"];
        foreach ($categories_ids as $category_id) {
            $this->course_db->query("INSERT INTO thread_categories (thread_id, category_id) VALUES (?, ?)", array($id, $category_id));
        }

        $post_id = $this->createPost($user, $content, $id, $anon, 0, true, $hasAttachment);

        $this->course_db->commit();

        return array("thread_id" => $id, "post_id" => $post_id);
    }
    public function getThreadTitle($thread_id){
        $this->course_db->query("SELECT title FROM threads where id=?", array($thread_id));
        return $this->course_db->rows()[0];
    }
    public function setAnnouncement($thread_id, $onOff){
        $this->course_db->query("UPDATE threads SET pinned = ? WHERE id = ?", array($onOff, $thread_id));
    }

    public function addPinnedThread($user_id, $thread_id, $added){
        if($added) {
            $this->course_db->query("INSERT INTO student_favorites(user_id, thread_id) VALUES (?,?)", array($user_id, $thread_id));
        } else {
            $this->course_db->query("DELETE FROM student_favorites where user_id=? and thread_id=?", array($user_id, $thread_id));
        }
    }

    public function loadPinnedThreads($user_id){
        $this->course_db->query("SELECT * FROM student_favorites WHERE user_id = ?", array($user_id));
        $rows = $this->course_db->rows();
        $favorite_threads = array();
        foreach ($rows as $row) {
            $favorite_threads[] = $row['thread_id'];
        }
        return $favorite_threads;
    }

    private function findChildren($post_id, $thread_id, &$children, $get_deleted = false){
        $query_delete = $get_deleted?"true":"deleted = false";
        $this->course_db->query("SELECT id from posts where {$query_delete} and parent_id=?", array($post_id));
        $row = $this->course_db->rows();
        for($i = 0; $i < count($row); $i++){
            $child_id = $row[$i]["id"];
            array_push($children, $child_id);
            $this->findChildren($child_id, $thread_id, $children, $get_deleted);
        }
    }

    public function searchThreads($searchQuery){
    	$this->course_db->query("SELECT post_content, p_id, p_author, thread_id, thread_title, author, pin, anonymous, timestamp_post FROM (SELECT t.id as thread_id, t.title as thread_title, p.id as p_id, t.created_by as author, t.pinned as pin, p.timestamp as timestamp_post, p.content as post_content, p.anonymous, p.author_user_id as p_author, to_tsvector(p.content) || to_tsvector(p.author_user_id) || to_tsvector(t.title) as document from posts p, threads t JOIN (SELECT thread_id, timestamp from posts where parent_id = -1) p2 ON p2.thread_id = t.id where t.id = p.thread_id and p.deleted=false and t.deleted=false) p_doc JOIN (SELECT thread_id as t_id, timestamp from posts where parent_id = -1) p2 ON p2.t_id = p_doc.thread_id  where p_doc.document @@ plainto_tsquery(:q)", array(':q' => $searchQuery));
    	return $this->course_db->rows();
    }


    /**
     * Set delete status for given post and all descendant
     *
     * If delete status of the first post in a thread is changed, it will also update thread delete status
     *
     * @param integer $post_id
     * @param integer $thread_id
     * @param integer(0/1) $newStatus - 1 implies deletion and 0 as undeletion
     * @return boolean - Is first post of thread
     */
    public function setDeletePostStatus($post_id, $thread_id, $newStatus){
        $this->course_db->query("SELECT parent_id from posts where id=?", array($post_id));
        $parent_id = $this->course_db->rows()[0]["parent_id"];
        $children = array($post_id);
        $get_deleted = ($newStatus?false:true);
        $this->findChildren($post_id, $thread_id, $children, $get_deleted);

        if(!$newStatus) {
            // On undelete, parent post must have deleted = false
            if($parent_id!=-1) {
                if($this->getPost($parent_id)['deleted']) {
                    return null;
                }
            }
        }
        if($parent_id == -1){
            $this->course_db->query("UPDATE threads SET deleted = ? WHERE id = ?", array($newStatus, $thread_id));
            $this->course_db->query("UPDATE posts SET deleted = ? WHERE thread_id = ?", array($newStatus, $thread_id));
            return true;
        } else {
            foreach($children as $post_id){
                $this->course_db->query("UPDATE posts SET deleted = ? WHERE id = ?", array($newStatus, $post_id));
            }
        } return false;
    }

    public function editPost($post_id, $content, $anon){
        try {
            $this->course_db->query("UPDATE posts SET content = ?, anonymous = ? where id = ?", array($content, $anon, $post_id));
        } catch(DatabaseException $dbException) {
            return false;
        } return true;
    }

    public function editThread($thread_id, $thread_title, $categories_ids) {
        try {
            $this->course_db->beginTransaction();
            $this->course_db->query("UPDATE threads SET title = ? WHERE id = ?", array($thread_title, $thread_id));
            $this->course_db->query("DELETE FROM thread_categories WHERE thread_id = ?", array($thread_id));
            foreach ($categories_ids as $category_id) {
                $this->course_db->query("INSERT INTO thread_categories (thread_id, category_id) VALUES (?, ?)", array($thread_id, $category_id));
            }
            $this->course_db->commit();
        } catch(DatabaseException $dbException) {
            $this->course_db->rollback();
            return false;
        } return true;
    }

    /**
     * @param User $user
     * @param string $semester
     * @param string $course
     */
    public function insertCourseUser(User $user, $semester, $course) {
        throw new NotImplementedException();
    }

    /**
     * @param User $user
     * @param string $semester
     * @param string $course
     */
    public function updateUser(User $user, $semester=null, $course=null) {
        throw new NotImplementedException();
    }

    /**
     * @param string    $user_id
     * @param integer   $user_group
     * @param integer[] $sections
     */
    public function updateGradingRegistration($user_id, $user_group, $sections) {
        $this->course_db->query("DELETE FROM grading_registration WHERE user_id=?", array($user_id));
        if ($user_group < 4) {
            foreach ($sections as $section) {
                $this->course_db->query("
    INSERT INTO grading_registration (user_id, sections_registration_id) VALUES(?, ?)", array($user_id, $section));
            }
        }
    }

    /**
     * Gets the group that the user is in for a given class (used on homepage)
     *
     * Classes are distinct for each semester *and* course
     *
     * @param string $semester - class's working semester
     * @param string $course_name - class's course name
     * @param string $user_id - user id to be searched for
     * @return integer - group number of user in the given class
     */
    public function getGroupForUserInClass($semester, $course_name, $user_id) {
        $this->submitty_db->query("SELECT user_group FROM courses_users WHERE user_id = ? AND course = ? AND semester = ?", array($user_id, $course_name, $semester));
        return intval($this->submitty_db->row()['user_group']);
    }

    public function getAllGradeables($user_id = null) {
        return $this->getGradeables(null, $user_id);
    }

    /**
     * @param $g_id
     * @param $user_id
     *
     * @return Gradeable
     */
    public function getGradeable($g_id = null, $user_id = null) {
        return $this->getGradeables($g_id, $user_id)[0];
    }

    /**
     * Gets whether a gradeable exists already
     *
     * @param $g_id the gradeable id to check for
     *
     * @return bool
     */
    public function existsGradeable($g_id) {
        $this->course_db->query('SELECT EXISTS (SELECT g_id FROM gradeable WHERE g_id= ?)', array($g_id));
        return $this->course_db->row()['exists'] ?? false; // This shouldn't happen, but let's assume false
    }

    /**
     * Gets array of all gradeables ids in the database returning it in a list sorted alphabetically
     *
     * @param string|string[]|null  $g_ids
     * @param string|string[]|null  $user_ids
     * @param string                $section_key
     * @param string                $sort_key
     * @param                       $g_type
     *
     * @return Gradeable[]
     */
    public function getGradeables($g_ids = null, $user_ids = null, $section_key="registration_section", $sort_key="u.user_id", $g_type = null) {
        $return = array();
        foreach ($this->getGradeablesIterator($g_ids, $user_ids, $section_key, $sort_key, $g_type) as $row) {
            $return[] = $row;
        }

        return $return;
    }

    /** @noinspection PhpDocSignatureInspection */
    /**
     * @param null   $g_ids
     * @param null   $user_ids
     * @param string $section_key
     * @param string $sort_key
     * @param null   $g_type
     * @parma array  $extra_order_by
     *
     * @return DatabaseRowIterator
     */
    public function getGradeablesIterator($g_ids = null, $user_ids = null, $section_key="registration_section", $sort_key="u.user_id", $g_type = null, $extra_order_by = []) {
        throw new NotImplementedException();
    }

    /**
     * @param $g_id
     * @param $gd_id
     *
     * @return GradeableComponent[]
     */
    public function getGradeableComponents($g_id, $gd_id=null) {
        $left_join = "";
        $gcd = "";

        $params = array();
        if($gd_id != null) {
            $params[] = $gd_id;
            $left_join = "LEFT JOIN (
  SELECT *
  FROM gradeable_component_data
  WHERE gd_id = ?
) as gcd ON gc.gc_id = gcd.gc_id";
            $gcd = ', gcd.*';
        }

        $params[] = $g_id;
        $this->course_db->query("
SELECT gc.*{$gcd}
FROM gradeable_component AS gc
{$left_join}
WHERE gc.g_id=?
", $params);

        $return = array();
        foreach ($this->course_db->rows() as $row) {
            $return[$row['gc_id']] = new GradeableComponent($this->core, $row);
        }
        return $return;
    }

    public function getGradeableComponentsMarks($gc_id) {
        $this->course_db->query("
SELECT *
FROM gradeable_component_mark
WHERE gc_id=?
ORDER BY gcm_order ASC", array($gc_id));
        $return = array();
        foreach ($this->course_db->rows() as $row) {
            $return[$row['gcm_id']] = new GradeableComponentMark($this->core, $row);
        }
        return $return;
    }

    public function getGradeableComponentMarksData($gc_id, $gd_id, $gcd_grader_id="") {
        $params = array($gc_id, $gd_id);
        $and = "";
        if($gcd_grader_id != "") {
            $and = " AND gcd_grader_id = {$gcd_grader_id}";
            $params[] = $gcd_grader_id;
        }
        $this->course_db->query("SELECT gcm_id FROM gradeable_component_mark_data WHERE gc_id = ? AND gd_id=?{$and}", $params);
        return $this->course_db->rows();
    }

    /**
     * @param string   $g_id
     * @param string   $user_id
     * @param string   $team_id
     * @param \DateTime $due_date
     * @return GradeableVersion[]
     */
    public function getGradeableVersions($g_id, $user_id, $team_id, $due_date) {
        if ($user_id === null) {
            $this->course_db->query("
SELECT egd.*, egv.active_version = egd.g_version as active_version
FROM electronic_gradeable_data AS egd
LEFT JOIN (
  SELECT *
  FROM electronic_gradeable_version
) AS egv ON egv.active_version = egd.g_version AND egv.team_id = egd.team_id AND egv.g_id = egd.g_id
WHERE egd.g_id=? AND egd.team_id=?
ORDER BY egd.g_version", array($g_id, $team_id));
        }
        else {
            $this->course_db->query("
SELECT egd.*, egv.active_version = egd.g_version as active_version
FROM electronic_gradeable_data AS egd
LEFT JOIN (
  SELECT *
  FROM electronic_gradeable_version
) AS egv ON egv.active_version = egd.g_version AND egv.user_id = egd.user_id AND egv.g_id = egd.g_id
WHERE egd.g_id=? AND egd.user_id=?
ORDER BY egd.g_version", array($g_id, $user_id));
        }

        $return = array();
        foreach ($this->course_db->rows() as $row) {
            $row['submission_time'] = new \DateTime($row['submission_time'], $this->core->getConfig()->getTimezone());
            $return[$row['g_version']] = new GradeableVersion($this->core, $row, $due_date);
        }

        return $return;
    }


    // Moved from class LateDaysCalculation on port from TAGrading server.  May want to incorporate late day information into gradeable object rather than having a separate query
    public function getLateDayUpdates($user_id) {
        if($user_id != null) {
            $query = "SELECT * FROM late_days WHERE user_id";
            if (is_array($user_id)) {
                $query .= ' IN ('.implode(',', array_fill(0, count($user_id), '?')).')';
                $params = $user_id;
            }
            else {
                $query .= '=?';
                $params = array($user_id);
            }
            $this->course_db->query($query, $params);
        }
        else {
            $this->course_db->query("SELECT * FROM late_days");
        }
        return $this->course_db->rows();
    }

    public function getLateDayInformation($user_id) {
        throw new NotImplementedException();
    }

    public function getUsersByRegistrationSections($sections, $orderBy="registration_section") {
        $return = array();
        if (count($sections) > 0) {
        	$orderBy = str_replace("registration_section","SUBSTRING(registration_section, '^[^0-9]*'), COALESCE(SUBSTRING(registration_section, '[0-9]+')::INT, -1), SUBSTRING(registration_section, '[^0-9]*$')",$orderBy);
            $query = implode(",", array_fill(0, count($sections), "?"));
            $this->course_db->query("SELECT * FROM users AS u WHERE registration_section IN ({$query}) ORDER BY {$orderBy}", $sections);
            foreach ($this->course_db->rows() as $row) {
                $return[] = new User($this->core, $row);
            }
        }
        return $return;
    }

    public function getUsersInNullSection($orderBy="user_id"){
      $return = array();
      $this->course_db->query("SELECT * FROM users AS u WHERE registration_section IS NULL ORDER BY {$orderBy}");
      foreach ($this->course_db->rows() as $row) {
        $return[] = new User($this->core, $row);
      }
      return $return;
    }

    public function getTotalUserCountByGradingSections($sections, $section_key) {
        $return = array();
        $params = array();
        $where = "";
        if (count($sections) > 0) {
            $where = "WHERE {$section_key} IN (".implode(",", array_fill(0, count($sections), "?")).")";
            $params = $sections;
        }
        $this->course_db->query("
SELECT count(*) as cnt, {$section_key}
FROM users
{$where}
GROUP BY {$section_key}
ORDER BY {$section_key}", $params);
        foreach ($this->course_db->rows() as $row) {
            if ($row[$section_key] === null) {
                $row[$section_key] = "NULL";
            }
            $return[$row[$section_key]] = intval($row['cnt']);
        }
        return $return;
    }

    public function getTotalSubmittedUserCountByGradingSections($g_id, $sections, $section_key) {
        $return = array();
        $params = array();
        $where = "";
        if (count($sections) > 0) {
            // Expand out where clause
            $sections_keys = array_values($sections);
            $where = "WHERE {$section_key} IN (";
            foreach($sections_keys as $section) {
                $where .= "?" . ($section != $sections_keys[count($sections_keys)-1] ? "," : "");
                array_push($params, $section);
            }
            $where .= ")";
        }
        $this->course_db->query("
SELECT count(*) as cnt, {$section_key}
FROM users
INNER JOIN electronic_gradeable_version
ON
users.user_id = electronic_gradeable_version.user_id
AND users.". $section_key . " IS NOT NULL
AND electronic_gradeable_version.active_version>0
AND electronic_gradeable_version.g_id='{$g_id}'
{$where}
GROUP BY {$section_key}
ORDER BY {$section_key}", $params);

        foreach ($this->course_db->rows() as $row) {
            $return[$row[$section_key]] = intval($row['cnt']);
        }

        return $return;
    }

    public function getTotalComponentCount($g_id) {
        $this->course_db->query("SELECT count(*) AS cnt FROM gradeable_component WHERE g_id=?", array($g_id));
        return intval($this->course_db->row()['cnt']);
    }

    public function getGradedComponentsCountByGradingSections($g_id, $sections, $section_key, $is_team) {
         $u_or_t="u";
        $users_or_teams="users";
        $user_or_team_id="user_id";
        if($is_team){
            $u_or_t="t";
            $users_or_teams="gradeable_teams";
            $user_or_team_id="team_id";
        }
        $return = array();
        $params = array($g_id);
        $where = "";
        if (count($sections) > 0) {
            $where = "WHERE {$section_key} IN (".implode(",", array_fill(0, count($sections), "?")).")";
            $params = array_merge($params, $sections);
        }
        $this->course_db->query("
SELECT {$u_or_t}.{$section_key}, count({$u_or_t}.*) as cnt
FROM {$users_or_teams} AS {$u_or_t}
INNER JOIN (
  SELECT * FROM gradeable_data AS gd
  LEFT JOIN (
  gradeable_component_data AS gcd
  INNER JOIN gradeable_component AS gc ON gc.gc_id = gcd.gc_id AND gc.gc_is_peer = {$this->course_db->convertBoolean(false)}
  )AS gcd ON gcd.gd_id = gd.gd_id WHERE gcd.g_id=?
) AS gd ON {$u_or_t}.{$user_or_team_id} = gd.gd_{$user_or_team_id}
{$where}
GROUP BY {$u_or_t}.{$section_key}
ORDER BY {$u_or_t}.{$section_key}", $params);
        foreach ($this->course_db->rows() as $row) {
            if ($row[$section_key] === null) {
                $row[$section_key] = "NULL";
            }
            $return[$row[$section_key]] = intval($row['cnt']);
        }
        return $return;
    }
    public function getAverageComponentScores($g_id, $section_key, $is_team) {
        $u_or_t="u";
        $users_or_teams="users";
        $user_or_team_id="user_id";
        if($is_team){
            $u_or_t="t";
            $users_or_teams="gradeable_teams";
            $user_or_team_id="team_id";
        }
        $return = array();
        $this->course_db->query("
SELECT gc_id, gc_title, gc_max_value, gc_is_peer, gc_order, round(AVG(comp_score),2) AS avg_comp_score, round(stddev_pop(comp_score),2) AS std_dev, COUNT(*) FROM(
  SELECT gc_id, gc_title, gc_max_value, gc_is_peer, gc_order,
  CASE WHEN (gc_default + sum_points + gcd_score) > gc_upper_clamp THEN gc_upper_clamp
  WHEN (gc_default + sum_points + gcd_score) < gc_lower_clamp THEN gc_lower_clamp
  ELSE (gc_default + sum_points + gcd_score) END AS comp_score FROM(
    SELECT gcd.gc_id, gd.gd_{$user_or_team_id}, egv.{$user_or_team_id}, gc_title, gc_max_value, gc_is_peer, gc_order, gc_lower_clamp, gc_default, gc_upper_clamp,
    CASE WHEN sum_points IS NULL THEN 0 ELSE sum_points END AS sum_points, gcd_score
    FROM gradeable_component_data AS gcd
    LEFT JOIN gradeable_component AS gc ON gcd.gc_id=gc.gc_id
    LEFT JOIN(
      SELECT SUM(gcm_points) AS sum_points, gcmd.gc_id, gcmd.gd_id
      FROM gradeable_component_mark_data AS gcmd
      LEFT JOIN gradeable_component_mark AS gcm ON gcmd.gcm_id=gcm.gcm_id AND gcmd.gc_id=gcm.gc_id
      GROUP BY gcmd.gc_id, gcmd.gd_id
      )AS marks
    ON gcd.gc_id=marks.gc_id AND gcd.gd_id=marks.gd_id
    LEFT JOIN(
      SELECT gd.gd_{$user_or_team_id}, gd.gd_id
      FROM gradeable_data AS gd
      WHERE gd.g_id=?
    ) AS gd ON gcd.gd_id=gd.gd_id
    INNER JOIN(
      SELECT {$u_or_t}.{$user_or_team_id}, {$u_or_t}.{$section_key}
      FROM {$users_or_teams} AS {$u_or_t}
      WHERE {$u_or_t}.{$section_key} IS NOT NULL
    ) AS {$u_or_t} ON gd.gd_{$user_or_team_id}={$u_or_t}.{$user_or_team_id}
    INNER JOIN(
      SELECT egv.{$user_or_team_id}, egv.active_version
      FROM electronic_gradeable_version AS egv
      WHERE egv.g_id=? AND egv.active_version>0
    ) AS egv ON egv.{$user_or_team_id}={$u_or_t}.{$user_or_team_id}
    WHERE g_id=?
  )AS parts_of_comp
)AS comp
GROUP BY gc_id, gc_title, gc_max_value, gc_is_peer, gc_order
ORDER BY gc_order
        ", array($g_id, $g_id, $g_id));
        foreach ($this->course_db->rows() as $row) {
            $return[] = new SimpleStat($this->core, $row);
        }
        return $return;
    }
    public function getAverageAutogradedScores($g_id, $section_key, $is_team) {
        $u_or_t="u";
        $users_or_teams="users";
        $user_or_team_id="user_id";
        if($is_team){
            $u_or_t="t";
            $users_or_teams="gradeable_teams";
            $user_or_team_id="team_id";
        }
        $this->course_db->query("
SELECT round((AVG(score)),2) AS avg_score, round(stddev_pop(score), 2) AS std_dev, 0 AS max, COUNT(*) FROM(
   SELECT * FROM (
      SELECT (egv.autograding_non_hidden_non_extra_credit + egv.autograding_non_hidden_extra_credit + egv.autograding_hidden_non_extra_credit + egv.autograding_hidden_extra_credit) AS score
      FROM electronic_gradeable_data AS egv
      INNER JOIN {$users_or_teams} AS {$u_or_t} ON {$u_or_t}.{$user_or_team_id} = egv.{$user_or_team_id}, electronic_gradeable_version AS egd
      WHERE egv.g_id=? AND {$u_or_t}.{$section_key} IS NOT NULL AND egv.g_version=egd.active_version AND active_version>0 AND egd.{$user_or_team_id}=egv.{$user_or_team_id}
   )g
) as individual;
          ", array($g_id));
        if(count($this->course_db->rows()) == 0){
          echo("why");
          return;
        }
        return new SimpleStat($this->core, $this->course_db->rows()[0]);
    }
    public function getAverageForGradeable($g_id, $section_key, $is_team) {
        $u_or_t="u";
        $users_or_teams="users";
        $user_or_team_id="user_id";
        if($is_team){
            $u_or_t="t";
            $users_or_teams="gradeable_teams";
            $user_or_team_id="team_id";
        }
        $this->course_db->query("
SELECT COUNT(*) from gradeable_component where g_id=?
          ", array($g_id));
        $count = $this->course_db->rows()[0][0];
        $this->course_db->query("
SELECT round((AVG(g_score) + AVG(autograding)),2) AS avg_score, round(stddev_pop(g_score),2) AS std_dev, round(AVG(max),2) AS max, COUNT(*) FROM(
  SELECT * FROM(
    SELECT gd_id, SUM(comp_score) AS g_score, SUM(gc_max_value) AS max, COUNT(comp.*), autograding FROM(
      SELECT  gd_id, gc_title, gc_max_value, gc_is_peer, gc_order, autograding,
      CASE WHEN (gc_default + sum_points + gcd_score) > gc_upper_clamp THEN gc_upper_clamp
      WHEN (gc_default + sum_points + gcd_score) < gc_lower_clamp THEN gc_lower_clamp
      ELSE (gc_default + sum_points + gcd_score) END AS comp_score FROM(
        SELECT gcd.gd_id, gc_title, gc_max_value, gc_is_peer, gc_order, gc_lower_clamp, gc_default, gc_upper_clamp,
        CASE WHEN sum_points IS NULL THEN 0 ELSE sum_points END AS sum_points, gcd_score, CASE WHEN autograding IS NULL THEN 0 ELSE autograding END AS autograding
        FROM gradeable_component_data AS gcd
        LEFT JOIN gradeable_component AS gc ON gcd.gc_id=gc.gc_id
        LEFT JOIN(
          SELECT SUM(gcm_points) AS sum_points, gcmd.gc_id, gcmd.gd_id
          FROM gradeable_component_mark_data AS gcmd
          LEFT JOIN gradeable_component_mark AS gcm ON gcmd.gcm_id=gcm.gcm_id AND gcmd.gc_id=gcm.gc_id
          GROUP BY gcmd.gc_id, gcmd.gd_id
          )AS marks
        ON gcd.gc_id=marks.gc_id AND gcd.gd_id=marks.gd_id
        LEFT JOIN gradeable_data AS gd ON gd.gd_id=gcd.gd_id
        LEFT JOIN (
          SELECT egd.g_id, egd.{$user_or_team_id}, (autograding_non_hidden_non_extra_credit + autograding_non_hidden_extra_credit + autograding_hidden_non_extra_credit + autograding_hidden_extra_credit) AS autograding
          FROM electronic_gradeable_version AS egv
          LEFT JOIN electronic_gradeable_data AS egd ON egv.g_id=egd.g_id AND egv.{$user_or_team_id}=egd.{$user_or_team_id} AND active_version=g_version AND active_version>0
          )AS auto
        ON gd.g_id=auto.g_id AND gd_{$user_or_team_id}=auto.{$user_or_team_id}
        INNER JOIN {$users_or_teams} AS {$u_or_t} ON {$u_or_t}.{$user_or_team_id} = auto.{$user_or_team_id}
        WHERE gc.g_id=? AND {$u_or_t}.{$section_key} IS NOT NULL
      )AS parts_of_comp
    )AS comp
    GROUP BY gd_id, autograding
  )g WHERE count=?
)AS individual
          ", array($g_id, $count));
        if(count($this->course_db->rows()) == 0){
          echo("why");
          return;
        }
        return new SimpleStat($this->core, $this->course_db->rows()[0]);
    }

    public function getNumUsersWhoViewedGrade($g_id) {
        $this->course_db->query("
SELECT COUNT(*) as cnt FROM gradeable_data
WHERE g_id = ?
AND gd_user_viewed_date IS NOT NULL
        ", array($g_id));

        return intval($this->course_db->row()['cnt']);
    }

    public function getNumUsersGraded($g_id) {
        $this->course_db->query("
SELECT COUNT(*) as cnt FROM gradeable_data
WHERE g_id = ?", array($g_id));

        return intval($this->course_db->row()['cnt']);
    }

    //gets ids of students with non null registration section and null rotating section
    public function getRegisteredUsersWithNoRotatingSection(){
       $this->course_db->query("
SELECT user_id
FROM users AS u
WHERE registration_section IS NOT NULL
AND rotating_section IS NULL;");

       return $this->course_db->rows();
    }

    //gets ids of students with non null rotating section and null registration section
    public function getUnregisteredStudentsWithRotatingSection(){
    $this->course_db->query("
SELECT user_id
FROM users AS u
WHERE registration_section IS NULL
AND rotating_section IS NOT NULL;");

       return $this->course_db->rows();
    }

    public function getGradersForRegistrationSections($sections) {
        $return = array();
        $params = array();
        $where = "";
        if (count($sections) > 0) {
            $where = "WHERE sections_registration_id IN (" . implode(",", array_fill(0, count($sections), "?")) . ")";
            $params = $sections;
        }
        $this->course_db->query("
SELECT g.*, u.*
FROM grading_registration AS g
LEFT JOIN (
  SELECT *
  FROM users
) AS u ON u.user_id = g.user_id
{$where}
ORDER BY SUBSTRING(g.sections_registration_id, '^[^0-9]*'), COALESCE(SUBSTRING(g.sections_registration_id, '[0-9]+')::INT, -1), SUBSTRING(g.sections_registration_id, '[^0-9]*$'), g.user_id", $params);
        $user_store = array();
        foreach ($this->course_db->rows() as $row) {
            if ($row['sections_registration_id'] === null) {
                $row['sections_registration_id'] = "NULL";
            }

            if (!isset($return[$row['sections_registration_id']])) {
                $return[$row['sections_registration_id']] = array();
            }

            if (!isset($user_store[$row['user_id']])) {
                $user_store[$row['user_id']] = new User($this->core, $row);
            }
            $return[$row['sections_registration_id']][] = $user_store[$row['user_id']];
        }
        return $return;
    }

    public function getGradersForRotatingSections($g_id, $sections) {
        $return = array();
        $params = array($g_id);
        $where = "";
        if (count($sections) > 0) {
            $where = " AND sections_rotating_id IN (" . implode(",", array_fill(0, count($sections), "?")) . ")";
            $params = array_merge($params, $sections);
        }
        $this->course_db->query("
SELECT g.*, u.*
FROM grading_rotating AS g
LEFT JOIN (
  SELECT *
  FROM users
) AS u ON u.user_id = g.user_id
WHERE g.g_id=? {$where}
ORDER BY g.sections_rotating_id, g.user_id", $params);
        $user_store = array();
        foreach ($this->course_db->rows() as $row) {
            if ($row['sections_rotating_id'] === null) {
                $row['sections_rotating_id'] = "NULL";
            }
            if (!isset($return[$row['sections_rotating_id']])) {
                $return[$row['sections_rotating_id']] = array();
            }

            if (!isset($user_store[$row['user_id']])) {
                $user_store[$row['user_id']] = new User($this->core, $row);
            }
            $return[$row['sections_rotating_id']][] = $user_store[$row['user_id']];
        }
        return $return;
    }

    public function getRotatingSectionsForGradeableAndUser($g_id, $user) {
        $this->course_db->query(
          "SELECT sections_rotating_id FROM grading_rotating WHERE g_id=? AND user_id=?", array($g_id, $user));
        $return = array();
        foreach ($this->course_db->rows() as $row) {
            $return[] = $row['sections_rotating_id'];
        }
        return $return;
    }

    public function getUsersByRotatingSections($sections, $orderBy="rotating_section") {
        $return = array();
        if (count($sections) > 0) {
            $query = implode(",", array_fill(0, count($sections), "?"));
            $this->course_db->query("SELECT * FROM users AS u WHERE rotating_section IN ({$query}) ORDER BY {$orderBy}", $sections);
            foreach ($this->course_db->rows() as $row) {
                $return[] = new User($this->core, $row);
            }
        }
        return $return;
    }

    /**
     * Gets all registration sections from the sections_registration table

     * @return array
     */
    public function getRegistrationSections() {
        $this->course_db->query("SELECT * FROM sections_registration ORDER BY SUBSTRING(sections_registration_id, '^[^0-9]*'), COALESCE(SUBSTRING(sections_registration_id, '[0-9]+')::INT, -1), SUBSTRING(sections_registration_id, '[^0-9]*$') ");
        return $this->course_db->rows();
    }

    /**
     * Gets all rotating sections from the sections_rotating table
     *
     * @return array
     */
    public function getRotatingSections() {
        $this->course_db->query("SELECT * FROM sections_rotating ORDER BY sections_rotating_id");
        return $this->course_db->rows();
    }

    /**
     * Gets all the gradeable IDs of the rotating sections
     *
     * @return array
     */
    public function getRotatingSectionsGradeableIDS() {
        $this->course_db->query("SELECT g_id FROM gradeable WHERE g_grade_by_registration = {$this->course_db->convertBoolean(false)} ORDER BY g_grade_start_date ASC");
        return $this->course_db->rows();
    }

    /**
     * Get gradeables graded by rotating section in the past and the sections each grader graded
     *
     * @return array
     */
    public function getGradeablesPastAndSection() {
        throw new NotImplementedException();
    }

    /**
     * Returns the count of all users in rotating sections that are in a non-null registration section. These are
     * generally students who have late added a course and have been automatically added to the course, but this
     * was done after rotating sections had already been set-up.
     *
     * @return array
     */
    public function getCountUsersRotatingSections() {
        $this->course_db->query("
SELECT rotating_section, count(*) as count
FROM users
WHERE registration_section IS NOT NULL
GROUP BY rotating_section
ORDER BY rotating_section");
        return $this->course_db->rows();
    }

    /**
     * Gets rotating sections of each grader for a gradeable
     * @param $gradeable_id
     * @return array An array (indexed by user id) of arrays of section numbers
     */
    public function getRotatingSectionsByGrader($gradeable_id) {
        throw new NotImplementedException();
    }

    public function getGradersByUserType() {
        $this->course_db->query(
            "SELECT user_id, user_group FROM users WHERE user_group < 4 ORDER BY user_group, user_id ASC");
        $users = [];

        foreach ($this->course_db->rows() as $row) {
            $users[$row['user_group']][] = $row['user_id'];
        }
        return $users;
    }

    /**
     * Returns the count of all users that are in a rotating section, but are not in an assigned registration section.
     * These are generally students who have dropped the course and have not yet been removed from a rotating
     * section.
     *
     * @return array
     */
    public function getCountNullUsersRotatingSections() {
        $this->course_db->query("
SELECT rotating_section, count(*) as count
FROM users
WHERE registration_section IS NULL
GROUP BY rotating_section
ORDER BY rotating_section");
        return $this->course_db->rows();
    }

    public function getRegisteredUserIdsWithNullRotating() {
        $this->course_db->query("
SELECT user_id
FROM users
WHERE rotating_section IS NULL AND registration_section IS NOT NULL
ORDER BY user_id ASC");
        return array_map(function($elem) { return $elem['user_id']; }, $this->course_db->rows());
    }

    public function getRegisteredUserIds() {
        $this->course_db->query("
SELECT user_id
FROM users
WHERE registration_section IS NOT NULL
ORDER BY user_id ASC");
        return array_map(function($elem) { return $elem['user_id']; }, $this->course_db->rows());
    }

    public function setAllUsersRotatingSectionNull() {
        $this->course_db->query("UPDATE users SET rotating_section=NULL");
    }

    public function setNonRegisteredUsersRotatingSectionNull() {
        $this->course_db->query("UPDATE users SET rotating_section=NULL WHERE registration_section IS NULL");
    }

    public function deleteAllRotatingSections() {
        $this->course_db->query("DELETE FROM sections_rotating");
    }

    public function getMaxRotatingSection() {
        $this->course_db->query("SELECT MAX(sections_rotating_id) as max FROM sections_rotating");
        $row = $this->course_db->row();
        return $row['max'];
    }

    public function getNumberRotatingSections() {
        $this->course_db->query("SELECT COUNT(*) AS cnt FROM sections_rotating");
        return $this->course_db->row()['cnt'];
    }

    public function insertNewRotatingSection($section) {
        $this->course_db->query("INSERT INTO sections_rotating (sections_rotating_id) VALUES(?)", array($section));
    }

    public function insertNewRegistrationSection($section) {
        $this->course_db->query("INSERT INTO sections_registration (sections_registration_id) VALUES(?)", array($section));
    }

    public function deleteRegistrationSection($section) {
        $this->course_db->query("DELETE FROM sections_registration WHERE sections_registration_id=?", array($section));
    }    

    public function setupRotatingSections($graders, $gradeable_id) {
        $this->course_db->query("DELETE FROM grading_rotating WHERE g_id=?", array($gradeable_id));
        foreach ($graders as $grader => $sections){
            foreach($sections as $i => $section){
                $this->course_db->query("INSERT INTO grading_rotating(g_id, user_id, sections_rotating_id) VALUES(?,?,?)", array($gradeable_id ,$grader, $section));
            }
        }
    }

    public function updateUsersRotatingSection($section, $users) {
        $update_array = array_merge(array($section), $users);
        $update_string = implode(',', array_pad(array(), count($users), '?'));
        $this->course_db->query("UPDATE users SET rotating_section=? WHERE user_id IN ({$update_string})", $update_array);
    }

    /**
     * This inserts an row in the electronic_gradeable_data table for a given gradeable/user/version combination.
     * The values for the row are set to defaults (0 for numerics and NOW() for the timestamp) with the actual values
     * to be later filled in by the submitty_autograding_shipper.py and insert_database_version_data.py scripts.
     * We do it this way as we can properly deal with the
     * electronic_gradeable_version table here as the "active_version" is a concept strictly within the PHP application
     * code and the grading scripts have no concept of it. This will either update or insert the row in
     * electronic_gradeable_version for the given gradeable and student.
     *
     * @param $g_id
     * @param $user_id
     * @param $team_id
     * @param $version
     * @param $timestamp
     */
    public function insertVersionDetails($g_id, $user_id, $team_id, $version, $timestamp) {
        $this->course_db->query("
INSERT INTO electronic_gradeable_data
(g_id, user_id, team_id, g_version, autograding_non_hidden_non_extra_credit, autograding_non_hidden_extra_credit,
autograding_hidden_non_extra_credit, autograding_hidden_extra_credit, submission_time)

VALUES(?, ?, ?, ?, 0, 0, 0, 0, ?)", array($g_id, $user_id, $team_id, $version, $timestamp));
        if ($user_id === null) {
            $this->course_db->query("SELECT * FROM electronic_gradeable_version WHERE g_id=? AND team_id=?",
                array($g_id, $team_id));
        }
        else {
            $this->course_db->query("SELECT * FROM electronic_gradeable_version WHERE g_id=? AND user_id=?",
                array($g_id, $user_id));
        }
        $row = $this->course_db->row();
        if (!empty($row)) {
            $this->updateActiveVersion($g_id, $user_id, $team_id, $version);
        }
        else {
            $this->course_db->query("INSERT INTO electronic_gradeable_version (g_id, user_id, team_id, active_version) VALUES(?, ?, ?, ?)",
                array($g_id, $user_id, $team_id, $version));
        }
    }

    /**
     * Updates the row in electronic_gradeable_version table for a given gradeable and student. This function should
     * only be run directly if we know that the row exists (so when changing the active version for example) as
     * otherwise it'll throw an exception as it does not do error checking on if the row exists.
     *
     * @param $g_id
     * @param $user_id
     * @param $team_id
     * @param $version
     */
    public function updateActiveVersion($g_id, $user_id, $team_id, $version) {
        if ($user_id === null) {
            $this->course_db->query("UPDATE electronic_gradeable_version SET active_version=? WHERE g_id=? AND team_id=?",
                array($version, $g_id, $team_id));
        }
        else {
            $this->course_db->query("UPDATE electronic_gradeable_version SET active_version=? WHERE g_id=? AND user_id=?",
                array($version, $g_id, $user_id));
        }
    }

    /**
     * @param Gradeable $gradeable
     * @return int ID of the inserted row
     */
    public function insertGradeableData(Gradeable $gradeable) {
        if ($gradeable->isTeamAssignment()) {
            $params = array($gradeable->getId(), $gradeable->getTeam()->getId(),
                            $gradeable->getOverallComment());
            $this->course_db->query("INSERT INTO
gradeable_data (g_id, gd_team_id, gd_overall_comment)
VALUES (?, ?, ?)", $params);
        }
        else {
            $params = array($gradeable->getId(), $gradeable->getUser()->getId(),
                            $gradeable->getOverallComment());
            $this->course_db->query("INSERT INTO
gradeable_data (g_id, gd_user_id, gd_overall_comment)
VALUES (?, ?, ?)", $params);
        }
        return $this->course_db->getLastInsertId("gradeable_data_gd_id_seq");
    }

    /**
     * @param Gradeable $gradeable
     */
    public function updateGradeableData(Gradeable $gradeable) {
        $params = array($gradeable->getOverallComment(), $gradeable->getGdId());
        $this->course_db->query("UPDATE gradeable_data SET gd_overall_comment=? WHERE gd_id=?", $params);
    }

    /**
     * @param string             $gd_id
     * @param GradeableComponent $component
     */
    public function insertGradeableComponentData($gd_id, GradeableComponent $component) {
        $params = array($component->getId(), $gd_id, $component->getScore(), $component->getComment(), $component->getGrader()->getId(), $component->getGradedVersion(), $component->getGradeTime()->format("Y-m-d H:i:s"));
        $this->course_db->query("
INSERT INTO gradeable_component_data (gc_id, gd_id, gcd_score, gcd_component_comment, gcd_grader_id, gcd_graded_version, gcd_grade_time)
VALUES (?, ?, ?, ?, ?, ?, ?)", $params);
    }

    // FIXME
    //
    //public function updateGradeableComponentData($gd_id, $grader_id, GradeableComponent $component) {
    //    $params = array($component->getScore(), $component->getComment(), $component->getGradedVersion(), $component->getGradeTime()->format("Y-m-d H:i:s"), $grader_id, $component->getId(), $gd_id);
    //    $this->course_db->query("
//UPDATE gradeable_component_data SET gcd_score=?, gcd_component_comment=?, gcd_graded_version=?, gcd_grade_time=?, gcd_grader_id=? WHERE gc_id=? AND gd_id=?", $params);
    //}

    /**
     * @param string             $gd_id
     * @param string             $grader_id
     * @param GradeableComponent $component
     */
    public function updateGradeableComponentData($gd_id, $grader_id, GradeableComponent $component) {
        $params = array($component->getScore(), $component->getComment(), $component->getGradedVersion(),
                        $component->getGradeTime()->format("Y-m-d H:i:s"), $grader_id, $component->getId(), $gd_id);
        $this->course_db->query("
UPDATE gradeable_component_data
SET
  gcd_score=?, gcd_component_comment=?, gcd_graded_version=?, gcd_grade_time=?,
  gcd_grader_id=?
WHERE gc_id=? AND gd_id=?", $params);
    }


    // END FIXME

    public function replaceGradeableComponentData($gd_id, GradeableComponent $component) {
        $params = array($component->getId(), $gd_id);
        $this->course_db->query("DELETE FROM gradeable_component_data WHERE gc_id=? AND gd_id=?", $params);
        $this->insertGradeableComponentData($gd_id, $component);
    }

    /**
     * TODO: is this actually used somewhere?
     * @param                                $gd_id
     * @param                                $grader_id
     * @param \app\models\GradeableComponent $component
     */
    public function deleteGradeableComponentData($gd_id, $grader_id, GradeableComponent $component) {
        $params = array($component->getId(), $gd_id);
        $this->course_db->query("
DELETE FROM gradeable_component_data WHERE gc_id=? AND gd_id=?", $params);
    }



// FIXME: THIS CODE REQUIRING GRADER_IDS MATCH FOR PEER GRADING BREAKS REGULAR GRADING
//
//    public function deleteGradeableComponentMarkData($gd_id, $gc_id, $grader_id, GradeableComponentMark $mark) {
//        $params = array($gc_id, $gd_id, $grader_id, $mark->getId());
//        $this->course_db->query("
//DELETE FROM gradeable_component_mark_data WHERE gc_id=? AND gd_id=? AND gcd_grader_id=? AND gcm_id=?", $params);
//    }
//

   public function deleteGradeableComponentMarkData($gd_id, $gc_id, $grader_id, GradeableComponentMark $mark) {
           $params = array($gc_id, $gd_id, $mark->getId());
	           $this->course_db->query("
DELETE FROM gradeable_component_mark_data WHERE gc_id=? AND gd_id=? AND gcm_id=?", $params);
    }

// END FIXME



    public function getUsersWhoGotMark($gc_id, GradeableComponentMark $mark, bool $team) {
        $return_data = array();
        $params = array($gc_id, $mark->getId());

        if ($team) {
            $this->course_db->query("
                SELECT gd.gd_team_id
                  FROM gradeable_component_mark_data gcmd
                  JOIN gradeable_data gd ON gd.gd_id = gcmd.gd_id
                 WHERE gc_id = ? AND gcm_id = ?
            ", $params);
            return $this->course_db->rows();
        } else {
            $this->course_db->query("
                SELECT gd.gd_user_id
                  FROM gradeable_component_mark_data gcmd
                  JOIN gradeable_data gd ON gd.gd_id = gcmd.gd_id
                 WHERE gc_id = ? AND gcm_id = ?
            ", $params);
            return $this->course_db->rows();
        }
    }

    public function insertGradeableComponentMarkData($gd_id, $gc_id, $gcd_grader_id, GradeableComponentMark $mark) {
        $params = array($gc_id, $gd_id, $gcd_grader_id, $mark->getId());
        $this->course_db->query("
INSERT INTO gradeable_component_mark_data (gc_id, gd_id, gcd_grader_id, gcm_id)
VALUES (?, ?, ?, ?)", $params);
    }

    public function createNewGradeableComponent(GradeableComponent $component, $gradeable_id) {
        $params = array($gradeable_id, $component->getTitle(), $component->getTaComment(),
                        $component->getStudentComment(), $component->getLowerClamp(), $component->getDefault(),
                        $component->getMaxValue(), $component->getUpperClamp(),
                        $this->course_db->convertBoolean($component->getIsText()), $component->getOrder(),
                        $this->course_db->convertBoolean($component->getIsPeer()), $component->getPage());
        $this->course_db->query("
INSERT INTO gradeable_component(g_id, gc_title, gc_ta_comment, gc_student_comment, gc_lower_clamp, gc_default, gc_max_value, gc_upper_clamp,
gc_is_text, gc_order, gc_is_peer, gc_page)
VALUES(?, ?, ?, ?, ?, ?, ?, ?, ?, ?, ?, ?)", $params);
    }

    public function updateGradeableComponent(GradeableComponent $component) {
        $params = array($component->getTitle(), $component->getTaComment(), $component->getStudentComment(),
                        $component->getLowerClamp(), $component->getDefault(), $component->getMaxValue(),
                        $component->getUpperClamp(), $this->course_db->convertBoolean($component->getIsText()),
                        $component->getOrder(), $this->course_db->convertBoolean($component->getIsPeer()),
                        $component->getPage(), $component->getId());
        $this->course_db->query("
UPDATE gradeable_component SET gc_title=?, gc_ta_comment=?, gc_student_comment=?, gc_lower_clamp=?, gc_default=?, gc_max_value=?, gc_upper_clamp=?, gc_is_text=?, gc_order=?, gc_is_peer=?, gc_page=? WHERE gc_id=?", $params);
    }

    public function deleteGradeableComponent(GradeableComponent $component) {
        $this->course_db->query("DELETE FROM gradeable_component_data WHERE gc_id=?",array($component->getId()));
        $this->course_db->query("DELETE FROM gradeable_component WHERE gc_id=?", array($component->getId()));
    }

    public function createGradeableComponentMark(GradeableComponentMark $mark) {
        $bool_value = $this->course_db->convertBoolean($mark->getPublish());
        $params = array($mark->getGcId(), $mark->getPoints(), $mark->getNoteNoDecode(), $mark->getOrder(), $bool_value);

        $this->course_db->query("
INSERT INTO gradeable_component_mark (gc_id, gcm_points, gcm_note, gcm_order, gcm_publish)
VALUES (?, ?, ?, ?, ?)", $params);
        return $this->course_db->getLastInsertId();
    }

    public function updateGradeableComponentMark(GradeableComponentMark $mark) {
        $bool_value = $this->course_db->convertBoolean($mark->getPublish());
        $params = array($mark->getGcId(), $mark->getPoints(), $mark->getNoteNoDecode(), $mark->getOrder(), $bool_value, $mark->getId());
        $this->course_db->query("
UPDATE gradeable_component_mark SET gc_id=?, gcm_points=?, gcm_note=?, gcm_order=?, gcm_publish=?
WHERE gcm_id=?", $params);
    }

    public function deleteGradeableComponentMark(GradeableComponentMark $mark) {
        $this->course_db->query("DELETE FROM gradeable_component_mark_data WHERE gcm_id=?",array($mark->getId()));
        $this->course_db->query("DELETE FROM gradeable_component_mark WHERE gcm_id=?", array($mark->getId()));
    }

    public function getGreatestGradeableComponentMarkOrder(GradeableComponent $component) {
    	$this->course_db->query("SELECT MAX(gcm_order) as max FROM gradeable_component_mark WHERE gc_id=? ", array($component->getId()));
    	$row = $this->course_db->row();
        return $row['max'];

    }

    /**
     * This updates the viewed date on a gradeable object (assuming that it has a set
     * $user object associated with it).
     *
     * @param \app\models\Gradeable $gradeable
     */
    public function updateUserViewedDate(Gradeable $gradeable) {
        if ($gradeable->getGdId() !== null && $gradeable->getUser() !== null) {
            $this->course_db->query("UPDATE gradeable_data SET gd_user_viewed_date = NOW() WHERE gd_id=? and gd_user_id=?",
                array($gradeable->getGdId(), $gradeable->getUser()->getId()));
            return true;
        } else {
            return false;
        }
    }
    
    /**
     * This updates the viewed date on a gradeable object (assuming that it has a set
     * $user object associated with it).
     *
     * @param \app\models\Gradeable $gradeable
     */
    public function resetUserViewedDate(Gradeable $gradeable) {
        if ($gradeable->getGdId() !== null && $gradeable->getUser() !== null) {
            $this->course_db->query("UPDATE gradeable_data SET gd_user_viewed_date = NULL WHERE gd_id=? and gd_user_id=?",
                array($gradeable->getGdId(), $gradeable->getUser()->getId()));
            return true;
        } else {
            return false;
        }
    }

    /**
     * @todo: write phpdoc
     *
     * @param $session_id
     *
     * @return array
     */
    public function getSession($session_id) {
        $this->submitty_db->query("SELECT * FROM sessions WHERE session_id=?", array($session_id));
        return $this->submitty_db->row();
    }

    /**
     * @todo: write phpdoc
     *
     * @param string $session_id
     * @param string $user_id
     * @param string $csrf_token
     *
     * @return string
     */
    public function newSession($session_id, $user_id, $csrf_token) {
        $this->submitty_db->query("INSERT INTO sessions (session_id, user_id, csrf_token, session_expires)
                                   VALUES(?,?,?,current_timestamp + interval '336 hours')",
            array($session_id, $user_id, $csrf_token));

    }

    /**
     * Updates a given session by setting it's expiration date to be 2 weeks into the future
     * @param string $session_id
     */
    public function updateSessionExpiration($session_id) {
        $this->submitty_db->query("UPDATE sessions SET session_expires=(current_timestamp + interval '336 hours')
                                   WHERE session_id=?", array($session_id));
    }

    /**
     * Remove sessions which have their expiration date before the
     * current timestamp
     */
    public function removeExpiredSessions() {
        $this->submitty_db->query("DELETE FROM sessions WHERE session_expires < current_timestamp");
    }

    /**
     * Remove a session associated with a given session_id
     * @param $session_id
     */
    public function removeSessionById($session_id) {
        $this->submitty_db->query("DELETE FROM sessions WHERE session_id=?", array($session_id));
    }

    public function getAllGradeablesIdsAndTitles() {
        $this->course_db->query("SELECT g_id, g_title FROM gradeable ORDER BY g_title ASC");
        return $this->course_db->rows();
    }

    public function getAllGradeablesIds() {
        $this->course_db->query("SELECT g_id FROM gradeable ORDER BY g_id");
        return $this->course_db->rows();
    }

    /**
     * gets ids of all electronic gradeables
     */
    public function getAllElectronicGradeablesIds() {
        $this->course_db->query("SELECT g_id, g_title FROM gradeable WHERE g_gradeable_type=0 ORDER BY g_grade_released_date DESC");
        return $this->course_db->rows();
    }
    
    /**
     * Gets id's and titles of the electronic gradeables that have non-inherited teams
     * @return string
     */
    // public function getAllElectronicGradeablesWithBaseTeams() {
    //     $this->course_db->query('SELECT g_id, g_title FROM gradeable WHERE g_id=ANY(SELECT g_id FROM electronic_gradeable WHERE eg_team_assignment IS TRUE AND (eg_inherit_teams_from=\'\') IS NOT FALSE) ORDER BY g_title ASC');
    //     return $this->course_db->rows();
    // }

    /**
     * Create a new team id and team in gradeable_teams for given gradeable, add $user_id as a member
     * @param string $g_id
     * @param string $user_id
     * @param integer $registration_section
     * @param integer $rotating_section
     * @return string $team_id
     */
    public function createTeam($g_id, $user_id, $registration_section, $rotating_section) {
        $this->course_db->query("SELECT COUNT(*) AS cnt FROM gradeable_teams");
        $team_id_prefix = strval($this->course_db->row()['cnt']);
        if (strlen($team_id_prefix) < 5) $team_id_prefix = str_repeat("0", 5-strlen($team_id_prefix)) . $team_id_prefix;
        $team_id = "{$team_id_prefix}_{$user_id}";

        $params = array($team_id, $g_id, $registration_section, $rotating_section);
        $this->course_db->query("INSERT INTO gradeable_teams (team_id, g_id, registration_section, rotating_section) VALUES(?,?,?,?)", $params);
        $this->course_db->query("INSERT INTO teams (team_id, user_id, state) VALUES(?,?,1)", array($team_id, $user_id));
        return $team_id;
    }

    /**
     * Set team $team_id's registration/rotating section to $section
     * @param string $team_id
     * @param int $section
     */
    public function updateTeamRegistrationSection($team_id, $section) {
        $this->course_db->query("UPDATE gradeable_teams SET registration_section=? WHERE team_id=?", array($section, $team_id));
    }

    public function updateTeamRotatingSection($team_id, $section) {
        $this->course_db->query("UPDATE gradeable_teams SET rotating_section=? WHERE team_id=?", array($section, $team_id));
    }

    /**
     * Remove a user from their current team
     * @param string $team_id
     * @param string $user_id
     */
    public function leaveTeam($team_id, $user_id) {
        $this->course_db->query("DELETE FROM teams AS t
          WHERE team_id=? AND user_id=? AND state=1", array($team_id, $user_id));
        $this->course_db->query("SELECT * FROM teams WHERE team_id=? AND state=1", array($team_id));
        if(count($this->course_db->rows()) == 0){
           //If this happens, then remove all invitations
            $this->course_db->query("DELETE FROM teams AS t
              WHERE team_id=?", array($team_id));
        }

    }

    /**
     * Add user $user_id to team $team_id as an invited user
     * @param string $team_id
     * @param string $user_id
     */
    public function sendTeamInvitation($team_id, $user_id) {
        $this->course_db->query("INSERT INTO teams (team_id, user_id, state) VALUES(?,?,0)", array($team_id, $user_id));
    }

    /**
     * Add user $user_id to team $team_id as a team member
     * @param string $team_id
     * @param string $user_id
     */
    public function acceptTeamInvitation($team_id, $user_id) {
        $this->course_db->query("INSERT INTO teams (team_id, user_id, state) VALUES(?,?,1)", array($team_id, $user_id));
    }

    /**
     * Cancel a pending team invitation
     * @param string $team_id
     * @param string $user_id
     */
    public function cancelTeamInvitation($team_id, $user_id) {
        $this->course_db->query("DELETE FROM teams WHERE team_id=? AND user_id=? AND state=0", array($team_id, $user_id));
    }

    /**
     * Decline all pending team invitiations for a user
     * @param string $g_id
     * @param string $user_id
     */
    public function declineAllTeamInvitations($g_id, $user_id) {
        $this->course_db->query("DELETE FROM teams AS t USING gradeable_teams AS gt
          WHERE gt.g_id=? AND gt.team_id = t.team_id AND t.user_id=? AND t.state=0", array($g_id, $user_id));
    }

    
    /**
     * Return Team object for team whith given Team ID
     * @param string $team_id
     * @return \app\models\Team
     */
    public function getTeamById($team_id) {
        $this->course_db->query("
          SELECT team_id, registration_section, rotating_section
          FROM gradeable_teams
          WHERE team_id=?",
            array($team_id));
        if (count($this->course_db->rows()) === 0) {
            return null;
        }
        $details = $this->course_db->row();

        $this->course_db->query("SELECT user_id, state FROM teams WHERE team_id=? ORDER BY user_id", array($team_id));
        $details['users'] = $this->course_db->rows();
        return new Team($this->core, $details);
    }

    /**
     * Return Team object for team which the given user belongs to on the given gradeable
     * @param string $g_id
     * @param string $user_id
     * @return \app\models\Team
     */
    public function getTeamByGradeableAndUser($g_id, $user_id) {
        $this->course_db->query("
          SELECT team_id, registration_section, rotating_section
          FROM gradeable_teams
          WHERE g_id=? AND team_id IN (
            SELECT team_id
            FROM teams
            WHERE user_id=? AND state=1)",
            array($g_id, $user_id));
        if (count($this->course_db->rows()) === 0) {
            return null;
        }
        $details = $this->course_db->row();

        $this->course_db->query("SELECT user_id, state FROM teams WHERE team_id=? ORDER BY user_id", array($details['team_id']));
        $details['users'] = $this->course_db->rows();
        return new Team($this->core, $details);
    }

    /**
     * Return an array of Team objects for all teams on given gradeable
     * @param string $g_id
     * @return \app\models\Team[]
     */
    public function getTeamsByGradeableId($g_id) {
        throw new NotImplementedException();
    }

    /**
     * Add ($g_id,$user_id) pair to table seeking_team
     * @param string $g_id
     * @param string $user_id
     */
    public function addToSeekingTeam($g_id,$user_id) {
        $this->course_db->query("INSERT INTO seeking_team(g_id, user_id) VALUES (?,?)", array($g_id, $user_id));
    }

    /**
     * Remove ($g_id,$user_id) pair from table seeking_team
     * @param string $g_id
     * @param string $user_id
     */
    public function removeFromSeekingTeam($g_id,$user_id) {
        $this->course_db->query("DELETE FROM seeking_team WHERE g_id=? AND user_id=?", array($g_id, $user_id));
    }

    /**
     * Return an array of user_id who are seeking team who passed gradeable_id
     * @param string $g_id
     * @return array $users_seeking_team
     */
    public function getUsersSeekingTeamByGradeableId($g_id) {
        $this->course_db->query("
          SELECT user_id
          FROM seeking_team
          WHERE g_id=?
          ORDER BY user_id",
            array($g_id));

        $users_seeking_team = array();
        foreach($this->course_db->rows() as $row) {
            array_push($users_seeking_team,$row['user_id']);
        }
        return $users_seeking_team;
    }

    /**
     * Return array of counts of teams/users without team/graded components
     * corresponding to each registration/rotating section
     * @param string $g_id
     * @param rray(int) $sections
     * @param string $section_key
     * @return array(int) $return
     */
    public function getTotalTeamCountByGradingSections($g_id, $sections, $section_key) {
        $return = array();
        $params = array($g_id);
        $sections_query = "";
        if (count($sections) > 0) {
            $sections_query = "{$section_key} IN (".implode(",", array_fill(0, count($sections), "?")).") AND";
            $params = array_merge($sections, $params);
        }
        $this->course_db->query("
SELECT count(*) as cnt, {$section_key}
FROM gradeable_teams
WHERE {$sections_query} g_id=? AND team_id IN (
  SELECT team_id
  FROM teams
)
GROUP BY {$section_key}
ORDER BY {$section_key}", $params);
        foreach ($this->course_db->rows() as $row) {
            $return[$row[$section_key]] = intval($row['cnt']);
        }
        foreach ($sections as $section) {
            if (!isset($return[$section])) $return[$section] = 0;
        }
        ksort($return);
        return $return;
    }
public function getSubmittedTeamCountByGradingSections($g_id, $sections, $section_key) {
        $return = array();
        $params = array($g_id);
        $where = "";
        if (count($sections) > 0) {
            // Expand out where clause
            $sections_keys = array_values($sections);
            $where = "WHERE {$section_key} IN (";
            foreach($sections_keys as $section) {
                $where .= "?" . ($section != $sections_keys[count($sections_keys)-1] ? "," : "");
                array_push($params, $section);
            }
            $where .= ")";
        }
        $this->course_db->query("
SELECT count(*) as cnt, {$section_key}
FROM gradeable_teams
INNER JOIN electronic_gradeable_version
ON
gradeable_teams.team_id = electronic_gradeable_version.team_id
AND gradeable_teams.". $section_key . " IS NOT NULL
AND electronic_gradeable_version.active_version>0
AND electronic_gradeable_version.g_id=?
{$where}
GROUP BY {$section_key}
ORDER BY {$section_key}", $params);

        foreach ($this->course_db->rows() as $row) {
            $return[$row[$section_key]] = intval($row['cnt']);
        }

        return $return;
    }
    public function getUsersWithoutTeamByGradingSections($g_id, $sections, $section_key) {
        $return = array();
        $params = array($g_id);
        $sections_query = "";
        if (count($sections) > 0) {
            $sections_query= "{$section_key} IN (".implode(",", array_fill(0, count($sections), "?")).") AND";
            $params = array_merge($sections, $params);
        }
        $orderBy="";
 		if($section_key == "registration_section") {
 			$orderBy = "SUBSTRING(registration_section, '^[^0-9]*'), COALESCE(SUBSTRING(registration_section, '[0-9]+')::INT, -1), SUBSTRING(registration_section, '[^0-9]*$')";
 		}
 		else {
 			$orderBy = $section_key;
 		}
        $this->course_db->query("
SELECT count(*) as cnt, {$section_key}
FROM users
WHERE {$sections_query} user_id NOT IN (
  SELECT user_id
  FROM gradeable_teams NATURAL JOIN teams
  WHERE g_id=?
  ORDER BY user_id
)
GROUP BY {$section_key}
ORDER BY {$orderBy}", $params);
        foreach ($this->course_db->rows() as $row) {
            $return[$row[$section_key]] = intval($row['cnt']);
        }
        foreach ($sections as $section) {
            if (!isset($return[$section])) {
                $return[$section] = 0;
            }
        }
        ksort($return);
        return $return;
    }
    public function getUsersWithTeamByGradingSections($g_id, $sections, $section_key) {
        $return = array();
        $params = array($g_id);
        $sections_query = "";
        if (count($sections) > 0) {
            $sections_query= "{$section_key} IN (".implode(",", array_fill(0, count($sections), "?")).") AND";
            $params = array_merge($sections, $params);
        }
        $orderBy="";
 		if($section_key == "registration_section") {
 			$orderBy = "SUBSTRING(registration_section, '^[^0-9]*'), COALESCE(SUBSTRING(registration_section, '[0-9]+')::INT, -1), SUBSTRING(registration_section, '[^0-9]*$')";
 		}
 		else {
 			$orderBy = $section_key;
 		}

        $this->course_db->query("
SELECT count(*) as cnt, {$section_key}
FROM users
WHERE {$sections_query} user_id IN (
  SELECT user_id
  FROM gradeable_teams NATURAL JOIN teams
  WHERE g_id=?
  ORDER BY user_id
)
GROUP BY {$section_key}
ORDER BY {$orderBy}", $params);
        foreach ($this->course_db->rows() as $row) {
            $return[$row[$section_key]] = intval($row['cnt']);
        }
        foreach ($sections as $section) {
            if (!isset($return[$section])) {
                $return[$section] = 0;
            }
        }
        ksort($return);
        return $return;
    }
    public function getGradedComponentsCountByTeamGradingSections($g_id, $sections, $section_key) {
        $return = array();
        $params = array($g_id);
        $where = "";
        if (count($sections) > 0) {
            $where = "WHERE {$section_key} IN (".implode(",", array_fill(0, count($sections), "?")).")";
            $params = array_merge($params, $sections);
        }
        $this->course_db->query("
SELECT count(gt.*) as cnt, gt.{$section_key}
FROM gradeable_teams AS gt
INNER JOIN (
  SELECT * FROM gradeable_data AS gd LEFT JOIN gradeable_component_data AS gcd ON gcd.gd_id = gd.gd_id WHERE g_id=?
) AS gd ON gt.team_id = gd.gd_team_id
{$where}
GROUP BY gt.{$section_key}
ORDER BY gt.{$section_key}", $params);
        foreach ($this->course_db->rows() as $row) {
            $return[$row[$section_key]] = intval($row['cnt']);
        }
        return $return;
    }

    /**
     * Return an array of users with late days
     *
     * @return array
     */
    public function getUsersWithLateDays() {
      throw new NotImplementedException();
    }

    /**
     * Return an array of users with extensions
     * @param string $gradeable_id
     * @return SimpleLateUser[]
     */
    public function getUsersWithExtensions($gradeable_id) {
        $this->course_db->query("
        SELECT u.user_id, user_firstname,
          user_preferred_firstname, user_lastname, late_day_exceptions
        FROM users as u
        FULL OUTER JOIN late_day_exceptions as l
          ON u.user_id=l.user_id
        WHERE g_id=?
          AND late_day_exceptions IS NOT NULL
          AND late_day_exceptions>0
        ORDER BY user_email ASC;", array($gradeable_id));

        $return = array();
        foreach($this->course_db->rows() as $row){
            $return[] = new SimpleLateUser($this->core, $row);
        }
        return $return;
    }

    /**
     * "Upserts" a given user's late days allowed effective at a given time.
     *
     * About $csv_options:
     * default behavior is to overwrite all late days for user and timestamp.
     * null value is for updating via form where radio button selection is
     * ignored, so it should do default behavior.  'csv_option_overwrite_all'
     * invokes default behavior for csv upload.  'csv_option_preserve_higher'
     * will preserve existing values when uploaded csv value is lower.
     *
     * @param string $user_id
     * @param string $timestamp
     * @param integer $days
     * @param string $csv_option value determined by selected radio button
     */
    public function updateLateDays($user_id, $timestamp, $days, $csv_option=null) {
		//q.v. PostgresqlDatabaseQueries.php
		throw new NotImplementedException();
	}

    /**
     * Delete a given user's allowed late days entry at given effective time
     * @param string $user_id
     * @param string $timestamp
     */
    public function deleteLateDays($user_id, $timestamp){
        $this->course_db->query("
          DELETE FROM late_days
          WHERE user_id=?
          AND since_timestamp=?", array($user_id, $timestamp));
    }

    /**
     * Updates a given user's extensions for a given homework
     * @param string $user_id
     * @param string $g_id
     * @param integer $days
     */
    public function updateExtensions($user_id, $g_id, $days){
        $this->course_db->query("
          UPDATE late_day_exceptions
          SET late_day_exceptions=?
          WHERE user_id=?
            AND g_id=?;", array($days, $user_id, $g_id));
        if ($this->course_db->getRowCount() === 0) {
            $this->course_db->query("
            INSERT INTO late_day_exceptions
            (user_id, g_id, late_day_exceptions)
            VALUES(?,?,?)", array($user_id, $g_id, $days));
        }
    }

    /**
     * Removes peer grading assignment if instructor decides to change the number of people each person grades for assignment
     * @param string $gradeable_id
     */
    public function clearPeerGradingAssignments($gradeable_id) {
        $this->course_db->query("DELETE FROM peer_assign WHERE g_id=?", array($gradeable_id));
    }

    /**
     * Adds an assignment for someone to grade another person for peer grading
     * @param string $student
     * @param string $grader
     * @param string $gradeable_id
     */
    public function insertPeerGradingAssignment($grader, $student, $gradeable_id) {
        $this->course_db->query("INSERT INTO peer_assign(grader_id, user_id, g_id) VALUES (?,?,?)", array($grader, $student, $gradeable_id));
    }

	/**
	 * Retrieves all courses (and details) that are accessible by $user_id
	 *
	 * (u.user_id=? AND u.user_group=1) checks if $user_id is an instructor
	 * Instructors may access all of their courses
	 * (u.user_id=? AND c.status=1) checks if a course is active
	 * An active course may be accessed by all users
	 * Inactive courses may only be accessed by the instructor
	 *
	 * @param string $user_id
	 * @param string $submitty_path
	 * @return array - courses (and their details) accessible by $user_id
	 */
    public function getStudentCoursesById($user_id, $submitty_path) {
        $this->submitty_db->query("
SELECT u.semester, u.course
FROM courses_users u
INNER JOIN courses c ON u.course=c.course AND u.semester=c.semester
WHERE (u.user_id=? AND u.user_group=1) OR (u.user_id=? AND c.status=1)
ORDER BY u.course", array($user_id, $user_id));
        $return = array();
        foreach ($this->submitty_db->rows() as $row) {
            $course = new Course($this->core, $row);
            $course->loadDisplayName($submitty_path);
            $return[] = $course;
        }
        return $return;
    }

    public function getPeerAssignment($gradeable_id, $grader) {
        $this->course_db->query("SELECT user_id FROM peer_assign WHERE g_id=? AND grader_id=?", array($gradeable_id, $grader));
        $return = array();
        foreach($this->course_db->rows() as $id) {
            $return[] = $id['user_id'];
        }
        return $return;
    }

    public function getPeerGradingAssignNumber($g_id) {
        $this->course_db->query("SELECT eg_peer_grade_set FROM electronic_gradeable WHERE g_id=?", array($g_id));
        return $this->course_db->rows()[0]['eg_peer_grade_set'];
    }

    public function getNumPeerComponents($g_id) {
        $this->course_db->query("SELECT COUNT(*) as cnt FROM gradeable_component WHERE gc_is_peer='t' and g_id=?", array($g_id));
        return intval($this->course_db->rows()[0]['cnt']);
    }

    public function getNumGradedPeerComponents($gradeable_id, $grader) {
        if (!is_array($grader)) {
            $params = array($grader);
        }
        else {
            $params = $grader;
        }
        $grader_list = implode(",", array_fill(0, count($params), "?"));
        $params[] = $gradeable_id;
        $this->course_db->query("SELECT COUNT(*) as cnt
FROM gradeable_component_data as gcd
WHERE gcd.gcd_grader_id IN ({$grader_list})
AND gc_id IN (
  SELECT gc_id
  FROM gradeable_component
  WHERE gc_is_peer='t' AND g_id=?
)", $params);

        return intval($this->course_db->rows()[0]['cnt']);
    }

    public function getGradedPeerComponentsByRegistrationSection($gradeable_id, $sections=array()) {
        $where = "";
        $params = array();
        if(count($sections) > 0) {
            $where = "WHERE registration_section IN (".implode(",", arrayfill(0,count($sections),"?"));
            $params = $sections;
        }
        $params[] = $gradeable_id;
        $this->course_db->query("
        SELECT count(u.*), u.registration_section
        FROM users as u
        INNER JOIN(
            SELECT gd.* FROM gradeable_data as gd
            LEFT JOIN(
                gradeable_component_data as gcd
                LEFT JOIN gradeable_component as gc
                ON gcd.gc_id = gc.gc_id and gc.gc_is_peer = 't'
            ) as gcd ON gcd.gd_id = gd.gd_id
            WHERE gd.g_id = ?
            GROUP BY gd.gd_id
        ) as gd ON gd.gd_user_id = u.user_id
        {$where}
        GROUP BY u.registration_section
        ORDER BY SUBSTRING(u.registration_section, '^[^0-9]*'), COALESCE(SUBSTRING(u.registration_section, '[0-9]+')::INT, -1), SUBSTRING(u.registration_section, '[^0-9]*$')", $params);

        $return = array();
        foreach($this->course_db->rows() as $row) {
            $return[$row['registration_section']] = intval($row['count']);
        }
        return $return;
    }

    public function getGradedPeerComponentsByRotatingSection($gradeable_id, $sections=array()) {
        $where = "";
        $params = array();
        if(count($sections) > 0) {
            $where = "WHERE rotating_section IN (".implode(",", arrayfill(0,count($sections),"?"));
            $params = $sections;
        }
        $params[] = $gradeable_id;
        $this->course_db->query("
        SELECT count(u.*), u.rotating_section
        FROM users as u
        INNER JOIN(
            SELECT gd.* FROM gradeable_data as gd
            LEFT JOIN(
                gradeable_component_data as gcd
                LEFT JOIN gradeable_component as gc
                ON gcd.gc_id = gc.gc_id and gc.gc_is_peer = 't'
            ) as gcd ON gcd.gd_id = gd.gd_id
            WHERE gd.g_id = ?
            GROUP BY gd.gd_id
        ) as gd ON gd.gd_user_id = u.user_id
        {$where}
        GROUP BY u.rotating_section
        ORDER BY u.rotating_section", $params);

        $return = array();
        foreach($this->course_db->rows() as $row) {
            $return[$row['rotating_section']] = intval($row['count']);
        }
        return $return;
    }

    public function existsThread($thread_id){
        $this->course_db->query("SELECT 1 FROM threads where deleted = false AND id = ?", array($thread_id));
        $result = $this->course_db->rows();
        return count($result) > 0;
    }

    public function existsPost($thread_id, $post_id){
        $this->course_db->query("SELECT 1 FROM posts where thread_id = ? and id = ? and deleted = false", array($thread_id, $post_id));
        $result = $this->course_db->rows();
        return count($result) > 0;
    }

    public function existsAnnouncements(){
        $this->course_db->query("SELECT MAX(id) FROM threads where deleted = false AND pinned = true");
        $result = $this->course_db->rows();
        return empty($result[0]["max"]) ? -1 : $result[0]["max"];
    }

    public function viewedThread($user, $thread_id){
      $this->course_db->query("SELECT * from viewed_responses where thread_id = ? and user_id = ?", array($thread_id, $user));
      return count($this->course_db->rows()) > 0;
    }

    public function getDisplayUserNameFromUserId($user_id){
      $this->course_db->query("SELECT user_firstname, user_preferred_firstname, user_lastname from users where user_id = ?", array($user_id));
      $name_rows = $this->course_db->rows()[0];
      $last_name =  " " . $name_rows["user_lastname"];
      if(empty($name_rows["user_preferred_firstname"])){
        $name = $name_rows["user_firstname"];
      } else {
        $name = $name_rows["user_preferred_firstname"];
      }
      $ar = array();
      $ar["first_name"] = $name;
      $ar["last_name"] = $last_name;
      return $ar;
    }

    public function filterCategoryDesc($category_desc) {
        return str_replace("|", " ", $category_desc);
    }

    public function addNewCategory($category) {
        //Can't get "RETURNING category_id" syntax to work
        $this->course_db->query("INSERT INTO categories_list (category_desc) VALUES (?) RETURNING category_id", array($this->filterCategoryDesc($category)));
        $this->course_db->query("SELECT MAX(category_id) as category_id from categories_list");
        return $this->course_db->rows()[0];
    }

    public function deleteCategory($category_id) {
        // TODO, check if no thread is using current category
        $this->course_db->query("SELECT 1 FROM thread_categories WHERE category_id = ?", array($category_id));
        if(count($this->course_db->rows()) == 0) {
            $this->course_db->query("DELETE FROM categories_list WHERE category_id = ?", array($category_id));
            return true;
        } else {
            return false;
        }
    }

    public function editCategory($category_id, $category_desc, $category_color) {
        $this->course_db->beginTransaction();
        if(!is_null($category_desc)) {
            $this->course_db->query("UPDATE categories_list SET category_desc = ? WHERE category_id = ?", array($category_desc, $category_id));
        }
        if(!is_null($category_color)) {
            $this->course_db->query("UPDATE categories_list SET color = ? WHERE category_id = ?", array($category_color, $category_id));
        }
        $this->course_db->commit();
    }

    public function reorderCategories($categories_in_order) {
        $this->course_db->beginTransaction();
        foreach ($categories_in_order as $rank => $id) {
            $this->course_db->query("UPDATE categories_list SET rank = ? WHERE category_id = ?", array($rank, $id));
        }
        $this->course_db->commit();
    }

    public function getCategories(){
        $this->course_db->query("SELECT * from categories_list ORDER BY rank ASC NULLS LAST");
        return $this->course_db->rows();
    }

    public function getPostsForThread($current_user, $thread_id, $show_deleted = false, $option = "tree"){
    $query_delete = $show_deleted?"true":"deleted = false";
      if($thread_id == -1) {
        $announcement_id = $this->existsAnnouncements();
        if($announcement_id == -1){
          $this->course_db->query("SELECT MAX(id) as max from threads WHERE {$query_delete} and pinned = false");
          $thread_id = $this->course_db->rows()[0]["max"];
        } else {
          $thread_id = $announcement_id;
        }
      }
      if($option == 'alpha'){
        $this->course_db->query("SELECT posts.*, users.user_lastname FROM posts INNER JOIN users ON posts.author_user_id=users.user_id WHERE thread_id=? AND {$query_delete} ORDER BY user_lastname, posts.timestamp;", array($thread_id));
      } else {
        $this->course_db->query("SELECT * FROM posts WHERE thread_id=? AND {$query_delete} ORDER BY timestamp ASC", array($thread_id));
      }
      
      $result_rows = $this->course_db->rows();

      if(count($result_rows) > 0){
        $this->course_db->query("INSERT INTO viewed_responses(thread_id,user_id,timestamp) SELECT ?, ?, current_timestamp WHERE NOT EXISTS (SELECT 1 FROM viewed_responses WHERE thread_id=? AND user_id=?)", array($thread_id, $current_user, $thread_id, $current_user));
      }
      return $result_rows;
    }

    public function getRootPostOfNonMergedThread($thread_id, &$title, &$message) {
        $this->course_db->query("SELECT title FROM threads WHERE id = ? and merged_thread_id = -1 and merged_post_id = -1 and deleted = false", array($thread_id));
        $result_rows = $this->course_db->rows();
        if(count($result_rows) == 0) {
            $message = "Can't find thread";
            return false;
        }
        $title = $result_rows[0]['title'] . "\n";
        $this->course_db->query("SELECT id FROM posts where thread_id = ? and parent_id = -1", array($thread_id));
        $root_post = $this->course_db->rows()[0]['id'];
        return $root_post;
    }

    public function mergeThread($parent_thread_id, $child_thread_id, &$message){
        try{
            $this->course_db->beginTransaction();
            $parent_thread_title = null;
            $child_thread_title = null;
            if(!($parent_root_post = $this->getRootPostOfNonMergedThread($parent_thread_id, $parent_thread_title, $message))) {
                $this->course_db->rollback();
                return false;
            }
            if(!($child_root_post = $this->getRootPostOfNonMergedThread($child_thread_id, $child_thread_title, $message))) {
                $this->course_db->rollback();
                return false;
            }

            if($child_root_post <= $parent_root_post) {
                $message = "Child thread must be newer than parent thread";
                $this->course_db->rollback();
                return false;
            }

            $children = array($child_root_post);
            $this->findChildren($child_root_post, $child_thread_id, $children);

            // $merged_post_id is PK of linking node and $merged_thread_id is immediate parent thread_id
            $this->course_db->query("UPDATE threads SET merged_thread_id = ?, merged_post_id = ?, deleted = true WHERE id = ?", array($parent_thread_id, $child_root_post, $child_thread_id));
            foreach($children as $post_id){
                $this->course_db->query("UPDATE posts SET thread_id = ? WHERE id = ?", array($parent_thread_id,$post_id));
            }
            $this->course_db->query("UPDATE posts SET parent_id = ?, content = ? || content WHERE id = ?", array($parent_root_post, $child_thread_title, $child_root_post));

            $this->course_db->commit();
            return true;
        } catch (DatabaseException $dbException){
             $this->course_db->rollback();
        }
        return false;
    }

    public function getAnonId($user_id) {
        $params = (is_array($user_id)) ? $user_id : array($user_id);

        $question_marks = implode(",", array_fill(0, count($params), "?"));
        $this->course_db->query("SELECT user_id, anon_id FROM users WHERE user_id IN({$question_marks})", $params);
        $return = array();
        foreach($this->course_db->rows() as $id_map) {
            $return[$id_map['user_id']] = $id_map['anon_id'];
        }
        return $return;
    }

    public function getUserFromAnon($anon_id) {
        $params = is_array($anon_id) ? $anon_id : array($anon_id);

        $question_marks = implode(",", array_fill(0, count($params), "?"));
        $this->course_db->query("SELECT anon_id, user_id FROM users WHERE anon_id IN ({$question_marks})", $params);
        $return = array();
        foreach($this->course_db->rows() as $id_map) {
            $return[$id_map['anon_id']] = $id_map['user_id'];
        }
        return $return;
    }

    public function getAllAnonIds() {
        $this->course_db->query("SELECT anon_id FROM users");
        return $this->course_db->rows();
    }

    /**
     * Determines if a course is 'active' or if it was dropped.
     *
     * This is used to filter out courses displayed on the home screen, for when
     * a student has dropped a course.  SQL query checks for user_group=4 so
     * that only students are considered.  Returns false when course is dropped.
     * Returns true when course is still active, or user is not a student.
     *
     * @param string $user_id
     * @param string $course
     * @param string $semester
     * @return boolean
     */
    public function checkStudentActiveInCourse($user_id, $course, $semester) {
        $this->submitty_db->query("
            SELECT
                CASE WHEN registration_section IS NULL AND user_group=4 THEN FALSE
                ELSE TRUE
                END
            AS active
            FROM courses_users WHERE user_id=? AND course=? AND semester=?", array($user_id, $course, $semester));
        return $this->submitty_db->row()['active'];

    }
    public function getRegradeRequestStatus($student_id, $gradeable_id){
        $row = $this->course_db->query("SELECT * FROM regrade_requests WHERE student_id = ? AND gradeable_id = ? ", array($student_id, $gradeable_id));
        $result = ($this->course_db->row()) ? $row['status'] : 0;
        return $result;
    }
    public function insertNewRegradeRequest($gradeable_id, $student_id,$content){
        $params = array($gradeable_id, $student_id, -1);
        try{
            $this->course_db->query("INSERT INTO regrade_requests(gradeable_id, timestamp, student_id, status) VALUES (?, current_timestamp, ?, ?)", $params);
            $regrade_id = $this->getRegradeRequestID($gradeable_id,$student_id);
            $this->insertNewRegradePost($regrade_id,$gradeable_id,$student_id,$content);
            return true;
        }catch(DatabaseException $dbException){
            if($this->course_db->inTransaction()) $this->course_db->rollback();
            return false;
        }
    }
    public function getNumberRegradeRequests($gradeable_id){
        $this->course_db->query("SELECT COUNT(*) AS cnt FROM regrade_requests WHERE gradeable_id = ? AND status = -1", array($gradeable_id));
        return ($this->course_db->row()['cnt']); 
    }
    public function getRegradeDiscussion($regrade_id){
        $this->course_db->query("SELECT * FROM regrade_discussion WHERE regrade_id=? AND deleted=false ORDER BY timestamp ASC", array($regrade_id));
        $result = array();
        foreach ($this->course_db->rows() as $row => $val) {
            $result[] = $val;
        }
        return $result;
    }
    public function getRegradeRequestID($gradeable_id,$student_id){
        $row = $this->course_db->query("SELECT id FROM regrade_requests WHERE gradeable_id = ? AND student_id = ?", array($gradeable_id,$student_id));
        $result = ($this->course_db->row()) ? $row['id'] : -1;
        return $result;
    }
    public function insertNewRegradePost($regrade_id, $gradeable_id, $user_id, $content){
        $params = array($regrade_id, $user_id, $content);
        $this->course_db->query("INSERT INTO regrade_discussion(regrade_id, timestamp, user_id, content) VALUES (?, current_timestamp, ?, ?)", $params);
    }
    public function modifyRegradeStatus($regrade_id, $status){
        $this->course_db->query("UPDATE regrade_requests SET timestamp = current_timestamp, status = ? WHERE id = ?", array($status,$regrade_id) );
    }
    public function deleteRegradeRequest($gradeable_id, $student_id){
        $regrade_id = array($this->getRegradeRequestID($gradeable_id, $student_id));
        //$this->course_db->query("UPDATE regrade_requests SET status='1'");
        $this->course_db->query("DELETE FROM regrade_discussion WHERE regrade_id = ?", $regrade_id);
        $this->course_db->query("DELETE FROM regrade_requests WHERE id = ?", $regrade_id);

    }
    public function deleteGradeable($g_id) {
        $this->course_db->query("DELETE FROM gradeable WHERE g_id=?", array($g_id));
    }

    /**
     * Gets a single Gradeable instance by id
     * @param string $id The gradeable's id
     * @return \app\models\gradeable\Gradeable
     * @throws \InvalidArgumentException If any Gradeable or Component fails to construct
     * @throws ValidationException If any Gradeable or Component fails to construct
     */
    public function getGradeableConfig($id) {
        foreach ($this->getGradeableConfigs([$id]) as $gradeable) {
            return $gradeable;
        }
        throw new \InvalidArgumentException('Gradeable does not exist!');
    }

    /**
     * Gets all Gradeable instances for the given ids (or all if id is null)
     * @param string[]|null $ids ids of the gradeables to retrieve
     * @param string[]|string|null $sort_keys An ordered list of keys to sort by (i.e. `id` or `grade_start_date DESC`)
     * @return DatabaseRowIterator Iterates across array of Gradeables retrieved
     * @throws \InvalidArgumentException If any Gradeable or Component fails to construct
     * @throws ValidationException If any Gradeable or Component fails to construct
     */
    public function getGradeableConfigs($ids, $sort_keys = ['id']) {
        throw new NotImplementedException();
    }

    /**
     * Gets whether a gradeable has any manual grades yet
     * @param string $g_id id of the gradeable
     * @return bool True if the gradeable has manual grades
     */
    public function getGradeableHasGrades($g_id) {
        $this->course_db->query('SELECT EXISTS (SELECT 1 FROM gradeable_data WHERE g_id=?)', array($g_id));
        return $this->course_db->row()['exists'];
    }

    /**
     * Returns array of User objects for users with given User IDs
     * @param string[] $user_ids
     * @return User[] The user objects, indexed by user id
     */
    public function getUsersById(array $user_ids) {
        throw new NotImplementedException();
    }

    /**
     * Return array of Team objects for teams with given Team IDs
     * @param string[] $team_ids
     * @return Team[] The team objects, indexed by team id
     */
    public function getTeamsById(array $team_ids) {
        throw new NotImplementedException();
    }

    /**
     * Gets a single GradedGradeable associated with the provided gradeable and
     *  user/team.  Note: The user's team for this gradeable will be retrived if provided
     * @param \app\models\gradeable\Gradeable $gradeable
     * @param $user|null The id of the user to get data for
     * @param $team|null The id of the team to get data for
     * @return GradedGradeable|null The GradedGradeable or null if none found
     * @throws \InvalidArgumentException If any GradedGradeable or GradedComponent fails to construct
     */
    public function getGradedGradeable(\app\models\gradeable\Gradeable $gradeable, $user, $team = null) {
        foreach ($this->getGradedGradeables([$gradeable], $user, $team) as $gg) {
            return $gg;
        }
        return null;
    }

    /**
     * Gets all GradedGradeable's associated with each Gradeable.  If
     *  both $users and $teams are null, then everyone will be retrieved.
     *  Note: The users' teams will be included in the search
     * @param \app\models\gradeable\Gradeable[] The gradeable(s) to retrieve data for
     * @param string[]|string|null $users The id(s) of the user(s) to get data for
     * @param string[]|string|null $teams The id(s) of the team(s) to get data for
<<<<<<< HEAD
     * @param string[]|string|null $sort_keys An ordered list of keys to sort by (i.e. `user_id` or `g_id DESC`)
=======
>>>>>>> d2fbc5c0
     * @return DatabaseRowIterator Iterator to access each GradeableData
     * @throws \InvalidArgumentException If any GradedGradeable or GradedComponent fails to construct
     */
    public function getGradedGradeables(array $gradeables, $users = null, $teams = null, $sort_keys = null) {
        throw new NotImplementedException();
    }

    /**
     * Creates a new Mark in the database
     * @param Mark $mark The mark to insert
     * @param int $component_id The Id of the component this mark belongs to
     */
    private function createMark(Mark $mark, $component_id) {
        $params = [
            $component_id,
            $mark->getPoints(),
            $mark->getTitle(),
            $mark->getOrder(),
            $this->course_db->convertBoolean($mark->isPublish())
        ];
        $this->course_db->query("
            INSERT INTO gradeable_component_mark (
              gc_id,
              gcm_points,
              gcm_note,
              gcm_order,
              gcm_publish)
            VALUES (?, ?, ?, ?, ?)", $params);

        // Setup the mark with its new id
        $mark->setIdFromDatabase($this->course_db->getLastInsertId());
    }

    /**
     * Updates a mark in the database
     * @param Mark $mark The mark to update
     */
    private function updateMark(Mark $mark) {
        $params = [
            $mark->getComponent()->getId(),
            $mark->getPoints(),
            $mark->getTitle(),
            $mark->getOrder(),
            $this->course_db->convertBoolean($mark->isPublish()),
            $mark->getId()
        ];
        $this->course_db->query("
            UPDATE gradeable_component_mark SET 
              gc_id=?,
              gcm_points=?,
              gcm_note=?,
              gcm_order=?,
              gcm_publish=?
            WHERE gcm_id=?", $params);
    }

    /**
     * Deletes an array of marks from the database and any
     *  data associated with them
     * @param Mark[] $marks An array of marks to delete
     */
    public function deleteMarks(array $marks) {
        if (count($marks) === 0) {
            return;
        }
        // We only need the ids
        $mark_ids = array_map(function (Mark $mark) {
            return $mark->getId();
        }, $marks);
        $place_holders = implode(',', array_fill(0, count($marks), '?'));

        $this->course_db->query("DELETE FROM gradeable_component_mark_data WHERE gcm_id IN ($place_holders)", $mark_ids);
        $this->course_db->query("DELETE FROM gradeable_component_mark WHERE gcm_id IN ($place_holders)", $mark_ids);
    }

    /**
     * Creates a new Component in the database
     * @param Component $component The component to insert
     */
    private function createComponent(Component $component) {
        $params = [
            $component->getGradeable()->getId(),
            $component->getTitle(),
            $component->getTaComment(),
            $component->getStudentComment(),
            $component->getLowerClamp(),
            $component->getDefault(),
            $component->getMaxValue(),
            $component->getUpperClamp(),
            $this->course_db->convertBoolean($component->isText()),
            $component->getOrder(),
            $this->course_db->convertBoolean($component->isPeer()),
            $component->getPage()
        ];
        $this->course_db->query("
            INSERT INTO gradeable_component(
              g_id, 
              gc_title, 
              gc_ta_comment, 
              gc_student_comment, 
              gc_lower_clamp, 
              gc_default, 
              gc_max_value, 
              gc_upper_clamp,
              gc_is_text, 
              gc_order, 
              gc_is_peer, 
              gc_page)
            VALUES(?, ?, ?, ?, ?, ?, ?, ?, ?, ?, ?, ?)", $params);

        // Setup the component with its new id
        $component->setIdFromDatabase($this->course_db->getLastInsertId());
    }

    /**
     * Iterates through each mark in a component and updates/creates
     *  it in the database as necessary.  Note: the component must
     *  already exist in the database to add new marks
     * @param Component $component
     */
    private function updateComponentMarks(Component $component) {

        // sort marks by order
        $marks = $component->getMarks();
        usort($marks, function(Mark $a, Mark $b) {
            return $a->getOrder() - $b->getOrder();
        });

        $order = 0;
        foreach ($marks as $mark) {
            // rectify mark order
            if($mark->getOrder() !== $order) {
                $mark->setOrder($order);
            }
            ++$order;

            // New mark, so add it
            if($mark->getId() < 1) {
                $this->createMark($mark, $component->getId());
            }
            if ($mark->isModified()) {
                $this->updateMark($mark);
            }
        }
    }

    /**
     * Updates a Component in the database
     * @param Component $component The component to update
     */
    private function updateComponent(Component $component) {
        if ($component->isModified()) {
            $params = [
                $component->getTitle(),
                $component->getTaComment(),
                $component->getStudentComment(),
                $component->getLowerClamp(),
                $component->getDefault(),
                $component->getMaxValue(),
                $component->getUpperClamp(),
                $this->course_db->convertBoolean($component->isText()),
                $component->getOrder(),
                $this->course_db->convertBoolean($component->isPeer()),
                $component->getPage(),
                $component->getId()
            ];
            $this->course_db->query("
                UPDATE gradeable_component SET 
                  gc_title=?, 
                  gc_ta_comment=?, 
                  gc_student_comment=?, 
                  gc_lower_clamp=?, 
                  gc_default=?, 
                  gc_max_value=?, 
                  gc_upper_clamp=?, 
                  gc_is_text=?, 
                  gc_order=?, 
                  gc_is_peer=?, 
                  gc_page=? 
                WHERE gc_id=?", $params);
        }
    }

    /**
     * Deletes an array of components from the database and any
     *  data associated with them
     * @param array $components
     */
    public function deleteComponents(array $components) {
        if (count($components) === 0) {
            return;
        }

        // We only want the ids in our array
        $component_ids = array_map(function (Component $component) {
            return $component->getId();
        }, $components);
        $place_holders = implode(',', array_fill(0, count($components), '?'));

        $this->course_db->query("DELETE FROM gradeable_component_data WHERE gc_id IN ($place_holders)", $component_ids);
        $this->course_db->query("DELETE FROM gradeable_component WHERE gc_id IN ($place_holders)", $component_ids);
    }

    /**
     * Creates a new gradeable in the database
     * @param \app\models\gradeable\Gradeable $gradeable The gradeable to insert
     */
    public function createGradeable(\app\models\gradeable\Gradeable $gradeable) {
        $params = [
            $gradeable->getId(),
            $gradeable->getTitle(),
            $gradeable->getInstructionsUrl(),
            $gradeable->getTaInstructions(),
            $gradeable->getType(),
            $this->course_db->convertBoolean($gradeable->isGradeByRegistration()),
            DateUtils::dateTimeToString($gradeable->getTaViewStartDate()),
            DateUtils::dateTimeToString($gradeable->getGradeStartDate()),
            DateUtils::dateTimeToString($gradeable->getGradeReleasedDate()),
            $gradeable->getGradeLockedDate() !== null ?
                DateUtils::dateTimeToString($gradeable->getGradeLockedDate()) : null,
            $gradeable->getMinGradingGroup(),
            $gradeable->getSyllabusBucket()
        ];
        $this->course_db->query("
            INSERT INTO gradeable(
              g_id,
              g_title,
              g_instructions_url,
              g_overall_ta_instructions,
              g_gradeable_type,
              g_grade_by_registration,
              g_ta_view_start_date,
              g_grade_start_date,
              g_grade_released_date,
              g_grade_locked_date,
              g_min_grading_group,
              g_syllabus_bucket)
            VALUES (?, ?, ?, ?, ?, ?, ?, ?, ?, ?, ?, ?)", $params);
        if ($gradeable->getType() === GradeableType::ELECTRONIC_FILE) {
            $params = [
                $gradeable->getId(),
                DateUtils::dateTimeToString($gradeable->getSubmissionOpenDate()),
                DateUtils::dateTimeToString($gradeable->getSubmissionDueDate()),
                $this->course_db->convertBoolean($gradeable->isVcs()),
                $gradeable->getVcsSubdirectory(),
                $this->course_db->convertBoolean($gradeable->isTeamAssignment()),
                $gradeable->getTeamSizeMax(),
                DateUtils::dateTimeToString($gradeable->getTeamLockDate()),
                $this->course_db->convertBoolean($gradeable->isTaGrading()),
                $this->course_db->convertBoolean($gradeable->isStudentView()),
                $this->course_db->convertBoolean($gradeable->isStudentSubmit()),
                $this->course_db->convertBoolean($gradeable->isStudentDownload()),
                $this->course_db->convertBoolean($gradeable->isStudentDownloadAnyVersion()),
                $gradeable->getAutogradingConfigPath(),
                $gradeable->getLateDays(),
                $gradeable->getPrecision(),
                $this->course_db->convertBoolean($gradeable->isPeerGrading()),
                $gradeable->getPeerGradeSet()
            ];
            $this->course_db->query("
                INSERT INTO electronic_gradeable(
                  g_id,
                  eg_submission_open_date,
                  eg_submission_due_date,
                  eg_is_repository,
                  eg_subdirectory,
                  eg_team_assignment,
                  eg_max_team_size,
                  eg_team_lock_date,
                  eg_use_ta_grading,
                  eg_student_view,
                  eg_student_submit,
                  eg_student_download,
                  eg_student_any_version,
                  eg_config_path,
                  eg_late_days,
                  eg_precision,
                  eg_peer_grading,
                  eg_peer_grade_set)
                VALUES(?, ?, ?, ?, ?, ?, ?, ?, ?, ?, ?, ?, ?, ?, ?, ?, ?, ?)", $params);
        }

        // Make sure to create the rotating sections
        $this->setupRotatingSections($gradeable->getRotatingGraderSections(), $gradeable->getId());

        // Also make sure to create components
        $this->updateGradeableComponents($gradeable);
    }

    /**
     * Iterates through each component in a gradeable and updates/creates
     *  it in the database as necessary.  It also reloads the marks/components
     *  if any were added
     * @param \app\models\gradeable\Gradeable $gradeable
     */
    private function updateGradeableComponents(\app\models\gradeable\Gradeable $gradeable) {

        // sort components by order
        $components = $gradeable->getComponents();
        usort($components, function(Component $a, Component $b) {
            return $a->getOrder() - $b->getOrder();
        });

        // iterate through components and see if any need updating/creating
        $order = 0;
        foreach ($components as $component) {
            // Rectify component order
            if ($component->getOrder() !== $order) {
                $component->setOrder($order);
            }
            ++$order;

            // New component, so add it
            if ($component->getId() < 1) {
                $this->createComponent($component);
            } else {
                $this->updateComponent($component);
            }

            // Then, update/create its marks
            $this->updateComponentMarks($component);
        }
    }

    /**
     * Updates the gradeable and its components/marks with new properties
     * @param \app\models\gradeable\Gradeable $gradeable The gradeable to update
     */
    public function updateGradeable(\app\models\gradeable\Gradeable $gradeable) {

        // If the gradeable has been modified, then update its properties
        if ($gradeable->isModified()) {
            $params = [
                $gradeable->getTitle(),
                $gradeable->getInstructionsUrl(),
                $gradeable->getTaInstructions(),
                $gradeable->getType(),
                $this->course_db->convertBoolean($gradeable->isGradeByRegistration()),
                DateUtils::dateTimeToString($gradeable->getTaViewStartDate()),
                DateUtils::dateTimeToString($gradeable->getGradeStartDate()),
                DateUtils::dateTimeToString($gradeable->getGradeReleasedDate()),
                $gradeable->getGradeLockedDate() !== null ?
                    DateUtils::dateTimeToString($gradeable->getGradeLockedDate()) : null,
                $gradeable->getMinGradingGroup(),
                $gradeable->getSyllabusBucket(),
                $gradeable->getId()
            ];
            $this->course_db->query("
                UPDATE gradeable SET 
                  g_title=?,
                  g_instructions_url=?, 
                  g_overall_ta_instructions=?,
                  g_gradeable_type=?, 
                  g_grade_by_registration=?, 
                  g_ta_view_start_date=?, 
                  g_grade_start_date=?,
                  g_grade_released_date=?,
                  g_grade_locked_date=?,
                  g_min_grading_group=?, 
                  g_syllabus_bucket=? 
                WHERE g_id=?", $params);
            if ($gradeable->getType() === GradeableType::ELECTRONIC_FILE) {
                $params = [
                    DateUtils::dateTimeToString($gradeable->getSubmissionOpenDate()),
                    DateUtils::dateTimeToString($gradeable->getSubmissionDueDate()),
                    $this->course_db->convertBoolean($gradeable->isVcs()),
                    $gradeable->getVcsSubdirectory(),
                    $this->course_db->convertBoolean($gradeable->isTeamAssignment()),
                    $gradeable->getTeamSizeMax(),
                    DateUtils::dateTimeToString($gradeable->getTeamLockDate()),
                    $this->course_db->convertBoolean($gradeable->isTaGrading()),
                    $this->course_db->convertBoolean($gradeable->isStudentView()),
                    $this->course_db->convertBoolean($gradeable->isStudentSubmit()),
                    $this->course_db->convertBoolean($gradeable->isStudentDownload()),
                    $this->course_db->convertBoolean($gradeable->isStudentDownloadAnyVersion()),
                    $gradeable->getAutogradingConfigPath(),
                    $gradeable->getLateDays(),
                    $gradeable->getPrecision(),
                    $this->course_db->convertBoolean($gradeable->isPeerGrading()),
                    $gradeable->getPeerGradeSet(),
                    $gradeable->getId()
                ];
                $this->course_db->query("
                    UPDATE electronic_gradeable SET 
                      eg_submission_open_date=?,
                      eg_submission_due_date=?,
                      eg_is_repository=?,
                      eg_subdirectory=?,
                      eg_team_assignment=?,
                      eg_max_team_size=?,
                      eg_team_lock_date=?,
                      eg_use_ta_grading=?,
                      eg_student_view=?,
                      eg_student_submit=?,
                      eg_student_download=?,
                      eg_student_any_version=?,
                      eg_config_path=?,
                      eg_late_days=?,
                      eg_precision=?,
                      eg_peer_grading=?,
                      eg_peer_grade_set=?
                    WHERE g_id=?", $params);
            }
        }

        // Save the rotating sections
        if ($gradeable->isRotatingGraderSectionsModified()) {
            $this->setupRotatingSections($gradeable->getRotatingGraderSections(), $gradeable->getId());
        }

        // Also make sure to update components
        $this->updateGradeableComponents($gradeable);
    }


    /**
     * Removes the provided mark ids from the marks assigned to a graded component
     * @param GradedComponent $graded_component
     * @param int[] $mark_ids
     */
    private function deleteGradedComponentMarks(GradedComponent $graded_component, $mark_ids) {
        if (count($mark_ids) === 0) {
            return;
        }

        $param = array_merge([
            $graded_component->getTaGradedGradeable()->getId(),
            $graded_component->getComponentId(),
            $graded_component->getGraderId(),
        ], $mark_ids);
        $place_holders = implode(',', array_fill(0, count($mark_ids), '?'));
        $this->course_db->query("
            DELETE FROM gradeable_component_mark_data
            WHERE gd_id=? AND gc_id=? AND gcd_grader_id=? AND gcm_id IN ($place_holders)",
            $param);
    }

    /**
     * Adds the provided mark ids as marks assigned to a graded component
     * @param GradedComponent $graded_component
     * @param int[] $mark_ids
     */
    private function createGradedComponentMarks(GradedComponent $graded_component, $mark_ids) {
        if (count($mark_ids) === 0) {
            return;
        }

        $param = [
            $graded_component->getTaGradedGradeable()->getId(),
            $graded_component->getComponentId(),
            $graded_component->getGraderId(),
            -1  // This value gets set on each loop iteration
        ];
        $query = "
            INSERT INTO gradeable_component_mark_data(
              gd_id, 
              gc_id, 
              gcd_grader_id, 
              gcm_id)
            VALUES (?, ?, ?, ?)";

        foreach ($mark_ids as $mark_id) {
            $param[3] = $mark_id;
            $this->course_db->query($query, $param);
        }
    }

    /**
     * Creates a new graded component in the database
     * @param GradedComponent $graded_component
     */
    private function createGradedComponent(GradedComponent $graded_component) {
        $param = [
            $graded_component->getComponentId(),
            $graded_component->getTaGradedGradeable()->getId(),
            $graded_component->getScore(),
            $graded_component->getComment(),
            $graded_component->getGraderId(),
            $graded_component->getGradedVersion(),
            DateUtils::dateTimeToString($graded_component->getGradeTime())
        ];
        $query = "
            INSERT INTO gradeable_component_data(
              gc_id,
              gd_id,
              gcd_score,
              gcd_component_comment,
              gcd_grader_id,
              gcd_graded_version,
              gcd_grade_time)
            VALUES(?, ?, ?, ?, ?, ?, ?)";
        $this->course_db->query($query, $param);
    }

    /**
     * Updates an existing graded component in the database
     * @param GradedComponent $graded_component
     */
    private function updateGradedComponent(GradedComponent $graded_component) {
        if ($graded_component->isModified()) {
            $params = [
                $graded_component->getScore(),
                $graded_component->getComment(),
                $graded_component->getGradedVersion(),
                DateUtils::dateTimeToString($graded_component->getGradeTime()),
                $graded_component->getTaGradedGradeable()->getId(),
                $graded_component->getComponentId(),
                $graded_component->getGraderId()
            ];
            $query = "
                UPDATE gradeable_component_data SET 
                  gcd_score=?,
                  gcd_component_comment=?,
                  gcd_graded_version=?,
                  gcd_grade_time=?
                WHERE gd_id=? AND gc_id=? AND gcd_grader_id=?";
            $this->course_db->query($query, $params);
        }
    }

    private function deleteGradedComponent(GradedComponent $graded_component) {
        // Only the db marks need to be deleted since the others haven't been applied to the database
        $this->deleteGradedComponentMarks($graded_component, $graded_component->getDbMarkIds());

        $params = [
            $graded_component->getTaGradedGradeable()->getId(),
            $graded_component->getComponentId(),
            $graded_component->getGrader()->getId()
        ];
        $query = "DELETE FROM gradeable_component_data WHERE gd_id=? AND gc_id=? AND gcd_grader_id=?";
        $this->course_db->query($query, $params);
    }

    /**
     * Update/create the components/marks for a gradeable.
     * @param TaGradedGradeable $ta_graded_gradeable
     */
    private function updateGradedComponents(TaGradedGradeable $ta_graded_gradeable) {
        // iterate through graded components and see if any need updating/creating
        /** @var GradedComponent[] $component_grades */
        foreach ($ta_graded_gradeable->getGradedComponents() as $component_grades) {
            foreach ($component_grades as $component_grade) {
                // This means the component wasn't loaded from the database, ergo its new
                if ($component_grade->getDbMarkIds() === null) {
                    $this->createGradedComponent($component_grade);
                } else {
                    $this->updateGradedComponent($component_grade);
                }

                // If the marks have been modified, this means we need to update the entries
                if ($component_grade->isMarksModified()) {
                    $new_marks = array_diff($component_grade->getMarkIds(), $component_grade->getDbMarkIds() ?? []);
                    $deleted_marks = array_diff($component_grade->getDbMarkIds() ?? [], $component_grade->getMarkIds());
                    $this->deleteGradedComponentMarks($component_grade, $deleted_marks);
                    $this->createGradedComponentMarks($component_grade, $new_marks);
                }
            }
        }

        // Iterate through deleted graded components and see if anything should be deleted
        foreach ($ta_graded_gradeable->getDeletedGradedComponents() as $component_grade) {
            $this->deleteGradedComponent($component_grade);
        }
        $ta_graded_gradeable->clearDeletedGradedComponents();
    }

    /**
     * Creates a new Ta Grade in the database along with its graded components/marks
     * @param TaGradedGradeable $ta_graded_gradeable
     */
    private function createTaGradedGradeable(TaGradedGradeable $ta_graded_gradeable) {
        $submitter_id = $ta_graded_gradeable->getGradedGradeable()->getSubmitter()->getId();
        $is_team = $ta_graded_gradeable->getGradedGradeable()->getSubmitter()->isTeam();
        $params = [
            $ta_graded_gradeable->getGradedGradeable()->getGradeable()->getId(),
            $is_team ? null : $submitter_id,
            $is_team ? $submitter_id : null,
            $ta_graded_gradeable->getOverallComment(),
            $ta_graded_gradeable->getUserViewedDate() !== null ?
                DateUtils::dateTimeToString($ta_graded_gradeable->getUserViewedDate()) : null,
        ];
        $query = "
            INSERT INTO gradeable_data (
                g_id,
                gd_user_id,
                gd_team_id,
                gd_overall_comment,
                gd_user_viewed_date)
            VALUES(?, ?, ?, ?, ?)";
        $this->course_db->query($query, $params);

        // Setup the graded gradeable with its new id
        $ta_graded_gradeable->setIdFromDatabase($this->course_db->getLastInsertId());

        // Also be sure to save the components
        $this->updateGradedComponents($ta_graded_gradeable);
    }

    /**
     * Updates an existing Ta Grade in the database along with its graded components/marks
     * @param TaGradedGradeable $ta_graded_gradeable
     */
    private function updateTaGradedGradeable(TaGradedGradeable $ta_graded_gradeable) {
        // If the grade has been modified, then update its properties
        if ($ta_graded_gradeable->isModified()) {
            $params = [
                $ta_graded_gradeable->getOverallComment(),
                $ta_graded_gradeable->getUserViewedDate() !== null ?
                    DateUtils::dateTimeToString($ta_graded_gradeable->getUserViewedDate()) : null,
                $ta_graded_gradeable->getId()
            ];
            $query = "
                UPDATE gradeable_data SET 
                  gd_overall_comment=?,
                  gd_user_viewed_date=?
                WHERE gd_id=?";
            $this->course_db->query($query, $params);
        }

        // Also be sure to save the components
        $this->updateGradedComponents($ta_graded_gradeable);
    }

    /**
     * Creates a Ta Grade in the database if it doesn't exist, otherwise it just updates it
     * @param TaGradedGradeable $ta_graded_gradeable
     */
    public function saveTaGradedGradeable(TaGradedGradeable $ta_graded_gradeable) {
        // Ta Grades are initialized to have an id of 0 if not loaded from the db, so use that to check
        if($ta_graded_gradeable->getId() < 1) {
            $this->createTaGradedGradeable($ta_graded_gradeable);
        } else {
            $this->updateTaGradedGradeable($ta_graded_gradeable);
        }
    }

    /**
     * Deletes an entry from the gradeable_data table
     * @param TaGradedGradeable $ta_graded_gradeable
     */
    public function deleteTaGradedGradeable(TaGradedGradeable $ta_graded_gradeable) {
        $this->course_db->query("DELETE FROM gradeable_data WHERE gd_id=?", [$ta_graded_gradeable->getId()]);
    }

    /**
     * Deletes an entry from the gradeable_data table with the provided gradeable id and user/team id
     * @param string $gradeable_id
     * @param int $submitter_id User or Team id
     */
    public function deleteTaGradedGradeableByIds($gradeable_id, $submitter_id) {
        $this->course_db->query('DELETE FROM gradeable_data WHERE g_id=? AND (gd_user_id=? OR gd_team_id=?)',
            [$gradeable_id, $submitter_id, $submitter_id]);
    }
}<|MERGE_RESOLUTION|>--- conflicted
+++ resolved
@@ -2405,10 +2405,7 @@
      * @param \app\models\gradeable\Gradeable[] The gradeable(s) to retrieve data for
      * @param string[]|string|null $users The id(s) of the user(s) to get data for
      * @param string[]|string|null $teams The id(s) of the team(s) to get data for
-<<<<<<< HEAD
      * @param string[]|string|null $sort_keys An ordered list of keys to sort by (i.e. `user_id` or `g_id DESC`)
-=======
->>>>>>> d2fbc5c0
      * @return DatabaseRowIterator Iterator to access each GradeableData
      * @throws \InvalidArgumentException If any GradedGradeable or GradedComponent fails to construct
      */
