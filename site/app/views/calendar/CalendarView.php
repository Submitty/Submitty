--- conflicted
+++ resolved
@@ -55,15 +55,11 @@
             "gradeables_by_date" => $info->getItemsByDate(),
             "gradeables_by_section" => $info->getItemsBySections(),
             "empty_message" => $info->getEmptyMessage(),
-<<<<<<< HEAD
-            "colors" => $info->getColors(),
-            "instructor_courses" => $this->core->getQueries()->getInstructorLevelUnarchivedCourses($this->core->getUser()->getId())
-=======
             "in_course" => $in_course,
             "is_instructor" => $this->core->getUser()->getGroup() === User::GROUP_INSTRUCTOR,
             "colors" => $info->getColors(),
+            "instructor_courses" => $this->core->getQueries()->getInstructorLevelUnarchivedCourses($this->core->getUser()->getId()),
             "view_cookie" => isset($_COOKIE['view']) ? $_COOKIE['view'] : "month"
->>>>>>> 46ccba36
         ]);
     }
 }