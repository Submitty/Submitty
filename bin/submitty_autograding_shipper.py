--- conflicted
+++ resolved
@@ -50,23 +50,26 @@
     name = os.path.basename(os.path.realpath(queue_file))
     grading_file = os.path.join(directory, "GRADING_" + name)
 
-<<<<<<< HEAD
-    which_machine="emaicus@dozer.cs.rpi.edu"
+    #TODO: breach which_machine into id, address, and passphrase.
+    which_machine="localhost"
     
-    open(os.path.join(grading_file), "w").close()
-=======
->>>>>>> 63e025b0
     try:
         # prepare the job
-        grade_item.just_grade_item_A(my_dir, queue_file, which_untrusted, which_machine)
-
+        shipper_counter=0
+        while not grade_item.just_grade_item_A(my_dir, queue_file, which_untrusted, which_machine):
+            shipper_counter = 0
+            time.sleep(1)
+            if shipper_counter >= 10:
+                print(which_machine, which_untrusted, "shipper waiting (step a): ",queue_file)
+                shipper_counter=0
+                
         # then wait for grading to be completed
         shipper_counter=0
         while not grade_item.just_grade_item_C(my_dir, queue_file, which_untrusted, which_machine):
             shipper_counter+=1
             time.sleep(1)
             if shipper_counter >= 10:
-                print (which_machine,which_untrusted,"shipper waiting: ",queue_file)
+                print (which_machine,which_untrusted,"shipper waiting (step c): ",queue_file)
                 shipper_counter=0
 
     except Exception as e:
