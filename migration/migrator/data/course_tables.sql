--
-- PostgreSQL database dump
--

-- Dumped from database version 9.3.15
-- Dumped by pg_dump version 9.5.1

SET statement_timeout = 0;
SET lock_timeout = 0;
SET client_encoding = 'UTF8';
SET standard_conforming_strings = on;
SET check_function_bodies = false;
SET client_min_messages = warning;

--
-- Name: plpgsql; Type: EXTENSION; Schema: -; Owner: -
--

CREATE EXTENSION IF NOT EXISTS plpgsql WITH SCHEMA pg_catalog;


--
-- Name: EXTENSION plpgsql; Type: COMMENT; Schema: -; Owner: -
--

COMMENT ON EXTENSION plpgsql IS 'PL/pgSQL procedural language';


SET search_path = public, pg_catalog;

--
-- Name: check_valid_score(numeric, integer); Type: FUNCTION; Schema: public; Owner: -
--

CREATE FUNCTION check_valid_score(numeric, integer) RETURNS boolean
    LANGUAGE plpgsql
    AS $_$
declare
valid_score BOOLEAN;
BEGIN
   SELECT
   CASE WHEN gc_max_value >=0 THEN $1<=gc_max_value AND $1>=0
        ELSE $1>=gc_max_value AND $1<=0
   END INTO valid_score FROM gradeable_component AS gc WHERE gc.gc_id=$2;
   RETURN valid_score;
END;
$_$;

CREATE FUNCTION get_allowed_late_days(character varying, timestamp with time zone) RETURNS integer AS $$
SELECT allowed_late_days FROM late_days WHERE user_id = $1 AND since_timestamp <= $2 ORDER BY since_timestamp DESC LIMIT 1;
$$ LANGUAGE SQL;

--
-- Name: csv_to_numeric_gradeable(text[], text, text); Type: FUNCTION; Schema: public; Owner: -
--

CREATE FUNCTION csv_to_numeric_gradeable(vcode text[], gradeable_id text, grader_id text) RETURNS boolean
    LANGUAGE plpgsql
    AS $$
  DECLARE
    -- Size of first array after splitting
    size INTEGER;
    -- Array of individual line after splitting
    line TEXT[];
    -- Variable to store each line in the array
    i TEXT;
    -- Array of gc_ids for this gradeable
    gcids INTEGER[];
    -- gradeable_data id for this gradeable for this student
    gdid INTEGER;
    -- Array counter
    j INTEGER;
    -- Is this gradeable component text?
    istext BOOLEAN[];
    --Score to be inserted
    score NUMERIC;
  BEGIN
    gcids := ARRAY(SELECT gc_id FROM gradeable_component WHERE g_id = gradeable_id);
    istext := ARRAY(SELECT gc_is_text FROM gradeable_component WHERE g_id = gradeable_id);
    -- Get the number of gradeable components for this gradeable. Will be used to test
    -- for uniform sized arrays
    size := array_length(gcids, 1);
    FOREACH i IN ARRAY vcode
      LOOP
        -- Split the current line
        line := string_to_array(i, ',');
        -- Check for uniform size
        IF array_length(line, 1) <> size + 1 THEN
          RAISE EXCEPTION 'INVALID SIZE: Arrays are jagged.';
        END IF;

        -- Remove any existing record for this student for this gradeable
        DELETE FROM gradeable_data WHERE gd_user_id = line[1] AND g_id = gradeable_id;

        INSERT INTO gradeable_data(g_id, gd_user_id, gd_overall_comment) VALUES (gradeable_id, line[1], '', 1);

        SELECT gd_id INTO gdid FROM gradeable_data WHERE g_id = gradeable_id AND gd_user_id = line[1];

        FOR j IN 1..size
        LOOP
          IF istext[j] THEN
          --COME BACK AND FIX: need to put in gcd_grade_time...double check to see that CSV upload still works for numeric/text
            INSERT INTO gradeable_component_data(gc_id, gd_id, gcd_component_comment, gcd_grader_id, gcd_graded_version, gcd_grade_time) VALUES (gcids[j], gdid, line[j+1], grader_id, NULL);
          ELSE
            score := CAST(line[j+1] AS NUMERIC);
            INSERT INTO gradeable_component_data(gc_id, gd_id, gcd_score, gcd_grader_id, gcd_graded_version, gcd_grade_time) VALUES (gcids[j], gdid, score, grader_id, NULL);
          END IF;
        END LOOP;

      END LOOP;
    RETURN TRUE ;
  END;
  $$;


SET default_with_oids = false;

--
-- Name: electronic_gradeable; Type: TABLE; Schema: public; Owner: -
--

CREATE TABLE electronic_gradeable (
    g_id character varying(255) NOT NULL,
    eg_config_path character varying(1024) NOT NULL,
    eg_is_repository boolean NOT NULL,
    eg_subdirectory character varying(1024) NOT NULL,
    eg_vcs_host_type integer DEFAULT(0) NOT NULL,
    eg_team_assignment boolean NOT NULL,
    --eg_inherit_teams_from character varying(255) NOT NULL,
    eg_max_team_size integer NOT NULL,
    eg_team_lock_date timestamp(6) with time zone NOT NULL,
    eg_use_ta_grading boolean NOT NULL,
    eg_scanned_exam boolean DEFAULT (FALSE) NOT NULL,
    eg_student_view boolean NOT NULL,
    eg_student_view_after_grades boolean DEFAULT (FALSE) NOT NULL,
    eg_student_submit boolean NOT NULL,
    eg_peer_grading boolean NOT NULL,
    eg_submission_open_date timestamp(6) with time zone NOT NULL,
    eg_submission_due_date timestamp(6) with time zone NOT NULL,
    eg_has_due_date boolean DEFAULT TRUE NOT NULL,
    eg_late_days integer DEFAULT (-1) NOT NULL,
    eg_allow_late_submission boolean DEFAULT true NOT NULL,
    eg_peer_grade_set integer DEFAULT (0) NOT NULL,
    eg_precision numeric NOT NULL,
    eg_regrade_allowed boolean DEFAULT true NOT NULL,
    eg_grade_inquiry_per_component_allowed boolean DEFAULT false NOT NULL,
    eg_regrade_request_date timestamp(6) with time zone NOT NULL,
    eg_thread_ids json DEFAULT '{}' NOT NULL,
    eg_has_discussion boolean DEFAULT FALSE NOT NULL,
    CONSTRAINT eg_submission_date CHECK ((eg_submission_open_date <= eg_submission_due_date)),
    CONSTRAINT eg_team_lock_date_max CHECK ((eg_team_lock_date <= '9999-03-01 00:00:00.000000')),
    CONSTRAINT eg_submission_due_date_max CHECK ((eg_submission_due_date <= '9999-03-01 00:00:00.000000')),
    CONSTRAINT eg_regrade_request_date_max CHECK ((eg_regrade_request_date <= '9999-03-01 00:00:00.000000')),
    CONSTRAINT eg_regrade_allowed_true CHECK (eg_regrade_allowed is true or eg_grade_inquiry_per_component_allowed is false)
);


--
-- Name: electronic_gradeable_data; Type: TABLE; Schema: public; Owner: -
--

CREATE TABLE electronic_gradeable_data (
    g_id character varying(255) NOT NULL,
    user_id character varying(255),
    team_id character varying(255),
    g_version integer NOT NULL,
    autograding_non_hidden_non_extra_credit numeric DEFAULT 0 NOT NULL,
    autograding_non_hidden_extra_credit numeric DEFAULT 0 NOT NULL,
    autograding_hidden_non_extra_credit numeric DEFAULT 0 NOT NULL,
    autograding_hidden_extra_credit numeric DEFAULT 0 NOT NULL,
    submission_time timestamp(6) with time zone NOT NULL,
    autograding_complete boolean DEFAULT FALSE NOT NULL,
    CONSTRAINT egd_user_team_id_check CHECK (user_id IS NOT NULL OR team_id IS NOT NULL),
    CONSTRAINT egd_g_user_team_id_unique UNIQUE (g_id, user_id, team_id, g_version)
);


--
-- Name: electronic_gradeable_version; Type: TABLE; Schema: public; Owner: -
--

CREATE TABLE electronic_gradeable_version (
    g_id character varying(255) NOT NULL,
    user_id character varying(255),
    team_id character varying(255),
    active_version integer,
    CONSTRAINT egv_user_team_id_check CHECK (user_id IS NOT NULL OR team_id IS NOT NULL),
    CONSTRAINT egv_g_user_team_id_unique UNIQUE (g_id, user_id, team_id)
);


--
-- Name: gradeable; Type: TABLE; Schema: public; Owner: -
--

CREATE TABLE gradeable (
    g_id character varying(255) NOT NULL,
    g_title character varying(255) NOT NULL,
    g_instructions_url character varying NOT NULL,
    g_overall_ta_instructions character varying NOT NULL,
    g_gradeable_type integer NOT NULL,
    g_grader_assignment_method integer NOT NULL,
    g_ta_view_start_date timestamp(6) with time zone NOT NULL,
    g_grade_start_date timestamp(6) with time zone NOT NULL,
    g_grade_due_date timestamp(6) with time zone NOT NULL,
    g_grade_released_date timestamp(6) with time zone NOT NULL,
    g_grade_locked_date timestamp(6) with time zone,
    g_min_grading_group integer NOT NULL,
    g_syllabus_bucket character varying(255) NOT NULL,
    CONSTRAINT g_ta_view_start_date CHECK ((g_ta_view_start_date <= g_grade_start_date)),
    CONSTRAINT g_grade_start_date CHECK ((g_grade_start_date <= g_grade_due_date)),
    CONSTRAINT g_grade_due_date CHECK ((g_grade_due_date <= g_grade_released_date)),
    CONSTRAINT g_grade_released_date CHECK ((g_grade_released_date <= g_grade_locked_date)),
    CONSTRAINT g_grade_locked_date_max CHECK ((g_grade_locked_date <= '9999-03-01 00:00:00.000000'))
);



--
-- Name: gradeable_component_mark; Type: TABLE; Schema: public; Owner: -
--

CREATE TABLE gradeable_component_mark (
    gcm_id integer NOT NULL,
    gc_id integer NOT NULL,
    gcm_points numeric NOT NULL,
    gcm_note character varying NOT NULL,
    gcm_publish boolean DEFAULT false,
    gcm_order integer NOT NULL
);

--
-- Name: gradeable_component_mark_data; Type: TABLE; Schema: public; Owner: -
--

CREATE TABLE gradeable_component_mark_data (
    gc_id integer NOT NULL,
    gd_id integer NOT NULL,
    gcd_grader_id character varying(255) NOT NULL,
    gcm_id integer NOT NULL
);

--
-- Name: gradeable_component; Type: TABLE; Schema: public; Owner: -
--

CREATE TABLE gradeable_component (
    gc_id integer NOT NULL,
    g_id character varying(255) NOT NULL,
    gc_title character varying(255) NOT NULL,
    gc_ta_comment character varying NOT NULL,
    gc_student_comment character varying NOT NULL,
    gc_lower_clamp numeric NOT NULL,
    gc_default numeric NOT NULL,
    gc_max_value numeric NOT NULL,
    gc_upper_clamp numeric NOT NULL,
    gc_is_text boolean NOT NULL,
    gc_is_peer boolean NOT NULL,
    gc_order integer NOT NULL,
    gc_page integer NOT NULL
);


--
-- Name: gradeable_component_data; Type: TABLE; Schema: public; Owner: -
--

CREATE TABLE gradeable_component_data (
    gc_id integer NOT NULL,
    gd_id integer NOT NULL,
    gcd_score numeric NOT NULL,
    gcd_component_comment character varying NOT NULL,
    gcd_grader_id character varying(255) NOT NULL,
    gcd_graded_version integer,
    gcd_grade_time timestamp(6) with time zone NOT NULL,
    gcd_verifier_id character varying(255),
    gcd_verify_time TIMESTAMP
    -- CONSTRAINT gradeable_component_data_check CHECK (check_valid_score(gcd_score, gc_id)) -
);


--
-- Name: gradeable_component_gc_id_seq; Type: SEQUENCE; Schema: public; Owner: -
--

CREATE SEQUENCE gradeable_component_gc_id_seq
    START WITH 1
    INCREMENT BY 1
    NO MINVALUE
    NO MAXVALUE
    CACHE 1;


--
-- Name: gradeable_component_gc_id_seq; Type: SEQUENCE OWNED BY; Schema: public; Owner: -
--

ALTER SEQUENCE gradeable_component_gc_id_seq OWNED BY gradeable_component.gc_id;


--
-- Name: gradeable_data; Type: TABLE; Schema: public; Owner: -
--

CREATE TABLE gradeable_data (
    gd_id integer NOT NULL,
    g_id character varying(255) NOT NULL,
    gd_user_id character varying(255),
    gd_team_id character varying(255),
    gd_overall_comment character varying NOT NULL,
    gd_user_viewed_date timestamp(6) with time zone DEFAULT NULL
);

--
-- Name: gradeable_comments; Type: TABLE; Schema: public; Owner: -
--

CREATE TABLE gradeable_data_overall_comment (
    goc_id integer NOT NULL,
    g_id character varying(255) NOT NULL,
    goc_user_id character varying(255),
    goc_team_id character varying(255),
    goc_grader_id character varying(255) NOT NULL,
    goc_overall_comment character varying NOT NULL,
    CONSTRAINT goc_user_team_id_check CHECK (goc_user_id IS NOT NULL OR goc_team_id IS NOT NULL)
);


--
-- Name: gradeable_data_gd_id_seq; Type: SEQUENCE; Schema: public; Owner: -
--

CREATE SEQUENCE gradeable_data_gd_id_seq
    START WITH 1
    INCREMENT BY 1
    NO MINVALUE
    NO MAXVALUE
    CACHE 1;

--
-- Name: gradeable_data_overall_comment_goc_id_seq; Type: SEQUENCE; Schema: public; Owner: -
--

CREATE SEQUENCE gradeable_data_overall_comment_goc_id_seq
    START WITH 1
    INCREMENT BY 1
    NO MINVALUE
    NO MAXVALUE
    CACHE 1;

--
-- Name: gradeable_component_mark_gcm_id_seq; Type: SEQUENCE; Schema: public; Owner: -
--

CREATE SEQUENCE gradeable_component_mark_gcm_id_seq
    START WITH 1
    INCREMENT BY 1
    NO MINVALUE
    NO MAXVALUE
    CACHE 1;

--
-- Name: gradeable_component_mark_gcm_id_seq; Type: SEQUENCE OWNED BY; Schema: public; Owner: -
--

ALTER SEQUENCE gradeable_component_mark_gcm_id_seq OWNED BY gradeable_component_mark.gcm_id;

--
-- Name: gradeable_data_gd_id_seq; Type: SEQUENCE OWNED BY; Schema: public; Owner: -
--

ALTER SEQUENCE gradeable_data_gd_id_seq OWNED BY gradeable_data.gd_id;

--
-- Name: gradeable_data_overall_comment_goc_id_seq; Type: SEQUENCE OWNED BY; Schema: public; Owner: -
--

ALTER SEQUENCE gradeable_data_overall_comment_goc_id_seq OWNED BY gradeable_data_overall_comment.goc_id;

--
-- Name: grading_registration; Type: TABLE; Schema: public; Owner: -
--

CREATE TABLE grading_registration (
    sections_registration_id character varying(255) NOT NULL,
    user_id character varying NOT NULL
);


--
-- Name: grading_rotating; Type: TABLE; Schema: public; Owner: -
--

CREATE TABLE grading_rotating (
    sections_rotating_id integer NOT NULL,
    user_id character varying NOT NULL,
    g_id character varying NOT NULL
);

--
-- Name: seeking_team; Type: TABLE; Schema: public; Owner: -
--

CREATE TABLE seeking_team (
    g_id character varying(255) NOT NULL,
    user_id character varying NOT NULL
);


--
-- Name: peer_assign; Type: TABLE; Schema: public; Owner: -
--

CREATE TABLE peer_assign (
    g_id character varying NOT NULL,
    grader_id character varying NOT NULL,
    user_id character varying NOT NULL
);


--
-- Name: late_day_exceptions; Type: TABLE; Schema: public; Owner: -
--

CREATE TABLE late_day_exceptions (
    user_id character varying(255) NOT NULL,
    g_id character varying(255) NOT NULL,
    late_day_exceptions integer NOT NULL
);


--
-- Name: late_days; Type: TABLE; Schema: public; Owner: -
--

CREATE TABLE late_days (
    user_id character varying(255) NOT NULL,
    allowed_late_days integer NOT NULL,
    since_timestamp timestamp(6) with time zone NOT NULL
);


CREATE TABLE migrations_course (
  id VARCHAR(100) PRIMARY KEY NOT NULL,
  commit_time TIMESTAMP NOT NULL DEFAULT CURRENT_TIMESTAMP,
  status NUMERIC(1) DEFAULT 0 NOT NULL
);


--
-- Name: sections_registration; Type: TABLE; Schema: public; Owner: -
--

CREATE TABLE sections_registration (
    sections_registration_id character varying(255) NOT NULL
);


--
-- Name: sections_rotating; Type: TABLE; Schema: public; Owner: -
--

CREATE TABLE sections_rotating (
    sections_rotating_id integer NOT NULL
);


--
-- Name: sessions; Type: TABLE; Schema: public; Owner: -
--

CREATE TABLE sessions (
    session_id character varying(255) NOT NULL,
    user_id character varying(255) NOT NULL,
    csrf_token character varying(255) NOT NULL,
    session_expires timestamp(6) with time zone NOT NULL
);


--
-- Name: users; Type: TABLE; Schema: public; Owner: -
--

CREATE TABLE users (
    user_id character varying NOT NULL,
    anon_id character varying,
    user_numeric_id character varying,
    user_firstname character varying NOT NULL,
    user_preferred_firstname character varying,
    user_lastname character varying NOT NULL,
    user_preferred_lastname character varying,
    user_email character varying NOT NULL,
    user_group integer NOT NULL,
    registration_section character varying(255),
    rotating_section integer,
    user_updated boolean NOT NULL DEFAULT false,
    instructor_updated boolean NOT NULL DEFAULT false,
    manual_registration boolean DEFAULT false,
    last_updated timestamp(6) with time zone,
    time_zone VARCHAR NOT NULL DEFAULT 'NOT_SET/NOT_SET',
<<<<<<< HEAD
    display_image_state VARCHAR NOT NULL DEFAULT 'system',
=======
>>>>>>> 7e1115a3
    CONSTRAINT users_user_group_check CHECK ((user_group >= 1) AND (user_group <= 4))
);

CREATE INDEX users_user_numeric_id_idx ON users using btree (
    user_numeric_id ASC NULLS LAST
);


--
-- Name: gradeable_teams; Type: TABLE; Schema: public; Owner: -
--

CREATE TABLE gradeable_teams (
    team_id character varying(255) NOT NULL,
    g_id character varying(255) NOT NULL,
    registration_section character varying(255),
    rotating_section integer
);


--
-- Name: teams; Type: TABLE; Schema: public; Owner: -
--

CREATE TABLE teams (
    team_id character varying(255) NOT NULL,
    user_id character varying(255) NOT NULL,
    state integer NOT NULL,
	last_viewed_time timestamp(6) with time zone DEFAULT NULL
);


--
-- Name: regrade_requests; Type: TABLE; Schema: public; Owner: -
--
CREATE TABLE regrade_requests (
    id serial NOT NULL PRIMARY KEY,
    g_id VARCHAR(255) NOT NULL,
    timestamp TIMESTAMP WITH TIME ZONE NOT NULL,
    user_id VARCHAR(255),
    team_id VARCHAR(255),
    status INTEGER DEFAULT 0 NOT NULL,
    gc_id INTEGER
);


CREATE TABLE notification_settings (
	user_id character varying NOT NULL,
	merge_threads BOOLEAN DEFAULT FALSE NOT NULL,
	all_new_threads BOOLEAN DEFAULT FALSE NOT NULL,
	all_new_posts BOOLEAN DEFAULT FALSE NOT NULL,
	all_modifications_forum BOOLEAN DEFAULT FALSE NOT NULL,
	reply_in_post_thread BOOLEAN DEFAULT FALSE NOT NULL,
	team_invite BOOLEAN DEFAULT TRUE NOT NULL,
	team_joined BOOLEAN DEFAULT TRUE NOT NULL,
	team_member_submission BOOLEAN DEFAULT TRUE NOT NULL,
    self_notification BOOLEAN DEFAULT FALSE NOT NULL,
	merge_threads_email BOOLEAN DEFAULT FALSE NOT NULL,
	all_new_threads_email BOOLEAN DEFAULT FALSE NOT NULL,
	all_new_posts_email BOOLEAN DEFAULT FALSE NOT NULL,
	all_modifications_forum_email BOOLEAN DEFAULT FALSE NOT NULL,
	reply_in_post_thread_email BOOLEAN DEFAULT FALSE NOT NULL,
	team_invite_email BOOLEAN DEFAULT TRUE NOT NULL,
	team_joined_email BOOLEAN DEFAULT TRUE NOT NULL,
	team_member_submission_email BOOLEAN DEFAULT TRUE NOT NULL,
	self_notification_email BOOLEAN DEFAULT FALSE NOT NULL

);

--
-- Name: regrade_discussion; Type: TABLE; Schema: public; Owner: -
--
CREATE TABLE regrade_discussion (
    id serial NOT NULL PRIMARY KEY,
    regrade_id INTEGER NOT NULL,
    timestamp TIMESTAMP WITH TIME ZONE NOT NULL,
    user_id VARCHAR(255) NOT NULL,
    content TEXT,
    deleted BOOLEAN DEFAULT FALSE NOT NULL,
    gc_id integer
);

--
-- Name: grade_override; Type: TABLE; Schema:
--
CREATE TABLE grade_override (
    user_id character varying(255) NOT NULL,
    g_id character varying(255) NOT NULL,
    marks float NOT NULL,
    comment character varying
);

--
-- Name: notifications_component_enum; Type: ENUM; Schema: public; Owner: -
--
CREATE TYPE notifications_component AS ENUM ('forum', 'student', 'grading', 'team');

--
-- Name: notifications; Type: TABLE; Schema: public; Owner: -
--
CREATE TABLE notifications (
    id serial NOT NULL PRIMARY KEY,
    component notifications_component NOT NULL,
    metadata TEXT NOT NULL,
    content TEXT NOT NULL,
    from_user_id VARCHAR(255),
    to_user_id VARCHAR(255) NOT NULL,
    created_at timestamp with time zone NOT NULL,
    seen_at timestamp with time zone
);


-- Begins Forum

--
-- Name: posts; Type: Table; Schema: public; Owner: -
--
CREATE TABLE "posts" (
        "id" serial NOT NULL,
        "thread_id" int NOT NULL,
        "parent_id" int DEFAULT '-1',
        "author_user_id" character varying NOT NULL,
        "content" TEXT NOT NULL,
        "timestamp" timestamp with time zone NOT NULL,
        "anonymous" BOOLEAN NOT NULL,
        "deleted" BOOLEAN NOT NULL DEFAULT 'false',
        "endorsed_by" varchar,
        "type" int NOT NULL,
        "has_attachment" BOOLEAN NOT NULL,
        "render_markdown" BOOLEAN NOT NULL DEFAULT 'false',
        CONSTRAINT posts_pk PRIMARY KEY ("id")
);

CREATE TABLE "threads" (
	"id" serial NOT NULL,
	"title" varchar NOT NULL,
	"created_by" varchar NOT NULL,
	"pinned" BOOLEAN NOT NULL DEFAULT 'false',
	"deleted" BOOLEAN NOT NULL DEFAULT 'false',
	"merged_thread_id" int DEFAULT '-1',
	"merged_post_id" int DEFAULT '-1',
	"is_visible" BOOLEAN NOT NULL,
	"status" int DEFAULT 0 NOT NULL,
	"lock_thread_date" timestamp with time zone,
	CONSTRAINT threads_pk PRIMARY KEY ("id")
);

CREATE TABLE forum_posts_history (
    "post_id" int NOT NULL,
    "edit_author" character varying NOT NULL,
    "content" text NOT NULL,
    "edit_timestamp" timestamp with time zone NOT NULL
);

CREATE TABLE "thread_categories" (
	"thread_id" int NOT NULL,
	"category_id" int NOT NULL
);

CREATE TABLE "categories_list" (
	"category_id" serial NOT NULL,
	"category_desc" varchar NOT NULL,
	"rank" int,
	"color" varchar DEFAULT '#000080' NOT NULL,
	CONSTRAINT categories_list_pk PRIMARY KEY ("category_id")
);

CREATE TABLE "student_favorites" (
	"id" serial NOT NULL,
	"user_id" character varying NOT NULL,
	"thread_id" int,
	CONSTRAINT student_favorites_pk PRIMARY KEY ("id")
);

CREATE TABLE "viewed_responses" (
	"thread_id" int NOT NULL,
	"user_id" character varying NOT NULL,
	"timestamp" timestamp with time zone NOT NULL,
    CONSTRAINT viewed_responses_pkey PRIMARY KEY ("thread_id", "user_id")
);


-- Ends Forum

--
-- Name: gc_id; Type: DEFAULT; Schema: public; Owner: -
--

ALTER TABLE ONLY gradeable_component ALTER COLUMN gc_id SET DEFAULT nextval('gradeable_component_gc_id_seq'::regclass);


--
-- Name: gd_id; Type: DEFAULT; Schema: public; Owner: -
--

ALTER TABLE ONLY gradeable_data ALTER COLUMN gd_id SET DEFAULT nextval('gradeable_data_gd_id_seq'::regclass);

--
-- Name: goc_id; Type: DEFAULT; Schema: public; Owner: -
--

ALTER TABLE ONLY gradeable_data_overall_comment ALTER COLUMN goc_id SET DEFAULT nextval('gradeable_data_overall_comment_goc_id_seq'::regclass);

--
-- Name: gcm_id; Type: DEFAULT; Schema: public; Owner: -
--

ALTER TABLE ONLY gradeable_component_mark ALTER COLUMN gcm_id SET DEFAULT nextval('gradeable_component_mark_gcm_id_seq'::regclass);

--
-- Name: electronic_gradeable_g_id_pkey; Type: CONSTRAINT; Schema: public; Owner: -
--

ALTER TABLE ONLY electronic_gradeable
    ADD CONSTRAINT electronic_gradeable_g_id_pkey PRIMARY KEY (g_id);


--
-- Name: gradeable_component_data_pkey; Type: CONSTRAINT; Schema: public; Owner: -
--

ALTER TABLE ONLY gradeable_component_data
    ADD CONSTRAINT gradeable_component_data_pkey PRIMARY KEY (gc_id, gd_id, gcd_grader_id);


--
-- Name: gradeable_component_data_normal_index; Type: INDEX; Schema: public; Owner: -
--

CREATE INDEX gradeable_component_data_no_grader_index
ON gradeable_component_data (gc_id, gd_id);


--
-- Name: gradeable_component_pkey; Type: CONSTRAINT; Schema: public; Owner: -
--

ALTER TABLE ONLY gradeable_component
    ADD CONSTRAINT gradeable_component_pkey PRIMARY KEY (gc_id);

--
-- Name: gradeable_component_mark_pkey; Type: CONSTRAINT; Schema: public; Owner: -
--

ALTER TABLE ONLY gradeable_component_mark
    ADD CONSTRAINT gradeable_component_mark_pkey PRIMARY KEY (gcm_id);

--
-- Name: gradeable_component_mark_data_pkey; Type: CONSTRAINT; Schema: public; Owner: -
--

ALTER TABLE ONLY gradeable_component_mark_data
    ADD CONSTRAINT gradeable_component_mark_data_pkey PRIMARY KEY (gcm_id, gc_id, gd_id, gcd_grader_id);

--
-- Name: gradeable_data_pkey; Type: CONSTRAINT; Schema: public; Owner: -
--

ALTER TABLE ONLY gradeable_data
    ADD CONSTRAINT gradeable_data_pkey PRIMARY KEY (gd_id);

--
-- Name: gradeable_data_overall_comment_pkey; Type: CONSTRAINT; Schema: public; Owner: -
--

ALTER TABLE ONLY gradeable_data_overall_comment
    ADD CONSTRAINT gradeable_data_overall_comment_pkey PRIMARY KEY (goc_id);


--
-- Name: gradeable_pkey; Type: CONSTRAINT; Schema: public; Owner: -
--

ALTER TABLE ONLY gradeable
    ADD CONSTRAINT gradeable_pkey PRIMARY KEY (g_id);


--
-- Name: gradeable_unqiue; Type: CONSTRAINT; Schema: public; Owner: -
--

ALTER TABLE ONLY gradeable_data
    ADD CONSTRAINT gradeable_unqiue UNIQUE (g_id, gd_user_id);

--
-- Name: gradeable_data_overall_comment_user_unique; Type: CONSTRAINT; Schema: public; Owner: -
--
ALTER TABLE ONLY gradeable_data_overall_comment ADD CONSTRAINT gradeable_data_overall_comment_user_unique UNIQUE (g_id, goc_user_id, goc_grader_id);

--
-- Name: gradeable_data_overall_comment_team_unique; Type: CONSTRAINT; Schema: public; Owner: -
--
ALTER TABLE ONLY gradeable_data_overall_comment ADD CONSTRAINT gradeable_data_overall_comment_team_unique UNIQUE (g_id, goc_team_id, goc_grader_id);

--
-- Name: grading_registration_pkey; Type: CONSTRAINT; Schema: public; Owner: -
--

ALTER TABLE ONLY grading_registration
    ADD CONSTRAINT grading_registration_pkey PRIMARY KEY (sections_registration_id, user_id);


--
-- Name: grading_rotating_pkey; Type: CONSTRAINT; Schema: public; Owner: -
--

ALTER TABLE ONLY grading_rotating
    ADD CONSTRAINT grading_rotating_pkey PRIMARY KEY (sections_rotating_id, user_id, g_id);


--
-- Name: seeking_team; Type: CONSTRAINT; Schema: public; Owner: -
--

ALTER TABLE seeking_team
    ADD CONSTRAINT seeking_team_pkey PRIMARY KEY (g_id, user_id);


--
-- Name: peer_assign_pkey; Type: CONSTRAINT; Schema: public; Owner: -
--

ALTER TABLE ONLY peer_assign
    ADD CONSTRAINT peer_assign_pkey PRIMARY KEY (g_id, grader_id, user_id);


--
-- Name: late_day_exceptions_pkey; Type: CONSTRAINT; Schema: public; Owner: -
--

ALTER TABLE ONLY late_day_exceptions
    ADD CONSTRAINT late_day_exceptions_pkey PRIMARY KEY (g_id, user_id);


--
-- Name: late_days_pkey; Type: CONSTRAINT; Schema: public; Owner: -
--

ALTER TABLE ONLY late_days
    ADD CONSTRAINT late_days_pkey PRIMARY KEY (user_id, since_timestamp);


--
-- Name: sections_registration_pkey; Type: CONSTRAINT; Schema: public; Owner: -
--

ALTER TABLE ONLY sections_registration
    ADD CONSTRAINT sections_registration_pkey PRIMARY KEY (sections_registration_id);


--
-- Name: sections_rotating_pkey; Type: CONSTRAINT; Schema: public; Owner: -
--

ALTER TABLE ONLY sections_rotating
    ADD CONSTRAINT sections_rotating_pkey PRIMARY KEY (sections_rotating_id);


--
-- Name: sessions_pkey; Type: CONSTRAINT; Schema: public; Owner: -
--

ALTER TABLE ONLY sessions
    ADD CONSTRAINT sessions_pkey PRIMARY KEY (session_id);


--
-- Name: users_pkey; Type: CONSTRAINT; Schema: public; Owner: -
--

ALTER TABLE ONLY users
    ADD CONSTRAINT users_pkey PRIMARY KEY (user_id);

ALTER TABLE ONLY notification_settings
    ADD CONSTRAINT notification_settings_pkey PRIMARY KEY (user_id);

ALTER TABLE ONLY notification_settings
    ADD CONSTRAINT notification_settings_fkey FOREIGN KEY (user_id) REFERENCES users(user_id) ON UPDATE CASCADE;

--
-- Name: gradeable_teams_pkey; Type: CONSTRAINT; Schema: public; Owner: -
--

ALTER TABLE ONLY gradeable_teams
    ADD CONSTRAINT gradeable_teams_pkey PRIMARY KEY (team_id);


--
-- Name: teams_pkey; Type: CONSTRAINT; Schema: public; Owner: -
--

ALTER TABLE ONLY teams
    ADD CONSTRAINT teams_pkey PRIMARY KEY (team_id, user_id);

--
-- Name: grade_override_pkey; Type: CONSTRAINT; Schema: public; Owner: -
--

ALTER TABLE ONLY grade_override
    ADD CONSTRAINT grade_override_pkey PRIMARY KEY (user_id, g_id);

--
-- Name: electronic_gradeable_data_gid; Type: FK CONSTRAINT; Schema: public; Owner: -
--

ALTER TABLE ONLY electronic_gradeable_data
    ADD CONSTRAINT electronic_gradeable_data_gid FOREIGN KEY (g_id) REFERENCES gradeable(g_id) ON UPDATE CASCADE ON DELETE CASCADE;


--
-- Name: electronic_gradeable_data_user; Type: FK CONSTRAINT; Schema: public; Owner: -
--

ALTER TABLE ONLY electronic_gradeable_data
    ADD CONSTRAINT electronic_gradeable_data_user FOREIGN KEY (user_id) REFERENCES users(user_id) ON UPDATE CASCADE;


--
-- Name: electronic_gradeable_data_team; Type: FK CONSTRAINT; Schema: public; Owner: -
--

ALTER TABLE ONLY electronic_gradeable_data
    ADD CONSTRAINT electronic_gradeable_data_team FOREIGN KEY (team_id) REFERENCES gradeable_teams(team_id) ON UPDATE CASCADE;


--
-- Name: electronic_gradeable_g_id_fkey; Type: FK CONSTRAINT; Schema: public; Owner: -
--

ALTER TABLE ONLY electronic_gradeable
    ADD CONSTRAINT electronic_gradeable_g_id_fkey FOREIGN KEY (g_id) REFERENCES gradeable(g_id) ON DELETE CASCADE;


--
-- Name: electronic_gradeable_gid; Type: FK CONSTRAINT; Schema: public; Owner: -
--

ALTER TABLE ONLY electronic_gradeable_version
    ADD CONSTRAINT electronic_gradeable_version_g_id FOREIGN KEY (g_id) REFERENCES gradeable(g_id) ON DELETE CASCADE;


--
-- Name: electronic_gradeable_user; Type: FK CONSTRAINT; Schema: public; Owner: -
--

ALTER TABLE ONLY electronic_gradeable_version
    ADD CONSTRAINT electronic_gradeable_version_user FOREIGN KEY (user_id) REFERENCES users(user_id) ON UPDATE CASCADE;


--
-- Name: electronic_gradeable_team_id_fkey; Type: FK CONSTRAINT; Schema: public; Owner: -
--

ALTER TABLE ONLY electronic_gradeable_version
    ADD CONSTRAINT electronic_gradeable_version_team FOREIGN KEY (team_id) REFERENCES gradeable_teams(team_id) ON UPDATE CASCADE;


--
-- Name: electronic_gradeable_version; Type: FK CONSTRAINT; Schema: public; Owner: -
--

ALTER TABLE ONLY electronic_gradeable_version
    ADD CONSTRAINT electronic_gradeable_version FOREIGN KEY (g_id, user_id, team_id, active_version) REFERENCES electronic_gradeable_data(g_id, user_id, team_id, g_version) ON UPDATE CASCADE ON DELETE CASCADE;


--
-- Name: gradeable_component_data_gc_id_fkey; Type: FK CONSTRAINT; Schema: public; Owner: -
--

ALTER TABLE ONLY gradeable_component_data
    ADD CONSTRAINT gradeable_component_data_gc_id_fkey FOREIGN KEY (gc_id) REFERENCES gradeable_component(gc_id) ON DELETE CASCADE;


--
-- Name: gradeable_component_data_gd_id_fkey; Type: FK CONSTRAINT; Schema: public; Owner: -
--

ALTER TABLE ONLY gradeable_component_data
    ADD CONSTRAINT gradeable_component_data_gd_id_fkey FOREIGN KEY (gd_id) REFERENCES gradeable_data(gd_id) ON DELETE CASCADE;

--
-- Name: gradeable_component_data_gcd_grader_id_fkey; Type: FK CONSTRAINT; Schema: public; Owner: -
--

ALTER TABLE ONLY gradeable_component_data
  ADD CONSTRAINT gradeable_component_data_gcd_grader_id_fkey FOREIGN KEY (gcd_grader_id) REFERENCES users(user_id) ON UPDATE CASCADE;

--
-- Name: gradeable_component_data_verifier_id_fkey; Type: FK CONSTRAINT; Schema: public; Owner: -
--

ALTER TABLE ONLY gradeable_component_data
  ADD CONSTRAINT gradeable_component_data_verifier_id_fkey FOREIGN KEY (gcd_verifier_id) REFERENCES users(user_id);
--
-- Name: gradeable_component_g_id_fkey; Type: FK CONSTRAINT; Schema: public; Owner: -
--

ALTER TABLE ONLY gradeable_component
    ADD CONSTRAINT gradeable_component_g_id_fkey FOREIGN KEY (g_id) REFERENCES gradeable(g_id) ON DELETE CASCADE;

--
-- Name: gradeable_component_mark_gc_id_fkey; Type: FK CONSTRAINT; Schema: public; Owner: -
--

ALTER TABLE ONLY gradeable_component_mark
    ADD CONSTRAINT gradeable_component_mark_gc_id_fkey FOREIGN KEY (gc_id) REFERENCES gradeable_component(gc_id) ON DELETE CASCADE;

--
-- Name: gradeable_component_mark_data_gcm_id_fkey; Type: FK CONSTRAINT; Schema: public; Owner: -
--

ALTER TABLE ONLY gradeable_component_mark_data
    ADD CONSTRAINT gradeable_component_mark_data_gcm_id_fkey FOREIGN KEY (gcm_id) REFERENCES gradeable_component_mark(gcm_id) ON DELETE CASCADE;

--
-- Name: gradeable_component_mark_data_gd_id_fkey; Type: FK CONSTRAINT; Schema: public; Owner: -
--

ALTER TABLE ONLY gradeable_component_mark_data
    ADD CONSTRAINT gradeable_component_mark_data_gd_id_and_gc_id_fkey FOREIGN KEY (gd_id, gc_id, gcd_grader_id) REFERENCES gradeable_component_data(gd_id, gc_id, gcd_grader_id) ON UPDATE CASCADE ON DELETE CASCADE;

--
-- Name: gradeable_data_g_id_fkey; Type: FK CONSTRAINT; Schema: public; Owner: -
--

ALTER TABLE ONLY gradeable_data
    ADD CONSTRAINT gradeable_data_g_id_fkey FOREIGN KEY (g_id) REFERENCES gradeable(g_id) ON DELETE CASCADE;


--
-- Name: gradeable_data_gd_user_id_fkey; Type: FK CONSTRAINT; Schema: public; Owner: -
--

ALTER TABLE ONLY gradeable_data
    ADD CONSTRAINT gradeable_data_gd_user_id_fkey FOREIGN KEY (gd_user_id) REFERENCES users(user_id) ON UPDATE CASCADE;


--
-- Name: gradeable_data_team_id_fkey; Type: FK CONSTRAINT; Schema: public; Owner: -
--

ALTER TABLE ONLY gradeable_data
    ADD CONSTRAINT gradeable_data_gd_team_id_fkey FOREIGN KEY (gd_team_id) REFERENCES gradeable_teams(team_id) ON UPDATE CASCADE;

--
-- Name: gradeable_data_overall_comment_g_id_fkey; Type: FK CONSTRAINT; Schema: public; Owner: -
--

ALTER TABLE ONLY gradeable_data_overall_comment
    ADD CONSTRAINT gradeable_data_overall_comment_g_id_fkey FOREIGN KEY (g_id) REFERENCES gradeable(g_id) ON DELETE CASCADE;

--
-- Name: gradeable_data_overall_comment_goc_user_id_fkey; Type: FK CONSTRAINT; Schema: public; Owner: -
--

ALTER TABLE ONLY gradeable_data_overall_comment
    ADD CONSTRAINT gradeable_data_overall_comment_goc_user_id_fkey FOREIGN KEY (goc_user_id) REFERENCES users(user_id) ON DELETE CASCADE;

--
-- Name: gradeable_data_overall_comment_goc_team_id_fkey; Type: FK CONSTRAINT; Schema: public; Owner: -
--

ALTER TABLE ONLY gradeable_data_overall_comment
    ADD CONSTRAINT gradeable_data_overall_comment_goc_team_id_fkey FOREIGN KEY (goc_team_id) REFERENCES gradeable_teams(team_id) ON DELETE CASCADE;


--
-- Name: gradeable_data_overall_comment_goc_grader_id; Type: FK CONSTRAINT; Schema: public; Owner: -
--

ALTER TABLE ONLY gradeable_data_overall_comment
    ADD CONSTRAINT gradeable_data_overall_comment_goc_grader_id FOREIGN KEY (goc_grader_id) REFERENCES users(user_id) ON DELETE CASCADE;

--
-- Name: grading_registration_sections_registration_id_fkey; Type: FK CONSTRAINT; Schema: public; Owner: -
--

ALTER TABLE ONLY grading_registration
    ADD CONSTRAINT grading_registration_sections_registration_id_fkey FOREIGN KEY (sections_registration_id) REFERENCES sections_registration(sections_registration_id);


--
-- Name: grading_registration_user_id_fkey; Type: FK CONSTRAINT; Schema: public; Owner: -
--

ALTER TABLE ONLY grading_registration
    ADD CONSTRAINT grading_registration_user_id_fkey FOREIGN KEY (user_id) REFERENCES users(user_id) ON UPDATE CASCADE;


--
-- Name: grading_rotating_g_id_fkey; Type: FK CONSTRAINT; Schema: public; Owner: -
--

ALTER TABLE ONLY grading_rotating
    ADD CONSTRAINT grading_rotating_g_id_fkey FOREIGN KEY (g_id) REFERENCES gradeable(g_id) ON DELETE CASCADE;


--
-- Name: grading_rotating_sections_rotating_fkey; Type: FK CONSTRAINT; Schema: public; Owner: -
--

ALTER TABLE ONLY grading_rotating
    ADD CONSTRAINT grading_rotating_sections_rotating_fkey FOREIGN KEY (sections_rotating_id) REFERENCES sections_rotating(sections_rotating_id) ON DELETE CASCADE;


--
-- Name: grading_rotating_user_id_fkey; Type: FK CONSTRAINT; Schema: public; Owner: -
--

ALTER TABLE ONLY grading_rotating
    ADD CONSTRAINT grading_rotating_user_id_fkey FOREIGN KEY (user_id) REFERENCES users(user_id) ON UPDATE CASCADE;


--
-- Name: seeking_team; Type: FK CONSTRAINT; Schema: public; Owner: -
--

ALTER TABLE ONLY seeking_team
    ADD CONSTRAINT seeking_team_g_id_fkey FOREIGN KEY (g_id) REFERENCES gradeable(g_id) ON UPDATE CASCADE ON DELETE CASCADE;


--
-- Name: late_day_exceptions_g_id_fkey; Type: FK CONSTRAINT; Schema: public; Owner: -
--

ALTER TABLE ONLY late_day_exceptions
    ADD CONSTRAINT late_day_exceptions_g_id_fkey FOREIGN KEY (g_id) REFERENCES gradeable(g_id) ON DELETE CASCADE;


--
-- Name: late_day_exceptions_user_id_fkey; Type: FK CONSTRAINT; Schema: public; Owner: -
--

ALTER TABLE ONLY late_day_exceptions
    ADD CONSTRAINT late_day_exceptions_user_id_fkey FOREIGN KEY (user_id) REFERENCES users(user_id) ON UPDATE CASCADE;


--
-- Name: late_days_user_id_fkey; Type: FK CONSTRAINT; Schema: public; Owner: -
--

ALTER TABLE ONLY late_days
    ADD CONSTRAINT late_days_user_id_fkey FOREIGN KEY (user_id) REFERENCES users(user_id) ON UPDATE CASCADE;


--
-- Name: peer_assign_g_id_fkey; Type: FK CONSTRAINT; Schma: public; Owner: -
--

ALTER TABLE ONLY peer_assign
    ADD CONSTRAINT peer_assign_g_id_fkey FOREIGN KEY (g_id) REFERENCES gradeable(g_id) ON UPDATE CASCADE ON DELETE CASCADE;


--
-- Name: peer_assign_grader_id_fkey; Type: FK CONSTRAINT; Schema: public; Owner: -
--

ALTER TABLE ONLY peer_assign
    ADD CONSTRAINT peer_assign_grader_id_fkey FOREIGN KEY (grader_id) REFERENCES users(user_id) ON UPDATE CASCADE;


--
-- Name: peer_assign_user_id_fkey; Type: FK CONSTRAINT; Schema: public; Owner: -
--

ALTER TABLE ONLY peer_assign
    ADD CONSTRAINT peer_assign_user_id_fkey FOREIGN KEY (user_id) REFERENCES users(user_id) ON UPDATE CASCADE;


--
-- Name: sessions_fkey; Type: FK CONSTRAINT; Schema: public; Owner: -
--

ALTER TABLE ONLY sessions
    ADD CONSTRAINT sessions_fkey FOREIGN KEY (user_id) REFERENCES users(user_id) ON UPDATE CASCADE;


--
-- Name: users_registration_section_fkey; Type: FK CONSTRAINT; Schema: public; Owner: -
--

ALTER TABLE ONLY users
    ADD CONSTRAINT users_registration_section_fkey FOREIGN KEY (registration_section) REFERENCES sections_registration(sections_registration_id);


ALTER TABLE ONLY gradeable_teams
    ADD CONSTRAINT gradeable_teams_registration_section_fkey FOREIGN KEY (registration_section) REFERENCES sections_registration(sections_registration_id);



--
-- Name: users_rotating_section_fkey; Type: FK CONSTRAINT; Schema: public; Owner: -
--

ALTER TABLE ONLY users
    ADD CONSTRAINT users_rotating_section_fkey FOREIGN KEY (rotating_section) REFERENCES sections_rotating(sections_rotating_id);

ALTER TABLE ONLY gradeable_teams
    ADD CONSTRAINT gradeable_teams_rotating_section_fkey FOREIGN KEY (rotating_section) REFERENCES sections_rotating(sections_rotating_id);

--
-- Name: gradeable_teams_g_id_fkey; Type: FK CONSTRAINT; Schema: public; Owner: -
--

ALTER TABLE ONLY gradeable_teams
    ADD CONSTRAINT gradeable_teams_g_id_fkey FOREIGN KEY (g_id) REFERENCES gradeable(g_id) ON DELETE CASCADE;

--
-- Name: teams_team_id_fkey; Type: FK CONSTRAINT; Schema: public; Owner: -
--

ALTER TABLE ONLY teams
    ADD CONSTRAINT teams_team_id_fkey FOREIGN KEY (team_id) REFERENCES gradeable_teams(team_id) ON DELETE CASCADE;


--
-- Name: teams_user_id_fkey; Type: FK CONSTRAINT; Schema: public; Owner: -
--

ALTER TABLE ONLY teams
    ADD CONSTRAINT teams_user_id_fkey FOREIGN KEY (user_id) REFERENCES users(user_id) ON UPDATE CASCADE;

--
-- Name: grade_override_g_id_fkey; Type: FK CONSTRAINT; Schema: public; Owner: -
--

ALTER TABLE ONLY grade_override
    ADD CONSTRAINT grade_override_g_id_fkey FOREIGN KEY (g_id) REFERENCES gradeable(g_id) ON DELETE CASCADE;


--
-- Name: grade_override_user_id_fkey; Type: FK CONSTRAINT; Schema: public; Owner: -
--

ALTER TABLE ONLY grade_override
    ADD CONSTRAINT grade_override_user_id_fkey FOREIGN KEY (user_id) REFERENCES users(user_id) ON UPDATE CASCADE;


--
-- Name: regrade_discussion; Type: DEFAULT; Schema: public; Owner: -
--

ALTER TABLE ONLY regrade_discussion
    ADD CONSTRAINT regrade_discussion_regrade_requests_id_fk FOREIGN KEY (regrade_id) REFERENCES regrade_requests(id) ON UPDATE CASCADE;

--
-- Name: notifications_to_user_id_fkey; Type: FK CONSTRAINT; Schema: public; Owner: -
--

ALTER TABLE ONLY notifications
    ADD CONSTRAINT notifications_to_user_id_fkey FOREIGN KEY (to_user_id) REFERENCES users(user_id) ON UPDATE CASCADE;

--
-- Name: notifications_from_user_id_fkey; Type: FK CONSTRAINT; Schema: public; Owner: -
--

ALTER TABLE ONLY notifications
    ADD CONSTRAINT notifications_from_user_id_fkey FOREIGN KEY (from_user_id) REFERENCES users(user_id) ON UPDATE CASCADE;

-- Forum Key relationships

ALTER TABLE "posts" ADD CONSTRAINT "posts_fk0" FOREIGN KEY ("thread_id") REFERENCES "threads"("id");
ALTER TABLE "posts" ADD CONSTRAINT "posts_fk1" FOREIGN KEY ("author_user_id") REFERENCES "users"("user_id");

ALTER TABLE "threads" ADD CONSTRAINT "threads_status_check" CHECK ("status" IN (-1,0,1));

ALTER TABLE "forum_posts_history" ADD CONSTRAINT "forum_posts_history_post_id_fk" FOREIGN KEY ("post_id") REFERENCES "posts"("id");
ALTER TABLE "forum_posts_history" ADD CONSTRAINT "forum_posts_history_edit_author_fk" FOREIGN KEY ("edit_author") REFERENCES "users"("user_id");
CREATE INDEX "forum_posts_history_post_id_index" ON "forum_posts_history" ("post_id");
CREATE INDEX "forum_posts_history_edit_timestamp_index" ON "forum_posts_history" ("edit_timestamp" DESC);

ALTER TABLE "thread_categories" ADD CONSTRAINT "thread_categories_fk0" FOREIGN KEY ("thread_id") REFERENCES "threads"("id");
ALTER TABLE "thread_categories" ADD CONSTRAINT "thread_categories_fk1" FOREIGN KEY ("category_id") REFERENCES "categories_list"("category_id");


ALTER TABLE "student_favorites" ADD CONSTRAINT "student_favorites_fk0" FOREIGN KEY ("user_id") REFERENCES "users"("user_id");
ALTER TABLE "student_favorites" ADD CONSTRAINT "student_favorites_fk1" FOREIGN KEY ("thread_id") REFERENCES "threads"("id");

ALTER TABLE "viewed_responses" ADD CONSTRAINT "viewed_responses_fk0" FOREIGN KEY ("thread_id") REFERENCES "threads"("id");
ALTER TABLE "viewed_responses" ADD CONSTRAINT "viewed_responses_fk1" FOREIGN KEY ("user_id") REFERENCES "users"("user_id");

ALTER TABLE "regrade_requests" ADD CONSTRAINT "regrade_requests_fk0" FOREIGN KEY ("g_id") REFERENCES "gradeable"("g_id");
ALTER TABLE "regrade_requests" ADD CONSTRAINT "regrade_requests_fk1" FOREIGN KEY ("user_id") REFERENCES "users"("user_id");
ALTER TABLE "regrade_requests" ADD CONSTRAINT "regrade_requests_fk2" FOREIGN KEY ("team_id") REFERENCES "gradeable_teams"("team_id");
ALTER TABLE "regrade_requests" ADD CONSTRAINT "regrade_requests_fk3" FOREIGN KEY ("gc_id") REFERENCES "gradeable_component"("gc_id");

ALTER TABLE "regrade_discussion" ADD CONSTRAINT "regrade_discussion_fk0" FOREIGN KEY ("regrade_id") REFERENCES "regrade_requests"("id");
ALTER TABLE "regrade_discussion" ADD CONSTRAINT "regrade_discussion_fk1" FOREIGN KEY ("user_id") REFERENCES "users"("user_id");

ALTER TABLE ONLY categories_list
    ADD CONSTRAINT category_unique UNIQUE (category_desc);

ALTER TABLE ONLY thread_categories
    ADD CONSTRAINT thread_and_category_unique UNIQUE (thread_id, category_id);

ALTER TABLE ONLY student_favorites
    ADD CONSTRAINT user_and_thread_unique UNIQUE (user_id, thread_id);

CREATE UNIQUE INDEX gradeable_user_unique ON regrade_requests(user_id, g_id) WHERE gc_id IS NULL;
CREATE UNIQUE INDEX gradeable_team_unique ON regrade_requests(team_id, g_id) WHERE gc_id IS NULL;

ALTER TABLE ONLY regrade_requests ADD CONSTRAINT gradeable_user_gc_id UNIQUE (user_id, g_id, gc_id);
ALTER TABLE ONLY regrade_requests ADD CONSTRAINT gradeable_team_gc_id UNIQUE (team_id, g_id, gc_id);

-- End Forum Key relationships

-- office hours queue

CREATE TABLE IF NOT EXISTS queue(
  entry_id SERIAL PRIMARY KEY,
  current_state TEXT NOT NULL,
  removal_type TEXT,
  queue_code TEXT NOT NULL,
  user_id TEXT NOT NULL REFERENCES users(user_id),
  name TEXT NOT NULL,
  time_in TIMESTAMP NOT NULL,
  time_help_start TIMESTAMP,
  time_out TIMESTAMP,
  added_by TEXT NOT NULL REFERENCES users(user_id),
  help_started_by TEXT REFERENCES users(user_id),
  removed_by TEXT REFERENCES users(user_id),
  contact_info TEXT,
  last_time_in_queue TIMESTAMP WITH TIME ZONE
);
CREATE TABLE IF NOT EXISTS queue_settings(
  id serial PRIMARY KEY,
  open boolean NOT NULL,
  code text NOT NULL,
  token text NOT NULL
);

-- end office hours queue

--
-- PostgreSQL database dump complete
--<|MERGE_RESOLUTION|>--- conflicted
+++ resolved
@@ -498,10 +498,6 @@
     manual_registration boolean DEFAULT false,
     last_updated timestamp(6) with time zone,
     time_zone VARCHAR NOT NULL DEFAULT 'NOT_SET/NOT_SET',
-<<<<<<< HEAD
-    display_image_state VARCHAR NOT NULL DEFAULT 'system',
-=======
->>>>>>> 7e1115a3
     CONSTRAINT users_user_group_check CHECK ((user_group >= 1) AND (user_group <= 4))
 );
 
