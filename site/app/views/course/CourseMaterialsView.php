<?php

namespace app\views\course;

use app\libraries\Core;
use app\libraries\DateUtils;
use app\models\User;
use app\views\AbstractView;
use app\libraries\FileUtils;
use app\libraries\Utils;


class CourseMaterialsView extends AbstractView {
    /**
     * @param User $user
     */
    public function listCourseMaterials($user) {
        $this->core->getOutput()->addInternalCss(FileUtils::joinPaths('fileinput.css'));
        $this->core->getOutput()->addVendorJs(FileUtils::joinPaths('flatpickr', 'flatpickr.min.js'));
        $this->core->getOutput()->addVendorCss(FileUtils::joinPaths('flatpickr', 'flatpickr.min.css'));
        $this->core->getOutput()->addVendorJs(FileUtils::joinPaths('flatpickr', 'plugins', 'shortcutButtons', 'shortcut-buttons-flatpickr.min.js'));
        $this->core->getOutput()->addVendorCss(FileUtils::joinPaths('flatpickr', 'plugins', 'shortcutButtons', 'themes', 'light.min.css'));
        $this->core->getOutput()->addBreadcrumb("Course Materials");
<<<<<<< HEAD
        $user_group = $user->getGroup();
        $user_section = $user->getRegistrationSection();
        function add_files(Core $core, &$files, &$file_datas, &$file_release_dates, $expected_path, $json, $course_materials_array, $start_dir_name, $user_group, &$in_dir,$fp, &$file_sections) {
=======
        $add_files = function (Core $core, &$files, &$file_datas, &$file_release_dates, $expected_path, $json, $course_materials_array, $start_dir_name, $user_group, &$in_dir,$fp) {
>>>>>>> c89e4dca
            $files[$start_dir_name] = array();
            $student_access = ($user_group === 4);
            $now_date_time = $core->getDateTimeNow();
            $no_json = array();

            foreach($course_materials_array as $file) {

                $expected_file_path = FileUtils::joinPaths($expected_path, $file);

                array_push($in_dir,$expected_file_path);

                // Check whether the file is shared to student or not
                // If shared, will add to courseMaterialsArray

                $releaseData = $now_date_time->format("Y-m-d H:i:sO");
                $isShareToOther = '0';
                if ($json == true){
                    if ( isset( $json[$expected_file_path] ) )
                    {
                        $json[$expected_file_path]['checked'] = '1';
                        $isShareToOther = $json[$expected_file_path]['checked'];
                        if ( isset( $json[$expected_file_path]['sections'] ) ){
                            $file_sections[$expected_file_path] = $json[$expected_file_path]['sections'];
                        }
                        $release_date = DateUtils::parseDateTime($json[$expected_file_path]['release_datetime'], $core->getConfig()->getTimezone());

                       if ($isShareToOther == '1' && $release_date > $now_date_time)
                            $isShareToOther = '0';

                        $releaseData  = $json[$expected_file_path]['release_datetime'];
                    }
                    else{
                        //fill with upload time for new files add all files to json when uploaded
                        $json[$expected_file_path]['checked'] = '1';
                        $isShareToOther = $json[$expected_file_path]['checked'];
                        $release_date = $json['release_time'];
                        $json[$expected_file_path]['release_datetime'] = $release_date;
                        if ( isset( $json[$expected_file_path]['sections'] ) ){
                            $file_sections[$expected_file_path] = $json[$expected_file_path]['sections'];
                        }
                        $releaseData = $json[$expected_file_path]['release_datetime'];
                    }

                }
                else{

                    $ex_file_path = $expected_file_path;
                    $ex_file_path = array();
                    $ex_file_path['checked'] = '1';
                    $isShareToOther = $ex_file_path['checked'];
                    $date = $now_date_time->format("Y-m-d H:i:sO");
                    $date=substr_replace($date,"9999",0,4);
                    $ex_file_path['release_datetime'] = $date;
                    $releaseData = $ex_file_path['release_datetime'];
                    $no_json[$expected_file_path] = $ex_file_path;

                }

                if ($student_access && $isShareToOther === '0') {
                    continue; // skip this so don't add to the courseMaterialsArray
                }

                $path = explode('/', $file);
                $working_dir = &$files[$start_dir_name];
                $filename = array_pop($path);

                foreach($path as $dir) {
                    if (!isset($working_dir[$dir])) {
                        $working_dir[$dir] = array();
                    }


                    $working_dir = &$working_dir[$dir];

                }

                $working_dir[$filename] = $expected_file_path;


                $file_datas[$expected_file_path] = $isShareToOther;

                if( $releaseData == $now_date_time->format("Y-m-d H:i:sO")){
                    //for uploaded files that have had no manually set date to be set to never and maintained as never
                    //also permission set to yes
                    $releaseData=substr_replace($releaseData,"9999",0,4);
                    $json[$expected_file_path]['checked']='1';
                    $json[$expected_file_path]['release_datetime']= $releaseData;
                }
                $file_release_dates[$expected_file_path] = $releaseData;
            }

            if($json == false){
                FileUtils::writeJsonFile($fp,$no_json);
            }
            $can_write =is_writable($fp);
            if(!$can_write){
               $core->addErrorMessage("This json does not have write permissions, and therefore you cannot change the release date. Please change the permissions or contact someone who can.");
            }
        };

        $submissions = array();
        $file_shares = array();
        $file_release_dates = array();
        $in_dir = array();

        //Get the expected course materials path and files
        $upload_path = FileUtils::joinPaths($this->core->getConfig()->getCoursePath(), "uploads");
        $expected_path = FileUtils::joinPaths($this->core->getConfig()->getCoursePath(), "uploads", "course_materials");
        $path_length = strlen($expected_path)+1;
        $course_materials_array = FileUtils::getAllFilesTrimSearchPath($expected_path, $path_length);
        $this->core->getOutput()->addInternalJs("drag-and-drop.js");
        //Sort the files/folders in alphabetical order
        usort($course_materials_array, 'strnatcasecmp');

        $fp = $this->core->getConfig()->getCoursePath() . '/uploads/course_materials_file_data.json';
        $json = FileUtils::readJsonFile($fp);

<<<<<<< HEAD
        add_files($this->core, $submissions, $file_shares, $file_release_dates, $expected_path, $json, $course_materials_array, 'course_materials', $user_group,$in_dir,$fp, $file_sections);
=======
        $add_files($this->core, $submissions, $file_shares, $file_release_dates, $expected_path, $json, $course_materials_array, 'course_materials', $user_group,$in_dir,$fp);
>>>>>>> c89e4dca

        //Check if user has permissions to access page (not instructor when no course materials available)
        if ($user_group !== 1 && count($course_materials_array) == 0) {
            // nothing to view
            $this->core->addErrorMessage("You have no permission to access this page");
            $this->core->redirect($this->core->buildCourseUrl());
            return;
        }

        $max_size = Utils::returnBytes(ini_get('upload_max_filesize'));
        $max_size_string = Utils::formatBytes("MB", $max_size ) . " (" . Utils::formatBytes("KB", $max_size) . ")";
        $reg_sections = $this->core->getQueries()->getRegistrationSections();
        $server_time = DateUtils::getServerTimeJson($this->core);

        return $this->core->getOutput()->renderTwigTemplate("course/CourseMaterials.twig", [
            "courseMaterialsArray" => $course_materials_array,
            'date_format' => 'Y-m-d H:i:sO',
            "folderPath" => $expected_path,
            "uploadFolderPath" => $upload_path,
            "submissions" => $submissions,
            "fileShares" => $file_shares,
            "fileReleaseDates" => $file_release_dates,
            "userGroup" => $user_group,
            "inDir" => $in_dir,
            "csrf_token" => $this->core->getCsrfToken(),
            "delete_url" => $this->core->buildCourseUrl(["course_materials", "delete"]),
            "delete_folder_url" => $this->core->buildCourseUrl(["course_materials", "delete_folder"]),
            "max_size_string" => $max_size_string,
            'server_time' => $server_time,
            "display_file_url" => $this->core->buildCourseUrl(['display_file']),
            "user_section" => $user_section,
            "reg_sections" => $reg_sections,
            "file_sections" => $file_sections
        ]);
    }
}<|MERGE_RESOLUTION|>--- conflicted
+++ resolved
@@ -21,13 +21,9 @@
         $this->core->getOutput()->addVendorJs(FileUtils::joinPaths('flatpickr', 'plugins', 'shortcutButtons', 'shortcut-buttons-flatpickr.min.js'));
         $this->core->getOutput()->addVendorCss(FileUtils::joinPaths('flatpickr', 'plugins', 'shortcutButtons', 'themes', 'light.min.css'));
         $this->core->getOutput()->addBreadcrumb("Course Materials");
-<<<<<<< HEAD
         $user_group = $user->getGroup();
         $user_section = $user->getRegistrationSection();
-        function add_files(Core $core, &$files, &$file_datas, &$file_release_dates, $expected_path, $json, $course_materials_array, $start_dir_name, $user_group, &$in_dir,$fp, &$file_sections) {
-=======
-        $add_files = function (Core $core, &$files, &$file_datas, &$file_release_dates, $expected_path, $json, $course_materials_array, $start_dir_name, $user_group, &$in_dir,$fp) {
->>>>>>> c89e4dca
+        $add_files = function (Core $core, &$files, &$file_datas, &$file_release_dates, $expected_path, $json, $course_materials_array, $start_dir_name, $user_group, &$in_dir,$fp, &$file_sections) {
             $files[$start_dir_name] = array();
             $student_access = ($user_group === 4);
             $now_date_time = $core->getDateTimeNow();
@@ -144,12 +140,7 @@
 
         $fp = $this->core->getConfig()->getCoursePath() . '/uploads/course_materials_file_data.json';
         $json = FileUtils::readJsonFile($fp);
-
-<<<<<<< HEAD
-        add_files($this->core, $submissions, $file_shares, $file_release_dates, $expected_path, $json, $course_materials_array, 'course_materials', $user_group,$in_dir,$fp, $file_sections);
-=======
-        $add_files($this->core, $submissions, $file_shares, $file_release_dates, $expected_path, $json, $course_materials_array, 'course_materials', $user_group,$in_dir,$fp);
->>>>>>> c89e4dca
+        $add_files($this->core, $submissions, $file_shares, $file_release_dates, $expected_path, $json, $course_materials_array, 'course_materials', $user_group,$in_dir,$fp, $file_sections);
 
         //Check if user has permissions to access page (not instructor when no course materials available)
         if ($user_group !== 1 && count($course_materials_array) == 0) {
