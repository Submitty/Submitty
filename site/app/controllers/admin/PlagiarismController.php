--- conflicted
+++ resolved
@@ -677,11 +677,7 @@
                 if ($match->getType() === "match") {
                     //Color is yellow -- matches other students but not general match between students...
                     $color = '#ffff00';
-<<<<<<< HEAD
-                     $is_general_match = false;
-=======
                     $is_general_match = false;
->>>>>>> a7d33e41
 
                     $segment_info["{$start_line}_{$start_pos}"] = [];
 
