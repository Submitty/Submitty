--- conflicted
+++ resolved
@@ -942,11 +942,7 @@
             }
             
             $return .= <<<HTML
-<<<<<<< HEAD
                 <tr id="summary-{$c}" style="background-color: #f9f9f9;" onclick="saveMark(-2,'{$gradeable->getId()}' ,'{$user->getAnonId()}', {$gradeable->getActiveVersion()}); openClose({$c}, {$num_questions});">
-=======
-                <tr id="summary-{$c}" style="background-color: #f9f9f9;" onclick="{$break_onclick} saveMark(-2,'{$gradeable->getId()}' ,'{$user->getId()}', {$gradeable->getActiveVersion()}); openClose({$c}, {$num_questions});">
->>>>>>> 350a28ae
                     <td style="white-space:nowrap; vertical-align:middle; text-align:center; {$background}" colspan="1">
                         <strong><span id="grade-{$c}" name="grade-{$c}" class="grades" data-max_points="{$question->getMaxValue()}"> {$question_points}</span> / {$question->getMaxValue()}</strong>
                     </td>
@@ -960,16 +956,11 @@
                 <tr id="mark_header_id={$c}" name="mark_header_{$c}">
                     <td colspan="4", style="{$background};">
                             Common Grade {$word}
-<<<<<<< HEAD
-                        <span onclick="saveMark({$c},'{$gradeable->getId()}' ,'{$user->getAnonId()}', {$gradeable->getActiveVersion()}, {$question->getId()}); openClose({$c}, {$num_questions});" style="float: right; cursor: pointer;"> <i class="fa fa-check" style="color: green;" aria-hidden="true">Done</i>
-                        </span>
-=======
                             <div style="float: right;">
-                                <span onclick="cancelMark({$c}, '{$gradeable->getId()}', '{$user->getId()}', {$question->getId()}); openClose({$c}, {$num_questions});" style="cursor: pointer;"> <i class="fa fa-times" style="color: red;" aria-hidden="true">Cancel</i></span>
+                                <span onclick="cancelMark({$c}, '{$gradeable->getId()}', '{$user->getAnonId()}', {$question->getId()}); openClose({$c}, {$num_questions});" style="cursor: pointer;"> <i class="fa fa-times" style="color: red;" aria-hidden="true">Cancel</i></span>
                                 </span>
                                 <span onclick="{$break_onclick} saveMark({$c},'{$gradeable->getId()}' ,'{$user->getId()}', {$gradeable->getActiveVersion()}, {$question->getId()}); openClose({$c}, {$num_questions});" style="cursor: pointer;"> <i class="fa fa-check" style="color: green;" aria-hidden="true">Done</i> </span>
                             </div>
->>>>>>> 350a28ae
                     </td>
                 </tr>
 HTML;
@@ -1034,22 +1025,14 @@
                     <b>General Comment</b> <span onclick=""> <i id="icon-general-comment" class="fa fa-window-maximize" style="visibility: visible;"></i>
                 </td>
             </tr>
-<<<<<<< HEAD
             <tr onclick="saveMark(-2,'{$gradeable->getId()}' ,'{$user->getAnonId()}', {$gradeable->getActiveVersion()}); openClose(-2, {$num_questions});">
-=======
-            <tr onclick="{$break_onclick} saveMark(-2,'{$gradeable->getId()}' ,'{$user->getId()}', {$gradeable->getActiveVersion()}); openClose(-2, {$num_questions});">
->>>>>>> 350a28ae
                 <td colspan="4">
                     <textarea id="comment-general-id" name="comment-general" rows="5" style="width:98%; height:100%; min-height:100px; resize:none; float:left;" onkeyup="autoResizeComment(event);" placeholder="Overall message for student about the gradeable..." comment-position="0" {$disabled}>{$gradeable->getOverallComment()}</textarea>
                 </td>
             </tr>
             <tr id="done-general" style="display: none;">
                 <td colspan="4">
-<<<<<<< HEAD
                     <span onclick="saveMark(-3,'{$gradeable->getId()}' ,'{$user->getAnonId()}', {$gradeable->getActiveVersion()}); openClose(-1, {$num_questions});" style=" cursor: pointer;"> <i class="fa fa-check" style="color: green;" aria-hidden="true">Done</i> </span>
-=======
-                    <span onclick="{$break_onclick} saveMark(-3,'{$gradeable->getId()}' ,'{$user->getId()}', {$gradeable->getActiveVersion()}); openClose(-1, {$num_questions});" style=" cursor: pointer;"> <i class="fa fa-check" style="color: green;" aria-hidden="true">Done</i> </span>
->>>>>>> 350a28ae
                 </td>
             </tr>
 HTML;
