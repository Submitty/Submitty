--- conflicted
+++ resolved
@@ -187,10 +187,6 @@
     json_set_default(whole_config["load_gradeable_message"],"first_time_only",false);
   }
 
-<<<<<<< HEAD
-  // Configure defaults for hide_test_details
-  whole_config["hide_test_details"] = whole_config.value("hide_test_details", whole_config.value("hide_version_and_test_details", false));
-=======
   if (whole_config.find("early_submission_incentive") == whole_config.end()) {
     nlohmann::json o;
     o["message"] = "";
@@ -216,9 +212,7 @@
   }
   json_set_default(whole_config, "required_capabilities", "default");
 
-  json_set_default(whole_config, "hide_submitted_files", false);
-  json_set_default(whole_config, "hide_version_and_test_details", false);
->>>>>>> 67108a82
+  json_set_default(whole_config, "hide_test_details", whole_config.value("hide_version_and_test_details", false));
 
   // By default, we have one drop zone without a part label / sub
   // directory.
