--- conflicted
+++ resolved
@@ -481,14 +481,11 @@
         $upDuckCounter_map = $this->core->getQueries()->getUpduckInfoForPosts($post_ids);
         $userLiked = $this->core->getQueries()->getUserLikesForPosts($post_ids, $current_user);
 
-<<<<<<< HEAD
-=======
         $current_user = $this->core->getUser()->getId();
         $upDuckCounter_map = [];
         $upDuckCounter_map = $this->core->getQueries()->getUpduckInfoForPosts($post_ids);
         $userLiked = $this->core->getQueries()->getUserLikesForPosts($post_ids, $current_user);
         $staffLiked = $this->core->getQueries()->getInstructorUpduck($post_ids);
->>>>>>> 4ce524fe
         if ($display_option == "tree") {
             $order_array = [];
             $reply_level_array = [];
@@ -530,16 +527,11 @@
 
                         $post["author_user_group"] = $author_user_groups_map[$post["author_user_id"]];
 
-<<<<<<< HEAD
                         $boolLiked = true;
                         $boolLiked = in_array($post["id"], $userLiked, true);
 
-=======
-                        $boolLiked = in_array($post["id"], $userLiked, true);
-
                         $boolStaffLiked = in_array($post["id"], $staffLiked, true);
 
->>>>>>> 4ce524fe
                         $post_data[] = $this->createPost(
                             $first_post_author_id,
                             $first_post_anonymous,
@@ -551,10 +543,7 @@
                             $display_option,
                             $upDuckCounter_map[$post["id"]],
                             $boolLiked,
-<<<<<<< HEAD
-=======
                             $boolStaffLiked,
->>>>>>> 4ce524fe
                             $includeReply,
                             $authors_display_info[$post['author_user_id']],
                             $post_attachments[$post["id"]][0],
@@ -578,10 +567,7 @@
             foreach ($posts as $post) {
                 $post["author_user_group"] = $author_user_groups_map[$post["author_user_id"]];
                 $boolLiked = in_array($post["id"], $userLiked, true);
-<<<<<<< HEAD
-=======
                 $boolStaffLiked = in_array($post["id"], $staffLiked, true);
->>>>>>> 4ce524fe
                 $post_data[] = $this->createPost(
                     $first_post_author_id,
                     $first_post_anonymous,
@@ -593,10 +579,7 @@
                     $display_option,
                     $upDuckCounter_map[$post["id"]],
                     $boolLiked,
-<<<<<<< HEAD
-=======
                     $boolStaffLiked,
->>>>>>> 4ce524fe
                     $includeReply,
                     $authors_display_info[$post['author_user_id']],
                     $post_attachments[$post["id"]][0],
@@ -1105,12 +1088,7 @@
      * } $author_info
      * @param string[] $post_attachments
      */
-<<<<<<< HEAD
-    public function createPost(array $thread, array $post, $unviewed_posts, $first, $reply_level, $display_option, int $counter, bool $isLiked, $includeReply, array $author_info, array $post_attachments, bool $has_history, bool $is_merged_thread, bool $render = false, bool $thread_announced = false, bool $isCurrentFavorite = false) {
-
-=======
     public function createPost(string $first_post_author_id, bool $first_post_anonymous, array $thread, array $post, $unviewed_posts, $first, $reply_level, $display_option, int $counter, bool $isLiked, bool $taTrue, $includeReply, array $author_info, array $post_attachments, bool $has_history, bool $is_merged_thread, bool $render = false, bool $thread_announced = false, bool $isCurrentFavorite = false) {
->>>>>>> 4ce524fe
         $current_user = $this->core->getUser()->getId();
         $thread_id = $thread["id"];
         $post_id = $post["id"];
@@ -1188,7 +1166,6 @@
         $post_user_info = [];
 
         $merged_thread = $is_merged_thread && $userAccessFullGrading;
-<<<<<<< HEAD
 
         if ($userAccessFullGrading) {
             $info_name = $given_name . " " . $family_name . " (" . $post['author_user_id'] . ")";
@@ -1207,8 +1184,6 @@
                 "display_pronouns" => $display_pronouns
             ];
         }
-=======
->>>>>>> 4ce524fe
 
         $post_button = [];
 
@@ -1256,16 +1231,10 @@
         $post_up_duck = [
             "upduck_count" => $counter,
             "upduck_user_liked" => $isLiked,
-<<<<<<< HEAD
-        ];
-
-        if ($this->core->getUser()->getGroup() == 4) {
-=======
             "taTrue" => $taTrue
         ];
 
         if ($userGroup <= User::GROUP_STUDENT) {
->>>>>>> 4ce524fe
             $info_name = $given_name . " " . $family_name . " (" . $post['author_user_id'] . ")";
             $visible_user_json = json_encode($visible_username);
             $pronouns = trim($author_info["pronouns"]);
