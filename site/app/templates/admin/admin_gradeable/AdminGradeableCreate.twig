{#
    Combo box for choosing an existing gradeable as a template for the new one
        (Only show this option if we aren't in edit mode).
#}
{% if action == 'new' or action == 'template' %}
    <div>
<<<<<<< HEAD
        <label for="gradeable_template">From Template:</label>
        <select name="gradeable_template" id="gradeable_template" style='width: 170px;'>
=======
        From Template: 
        <select name="gradeable_template" style='width: 400px;'>
>>>>>>> 09cbf440
            <option>--None--</option>

            {% for template in template_list %}
                <option {{ action != 'new' and gradeable.getId() == template.g_id ? 'selected' : '' }}
                    value="{{ template.g_id }}">{{ template.g_title }}</option>
            {% endfor %}
        </select>
    </div>
{% endif %}

{#
    Primary Form
#}
<!-- Gradeable Title (read/write in all modes) -->
<label for="g_title">What is the title of this gradeable?:</label>
    <input style='width: 350px' type='text' name='title' id='g_title' class="required auto_save"
        value="{{ action != 'new' ? gradeable.getTitle() : '' }}" placeholder="(Required)" required/>

<br />

<!-- Instruction URL (read/write in all modes) -->
<label for="instructions_url">What is the URL to the assignment instructions? (shown to student)</label>
    <input style='width: 350px' type='text' name='instructions_url' id='instructions_url' class="auto_save"
        value="{{ action != 'new' ? gradeable.getInstructionsUrl() : '' }}" placeholder="(Optional)" />

<br />

<!-- Gradeable ID (readonly in edit mode, required) -->
<label for="g_id">>What is the unique id of this gradeable? (e.g., <kbd>hw01</kbd>, <kbd>lab_12</kbd>, or <kbd>midterm</kbd>):</label>
<input style='width: 350px' type='text' name='id' id="g_id" class="required"
       value="{{ action != 'new' ? gradeable.getId() : '' }}" placeholder="(Required)"
        {{ action == 'edit' ? 'readonly' : 'required' }} />

<br />

{% if action == 'new' or action == 'template' %}
    <!-- Gradeable Type radio buttons (readonly in edit mode) -->
    What is the <a target=_blank href="http://submitty.org/instructor/create_edit_gradeable#types-of-gradeables">type of the gradeable</a>?:

    <span id="required_type" style="color:red; display:inline;">(Required)</span>
{% else %}
    Gradeable type: <span id="gradeable-type-string">{{ type_string }}</span>
    <br />
{% endif %}
<<<<<<< HEAD
<div style="{{ action == 'edit' ? 'display:none' : '' }}">
    <input type='radio' id="radio_electronic_file" name="type" value="Electronic File"
            {{ action != 'new' and gradeable.getType() == 0 ? 'checked' : '' }}> <label for="radio_electronic_file">Electronic File Upload</label>

    <input type='radio' id="radio_checkpoints" name="type" value="Checkpoints"
            {{ action != 'new' and gradeable.getType() == 1 ? 'checked' : '' }}> <label for="radio_checkpoints">Checkpoints</label>

    <input type='radio' id="radio_numeric" name="type" value="Numeric"
            {{ action != 'new' and gradeable.getType() == 2 ? 'checked' : '' }}> <label for="radio_numeric">Numeric/Text</label>

    <span id="required_type" style="color:red; display:inline;">(Required)</span>
=======
<div>
    <div id="gradeable_type_container" {{ action == 'edit' ? 'hidden' : '' }}>
        <div>
            <input type='radio' id="radio_checkpoints" name="type" value="Checkpoints"
                {{ action != 'new' and gradeable.getType() == 1 ? 'checked' : '' }}> {{ gradeable_type_strings['checkpoint'] }}
        </div>

        <div>
            <input type='radio' id="radio_numeric" name="type" value="Numeric"
                {{ action != 'new' and gradeable.getType() == 2 ? 'checked' : '' }}> {{ gradeable_type_strings['numeric'] }}
        </div>

        <div hidden>
            <input type='radio' id="radio_electronic_file" name="type" value="Electronic File"
                    {{ action != 'new' and gradeable.getType() == 0 ? 'checked' : '' }}> Electronic File (multiple types)
        </div>

        {# Real input fields to back the exposed configurations options #}
        <input name="scanned_exam" value="{{ action != 'new' and gradeable.isScannedExam() ? 'true' : 'false' }}" hidden>
        <input name="vcs" value="{{ action != 'new' and gradeable.isVcs() ? 'true' : 'false' }}" hidden>

        <div>
            <input class="ignore" type="radio" id="radio_ef_student_upload" name="electronic_gradeable_presets" value="normal"
                    {{ action != 'new' and not gradeable.isScannedExam() and not gradeable.isVcs() ? 'checked' : ''}}> {{ gradeable_type_strings['electronic_hw'] }}
        </div>

        <div>
            <input class="ignore" type="radio" id="radio_ef_vcs_upload" name="electronic_gradeable_presets" value="vcs"
                    {{ action != 'new' and not gradeable.isScannedExam() and gradeable.isVcs() ? 'checked' : ''}}> {{ gradeable_type_strings['electronic_hw_vcs'] }}
        </div>

        <div>
            <input class="ignore" type="radio" id="radio_ef_scanned_exam" name="electronic_gradeable_presets" value="scanned_exam"
                    {{ action != 'new' and gradeable.isScannedExam() ? 'checked' : '' }}> {{ gradeable_type_strings['electronic_exam'] }}
        </div>
    </div>
>>>>>>> 09cbf440
</div>

<!-- This is only relevant to Electronic Files -->
<fieldset class="gradeable_type_options electronic_file" id="electronic_file">
<<<<<<< HEAD
    Will any or all of this assignment be manually graded (e.g., by the TAs or the instructor)?
    <br />
    <input type="radio" id="yes_ta_grade" name="ta_grading" value="true" class="bool_val auto_save date-related"
            {{ action != 'new' and gradeable.getTaGrading() ? 'checked' : '' }} /> <label for="yes_ta_grade">Yes</label>
    <input type="radio" id="no_ta_grade" name="ta_grading" value="false" class="bool_val auto_save date-related"
            {{ not (action != 'new' and gradeable.getTaGrading()) ? 'checked' : '' }} /> <label for="no_ta_grade">No</label>
    {% if regrade_enabled %}
    <br /><br /><br />
        Will regrade requests be enabled for this assignment?
        <br />
        <input type="radio" id="yes_regrade_allowed" name="regrade_allowed" value="true" class="bool_val auto_save date-related"
                {{ action != 'new' and gradeable.isRegradeAllowed() ? 'checked' : '' }} /> <label for="yes_regrade_allowed">Yes</label>
        <input type="radio" id="no_regrade_allowed" name="regrade_allowed" value="false" class="bool_val auto_save date-related"
                {{ not (action != 'new' and gradeable.isRegradeAllowed()) ? 'checked' : '' }} /> <label for="no_regrade_allowed">No</label>
=======
    <div>Will any or all of this assignment be manually graded (e.g., by the TAs or the instructor)?</div>
    <div>
        <input type="radio" id="yes_ta_grade" name="ta_grading" value="true" class="bool_val auto_save date-related"
                {{ action != 'new' and gradeable.getTaGrading() ? 'checked' : '' }} /> Yes
        <input type="radio" id="no_ta_grade" name="ta_grading" value="false" class="bool_val auto_save date-related"
                {{ not (action != 'new' and gradeable.getTaGrading()) ? 'checked' : '' }} /> No
    </div>
    {% if regrade_enabled %}
        <div id="regrade_request_enable_container">
            Will regrade requests be enabled for this assignment?
            <br />
            <input type="radio" id="yes_regrade_allowed" name="regrade_allowed" value="true" class="bool_val auto_save date-related"
                    {{ action != 'new' and gradeable.isRegradeAllowed() ? 'checked' : '' }} /> Yes
            <input type="radio" id="no_regrade_allowed" name="regrade_allowed" value="false" class="bool_val auto_save date-related"
                    {{ not (action != 'new' and gradeable.isRegradeAllowed()) ? 'checked' : '' }} /> No
        </div>
>>>>>>> 09cbf440
    {% endif %}

<<<<<<< HEAD
    {% if action == 'new' or action == 'template' %}
        Is this a team assignment?
    {% else %}
        {{ gradeable.isTeamAssignment() ? 'Team Settings:' : '' }}
    {% endif %}
    <div style="{{ action == 'edit' ? 'display:none' : '' }}">
        <input type="radio" id = "team_yes_radio" name="team_assignment" value="true"
                {{ action != 'new' and gradeable.isTeamAssignment() ? 'checked' : '' }}> <label for="team_yes_radio">Yes</label>

        <input type="radio" id = "team_no_radio" name="team_assignment" value ="false"
                {{ not (action != 'new' and gradeable.isTeamAssignment()) ? 'checked' :  '' }}> <label for="team_no_radio">No</label>
=======
    <div id="team-settings-container">
        {% if action == 'new' or action == 'template' %}
            Is this a team assignment?
        {% else %}
            Team Settings:
            {{ gradeable.isTeamAssignment() ? '' : ' This is an individual assignment' }}
        {% endif %}
        <div style="{{ action == 'edit' ? 'display:none' : '' }}">
            <input type="radio" id = "team_yes_radio" name="team_assignment" value="true"
                    {{ action != 'new' and gradeable.isTeamAssignment() ? 'checked' : '' }}> Yes

            <input type="radio" id = "team_no_radio" name="team_assignment" value ="false"
                    {{ not (action != 'new' and gradeable.isTeamAssignment()) ? 'checked' :  '' }}> No
        </div>
>>>>>>> 09cbf440
    </div>

    <!-- Team settings (read only in edit mode) -->
    <div class="team_assignment team_yes" id="team_yes">

        <label for="team_size_max">What is the maximum team size?</label>
            <input style="width: 50px" name="team_size_max" id="team_size_max" class="int_val auto_save" type="text"
                   value="{{ action != 'new' ? gradeable.getTeamSizeMax() : '3' }}"/>

        {#Use teams from a previous gradeable:
        <!-- Inherit teams from another gradeable? -->
        <br />

            <!--Use a combo box if we can edit the value, otherwise show a text box (readonly)-->

        {% if action == 'new' %}
            <select id='gradeable_teams' name="eg_inherit_teams_from" style='width: 170px;'
                value='{{ admin_gradeable.getEgInheritTeamsFrom() }}'>
                <option value=''>--None--</option>

                {% for parent in inherit_teams_list %}
                    <option {{ admin_gradeable.getEgInheritTeamsFrom() == parent.g_id ? 'selected' : '' }}
                        value="{{ parent.g_id }}">{{ parent.g_title }}</option>
                {% endfor %}
            </select>
        {% else %}
            <input id='gradeable_teams_read' name='gradeable_teams_read' style='width=170px'
                value='{{ admin_gradeable.getEgInheritTeamsFrom() }}' readonly/>
        {% endif %}
        #}
    </div>

<<<<<<< HEAD
    {% if action == 'new' or action == 'template' %}
        Are students uploading files or submitting to a Version Control System (VCS) repository?
    {% else %}
        Student Submission Format: {{ gradeable.isVcs() ? 'VCS Repository' : 'Upload File(s)' }}
        <br />
    {% endif %}

    <div style="{{ action == 'edit' ? 'display:none' : '' }}">
        <input type="radio" id="upload_file_radio" name="vcs" value="false"
                {{ not(action != 'new' and gradeable.isVcs()) ? 'checked ' : '' }}/> <label for="upload_file_radio">Upload File(s)</label>

        <input type="radio" id="repository_radio" name="vcs" value="true"
                {{ action != 'new' and gradeable.isVcs() ? 'checked ' : '' }}/> <label for="repository_radio">Version Control System (VCS) Repository</label>
    </div>
=======
>>>>>>> 09cbf440
    <div id="repository">
        <h3>Path for the Version Control System (VCS) repository:</h3>

        VCS base URL (from Course Settings): <kbd>{{ vcs_base_url }}</kbd><br /><br />

        <b>Specify the remainder of the VCS URL</b>, for example one of the following:<br />
        <kbd>&#123;&#36;gradeable_id&#125;/&#123;&#36;user_id&#125;</kbd><br />
        <kbd>&#123;&#36;gradeable_id&#125;/&#123;&#36;team_id&#125;</kbd><br />
        <kbd>final_project/&#123;&#36;user_id&#125;</kbd><br />
        <br />

        <b>Or specify the complete url/path</b>, for example:<br />
        <kbd>https://github.com/test-course/&#123;&#36;gradeable_id&#125;/&#123;&#36;repo_id&#125;</kbd>
        <br /><br />

        <b>Or if the entire URL will be provided by the student</b>, then leave this input blank.
        <br /><br />

        <em>Note: The following string variables will be replaced:</em><br />
        <ul style="list-style-position: inside;">
           <li><kbd>&#123;&#36;vcs_type&#125;</kbd></li>
           <li><kbd>&#123;&#36;gradeable_id&#125;</kbd></li>
           <li><kbd>&#123;&#36;user_id&#125;</kbd> OR <kbd>&#123;&#36;team_id&#125;</kbd> OR <kbd>&#123;&#36;repo_id&#125;</kbd> (use only one)</li>
        </ul>
        <br />

        <input style='width: 83%' type='text' id="subdirectory" name='vcs_subdirectory' class="auto_save"
               value="{{ action != 'new' ? gradeable.getVcsSubdirectory() : '' }}" placeholder="(Optional)"/><br />
        <br />

        FULL VCS URL: <kbd id="vcs_url"></kbd>
    </div>
</fieldset>

<!-- Gradeable bucket (read/write in all modes) -->
<label for="syllabus_bucket">What <a target=_blank href="http://submitty.org/instructor/rainbow_grades">syllabus category</a> does this item belong to?:</label>

<select name="syllabus_bucket" id="syllabus_bucket" class="auto_save" style="width: 170px;">
    {% for bucket in syllabus_buckets %}
        <option value="{{ bucket }}" {{ action != 'new' and gradeable.getSyllabusBucket() == bucket ? 'selected' : '' }}>
            {{ bucket | title }}
        </option>
    {% endfor %}
</select>

<br />
{% if action == 'new' or action == 'template' %}
   <br />
   <em>Note: After pressing the "Create New Gradeable" button you may not change: <br />
   <ul style="margin-left:10px">
   <li style="margin-left:15px"> the unique id,</li>
   <li style="margin-left:15px"> gradeable type (electronic file upload, checkpoints, or text), </li>
   <li style="margin-left:15px"> whether the students will submit as individuals or team, and </li>
   <li style="margin-left:15px"> whether the students will submit by directly uploading files or by version control. </li>
   </ul>
   All other settings for this gradeable may be edited.</em>
   <br /><br />
   <button class="btn btn-primary" type="submit" style="margin-left:10px;">Create New Gradeable</button>
{% endif %}


<div id="alert-message" title="WARNING">
    <p>Gradeable ID must not be blank and only contain characters <strong> a-z A-Z 0-9 _ - </strong> </p>
</div>

<script type="text/javascript">
    function updateDateDisplay() {
        let elecDateBoxes = $('.electronic_file_dates input');
        elecDateBoxes.prop('disabled', true);
        if ($('#radio_electronic_file').is(':checked')) {
            elecDateBoxes.prop('disabled', false);
            $('.manual_grading_dates input').prop('disabled', $('#no_ta_grade').is(':checked'));
            $('#date_team_lock').prop('disabled', {{ gradeable.isTeamAssignment() ? 'false' : 'true' }});
            $('#late_days').prop('disabled', $('#no_late_submission').is(':checked'));

            {# Use this 'each' trick since 'no_regrade_allowed' may not be defined if regrade requests not enabled #}
            let regradeReqDate = $('#date_regrade_request');
            regradeReqDate.prop('disabled', true);
            $('#no_regrade_allowed').each(function () {
                regradeReqDate.prop('disabled', $(this).is(':checked'));
            });
        }
        $('#hide_dates').hide();
        $('#show_all_dates').show();
    }

    //
    // Event Handlers
    //
    function onGradeableTypeChange() {
        // Hide red text once user selects an option
        if($('#radio_electronic_file').is(':checked') ||
           $('#radio_checkpoints').is(':checked') ||
           $('#radio_numeric').is(':checked')) {
               $('#required_type').hide();
        }

        if(!$('#radio_electronic_file').is(':checked')) {
            $('input[name=scanned_exam]').prop('checked', false);
        }

        disableElementChildren('.electronic_file');
        disableElementChildren('.checkpoints');
        disableElementChildren('.numeric');

        // Display the correct options for all forms depending
        //  on gradeable type
        if($('#radio_electronic_file').is(':checked')) {
            disableElementChildren('.electronic_file', false);
            $('#page_1_nav').show();
            onManualGradingChange();
            if ($('input[name=electronic_gradeable_presets]:checked').length === 0) {
                $('input[name=electronic_gradeable_presets][value=normal]').prop('checked', true);
            }
        }
        else {
            $('input[name=electronic_gradeable_presets]').prop('checked', false);
            if ($('#radio_checkpoints').is(':checked')) {
                disableElementChildren('.checkpoints', false);
            }
            else if ($('#radio_numeric').is(':checked')) {
                disableElementChildren('.numeric', false);
            }
        }
    }

    function onTeamAssignmentChange() {
        if($('#team_yes_radio').is(':checked')) {
            // $('.team_yes').show();
            disableElementChildren('.team_yes', false);
        }
        else {
            // $('.team_yes').hide();
            disableElementChildren('.team_yes', true);
        }
    }

    function onManualGradingChange() {
        if($('#yes_ta_grade').is(':checked') || !$('#radio_electronic_file').is(':checked')) {
            // $('.manual_grading').show();
            disableElementChildren('.manual_grading', false);
            disableElementChildren('.no_manual_grading', true);
        }
        else {
            // $('.manual_grading').hide();
            disableElementChildren('.manual_grading', true);
            disableElementChildren('.no_manual_grading', false);
        }
        updateDateDisplay();
    }

    function onVcsSubdirChange() {
        setVcsUrl($('#subdirectory').val());
    }

    function onIsRegradeAllowedChange() {
        if ($('#yes_regrade_allowed').is(':checked')) {
            //   $('.regrade_request_date').hide();
            disableElementChildren('.regrade_request_date', false);
        }
        else {
            //   $('.regrade_request_date').show();
            disableElementChildren('.regrade_request_date', true);
        }
        updateDateDisplay();
    }

    function onLateSubmissionAllowedChanged() {
        let lateSubmissionParts = $('.yes-late-submission');
        if($('#yes_late_submission').is(':checked')) {
            lateSubmissionParts.show();
        } else {
            lateSubmissionParts.hide();
        }
        updateDateDisplay();
    }

    var vcs_base_url = "{{ vcs_base_url }}";
    function setVcsUrl(subdirectory) {
        if (subdirectory.indexOf('://') > -1 || subdirectory[0] == '/') {
            $('#vcs_url').text(subdirectory);
        }
        else {
            $('#vcs_url').text(vcs_base_url.replace(/[\/]+$/g, '') + '/' + subdirectory);
        }
    }

    $(function () {
        $('#subdirectory').on('change paste keyup', function() {
            setVcsUrl(this.value);
        });
        setVcsUrl($('#subdirectory').val());
    });

    $(function () {
        $("#alert-message").dialog({
            modal: true,
            autoOpen: false,
            buttons: {
                Ok: function () {
                    $(this).dialog("close");
                }
            }
        });
    });

    $(document).ready(function() {

        onManualGradingChange();
        $('[name="ta_grading"]').change(onManualGradingChange);

        //
        // Template Selector Box Events
        //

        // Event handler for the gradeable template selection change
        $('[name="gradeable_template"]').change(
        function() {
            // TODO: what if this.value === ''?
            let arrayUrlParts = [];
            arrayUrlParts["component"]   = ["admin"];
            arrayUrlParts["page"]        = ["admin_gradeable"];
            arrayUrlParts["action"]      = ["upload_new_template"];
            arrayUrlParts["template_id"] = [this.value];

            // Redirect user to the same page, but in the process,
            //  fetch the data from the template gradeable
            window.location.href = buildUrl(arrayUrlParts);
        });

        //
        // Gradeable Type Radio Button Events
        //

        // Hide team settings if it isn't a electronic gradeable
        onGradeableTypeChange();
        $('[name="type"]').change(onGradeableTypeChange);

        // Hide team settings if team's are not the selected option
        onTeamAssignmentChange();
        $('[name="team_assignment"]').change(onTeamAssignmentChange);

        disableElementChildren('#repository', $('input[name=vcs]').val() === 'false');

        // Update the electronic file subtype
        $('input[name=electronic_gradeable_presets]').change(function() {
            $('#radio_electronic_file').prop('checked', true);
            onGradeableTypeChange();
            let vcs = $('input[name=vcs]');
            let scannedExam = $('input[name=scanned_exam]');

            vcs.val('false');
            $('#repository').hide();
            if ($(this).val() === 'scanned_exam') {
                scannedExam.val('true');
            } else {
                scannedExam.val('false');
                if ($(this).val() === 'vcs') {
                    vcs.val('true');
                    $('#repository').show();
                } else {
                }
            }
            vcs.change();
            scannedExam.change();
        });

        // Upload the vcs url in real time
        onVcsSubdirChange();
        $('#subdirectory').keypress(onVcsSubdirChange);
        $('#subdirectory').keyup(onVcsSubdirChange);

        //Hide Regrade Request Date if Regrade Requests are not enabled
        onIsRegradeAllowedChange();
        $('[name="regrade_allowed"]').change(onIsRegradeAllowedChange);

        onLateSubmissionAllowedChanged();
        $('input[name=late_submission_allowed]').change(onLateSubmissionAllowedChanged);
    });

    function checkForm() {
        var gradeable_id = $('#g_id').val();
        var gradeable_title = $('#g_title').val();
        var has_space = gradeable_id.includes(" ");
        var test = /^[a-zA-Z0-9_-]*$/.test(gradeable_id);

        var check1 = $('#radio_electronic_file').is(':checked');
        var check2 = $('#radio_checkpoints').is(':checked');
        var check3 = $('#radio_numeric').is(':checked');


        {% if action != 'edit' %}
            var all_gradeable_ids = {{ template_list|json_encode|raw }};
            if(all_gradeable_ids.find(element => element.g_id === gradeable_id)) {
                alert("Gradeable already exists");
                return false;
            }
        {% endif %}
        if (!test || has_space || gradeable_id == "" || gradeable_id === null) {
            $( "#alert-message" ).dialog( "open" );
            return false;
        }

        if (gradeable_title == '' || gradeable_title === null) {
            alert("A name for the gradeable must be assigned");
            return false;
        }

        if(!check1 && !check2 && !check3) {
            alert("A type of gradeable must be selected");
            return false;
        }

        var subdirectory = $('#subdirectory').val();
        var vcs_url = $('#vcs_url').text();

        if ($('repository_radio').is(':checked')) {
            var subdirectory_parts = subdirectory.split("{");
            // if this is a vcs path extension, make sure it starts with '/'
            console.log(vcs_url);
            if (vcs_url.indexOf('://') === -1 && vcs_url[0] !== "/") {
                alert("VCS path needs to either be a URL or start with a /");
                return false;
            }
            // check that path is made up of valid variables
            var allowed_variables = ["\$gradeable_id", "\$user_id", "\$team_id", "\$repo_id"];
            var used_id = false;
            for (var x = 1; x < subdirectory_parts.length; x++) {
                var subdirectory_part = subdirectory_parts[x].substring(0, subdirectory_parts[x].lastIndexOf("}"));
                if (allowed_variables.indexOf(subdirectory_part) === -1) {
                    alert("For the VCS path, '" + subdirectory_part + "' is not a valid variable name.")
                    return false;
                }
                if (!used_id && ((subdirectory_part === "\$user_id") || (subdirectory_part === "\$team_id") || (subdirectory_part === "\$repo_id"))) {
                    used_id = true;
                    continue;
                }
                if (used_id && ((subdirectory_part === "\$user_id") || (subdirectory_part === "\$team_id") || (subdirectory_part === "\$repo_id"))) {
                    alert("You can only use one of \$user_id, \$team_id and \$repo_id in VCS path");
                    return false;
                }
            }

        }

        return true;
    }

</script><|MERGE_RESOLUTION|>--- conflicted
+++ resolved
@@ -4,13 +4,8 @@
 #}
 {% if action == 'new' or action == 'template' %}
     <div>
-<<<<<<< HEAD
         <label for="gradeable_template">From Template:</label>
-        <select name="gradeable_template" id="gradeable_template" style='width: 170px;'>
-=======
-        From Template: 
-        <select name="gradeable_template" style='width: 400px;'>
->>>>>>> 09cbf440
+        <select name="gradeable_template" id="gradeable_template" style='width: 400px;'>
             <option>--None--</option>
 
             {% for template in template_list %}
@@ -55,19 +50,6 @@
     Gradeable type: <span id="gradeable-type-string">{{ type_string }}</span>
     <br />
 {% endif %}
-<<<<<<< HEAD
-<div style="{{ action == 'edit' ? 'display:none' : '' }}">
-    <input type='radio' id="radio_electronic_file" name="type" value="Electronic File"
-            {{ action != 'new' and gradeable.getType() == 0 ? 'checked' : '' }}> <label for="radio_electronic_file">Electronic File Upload</label>
-
-    <input type='radio' id="radio_checkpoints" name="type" value="Checkpoints"
-            {{ action != 'new' and gradeable.getType() == 1 ? 'checked' : '' }}> <label for="radio_checkpoints">Checkpoints</label>
-
-    <input type='radio' id="radio_numeric" name="type" value="Numeric"
-            {{ action != 'new' and gradeable.getType() == 2 ? 'checked' : '' }}> <label for="radio_numeric">Numeric/Text</label>
-
-    <span id="required_type" style="color:red; display:inline;">(Required)</span>
-=======
 <div>
     <div id="gradeable_type_container" {{ action == 'edit' ? 'hidden' : '' }}>
         <div>
@@ -104,27 +86,10 @@
                     {{ action != 'new' and gradeable.isScannedExam() ? 'checked' : '' }}> {{ gradeable_type_strings['electronic_exam'] }}
         </div>
     </div>
->>>>>>> 09cbf440
 </div>
 
 <!-- This is only relevant to Electronic Files -->
 <fieldset class="gradeable_type_options electronic_file" id="electronic_file">
-<<<<<<< HEAD
-    Will any or all of this assignment be manually graded (e.g., by the TAs or the instructor)?
-    <br />
-    <input type="radio" id="yes_ta_grade" name="ta_grading" value="true" class="bool_val auto_save date-related"
-            {{ action != 'new' and gradeable.getTaGrading() ? 'checked' : '' }} /> <label for="yes_ta_grade">Yes</label>
-    <input type="radio" id="no_ta_grade" name="ta_grading" value="false" class="bool_val auto_save date-related"
-            {{ not (action != 'new' and gradeable.getTaGrading()) ? 'checked' : '' }} /> <label for="no_ta_grade">No</label>
-    {% if regrade_enabled %}
-    <br /><br /><br />
-        Will regrade requests be enabled for this assignment?
-        <br />
-        <input type="radio" id="yes_regrade_allowed" name="regrade_allowed" value="true" class="bool_val auto_save date-related"
-                {{ action != 'new' and gradeable.isRegradeAllowed() ? 'checked' : '' }} /> <label for="yes_regrade_allowed">Yes</label>
-        <input type="radio" id="no_regrade_allowed" name="regrade_allowed" value="false" class="bool_val auto_save date-related"
-                {{ not (action != 'new' and gradeable.isRegradeAllowed()) ? 'checked' : '' }} /> <label for="no_regrade_allowed">No</label>
-=======
     <div>Will any or all of this assignment be manually graded (e.g., by the TAs or the instructor)?</div>
     <div>
         <input type="radio" id="yes_ta_grade" name="ta_grading" value="true" class="bool_val auto_save date-related"
@@ -141,22 +106,8 @@
             <input type="radio" id="no_regrade_allowed" name="regrade_allowed" value="false" class="bool_val auto_save date-related"
                     {{ not (action != 'new' and gradeable.isRegradeAllowed()) ? 'checked' : '' }} /> No
         </div>
->>>>>>> 09cbf440
     {% endif %}
 
-<<<<<<< HEAD
-    {% if action == 'new' or action == 'template' %}
-        Is this a team assignment?
-    {% else %}
-        {{ gradeable.isTeamAssignment() ? 'Team Settings:' : '' }}
-    {% endif %}
-    <div style="{{ action == 'edit' ? 'display:none' : '' }}">
-        <input type="radio" id = "team_yes_radio" name="team_assignment" value="true"
-                {{ action != 'new' and gradeable.isTeamAssignment() ? 'checked' : '' }}> <label for="team_yes_radio">Yes</label>
-
-        <input type="radio" id = "team_no_radio" name="team_assignment" value ="false"
-                {{ not (action != 'new' and gradeable.isTeamAssignment()) ? 'checked' :  '' }}> <label for="team_no_radio">No</label>
-=======
     <div id="team-settings-container">
         {% if action == 'new' or action == 'template' %}
             Is this a team assignment?
@@ -166,12 +117,11 @@
         {% endif %}
         <div style="{{ action == 'edit' ? 'display:none' : '' }}">
             <input type="radio" id = "team_yes_radio" name="team_assignment" value="true"
-                    {{ action != 'new' and gradeable.isTeamAssignment() ? 'checked' : '' }}> Yes
+                    {{ action != 'new' and gradeable.isTeamAssignment() ? 'checked' : '' }}> <label for="team_yes_radio">Yes</label>
 
             <input type="radio" id = "team_no_radio" name="team_assignment" value ="false"
-                    {{ not (action != 'new' and gradeable.isTeamAssignment()) ? 'checked' :  '' }}> No
-        </div>
->>>>>>> 09cbf440
+                    {{ not (action != 'new' and gradeable.isTeamAssignment()) ? 'checked' :  '' }}> <label for="team_no_radio">No</label>
+        </div>
     </div>
 
     <!-- Team settings (read only in edit mode) -->
@@ -204,23 +154,6 @@
         #}
     </div>
 
-<<<<<<< HEAD
-    {% if action == 'new' or action == 'template' %}
-        Are students uploading files or submitting to a Version Control System (VCS) repository?
-    {% else %}
-        Student Submission Format: {{ gradeable.isVcs() ? 'VCS Repository' : 'Upload File(s)' }}
-        <br />
-    {% endif %}
-
-    <div style="{{ action == 'edit' ? 'display:none' : '' }}">
-        <input type="radio" id="upload_file_radio" name="vcs" value="false"
-                {{ not(action != 'new' and gradeable.isVcs()) ? 'checked ' : '' }}/> <label for="upload_file_radio">Upload File(s)</label>
-
-        <input type="radio" id="repository_radio" name="vcs" value="true"
-                {{ action != 'new' and gradeable.isVcs() ? 'checked ' : '' }}/> <label for="repository_radio">Version Control System (VCS) Repository</label>
-    </div>
-=======
->>>>>>> 09cbf440
     <div id="repository">
         <h3>Path for the Version Control System (VCS) repository:</h3>
 
