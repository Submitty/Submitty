--- conflicted
+++ resolved
@@ -252,18 +252,12 @@
     $('[name="upload"]', form).val(null);
 }
 
-<<<<<<< HEAD
-function reRunPlagiarismForm() {
-    $('.popup-form').css('display', 'none');
-    var form = $("#rerun-plagiarism-form");
-    form.css("display", "block");
-=======
+
 function newUploadCourseMaterialsForm() {
     $('.popup-form').css('display', 'none');
     var form = $("#upload-course-materials-form");
     form.css("display", "block");
     $('[name="upload"]', form).val(null);
->>>>>>> 8976bcb0
 }
 
 function addMorePriorTermGradeable(prior_term_gradeables) {
@@ -282,53 +276,9 @@
     });
 }
 
-<<<<<<< HEAD
 function setUserSubmittedCode(gradeable_id, changed) {
     var form = $("#users_with_plagiarism");
     var user_id_1 = $('[name="user_id_1"]', form).val();
-=======
-function setRankingForGradeable() {
-    var form = $("#gradeables_with_plagiarism_result");
-    var form2 = $("#users_with_plagiarism");
-    var gradeable_id = $('[name="gradeable_id"]', form).val();
-    if(gradeable_id == ""){
-        $('[name="user_id_1"]', form2).find('option').remove().end().append('<option value="">None</option>').val('');
-        $('[name="version"]', form2).find('option').remove().end().append('<option value="">None</option>').val('');
-        $('[name="user_id_2"]', form2).find('option').remove().end().append('<option value="">None</option>').val('');
-        $('[name="code_box_1"]').empty();
-        $('[name="code_box_2"]').empty();
-    }
-    else {
-        var url = buildUrl({'component': 'admin', 'page': 'plagiarism', 'action': 'get_plagiarism_ranking_for_gradeable',
-                'gradeable_id': gradeable_id});
-
-        $.ajax({
-            url: url,
-            success: function(data) {
-                var rankings = JSON.parse(data);
-                if(rankings.error){
-                    alert(rankings.error);
-                    return;
-                }
-                var append_options='<option value="">None</option>';
-                $.each(rankings, function(i,user_ranking_info){
-                    append_options += '<option value="'+ user_ranking_info[1] +'">'+ user_ranking_info[3] +'  ('+user_ranking_info[0] +')</option>';
-                });
-                $('[name="user_id_1"]', form2).find('option').remove().end().append(append_options).val('');
-            },
-            error: function(e) {
-                alert("Could not load rankings for plagiarism, please refresh the page and try again.");
-            }
-        })
-    }
-}
-
-function setUserSubmittedCode(changed) {
-    var form = $("#gradeables_with_plagiarism_result");
-    var form2 = $("#users_with_plagiarism");
-    var gradeable_id = $('[name="gradeable_id"]', form).val();
-    var user_id_1 = $('[name="user_id_1"]', form2).val();
->>>>>>> 8976bcb0
     if(user_id_1 == ""){
         $('[name="version_user_1"]', form).find('option').remove().end().append('<option value="">None</option>').val('');
         $('[name="user_id_2"]', form).find('option').remove().end().append('<option value="">None</option>').val('');
@@ -338,15 +288,9 @@
     else {
         var version_user_1 = $('[name="version_user_1"]', form).val();
         if(changed == 'version_user_1' && version_user_1 == '') {
-<<<<<<< HEAD
             $('[name="user_id_2"]', form).find('option').remove().end().append('<option value="">None</option>').val('');
             $('[name="code_box_1"]').empty(); 
             $('[name="code_box_2"]').empty(); 
-=======
-            $('[name="user_id_2"]', form2).find('option').remove().end().append('<option value="">None</option>').val('');
-            $('[name="code_box_1"]').empty();
-            $('[name="code_box_2"]').empty();
->>>>>>> 8976bcb0
         }
         else {
             if(changed == 'user_id_1' || changed =='version_user_1') {
