<?php

declare(strict_types=1);

namespace app\controllers\admin;

use app\exceptions\ValidationException;
use app\libraries\response\ResponseInterface;
use app\libraries\response\WebResponse;
use app\libraries\response\JsonResponse;
use app\libraries\response\RedirectResponse;
use app\controllers\AbstractController;
use app\libraries\FileUtils;
use app\libraries\plagiarism\PlagiarismUtils;
use app\libraries\routers\AccessControl;
use app\libraries\routers\FeatureFlag;
use Exception;
use DateTime;
use Symfony\Component\Routing\Annotation\Route;
use app\models\User;
use app\views\admin\PlagiarismView;
use app\entities\plagiarism\PlagiarismConfig;

/**
 * Class PlagiarismController
 * @package app\controllers\admin
 * @AccessControl(role="INSTRUCTOR")
 * @FeatureFlag("plagiarism")
 */
class PlagiarismController extends AbstractController {
    /**
     * This function validates a given gradeable and config ID to make sure they are valid.
     * @param string $gradeable_id
     * @param int $config_id
     * @throws Exception
     */
    private function verifyGradeableAndConfigAreValid(string $gradeable_id, int $config_id): void {
        $em = $this->core->getCourseEntityManager();
        $config = $em->getRepository(PlagiarismConfig::class)
                     ->findOneBy(["gradeable_id" => $gradeable_id, "config_id" => $config_id]);

        if ($config === null) {
            throw new Exception("Error: Invalid plagiarism configuration");
        }
    }


    /**
     * @param string $gradeable_id
     * @param int $config_id
     * @return string
     */
    private function getConfigDirectoryPath(string $gradeable_id, int $config_id): string {
        return FileUtils::joinPaths($this->core->getConfig()->getCoursePath(), "lichen", $gradeable_id, $config_id);
    }


    /**
     * @param string $gradeable_id
     * @param int $config_id
     * @param string $user_id
     * @param int $version
     * @return string
     */
    private function getSubmissionPath(string $gradeable_id, int $config_id, string $user_id, int $version): string {
        return FileUtils::joinPaths($this->core->getConfig()->getCoursePath(), "lichen", $gradeable_id, $config_id, "users", $user_id, $version);
    }

    /**
     * @param string $gradeable_id
     * @param int $config_id
     * @param string $source_gradeable
     * @param string $user_id
     * @param int $version
     * @return string
     */
    private function getOtherGradeablePath(string $gradeable_id, int $config_id, string $source_gradeable, string $user_id, int $version): string {
        return FileUtils::joinPaths($this->core->getConfig()->getCoursePath(), "lichen", $gradeable_id, $config_id, "other_gradeables", $source_gradeable, $user_id, $version);
    }


    /**
     * @param string $gradeable_id
     * @param int $config_id
     * @return string
     */
    private function getQueuePath(string $gradeable_id, int $config_id): string {
        $semester = $this->core->getConfig()->getSemester();
        $course = $this->core->getConfig()->getCourse();
        $daemon_job_queue_path = FileUtils::joinPaths($this->core->getConfig()->getSubmittyPath(), "daemon_job_queue");
        return FileUtils::joinPaths($daemon_job_queue_path, "lichen__{$semester}__{$course}__{$gradeable_id}__{$config_id}.json");
    }


    /**
     * @param string $gradeable_id
     * @param int $config_id
     * @return string
     */
    private function getProcessingQueuePath(string $gradeable_id, int $config_id): string {
        $semester = $this->core->getConfig()->getSemester();
        $course = $this->core->getConfig()->getCourse();
        $daemon_job_queue_path = FileUtils::joinPaths($this->core->getConfig()->getSubmittyPath(), "daemon_job_queue");
        return FileUtils::joinPaths($daemon_job_queue_path, "PROCESSING_lichen__{$semester}__{$course}__{$gradeable_id}__{$config_id}.json");
    }

    /**
     * Gets a list of courses which have the same group as the current course and are thus eligible prior terms
     * @return array
     * @throws Exception
     */
    private function getPriorSemesterCourses(): array {
        $this_semester = $this->core->getConfig()->getSemester();
        $this_course = $this->core->getConfig()->getCourse();
        $valid_courses = $this->core->getQueries()->getOtherCoursesWithSameGroup($this_semester, $this_course);
        $ret = [];
        foreach ($valid_courses as $item) {
            $ret[] = "{$item['semester']} {$item['course']}";
        }
        sort($ret);
        return $ret;
    }

    /**
     * Get a list of gradeables for the given term+course
     * @param string $term
     * @param string $course
     * @param string $this_gradeable
     * @return array
     * @throws Exception
     */
    private function getOtherPriorGradeables(string $term, string $course, string $this_gradeable): array {
        // check for backwards crawling
        if (str_contains($term, '..') || str_contains($course, '..')) {
            throw new Exception('Error: path contains invalid component ".."');
        }

        // check to make sure the group is the same as the group for the current course
        $this_course_group = filegroup($this->core->getConfig()->getCoursePath());
        if (!$this_course_group) {
            throw new Exception("Unable to obtain group for current course");
        }
        if ($this_course_group !== @filegroup(FileUtils::joinPaths($this->core->getConfig()->getSubmittyPath(), "courses", $term, $course))) {
            throw new Exception("Group for requested course {$term}/{$course} does not match group for current course");
        }

        // actually do the collection of gradeables here
        $gradeables = [];
        foreach (scandir(FileUtils::joinPaths($this->core->getConfig()->getSubmittyPath(), "courses", $term, $course, "submissions")) as $gradeable) {
            if ($gradeable !== '.' && $gradeable !== '..' && $gradeable !== $this_gradeable) {
                $gradeables[] = $gradeable;
            }
        }
        sort($gradeables);
        return $gradeables;
    }

    /**
     * @param array $usernames
     * @return array
     */
    private function getIgnoreSubmissionType(array $usernames): array {
        $ignore = [];
        $ignore[0] = []; // array of user categories to be ignored
        $ignore[1] = []; // array of user_id in the category "Others"
        foreach ($usernames as $user_id) {
            $user_obj = $this->core->getQueries()->getUserById($user_id);
            if ($user_obj != null) {
                switch ($user_obj->getGroup()) {
                    case User::GROUP_INSTRUCTOR:
                        if (!in_array("instructors", $ignore[0])) {
                            array_push($ignore[0], "instructors");
                        }
                        break;
                    case User::GROUP_FULL_ACCESS_GRADER:
                        if (!in_array("full_access_graders", $ignore[0])) {
                            array_push($ignore[0], "full_access_graders");
                        }
                        break;
                    case User::GROUP_LIMITED_ACCESS_GRADER:
                        if (!in_array("limited_access_graders", $ignore[0])) {
                            array_push($ignore[0], "limited_access_graders");
                        }
                        break;
                    default:
                        if (!in_array("others", $ignore[0])) {
                            array_push($ignore[0], "others");
                        }
                        array_push($ignore[1], $user_id);
                }
            }
        }
        return $ignore;
    }

    /**
     * @param string $gradeable_id
     * @param int $config_id
     * @return array
     * @throws Exception
     */
    private function getOverallRankings(string $gradeable_id, int $config_id): array {
        $file_path = FileUtils::joinPaths($this->getConfigDirectoryPath($gradeable_id, $config_id), "overall_ranking.txt");
        if (!file_exists($file_path)) {
            throw new Exception("Unable to read overall ranking file for gradeable {$gradeable_id} config {$config_id}");
        }

        $content = file_get_contents($file_path);
        $content = trim($content);
        $rankings = preg_split('/\s+/', $content);
        $rankings = array_chunk($rankings, 3);
        return $rankings;
    }

    /**
     * Returns a ranking of users by percent match with user 1 (used for determining the rightmost dropdown list)
     * @param string $gradeable_id
     * @param int $config_id
     * @param string $user_id_1
     * @param int $user_1_version
     * @return array
     * @throws Exception
     */
    private function getRankingsForUser(string $gradeable_id, int $config_id, string $user_id_1, int $user_1_version): array {
        $file_path = FileUtils::joinPaths($this->getSubmissionPath($gradeable_id, $config_id, $user_id_1, $user_1_version), "ranking.txt");
        if (!file_exists($file_path)) {
            throw new Exception("Unable to read ranking file for {$user_id_1} version {$user_1_version} in gradeable {$gradeable_id} config {$config_id}");
        }

        $content = file_get_contents($file_path);
        $content = trim($content);
        $rankings = preg_split('/\s+/', $content);
        $rankings = array_chunk($rankings, 4);
        return $rankings;
    }


    /**
     * @param string $gradeable_id
     * @param int $config_id
     */
    private function deleteExistingProvidedCode(string $gradeable_id, int $config_id): void {
        $provided_code_path = FileUtils::joinPaths($this->getConfigDirectoryPath($gradeable_id, $config_id), "provided_code", "files");
        if (is_dir($provided_code_path)) {
            FileUtils::emptyDir($provided_code_path);
        }
    }

    /**
     * @param string $temporary_file_path
     * @param string $filename
     * @param string $gradeable_id
     * @param int $config_id
     * @throws Exception
     */
    private function saveNewProvidedCode(string $temporary_file_path, string $filename, string $gradeable_id, int $config_id): void {
        // NOTE: The user of this function is expected to call deleteExistingProvidedCode()
        //       before this function if they wish to clear whatever is already in the directory first.

        if (!file_exists($temporary_file_path)) {
            throw new Exception("Upload failed: Temporary file not found");
        }

        $target_dir = FileUtils::joinPaths($this->getConfigDirectoryPath($gradeable_id, $config_id), "provided_code", "files");
        FileUtils::createDir($target_dir, "true", 0770); // creates dir if not yet exists

        if (mime_content_type($temporary_file_path) == "application/zip") {
            $zip = new \ZipArchive();
            $res = $zip->open($temporary_file_path);
            if ($res === true) {
                $zip->extractTo($target_dir);
                $zip->close();
            }
            else {
                FileUtils::recursiveRmdir($target_dir);
                $error_message = ($res == 19) ? "Invalid or uninitialized Zip object" : $zip->getStatusString();
                throw new Exception("Upload failed: {$error_message}");
            }
        }
        else {
            // we have to use copy() here so that the permissions won't get messed up
            if (!@copy($temporary_file_path, FileUtils::joinPaths($target_dir, $filename))) {
                throw new Exception("Upload failed: Could not copy file");
            }
            unlink($temporary_file_path);
        }
    }

    /**
     * Returns a data structure containing the contents of a config.json file
     *
     * @param string $gradeable_id
     * @param int $config_id
     * @return array
     * @throws Exception
     */
    private function getJsonForConfig(string $gradeable_id, int $config_id): array {
        $em = $this->core->getCourseEntityManager();
        $semester = $this->core->getConfig()->getSemester();
        $course = $this->core->getConfig()->getCourse();

        $config = $em->getRepository(PlagiarismConfig::class)
            ->findOneBy(["gradeable_id" => $gradeable_id, "config_id" => $config_id]);

        if ($config === null) {
            throw new Exception("Error: Unable to find plagiarism configuration");
        }

        $regex_dirs = [];
        if ($config->isRegexDirSubmissionsSelected()) {
            $regex_dirs[] = "submissions";
        }
        if ($config->isRegexDirResultsSelected()) {
            $regex_dirs[] = "results";
        }
        if ($config->isRegexDirCheckoutSelected()) {
            $regex_dirs[] = "checkout";
        }

        return [
            "semester" => $semester,
            "course" => $course,
            "gradeable" => $gradeable_id,
            "config_id" => $config_id,
            "version" => $config->getVersionStatus(),
            "regex" => $config->getRegexArray(),
            "regex_dirs" => $regex_dirs,
            "language" => $config->getLanguage(),
            "threshold" => $config->getThreshold(),
            "sequence_length" => $config->getSequenceLength(),
            "prior_term_gradeables" => $config->getOtherGradeables(),
            "ignore_submissions" => $config->getIgnoredSubmissions()
        ];
    }


    /**
     * @param string $job
     * @param string $gradeable_id
     * @param int $config_id
     * @throws Exception
     */
    private function enqueueLichenJob(string $job, string $gradeable_id, int $config_id): void {
        $semester = $this->core->getConfig()->getSemester();
        $course = $this->core->getConfig()->getCourse();

        $json_file = FileUtils::joinPaths($this->getConfigDirectoryPath($gradeable_id, $config_id), "config.json");
        if (file_exists($json_file)) {
            unlink($json_file);
        }

        $json_data = $this->getJsonForConfig($gradeable_id, $config_id);

        if ($job === "RunLichen") {
            $lichen_job_data = [
                "job" => $job,
                "semester" => $semester,
                "course" => $course,
                "gradeable" => $gradeable_id,
                "config_id" => $config_id,
                "config_data" => $json_data
            ];
        }
        else {
            $lichen_job_data = [
                "job" => $job,
                "semester" => $semester,
                "course" => $course,
                "gradeable" => $gradeable_id,
                "config_id" => $config_id
            ];
        }

        $lichen_job_file = $this->getQueuePath($gradeable_id, $config_id);

<<<<<<< HEAD
        if (file_exists($lichen_job_file) && !is_writable($lichen_job_file)) {
            throw new Exception("Error: Failed to create lichen job. Try again");
        }

        if (!file_put_contents($lichen_job_file, json_encode($lichen_job_data, JSON_PRETTY_PRINT))) {
=======
        if (!FileUtils::writeJsonFile($lichen_job_file, $lichen_job_data)) {
>>>>>>> 01837c4c
            throw new Exception("Error: Failed to write lichen job file. Try again");
        }
    }


    /**
     * @Route("/courses/{_semester}/{_course}/plagiarism")
     * @param string $refresh_page
     * @return WebResponse
     */
    public function plagiarismMainPage(string $refresh_page = "NO_REFRESH"): WebResponse {
        $em = $this->core->getCourseEntityManager();
        $all_configurations = [];

        $configs = $em->getRepository(PlagiarismConfig::class)->findAll();
        $all_gradeables = $this->core->getQueries()->getAllGradeablesIdsAndTitles();
        $tmp = [];
        foreach ($all_gradeables as $gradeable) {
            $tmp[$gradeable["g_id"]] = $gradeable["g_title"];
        }
        $all_gradeables = $tmp;

        foreach ($configs as $config) {
            $configuration = [
                "g_id" => $config->getGradeableID(),
                "g_title" => $all_gradeables[$config->getGradeableID()],
                "g_grade_due_date" => $this->core->getQueries()->getDateForGradeableById($config->getGradeableID()),
<<<<<<< HEAD
                "g_config_version" => $config->getConfigID(),
                "last_run_timestamp" => $config->getLastRunTimestamp()
=======
                "g_config_version" => $config->getConfigID()
>>>>>>> 01837c4c
            ];
            $all_configurations[] = $configuration;
        }

        usort($all_configurations, function ($a, $b) {
            return $a['g_grade_due_date'] > $b['g_grade_due_date']
                   || ($a["g_grade_due_date"] == $b["g_grade_due_date"] && $a["g_title"] > $b["g_title"])
                   || ($a["g_grade_due_date"] == $b["g_grade_due_date"] && $a["g_title"] === $b["g_title"] && $a["g_config_version"] > $b["g_config_version"]);
        });

        // TODO: return to this and enable later
        // $nightly_rerun_info_file = "/var/local/submitty/courses/" . $semester . "/" . $course . "/lichen/nightly_rerun.json";
        // if (!file_exists($nightly_rerun_info_file)) {
        //     $nightly_rerun_info = [];
        //     foreach ($gradeables_with_plagiarism_result as $gradeable_id_title) {
        //         $nightly_rerun_info[$gradeable_id_title['g_id']] = false;
        //     }
        //     if (file_put_contents($nightly_rerun_info_file, json_encode($nightly_rerun_info, JSON_PRETTY_PRINT)) === false) {
        //         die("Failed to create nightly rerun info file");
        //     }
        // }
        // else {
        //     $nightly_rerun_info = json_decode(file_get_contents($nightly_rerun_info_file), true);
        //     foreach ($nightly_rerun_info as $gradeable_id => $nightly_rerun_status) {
        //         $flag = 0;
        //         foreach ($gradeables_with_plagiarism_result as $gradeable_id_title) {
        //             if ($gradeable_id_title['g_id'] == $gradeable_id) {
        //                 $flag = 1;
        //                 break;
        //             }
        //         }
        //         if ($flag == 0) {
        //             #implies plagiarism result for this gradeable are deleted
        //             unset($nightly_rerun_info[$gradeable_id]);
        //         }
        //     }
        //
        //     foreach ($gradeables_with_plagiarism_result as $gradeable_id_title) {
        //         if (!array_key_exists($gradeable_id_title['g_id'], $nightly_rerun_info)) {
        //             #implies plagiarism was run for this gradeable
        //             $nightly_rerun_info[$gradeable_id_title['g_id']] = false;
        //         }
        //     }
        //     if (file_put_contents($nightly_rerun_info_file, json_encode($nightly_rerun_info, JSON_PRETTY_PRINT)) === false) {
        //         die("Failed to create nightly rerun info file");
        //     }
        // }

        // gather and format all the data for every config to display in the main page table
        $plagiarism_result_info = [];
        $gradeable_date_format = $this->core->getConfig()->getDateTimeFormat()->getFormat('gradeable');
        foreach ($all_configurations as $gradeable) {
            $overall_ranking_file = FileUtils::joinPaths($this->getConfigDirectoryPath($gradeable['g_id'], $gradeable['g_config_version']), "overall_ranking.txt");
            // if we have an overall ranking file, it means that the Lichen job finished successfully and there are matches
            $has_results = file_exists($overall_ranking_file) && file_get_contents($overall_ranking_file) !== "";

            $timestamp = $gradeable["last_run_timestamp"]->format($gradeable_date_format);
            $students = "N/A";
            $submissions = "N/A";
            $ranking_available = false;
            $matches_and_top_match = "0 students matched, N/A top match";
            $gradeable_link = "";
            $rerun_plagiarism_link = "";
            $edit_plagiarism_link = "";
            $delete_form_action = "";
            $nightly_rerun_link = "";
            $night_rerun_status = ""; // TODO: future feature
            $download_config_file_link = $this->core->buildCourseUrl(["plagiarism", "gradeable", $gradeable['g_id'], "download_config_file"]) . "?config_id={$gradeable['g_config_version']}";

            if (file_exists($this->getProcessingQueuePath($gradeable['g_id'], $gradeable['g_config_version']))) {
                // lichen job in processing stage for this gradeable but not completed
                $in_queue = true;
                $processing = true;
            }
            elseif (file_exists($this->getQueuePath($gradeable['g_id'], $gradeable['g_config_version']))) {
                // lichen job in queue for this gradeable but processing not started
                $in_queue = true;
                $processing = false;
            }
            else {
                // no lichen job
                $in_queue = false;
                $processing = false;
                if ($has_results) {
<<<<<<< HEAD
=======
                    $timestamp = date($gradeable_date_format, filemtime($overall_ranking_file));
>>>>>>> 01837c4c
                    try {
                        $rankings = $this->getOverallRankings($gradeable['g_id'], $gradeable['g_config_version']);
                        $matches_and_top_match = count($rankings) . " students matched, {$rankings[0][0]} top match";
                        $ranking_available = true;
                    }
                    catch (Exception $e) {
                        $this->core->addErrorMessage($e->getMessage());
                    }

                    $students = $this->core->getQueries()->getTotalStudentsWithSubmissions($gradeable['g_id']);
                    $submissions = $this->core->getQueries()->getTotalSubmissionsToGradeable($gradeable['g_id']);

                    $gradeable_link = $this->core->buildCourseUrl(['plagiarism', 'gradeable', $gradeable['g_id']]) . "?config_id={$gradeable['g_config_version']}";
                }
                $rerun_plagiarism_link = $this->core->buildCourseUrl(["plagiarism", "gradeable", $gradeable['g_id'], "rerun"]) . "?config_id={$gradeable['g_config_version']}";
                $edit_plagiarism_link = $this->core->buildCourseUrl(["plagiarism", "configuration", "edit"]) . "?gradeable_id={$gradeable['g_id']}&config_id={$gradeable['g_config_version']}";
                $delete_form_action = $this->core->buildCourseUrl(['plagiarism', 'gradeable', $gradeable['g_id'], 'delete']) . "?config_id={$gradeable['g_config_version']}";
                $nightly_rerun_link = $this->core->buildCourseUrl(["plagiarism", "gradeable", $gradeable['g_id'], "nightly_rerun"]) . "?config_id={$gradeable['g_config_version']}";
            }
            $plagiarism_result_info[] = [
                'title' => $gradeable['g_title'],
                'id' => $gradeable['g_id'],
                'config_id' => $gradeable['g_config_version'],
                'duedate' => $gradeable['g_grade_due_date']->format($gradeable_date_format),
                'timestamp' => $timestamp,
                'students' => $students,
                'submissions' => $submissions,
                'in_queue' => $in_queue,
                'processing' => $processing,
                'ranking_available' => $ranking_available,
                'matches_and_topmatch' => $matches_and_top_match,
                'gradeable_link' => $gradeable_link,
                'rerun_plagiarism_link' => $rerun_plagiarism_link,
                'edit_plagiarism_link' => $edit_plagiarism_link,
                'delete_form_action' => $delete_form_action,
                'nightly_rerun_link' => $nightly_rerun_link,
                'night_rerun_status' => $night_rerun_status,
                'download_config_file_link' => $download_config_file_link
            ];
        }

        return new WebResponse(
            PlagiarismView::class,
            'plagiarismMainPage',
            $plagiarism_result_info,
            $refresh_page
        );
    }

    /**
     * @param string $gradeable_id
     * @param string $config_id
     * @return ResponseInterface
     * @Route("/courses/{_semester}/{_course}/plagiarism/gradeable/{gradeable_id}")
     */
    public function showPlagiarismResult(string $gradeable_id, string $config_id): ResponseInterface {
        $error_return_url = $this->core->buildCourseUrl(['plagiarism']);

        $gradeable_config = $this->core->getQueries()->getGradeableConfig($gradeable_id);
        $gradeable_title = $gradeable_config->getTitle();

        try {
            $config_id = intval($config_id);
            $this->verifyGradeableAndConfigAreValid($gradeable_id, $config_id);
        }
        catch (Exception $e) {
            $this->core->addErrorMessage($e->getMessage());
            return new RedirectResponse($error_return_url);
        }

        try {
            $rankings_data = $this->getOverallRankings($gradeable_id, $config_id);
        }
        catch (Exception $e) {
            $this->core->addErrorMessage("Plagiarism Detection job is already running for this gradeable.");
            return new RedirectResponse($error_return_url);
        }

        if (count($rankings_data) === 0) {
            $this->core->addSuccessMessage("There are no matches (plagiarism) for the gradeable with current configuration");
        }

        $is_team_assignment = $this->core->getQueries()->getGradeableConfig($gradeable_id)->isTeamAssignment();

        $user_ids_and_names = [];
        if (!$is_team_assignment) {
            $user_ids = [];
            foreach ($rankings_data as $item) {
                $user_ids[$item[1]] = null;
            }
            $user_ids = array_keys($user_ids);

            $user_ids_and_names = $this->core->getQueries()->getUsersByIds($user_ids);
            if ($user_ids_and_names === null) {
                $this->core->addErrorMessage("Error: Unable to load left dropdown list");
                return new RedirectResponse($error_return_url);
            }
        }

        $rankings = [];
        foreach ($rankings_data as $item) {
            $display_name = "";
            if (!$is_team_assignment) {
                $display_name = "{$user_ids_and_names[$item[1]]->getDisplayedFirstName()} {$user_ids_and_names[$item[1]]->getDisplayedLastName()}";
            }
            $temp = [
                "percent" => $item[0],
                "user_id" => $item[1],
                "display_name" => $display_name,
                "version" => $item[2],
            ];
            array_push($rankings, $temp);
        }


        return new WebResponse(
            ['admin', 'Plagiarism'],
            'showPlagiarismResult',
            $gradeable_id,
            $config_id,
            $gradeable_title,
            $rankings
        );
    }

    /**
     * @param string $new_or_edit
     * @param string $gradeable_id
     * @param string $config_id
     * @return RedirectResponse
     * @Route("/courses/{_semester}/{_course}/plagiarism/configuration/new", methods={"POST"})
     */
    public function savePlagiarismConfiguration(string $new_or_edit, string $gradeable_id, string $config_id): RedirectResponse {
        $em = $this->core->getCourseEntityManager();
        $semester = $this->core->getConfig()->getSemester();
        $course = $this->core->getConfig()->getCourse();

        // Determine whether this is a new config or an existing config
        $return_url = $this->core->buildCourseUrl(['plagiarism', 'configuration', 'new']);
        if ($new_or_edit === "new") {
            $gradeable_id = $_POST["gradeable_id"];
        }
        elseif ($new_or_edit === "edit") {
            $return_url = $this->core->buildCourseUrl(['plagiarism', 'configuration', 'edit']) . "?gradeable_id={$gradeable_id}&config_id={$config_id}";
        }

        try {
            $config_id = intval($config_id);
        }
        catch (Exception $e) {
            $this->core->addErrorMessage("Error: Config ID must be a valid integer configuration ID");
            return new RedirectResponse($return_url);
        }

        // Check if Lichen job is already running
        if (file_exists($this->getQueuePath($gradeable_id, $config_id)) || file_exists($this->getProcessingQueuePath($gradeable_id, $config_id))) {
            $this->core->addErrorMessage("A job is already running for the gradeable. Try again after a while.");
            return new RedirectResponse($return_url);
        }

        // Generate a unique number for this version of the gradeable //////////
        if ($new_or_edit === "new") {
            try {
                $config_id = $em->getRepository(PlagiarismConfig::class)
                    ->findOneBy(["gradeable_id" => $gradeable_id], ["config_id" => "DESC"]);
                if ($config_id === null) {
                    $config_id = 1;
                }
                else {
                    $config_id = $config_id->getConfigID() + 1;
                }
            }
            catch (Exception $e) {
                $this->core->addErrorMessage($e->getMessage());
                return new RedirectResponse($return_url);
            }
        }

        // Save configuration form data
        if ($new_or_edit === "new" && isset($_POST["config_option"]) && $_POST["config_option"] === "upload_config") { // uploaded config file
            // error checking
            if (empty($_FILES) || !isset($_FILES["upload_config_file"]) || !isset($_FILES["upload_config_file"]["tmp_name"]) || $_FILES["upload_config_file"]["tmp_name"] === "") {
                $this->core->addErrorMessage("Error: File upload failed");
                return new RedirectResponse($return_url);
            }
            // load, parse, and save the config info
            try {
                $data = json_decode(file_get_contents($_FILES["upload_config_file"]["tmp_name"]), true);

                // This is a little ugly/repetitive but it can be frustrating for users to get nondescriptive errors
                // so we try to make potential error cases a little more helpful
                $error_message = "";
                if (!isset($data["version"])) {
                    $error_message = "Error: Invalid or missing version field";
                }
                elseif (!isset($data["regex"])) {
                    $error_message = "Error: Invalid or missing regex field";
                }
                elseif (!isset($data["regex_dirs"])) {
                    $error_message = "Error: Invalid or missing regex_dirs field";
                }
                elseif (!isset($data["language"])) {
                    $error_message = "Error: Invalid or missing language field";
                }
                elseif (!isset($data["threshold"])) {
                    $error_message = "Error: Invalid or missing threshold field";
                }
                elseif (!isset($data["sequence_length"])) {
                    $error_message = "Error: Invalid or missing sequence_length field";
                }
                elseif (!isset($data["prior_term_gradeables"])) {
                    $error_message = "Error: Invalid or missing prior_term_gradeables field";
                }
                elseif (!isset($data["ignore_submissions"])) {
                    $error_message = "Error: Invalid or missing ignore_submissions field";
                }

                if ($error_message !== "") {
<<<<<<< HEAD
                    throw new Exception($error_message);
=======
                    throw new ValidationException($error_message, []);
>>>>>>> 01837c4c
                }

                $new_config = new PlagiarismConfig(
                    $gradeable_id,
                    $config_id,
                    $data["version"],
                    $data["regex"],
                    in_array("submissions", $data["regex_dirs"]),
                    in_array("results", $data["regex_dirs"]),
                    in_array("checkout", $data["regex_dirs"]),
                    $data["language"],
                    $data["threshold"],
                    $data["sequence_length"],
                    $data["prior_term_gradeables"],
                    $data["ignore_submissions"]
                );
                $em->persist($new_config);
<<<<<<< HEAD
                $em->flush();
            }
            catch (Exception $e) {
                $this->core->addErrorMessage($e->getMessage());
                return new RedirectResponse($return_url);
            }
        }
        elseif ($new_or_edit === "new" && isset($_POST["config_option"]) && $_POST["config_option"] === "import_config") { // imported from another existing config
            try {
                /** @var PlagiarismConfig $source_config */
                $source_config = $em->getRepository(PlagiarismConfig::class)->findOneBy(["gradeable_id" => $_POST["import-config-gradeable"], "config_id" => $_POST["import-config-config-id"]]);
                $new_config = new PlagiarismConfig(
                    $gradeable_id,
                    $config_id,
                    $source_config->getVersionStatus(),
                    $source_config->getRegexArray(),
                    $source_config->isRegexDirSubmissionsSelected(),
                    $source_config->isRegexDirResultsSelected(),
                    $source_config->isRegexDirCheckoutSelected(),
                    $source_config->getLanguage(),
                    $source_config->getThreshold(),
                    $source_config->getSequenceLength(),
                    $source_config->getOtherGradeables(),
                    $source_config->getIgnoredSubmissions()
                );
                $em->persist($new_config);
                $em->flush();
            }
            catch (Exception $e) {
                $this->core->addErrorMessage("Error: Unable to load source configuration");
                return new RedirectResponse($return_url);
            }
        }
=======
            }
            catch (ValidationException $e) {
                $this->core->addErrorMessage($e->getMessage());
                return new RedirectResponse($return_url);
            }
        }
        elseif ($new_or_edit === "new" && isset($_POST["config_option"]) && $_POST["config_option"] === "import_config") { // imported from another existing config
            try {
                /** @var PlagiarismConfig $source_config */
                $source_config = $em->getRepository(PlagiarismConfig::class)->findOneBy(["gradeable_id" => $_POST["import-config-gradeable"], "config_id" => $_POST["import-config-config-id"]]);
                $new_config = new PlagiarismConfig(
                    $gradeable_id,
                    $config_id,
                    $source_config->getVersionStatus(),
                    $source_config->getRegexArray(),
                    $source_config->isRegexDirSubmissionsSelected(),
                    $source_config->isRegexDirResultsSelected(),
                    $source_config->isRegexDirCheckoutSelected(),
                    $source_config->getLanguage(),
                    $source_config->getThreshold(),
                    $source_config->getSequenceLength(),
                    $source_config->getOtherGradeables(),
                    $source_config->getIgnoredSubmissions()
                );
                $em->persist($new_config);
            }
            catch (ValidationException $e) {
                $this->core->addErrorMessage("Error: Unable to load source configuration");
                return new RedirectResponse($return_url);
            }
        }
>>>>>>> 01837c4c
        else { // either editing an existing config or saving a new one with manual config data entry
            // Version /////////////////////////////////////////////////////////////
            $version_option = $_POST['version_option'] ?? "";


            // Regex ///////////////////////////////////////////////////////////////
            // TODO: Can we find a way to validate the regex more thoroughly to tell the user their regex was invalid before feeding it to Lichen?
            if (!isset($_POST["regex_dir"]) || !isset($_POST["regex_to_select_files"])) {
                $this->core->addErrorMessage("Error: Unable to read regex fields");
                return new RedirectResponse($return_url);
            }
            $regex_directories = $_POST["regex_dir"];
            $regex_for_selecting_files = preg_split('/\s+/', $_POST['regex_to_select_files']);


            // Language ////////////////////////////////////////////////////////////
            $language = $_POST["language"] ?? "";


            // Common code threshold ///////////////////////////////////////////////
            $threshold = (int) $_POST['threshold'] ?? 0;


            // Sequence length /////////////////////////////////////////////////////
            $sequence_length = (int) $_POST['sequence_length'] ?? 0;


            // Prior terms /////////////////////////////////////////////////////////
            $prev_term_gradeables = [];
            if ($_POST["past_terms_option"] === "past_terms") {
                if (isset($_POST["prior_semester_course"]) !== isset($_POST["prior_gradeable"])) {
                    $this->core->addErrorMessage("Invalid input provided for prior term gradeables");
                    $this->core->redirect($return_url);
                }
                foreach ($_POST["prior_semester_course"] as $index => $sem_course) {
                    if (!isset($_POST["prior_gradeable"][$index])) {
                        $this->core->addErrorMessage("Invalid input provided for prior term gradeables");
                        $this->core->redirect($return_url);
                    }
                    else {
                        $tokens = explode(" ", $sem_course);
                        if (count($tokens) !== 2) {
                            $this->core->addErrorMessage("Invalid input provided for prior semester and course");
                            $this->core->redirect($return_url);
                        }
                        $prior_semester = $tokens[0];
                        $prior_course = $tokens[1];
                        $prior_gradeable = $_POST["prior_gradeable"][$index];
                        // Error checking
                        if (str_contains($prior_semester, '..') || str_contains($prior_course, '..') || str_contains($prior_gradeable, '..')) {
                            $this->core->addErrorMessage("Error: prior term gradeables string contains invalid component '..'");
                            return new RedirectResponse($return_url);
                        }
                        $prior_g_submissions_path = FileUtils::joinPaths($this->core->getConfig()->getSubmittyPath(), "courses", $prior_semester, $prior_course, "submissions", $prior_gradeable);
                        if (!is_dir($prior_g_submissions_path) || count(scandir($prior_g_submissions_path)) === 2) {
                            $this->core->addErrorMessage("Error: submssions to prior term gradeable provided not found");
                            return new RedirectResponse($return_url);
                        }
                        $to_append = [
                            "prior_semester" => $prior_semester,
                            "prior_course" => $prior_course,
                            "prior_gradeable" => $prior_gradeable
                        ];
                        if ($prior_semester === $semester && $prior_course === $course && $prior_gradeable === $gradeable_id) {
                            $this->core->addErrorMessage("Error: attempt to compare this gradeable '{$gradeable_id}' to itself as other gradeable");
                            return new RedirectResponse($return_url);
                        }
                        if (in_array($to_append, $prev_term_gradeables)) {
                            $this->core->addErrorMessage("Error: duplicate other gradeable found: {$prior_semester} {$prior_course} {$prior_gradeable}");
                            return new RedirectResponse($return_url);
                        }
                        $prev_term_gradeables[] = $to_append;
                    }
                }
            }


            // Submissions to ignore ///////////////////////////////////////////////
            $ignore_submission_option = [];
            if (isset($_POST['ignore_submission_option'])) {
                // error checking
                $valid_inputs = ["ignore_instructors", "ignore_full_access_graders", "ignore_limited_access_graders", "ignore_others"];
                foreach ($_POST['ignore_submission_option'] as $ignore_type) {
                    if (!in_array($ignore_type, $valid_inputs)) {
                        $this->core->addErrorMessage("Invalid type provided for users to ignore");
                        return new RedirectResponse($return_url);
                    }
                }
                // get user_id in the user categories specified
                $graders = $this->core->getQueries()->getAllGraders();
                foreach ($graders as $grader) {
                    if (
                        $grader->getGroup() == User::GROUP_INSTRUCTOR && in_array("ignore_instructors", $_POST['ignore_submission_option'])
                        || $grader->getGroup() == User::GROUP_FULL_ACCESS_GRADER && in_array("ignore_full_access_graders", $_POST['ignore_submission_option'])
                        || $grader->getGroup() == User::GROUP_LIMITED_ACCESS_GRADER && in_array("ignore_limited_access_graders", $_POST['ignore_submission_option'])
                    ) {
                        array_push($ignore_submission_option, $grader->getId());
                    }
                }
                // parse and append user id's specified in "Others"
                if (in_array("ignore_others", $_POST['ignore_submission_option']) && isset($_POST["ignore_others_list"])) {
                    // parse and push to the array of users
                    $other_users = explode(", ", $_POST["ignore_others_list"]);
                    foreach ($other_users as $other_user) {
                        array_push($ignore_submission_option, $other_user);
                    }
                }
            }

            // Save the config /////////////////////////////////////////////////////
            try {
                if ($new_or_edit === "new") {
                    $plagiarism_config = new PlagiarismConfig(
                        $gradeable_id,
                        $config_id,
                        $version_option,
                        $regex_for_selecting_files,
                        in_array("submissions", $regex_directories),
                        in_array("results", $regex_directories),
                        in_array("checkout", $regex_directories),
                        $language,
                        $threshold,
                        $sequence_length,
                        $prev_term_gradeables,
                        $ignore_submission_option
                    );
                }
                else {
                    /** @var PlagiarismConfig $plagiarism_config */
                    $plagiarism_config = $em->getRepository(PlagiarismConfig::class)->findOneBy(["gradeable_id" => $gradeable_id, "config_id" => $config_id]);
                    $plagiarism_config->setVersionStatus($version_option);
                    $plagiarism_config->setRegexArray($regex_for_selecting_files);
                    $plagiarism_config->setRegexDirSubmissions(in_array("submissions", $regex_directories));
                    $plagiarism_config->setRegexDirResults(in_array("results", $regex_directories));
                    $plagiarism_config->setRegexDirCheckout(in_array("checkout", $regex_directories));
                    $plagiarism_config->setLanguage($language);
                    $plagiarism_config->setThreshold($threshold);
                    $plagiarism_config->setSequenceLength($sequence_length);
                    $plagiarism_config->setOtherGradeables($prev_term_gradeables);
                    $plagiarism_config->setIgnoredSubmissions($ignore_submission_option);
                }
                $em->persist($plagiarism_config);
<<<<<<< HEAD

                $em->flush();
            }
            catch (Exception $e) {
=======
            }
            catch (ValidationException $e) {
>>>>>>> 01837c4c
                $this->core->addErrorMessage($e->getMessage());
                return new RedirectResponse($return_url);
            }
        }

        // Create directory structure //////////////////////////////////////////
        if (!is_dir($this->getConfigDirectoryPath($gradeable_id, $config_id))) {
            FileUtils::createDir($this->getConfigDirectoryPath($gradeable_id, $config_id), "true", 0770);
        }

        // Upload instructor provided code /////////////////////////////////////
        if ($new_or_edit === "edit" && ($_POST['provided_code_option'] !== "code_provided" || $_FILES['provided_code_file']['tmp_name'] !== "")) {
            // delete the old provided code
            $this->deleteExistingProvidedCode($gradeable_id, $config_id);
        }
        if ($_POST['provided_code_option'] === "code_provided" && $_FILES['provided_code_file']['tmp_name'] !== "") {
            // error checking
            if (empty($_FILES) || !isset($_FILES['provided_code_file']) || !isset($_FILES['provided_code_file']['tmp_name']) || $_FILES['provided_code_file']['tmp_name'] === "") {
                $this->core->addErrorMessage("Upload failed: Instructor code not provided");
                return new RedirectResponse($return_url);
            }
            // save the code
            try {
                $this->saveNewProvidedCode($_FILES['provided_code_file']['tmp_name'], $_FILES['provided_code_file']['name'], $gradeable_id, $config_id);
            }
            catch (Exception $e) {
                $this->core->addErrorMessage($e->getMessage());
                return new RedirectResponse($return_url);
            }
        }

<<<<<<< HEAD
=======
        // We don't want to catch any errors here because if something goes wrong, we want to know about it as developers/sysadmins
        $em->flush();

>>>>>>> 01837c4c
        // Create the Lichen job ///////////////////////////////////////////////
        try {
            $this->enqueueLichenJob("RunLichen", $gradeable_id, $config_id);
        }
        catch (Exception $e) {
            $this->core->addErrorMessage($e->getMessage());
            $this->core->addErrorMessage("Failed to add configuration to Lichen queue. Create the configuration again.");
            return new RedirectResponse($return_url);
        }

        $this->core->addSuccessMessage("Lichen Plagiarism Detection configuration created for {$gradeable_id} configuration #{$config_id}");
        return new RedirectResponse($this->core->buildCourseUrl(['plagiarism']) . '?' . http_build_query(['refresh_page' => 'REFRESH_ME']));
    }


    /**
     * @Route("/courses/{_semester}/{_course}/plagiarism/configuration/new", methods={"GET"})
     * @return WebResponse
     */
    public function configurePlagiarismForm(): WebResponse {
        $gradeable_with_submission = array_diff(scandir(FileUtils::joinPaths($this->core->getConfig()->getCoursePath(), "submissions/")), ['.', '..']);
        $gradeable_ids_titles = $this->core->getQueries()->getAllGradeablesIdsAndTitles();
        foreach ($gradeable_ids_titles as $i => $gradeable_id_title) {
            if (!in_array($gradeable_id_title['g_id'], $gradeable_with_submission)) {
                unset($gradeable_ids_titles[$i]);
                continue;
            }
            $duedate = $this->core->getQueries()->getDateForGradeableById($gradeable_id_title['g_id']);
            $gradeable_ids_titles[$i]['g_grade_due_date'] = $duedate->format($this->core->getConfig()->getDateTimeFormat()->getFormat('late_days_allowed'));
        }

        usort($gradeable_ids_titles, function ($a, $b) {
            return new DateTime($a['g_grade_due_date']) > new DateTime($b['g_grade_due_date']);
        });

        $em = $this->core->getCourseEntityManager();
        $all_configs = $em->getRepository(PlagiarismConfig::class)->findAll();

        $gradeables_with_plag_configs = [];
        foreach ($all_configs as $item) {
            if (!isset($gradeables_with_plag_configs[$item->getGradeableID()])) {
                $gradeables_with_plag_configs[$item->getGradeableID()] = [];
            }
            $gradeables_with_plag_configs[$item->getGradeableID()][] = $item->getConfigID();
        }

        $config = [];

        // Default values for the form
        $config["gradeable_id"] = "";
        $config["config_id"] = "";
        $config["title"] = null;
        $config["gradeable_ids_titles"] = $gradeable_ids_titles;
        $config["provided_code"] = false;
        $config["provided_code_filenames"] = [];
        $config["version"] = "all_versions";
        $config["regex"] = "";
        $config["regex_dirs"] = ["submissions"];
        $config["language"] = array_fill_keys(array_keys(PlagiarismUtils::SUPPORTED_LANGUAGES), "");
        $config["language"]["plaintext"] = "selected";
<<<<<<< HEAD
        $config["threshold"] = 15;
        $config["sequence_length"] = 10;
=======
        $config["threshold"] = PlagiarismUtils::DEFAULT_THRESHOLD;
        $config["sequence_length"] = PlagiarismUtils::SUPPORTED_LANGUAGES["plaintext"]["sequence_length"];
>>>>>>> 01837c4c
        $config["prior_terms"] = false;
        $config["prior_semester_courses"] = $this->getPriorSemesterCourses();
        $config["prior_term_gradeables"] = [];
        $config["ignore_submissions"] = [];
        $config["ignore_submissions_list"] = "";

        return new WebResponse(
            ['admin', 'Plagiarism'],
            'configurePlagiarismForm',
            'new',
            $config,
            $gradeables_with_plag_configs
        );
    }


    /**
     * @Route("/courses/{_semester}/{_course}/plagiarism/configuration/edit")
     * @param string $gradeable_id
     * @param string $config_id
     * @return ResponseInterface
     */
    public function editPlagiarismSavedConfig(string $gradeable_id, string $config_id): ResponseInterface {
        $return_url = $this->core->buildCourseUrl(['plagiarism']);

        // Error checking
        try {
            $config_id = intval($config_id);
            $this->verifyGradeableAndConfigAreValid($gradeable_id, $config_id);
        }
        catch (Exception $e) {
            $this->core->addErrorMessage($e);
            return new RedirectResponse($return_url);
        }

        // get the config
        $em = $this->core->getCourseEntityManager();
        $plagiarism_config = $em->getRepository(PlagiarismConfig::class)->findOneBy(["gradeable_id" => $gradeable_id, "config_id" => $config_id]);

        // check to see if there are any provided code files
        $has_provided_code = false;
        $provided_code_filenames = [];
        if (is_dir(FileUtils::joinPaths($this->getConfigDirectoryPath($gradeable_id, $config_id), "provided_code", "files"))) {
            $provided_code_filename_array = array_diff(scandir(FileUtils::joinPaths($this->getConfigDirectoryPath($gradeable_id, $config_id), "provided_code", "files")), [".", ".."]);
            $has_provided_code = count($provided_code_filename_array) > 0;
            foreach ($provided_code_filename_array as $filename) {
                $provided_code_filenames[] = $filename;
            }
        }
        $ignore = $this->getIgnoreSubmissionType($plagiarism_config->getIgnoredSubmissions());
        $prior_term_gradeables_array = $plagiarism_config->getOtherGradeables();
        foreach ($prior_term_gradeables_array as &$gradeable) {
            try {
                $gradeable["other_gradeables"] = $this->getOtherPriorGradeables($gradeable["prior_semester"], $gradeable["prior_course"], $gradeable_id);
            }
            catch (Exception $e) {
                $this->core->addErrorMessage($e->getMessage());
                return new RedirectResponse($return_url);
            }
        }

        $regex_dirs = [];
        if ($plagiarism_config->isRegexDirSubmissionsSelected()) {
            $regex_dirs[] = "submissions";
        }
        if ($plagiarism_config->isRegexDirResultsSelected()) {
            $regex_dirs[] = "results";
        }
        if ($plagiarism_config->isRegexDirCheckoutSelected()) {
            $regex_dirs[] = "checkout";
        }

        $config = [];

        $config["gradeable_id"] = $plagiarism_config->getGradeableID();
        $config["config_id"] = $plagiarism_config->getConfigID();
        $config["title"] = $this->core->getQueries()->getGradeableConfig($plagiarism_config->getGradeableID())->getTitle();
        $config["gradeable_ids_titles"] = [];
        $config["provided_code"] = $has_provided_code;
        $config["provided_code_filenames"] = $provided_code_filenames;
        $config["version"] = $plagiarism_config->getVersionStatus();
        $config["regex"] = implode(", ", $plagiarism_config->getRegexArray());
        $config["regex_dirs"] = $regex_dirs;
<<<<<<< HEAD
        $config["language"] = array_fill_keys(PlagiarismUtils::getSupportedLanguages(), "");
=======
        $config["language"] = array_fill_keys(array_keys(PlagiarismUtils::SUPPORTED_LANGUAGES), "");
>>>>>>> 01837c4c
        $config["language"][$plagiarism_config->getLanguage()] = "selected";
        $config["threshold"] = $plagiarism_config->getThreshold();
        $config["sequence_length"] = $plagiarism_config->getSequenceLength();
        $config["prior_terms"] = count($plagiarism_config->getOtherGradeables()) > 0;
        $config["prior_semester_courses"] = $this->getPriorSemesterCourses();
        $config["prior_term_gradeables"] = $prior_term_gradeables_array;
        $config["ignore_submissions"] = $ignore[0];
        $config["ignore_submissions_list"] = implode(", ", $ignore[1]);

        return new WebResponse(
            ['admin', 'Plagiarism'],
            'configurePlagiarismForm',
            'edit',
            $config,
            [] // placeholder
        );
    }


    /**
     * @Route("/courses/{_semester}/{_course}/plagiarism/gradeable/{gradeable_id}/rerun")
     * @param string $gradeable_id
     * @param string $config_id
     * @return RedirectResponse
     */
    public function reRunPlagiarism(string $gradeable_id, string $config_id): RedirectResponse {
        $return_url = $this->core->buildCourseUrl(['plagiarism']);

        try {
            $config_id = intval($config_id);
            $this->verifyGradeableAndConfigAreValid($gradeable_id, $config_id);
        }
        catch (Exception $e) {
            $this->core->addErrorMessage($e->getMessage());
            return new RedirectResponse($return_url);
        }

        $lichen_job_file = $this->getQueuePath($gradeable_id, $config_id);
        $lichen_job_file_processing = $this->getProcessingQueuePath($gradeable_id, $config_id);

        # Re run only if following checks are passed.
        if (file_exists($lichen_job_file) || file_exists($lichen_job_file_processing)) {
            $this->core->addErrorMessage("A job is already running for the gradeable. Try again after a while.");
            return new RedirectResponse($return_url);
        }

        try {
            $this->enqueueLichenJob("RunLichen", $gradeable_id, $config_id);
        }
        catch (Exception $e) {
            $this->core->addErrorMessage($e->getMessage());
            return new RedirectResponse($return_url);
        }

        $this->core->addSuccessMessage("Re-Run of Lichen Plagiarism for {$gradeable_id} configuration #{$config_id}");
        return new RedirectResponse($return_url . '?' . http_build_query(['refresh_page' => 'REFRESH_ME']));
    }


    /**
     * @Route("/courses/{_semester}/{_course}/plagiarism/gradeable/{gradeable_id}/delete", methods={"POST"})
     * @param string $gradeable_id
     * @param string $config_id
     * @return RedirectResponse
     */
    public function deletePlagiarismResultAndConfig(string $gradeable_id, string $config_id): RedirectResponse {
        $return_url = $this->core->buildCourseUrl(['plagiarism']);

        try {
            $config_id = intval($config_id);
            $this->verifyGradeableAndConfigAreValid($gradeable_id, $config_id);
        }
        catch (Exception $e) {
            $this->core->addErrorMessage($e);
            return new RedirectResponse($return_url);
        }

        if (file_exists($this->getQueuePath($gradeable_id, $config_id)) || file_exists($this->getProcessingQueuePath($gradeable_id, $config_id))) {
            $this->core->addErrorMessage("A job is already running for this configuration. Try again after a while.");
            return new RedirectResponse($return_url);
        }

        try {
            $em = $this->core->getCourseEntityManager();
            $to_be_deleted = $em->getRepository(PlagiarismConfig::class)->findOneBy(["gradeable_id" => $gradeable_id, "config_id" => $config_id]);
            $em->remove($to_be_deleted);
            $this->enqueueLichenJob("DeleteLichenResult", $gradeable_id, $config_id);
            $em->flush();
        }
        catch (Exception $e) {
            $this->core->addErrorMessage($e->getMessage());
            return new RedirectResponse($return_url);
        }

        $this->core->addSuccessMessage("Lichen results and saved configuration will be deleted.");
        return new RedirectResponse($this->core->buildCourseUrl(['plagiarism']) . '?' . http_build_query(['refresh_page' => 'REFRESH_ME']));
    }


    /**
     * @Route("/courses/{_semester}/{_course}/plagiarism/gradeable/{gradeable_id}/download_config_file")
     * @param string $gradeable_id
     * @param string $config_id
     */
    public function downloadConfigFile(string $gradeable_id, string $config_id) {
        $this->core->getOutput()->useHeader(false);
        $this->core->getOutput()->useFooter(false);
        try {
            $result = $this->getJsonForConfig($gradeable_id, intval($config_id));
            echo json_encode($result, JSON_PRETTY_PRINT);
        }
        catch (Exception $e) {
            echo $e->getMessage();
        }
    }

    /**
     * @Route("/courses/{_semester}/{_course}/plagiarism/gradeable/{gradeable_id}/nightly_rerun")
     * @param string $gradeable_id
     * @param string $config_id
     */
    public function toggleNightlyRerun(string $gradeable_id, string $config_id) {
        // $semester = $this->core->getConfig()->getSemester();
        // $course = $this->core->getConfig()->getCourse();
        // $return_url = $this->core->buildCourseUrl(['plagiarism']);
        //
        // $nightly_rerun_info_file = "/var/local/submitty/courses/" . $semester . "/" . $course . "/lichen/nightly_rerun.json";
        //
        // $nightly_rerun_info = json_decode(file_get_contents($nightly_rerun_info_file), true);
        // $nightly_rerun_info[$gradeable_id] = !$nightly_rerun_info[$gradeable_id];
        // if (file_put_contents($nightly_rerun_info_file, json_encode($nightly_rerun_info, JSON_PRETTY_PRINT)) === false) {
        //     $this->core->addErrorMessage("Failed to change nightly rerun for the gradeable");
        //     $this->core->redirect($return_url);
        // }
        // $this->core->addSuccessMessage("Nightly Rerun status changed for the gradeable");
        // $this->core->redirect($return_url);
    }


    /**
     * @Route("/courses/{_semester}/{_course}/plagiarism/configuration/getPriorGradeables", methods={"POST"})
     */
    public function getPriorGradeables(): JsonResponse {
        if (!isset($_POST['semester_course']) || !isset($_POST['this_gradeable'])) {
            return JsonResponse::getErrorResponse("Error: Unable to get prior gradeables");
        }

        $tokens = explode(' ', $_POST['semester_course']);
        $semester = $tokens[0];
        $course = $tokens[1];

        try {
            $return = $this->getOtherPriorGradeables($semester, $course, $_POST['this_gradeable']);
        }
        catch (Exception $e) {
            return JsonResponse::getErrorResponse($e->getMessage());
        }

        return JsonResponse::getSuccessResponse($return);
    }


    /**
     * @param string $gradeable_id
     * @param string $config_id
     * @return JsonResponse
     * @Route("/courses/{_semester}/{_course}/plagiarism/gradeable/{gradeable_id}/log")
     */
    public function getRunLog(string $gradeable_id, string $config_id): JsonResponse {
        try {
            $this->verifyGradeableAndConfigAreValid($gradeable_id, intval($config_id));
        }
        catch (Exception $e) {
            return JsonResponse::getErrorResponse($e->getMessage());
        }

        $log_file = FileUtils::joinPaths($this->getConfigDirectoryPath($gradeable_id, intval($config_id)), "logs", "lichen_job_output.txt");

        if (!file_exists($log_file)) {
            return JsonResponse::getErrorResponse("Error: Unable to find run log.");
        }

        $log_data = file_get_contents($log_file);

        return JsonResponse::getSuccessResponse($log_data);
    }

    /**
     * returns info for the user versions, to be displayed in the left pane of
     * PlagiarismResult. Grabs the list of versions, the max matching version,
     * and the active version of that user.
     * @param string $gradeable_id
     * @param string $config_id
     * @param string $user_id_1
     * @return JsonResponse
     * @Route("/courses/{_semester}/{_course}/plagiarism/gradeable/{gradeable_id}/{config_id}/versionlist")
     */
    public function ajaxGetVersionList(string $gradeable_id, string $config_id, string $user_id_1): JsonResponse {
        // error checking
        try {
            $config_id = intval($config_id);
            $this->verifyGradeableAndConfigAreValid($gradeable_id, $config_id);
        }
        catch (Exception $e) {
            return JsonResponse::getErrorResponse($e->getMessage());
        }
        // check for backwards crawling
        if (str_contains($user_id_1, '..')) {
            return JsonResponse::getErrorResponse('Error: path contains invalid component ".."');
        }

        $gradeable = $this->tryGetGradeable($gradeable_id);
        if ($gradeable === false) {
            return JsonResponse::getErrorResponse('Error: unable to get gradeable "' . $gradeable_id);
        }
        $graded_gradeable = $this->tryGetGradedGradeable($gradeable, $user_id_1);
        if ($graded_gradeable === false) {
            return JsonResponse::getErrorResponse('Error: unable to get user "' . $user_id_1 . '" submission for gradeable "' . $gradeable_id . '"');
        }

        $active_version_user_1 = (string) $graded_gradeable->getAutoGradedGradeable()->getActiveVersion();

        try {
            $rankings = $this->getOverallRankings($gradeable_id, $config_id);
        }
        catch (Exception $e) {
            return JsonResponse::getErrorResponse("Rankings file not found or no matches found for selected user");
        }

        $max_matching_version = 0;
        foreach ($rankings as $ranking) {
            if ($ranking[1] == $user_id_1) {
                $max_matching_version = $ranking[2];
                break;
            }
        }

        $user_path = FileUtils::joinPaths($this->getConfigDirectoryPath($gradeable_id, $config_id), "users", $user_id_1);
        $files = scandir($user_path);
        $all_versions_user_1 = [];
        foreach ($files as $version) {
            if ($version !== "." && $version !== ".." && file_exists(FileUtils::joinPaths($user_path, $version, "ranking.txt"))) {
                $all_versions_user_1[] = $version;
            }
        }

        $data = [];
        $data["versions"] = array_values($all_versions_user_1);
        $data["max_matching"] = strval($max_matching_version);
        $data["active_version"] = strval($active_version_user_1);
        return JsonResponse::getSuccessResponse($data);
    }


    /**
     * @param string $gradeable_id
     * @param string $config_id
     * @param string $user_id
     * @param string $version
     * @param string|null $source_gradeable
     * @return JsonResponse
     * @Route("/courses/{_semester}/{_course}/plagiarism/gradeable/{gradeable_id}/{config_id}/concat")
     */
    public function ajaxGetSubmissionConcatenated(string $gradeable_id, string $config_id, string $user_id, string $version, string $source_gradeable = null): JsonResponse {
        // error checking
        try {
            $version = intval($version);
            $config_id = intval($config_id);
            $this->verifyGradeableAndConfigAreValid($gradeable_id, intval($config_id));
        }
        catch (Exception $e) {
            return JsonResponse::getErrorResponse($e->getMessage());
        }
        // check for backwards crawling
        if (str_contains($user_id, '..') || ($source_gradeable !== null && str_contains($source_gradeable, '..'))) {
            return JsonResponse::getErrorResponse('Error: path contains invalid component ".."');
        }

        $semester = $this->core->getConfig()->getSemester();
        $course = $this->core->getConfig()->getCourse();
        if (isset($source_gradeable) && $source_gradeable !== "{$semester}__{$course}__{$gradeable_id}") {
            $file_name = FileUtils::joinPaths($this->getOtherGradeablePath($gradeable_id, $config_id, $source_gradeable, $user_id, $version), "submission.concatenated");
        }
        else {
            $file_name = FileUtils::joinPaths($this->getSubmissionPath($gradeable_id, $config_id, $user_id, $version), "submission.concatenated");
        }

        if (!file_exists($file_name)) {
            return JsonResponse::getErrorResponse("Unable to open submission.concatenated for user {$user_id}, version {$version}");
        }

        return JsonResponse::getSuccessResponse(file_get_contents($file_name));
    }


    /**
     * @param string $gradeable_id
     * @param string $config_id
     * @param string $user_id_1
     * @param string $version_user_1
     * @param string|null $user_id_2
     * @param string|null $version_user_2
     * @param string|null $source_gradeable_user_2
     * @return JsonResponse
     * @Route("/courses/{_semester}/{_course}/plagiarism/gradeable/{gradeable_id}/{config_id}/colorinfo")
     */
    public function ajaxGetColorInfo(string $gradeable_id, string $config_id, string $user_id_1, string $version_user_1, string $user_id_2 = null, string $version_user_2 = null, string $source_gradeable_user_2 = null): JsonResponse {
        // error checking
        try {
            $version_user_1 = intval($version_user_1);
            $version_user_2 = intval($version_user_2);
            $config_id = intval($config_id);
            $this->verifyGradeableAndConfigAreValid($gradeable_id, $config_id);
        }
        catch (Exception $e) {
            return JsonResponse::getErrorResponse($e->getMessage());
        }


        // get the contents of matches.json as an array of Intervals
        $matches_file_path = FileUtils::joinPaths($this->getSubmissionPath($gradeable_id, $config_id, $user_id_1, $version_user_1), "matches.json");
        if (!file_exists($matches_file_path)) {
            return JsonResponse::getErrorResponse("Error: Unable to find matches.json for user {$user_id_1}, version {$version_user_1}");
        }
        $intervals = PlagiarismUtils::constructIntervalsForUserPair($matches_file_path, $user_id_2, intval($version_user_2), $source_gradeable_user_2);

        // get the list of tokens for user 1
        $user_1_tokens_file_path = FileUtils::joinPaths($this->getSubmissionPath($gradeable_id, $config_id, $user_id_1, $version_user_1), "tokens.json");
        if (!file_exists($user_1_tokens_file_path)) {
            return JsonResponse::getErrorResponse("Error: Unable to find tokens.json for user {$user_id_1}, version {$version_user_1}");
        }
        $tokens_user_1 = json_decode(file_get_contents($user_1_tokens_file_path), true);


        // get the list of tokens for user 2
        $tokens_user_2 = [];
        if (isset($user_id_2)) {
            $semester = $this->core->getConfig()->getSemester();
            $course = $this->core->getConfig()->getCourse();
            if (isset($source_gradeable_user_2) && $source_gradeable_user_2 !== "{$semester}__{$course}__{$gradeable_id}") {
                $user_2_tokens_file_path = FileUtils::joinPaths($this->getOtherGradeablePath($gradeable_id, $config_id, $source_gradeable_user_2, $user_id_2, $version_user_2), "tokens.json");
            }
            else {
                $user_2_tokens_file_path = FileUtils::joinPaths($this->getSubmissionPath($gradeable_id, $config_id, $user_id_2, $version_user_2), "tokens.json");
            }

            if (!file_exists($user_2_tokens_file_path)) {
                return JsonResponse::getErrorResponse("Error: Unable to find tokens.json for user {$user_id_2}, version {$version_user_2}");
            }
            $tokens_user_2 = json_decode(file_get_contents($user_2_tokens_file_path), true);
        }


        // Used to prevent an out of bounds error on the tokens arrays
        $dummyToken = [
            "char" => 99999999999,
            "line" => 99999999999,
            "value" => ""
        ];
        array_push($tokens_user_1, $dummyToken);
        if (!empty($tokens_user_2)) {
            array_push($tokens_user_2, $dummyToken);
        }


        $return = [];
        foreach ($intervals as $interval) {
            $others = [];
            foreach (array_keys($interval->getOthers()) as $id_string) {
                $temp = [];
                $tokens = explode("__", $id_string, 3);
                $temp["user_id"] = $tokens[0];
                $temp["version"] = $tokens[1];
                $temp["source_gradeable"] = $tokens[2];
                $others[] = $temp;
            }

            $matching_positions = [];
            if (!empty($tokens_user_2)) {
                foreach ($interval->getMatchingPositions($user_id_2, $version_user_2, $source_gradeable_user_2) as $mp) {
                    $matching_positions[] = [
                        "start_char" => $tokens_user_2[$mp["start"] - 1]["char"],
                        "start_line" => $tokens_user_2[$mp["start"] - 1]["line"],
                        "end_char" => $tokens_user_2[$mp["end"]]["char"],
                        "end_line" => $tokens_user_2[$mp["end"]]["line"],
                    ];
                }
            }

            $return[] = [
                "start_char" => $tokens_user_1[$interval->getStart() - 1]["char"],
                "start_line" => $tokens_user_1[$interval->getStart() - 1]["line"],
                "end_char" => $tokens_user_1[$interval->getEnd()]["char"],
                "end_line" => $tokens_user_1[$interval->getEnd()]["line"],
                "type" => $interval->getType(),
                "matching_positions" => $matching_positions,
                "others" => $others
            ];
        }

        return JsonResponse::getSuccessResponse($return);
    }

    /**
     * @Route("/courses/{_semester}/{_course}/plagiarism/gradeable/{gradeable_id}/{config_id}/match")
     * @param string $gradeable_id
     * @param string $config_id
     * @param string $user_id_1
     * @param string $version_user_1
     * @return JsonResponse
     */
    public function ajaxGetUser2DropdownList(string $gradeable_id, string $config_id, string $user_id_1, string $version_user_1): JsonResponse {
        // error checking
        try {
            $config_id = intval($config_id);
            $version_user_1 = intval($version_user_1);
            $this->verifyGradeableAndConfigAreValid($gradeable_id, $config_id);
        }
        catch (Exception $e) {
            return JsonResponse::getErrorResponse($e->getMessage());
        }
        if (str_contains($user_id_1, '..')) {
            return JsonResponse::getErrorResponse('Error: path contains invalid component ".."');
        }

        try {
            $ranking = $this->getRankingsForUser($gradeable_id, $config_id, $user_id_1, $version_user_1);
        }
        catch (Exception $e) {
            return JsonResponse::getErrorResponse($e->getMessage());
        }

        $is_team_assignment = $this->core->getQueries()->getGradeableConfig($gradeable_id)->isTeamAssignment();

        $user_ids_and_names = [];
        if (!$is_team_assignment) {
            $user_ids = [];
            foreach ($ranking as $item) {
                $user_ids[$item[1]] = null;
            }
            $user_ids = array_keys($user_ids);

            $user_ids_and_names = $this->core->getQueries()->getUsersByIds($user_ids);
            if ($user_ids_and_names === null) {
                return JsonResponse::getErrorResponse("Error: Unable to load right dropdown list");
            }
        }

        $return = [];
        foreach ($ranking as $item) {
            $display_name = "";
            if (!$is_team_assignment) {
                $display_name = "{$user_ids_and_names[$item[1]]->getDisplayedFirstName()} {$user_ids_and_names[$item[1]]->getDisplayedLastName()}";
            }
            $temp = [
                "percent" => $item[0],
                "user_id" => $item[1],
                "display_name" => $display_name,
                "version" => $item[2],
                "source_gradeable" => $item[3]
            ];
            array_push($return, $temp);
        }

        return JsonResponse::getSuccessResponse($return);
    }


    /**
     * @Route("/courses/{_semester}/{_course}/plagiarism/check_refresh")
     * @return JsonResponse
     */
    public function checkRefreshLichenMainPage(): JsonResponse {
        $em = $this->core->getCourseEntityManager();
        $configs = $em->getRepository(PlagiarismConfig::class)->findAll();

        $gradeables_in_progress = 0;
        foreach ($configs as $config) {
            if (file_exists($this->getQueuePath($config->getGradeableID(), $config->getConfigID())) || file_exists($this->getProcessingQueuePath($config->getGradeableID(), $config->getConfigID()))) {
                $gradeables_in_progress++;
            }
        }

        return JsonResponse::getSuccessResponse($gradeables_in_progress);
    }
}<|MERGE_RESOLUTION|>--- conflicted
+++ resolved
@@ -373,15 +373,7 @@
 
         $lichen_job_file = $this->getQueuePath($gradeable_id, $config_id);
 
-<<<<<<< HEAD
-        if (file_exists($lichen_job_file) && !is_writable($lichen_job_file)) {
-            throw new Exception("Error: Failed to create lichen job. Try again");
-        }
-
-        if (!file_put_contents($lichen_job_file, json_encode($lichen_job_data, JSON_PRETTY_PRINT))) {
-=======
         if (!FileUtils::writeJsonFile($lichen_job_file, $lichen_job_data)) {
->>>>>>> 01837c4c
             throw new Exception("Error: Failed to write lichen job file. Try again");
         }
     }
@@ -409,12 +401,8 @@
                 "g_id" => $config->getGradeableID(),
                 "g_title" => $all_gradeables[$config->getGradeableID()],
                 "g_grade_due_date" => $this->core->getQueries()->getDateForGradeableById($config->getGradeableID()),
-<<<<<<< HEAD
                 "g_config_version" => $config->getConfigID(),
                 "last_run_timestamp" => $config->getLastRunTimestamp()
-=======
-                "g_config_version" => $config->getConfigID()
->>>>>>> 01837c4c
             ];
             $all_configurations[] = $configuration;
         }
@@ -499,10 +487,6 @@
                 $in_queue = false;
                 $processing = false;
                 if ($has_results) {
-<<<<<<< HEAD
-=======
-                    $timestamp = date($gradeable_date_format, filemtime($overall_ranking_file));
->>>>>>> 01837c4c
                     try {
                         $rankings = $this->getOverallRankings($gradeable['g_id'], $gradeable['g_config_version']);
                         $matches_and_top_match = count($rankings) . " students matched, {$rankings[0][0]} top match";
@@ -721,11 +705,7 @@
                 }
 
                 if ($error_message !== "") {
-<<<<<<< HEAD
-                    throw new Exception($error_message);
-=======
                     throw new ValidationException($error_message, []);
->>>>>>> 01837c4c
                 }
 
                 $new_config = new PlagiarismConfig(
@@ -743,10 +723,8 @@
                     $data["ignore_submissions"]
                 );
                 $em->persist($new_config);
-<<<<<<< HEAD
-                $em->flush();
-            }
-            catch (Exception $e) {
+            }
+            catch (ValidationException $e) {
                 $this->core->addErrorMessage($e->getMessage());
                 return new RedirectResponse($return_url);
             }
@@ -770,46 +748,12 @@
                     $source_config->getIgnoredSubmissions()
                 );
                 $em->persist($new_config);
-                $em->flush();
-            }
-            catch (Exception $e) {
-                $this->core->addErrorMessage("Error: Unable to load source configuration");
-                return new RedirectResponse($return_url);
-            }
-        }
-=======
-            }
-            catch (ValidationException $e) {
-                $this->core->addErrorMessage($e->getMessage());
-                return new RedirectResponse($return_url);
-            }
-        }
-        elseif ($new_or_edit === "new" && isset($_POST["config_option"]) && $_POST["config_option"] === "import_config") { // imported from another existing config
-            try {
-                /** @var PlagiarismConfig $source_config */
-                $source_config = $em->getRepository(PlagiarismConfig::class)->findOneBy(["gradeable_id" => $_POST["import-config-gradeable"], "config_id" => $_POST["import-config-config-id"]]);
-                $new_config = new PlagiarismConfig(
-                    $gradeable_id,
-                    $config_id,
-                    $source_config->getVersionStatus(),
-                    $source_config->getRegexArray(),
-                    $source_config->isRegexDirSubmissionsSelected(),
-                    $source_config->isRegexDirResultsSelected(),
-                    $source_config->isRegexDirCheckoutSelected(),
-                    $source_config->getLanguage(),
-                    $source_config->getThreshold(),
-                    $source_config->getSequenceLength(),
-                    $source_config->getOtherGradeables(),
-                    $source_config->getIgnoredSubmissions()
-                );
-                $em->persist($new_config);
             }
             catch (ValidationException $e) {
                 $this->core->addErrorMessage("Error: Unable to load source configuration");
                 return new RedirectResponse($return_url);
             }
         }
->>>>>>> 01837c4c
         else { // either editing an existing config or saving a new one with manual config data entry
             // Version /////////////////////////////////////////////////////////////
             $version_option = $_POST['version_option'] ?? "";
@@ -952,15 +896,8 @@
                     $plagiarism_config->setIgnoredSubmissions($ignore_submission_option);
                 }
                 $em->persist($plagiarism_config);
-<<<<<<< HEAD
-
-                $em->flush();
-            }
-            catch (Exception $e) {
-=======
             }
             catch (ValidationException $e) {
->>>>>>> 01837c4c
                 $this->core->addErrorMessage($e->getMessage());
                 return new RedirectResponse($return_url);
             }
@@ -992,12 +929,9 @@
             }
         }
 
-<<<<<<< HEAD
-=======
         // We don't want to catch any errors here because if something goes wrong, we want to know about it as developers/sysadmins
         $em->flush();
 
->>>>>>> 01837c4c
         // Create the Lichen job ///////////////////////////////////////////////
         try {
             $this->enqueueLichenJob("RunLichen", $gradeable_id, $config_id);
@@ -1058,13 +992,8 @@
         $config["regex_dirs"] = ["submissions"];
         $config["language"] = array_fill_keys(array_keys(PlagiarismUtils::SUPPORTED_LANGUAGES), "");
         $config["language"]["plaintext"] = "selected";
-<<<<<<< HEAD
-        $config["threshold"] = 15;
-        $config["sequence_length"] = 10;
-=======
         $config["threshold"] = PlagiarismUtils::DEFAULT_THRESHOLD;
         $config["sequence_length"] = PlagiarismUtils::SUPPORTED_LANGUAGES["plaintext"]["sequence_length"];
->>>>>>> 01837c4c
         $config["prior_terms"] = false;
         $config["prior_semester_courses"] = $this->getPriorSemesterCourses();
         $config["prior_term_gradeables"] = [];
@@ -1148,11 +1077,7 @@
         $config["version"] = $plagiarism_config->getVersionStatus();
         $config["regex"] = implode(", ", $plagiarism_config->getRegexArray());
         $config["regex_dirs"] = $regex_dirs;
-<<<<<<< HEAD
-        $config["language"] = array_fill_keys(PlagiarismUtils::getSupportedLanguages(), "");
-=======
         $config["language"] = array_fill_keys(array_keys(PlagiarismUtils::SUPPORTED_LANGUAGES), "");
->>>>>>> 01837c4c
         $config["language"][$plagiarism_config->getLanguage()] = "selected";
         $config["threshold"] = $plagiarism_config->getThreshold();
         $config["sequence_length"] = $plagiarism_config->getSequenceLength();
