--
-- PostgreSQL database dump
--

-- Dumped from database version 9.5.7
-- Dumped by pg_dump version 9.5.1

-- Started on 2017-06-12 14:35:03 EDT

SET statement_timeout = 0;
SET lock_timeout = 0;
SET client_encoding = 'UTF8';
SET standard_conforming_strings = on;
SET check_function_bodies = false;
SET client_min_messages = warning;
SET row_security = off;

--
-- TOC entry 1 (class 3079 OID 12393)
-- Name: plpgsql; Type: EXTENSION; Schema: -; Owner: -
--

CREATE EXTENSION IF NOT EXISTS plpgsql WITH SCHEMA pg_catalog;


--
-- TOC entry 2161 (class 0 OID 0)
-- Dependencies: 1
-- Name: EXTENSION plpgsql; Type: COMMENT; Schema: -; Owner: -
--

COMMENT ON EXTENSION plpgsql IS 'PL/pgSQL procedural language';


SET search_path = public, pg_catalog;

SET default_with_oids = false;

--
-- TOC entry 183 (class 1259 OID 19646)
-- Name: courses; Type: TABLE; Schema: public; Owner: -
--

CREATE TABLE courses (
    semester character varying(255) NOT NULL,
    course character varying(255) NOT NULL,
    status smallint NOT NULL default 1
);


CREATE TABLE emails (
    id serial NOT NULL,
    recipient  varchar(255) NOT NULL,
    subject TEXT NOT NULL,
    body TEXT NOT NULL,
    created TIMESTAMP WITHOUT TIME zone NOT NULL,
    sent TIMESTAMP WITHOUT TIME zone
);


CREATE TABLE mapped_courses (
    semester character varying(255) NOT NULL,
    course character varying(255) NOT NULL,
    registration_section character varying(255) NOT NULL,
    mapped_course character varying(255) NOT NULL,
    mapped_section character varying(255) NOT NULL
);


CREATE TABLE migrations_master (
  id VARCHAR(100) PRIMARY KEY NOT NULL,
  commit_time TIMESTAMP NOT NULL DEFAULT CURRENT_TIMESTAMP,
  status NUMERIC(1) DEFAULT 0 NOT NULL
);


CREATE TABLE migrations_system (
  id VARCHAR(100) PRIMARY KEY NOT NULL,
  commit_time TIMESTAMP NOT NULL DEFAULT CURRENT_TIMESTAMP,
  status NUMERIC(1) DEFAULT 0 NOT NULL
);


--
-- TOC entry 184 (class 1259 OID 19651)
-- Name: courses_users; Type: TABLE; Schema: public; Owner: -
--

CREATE TABLE courses_users (
    semester character varying(255) NOT NULL,
    course character varying(255) NOT NULL,
    user_id character varying NOT NULL,
    user_group integer NOT NULL,
    registration_section character varying(255),
    manual_registration boolean DEFAULT false,
    CONSTRAINT users_user_group_check CHECK ((user_group >= 1) AND (user_group <= 4))
);


--
-- TOC entry 182 (class 1259 OID 19631)
-- Name: sessions; Type: TABLE; Schema: public; Owner: -
--

CREATE TABLE sessions (
    session_id character varying(255) NOT NULL,
    user_id character varying(255) NOT NULL,
    csrf_token character varying(255) NOT NULL,
    session_expires timestamp(6) with time zone NOT NULL
);


--
-- TOC entry 181 (class 1259 OID 19623)
-- Name: users; Type: TABLE; Schema: public; Owner: -
--

CREATE TABLE users (
    user_id character varying NOT NULL,
    user_numeric_id character varying,
    user_password character varying,
    user_firstname character varying NOT NULL,
    user_preferred_firstname character varying,
    user_lastname character varying NOT NULL,
    user_preferred_lastname character varying,
    user_email character varying NOT NULL,
    user_updated BOOLEAN NOT NULL DEFAULT FALSE,
    instructor_updated BOOLEAN NOT NULL DEFAULT FALSE,
    last_updated timestamp(6) with time zone
);

CREATE TABLE courses_registration_sections (
    semester character varying(255) NOT NULL,
    course character varying(255) NOT NULL,
    registration_section_id character varying(255) NOT NULL
);

--
-- TOC entry 2035 (class 2606 OID 19650)
-- Name: courses_pkey; Type: CONSTRAINT; Schema: public; Owner: -
--

ALTER TABLE ONLY courses
    ADD CONSTRAINT courses_pkey PRIMARY KEY (semester, course);

ALTER TABLE ONLY emails
    ADD CONSTRAINT emails_pkey PRIMARY KEY (id);

ALTER TABLE ONLY mapped_courses
    ADD CONSTRAINT mapped_courses_pkey PRIMARY KEY (semester, course, registration_section);

--
-- TOC entry 2037 (class 2606 OID 19658)
-- Name: courses_users_pkey; Type: CONSTRAINT; Schema: public; Owner: -
--

ALTER TABLE ONLY courses_users
    ADD CONSTRAINT courses_users_pkey PRIMARY KEY (semester, course, user_id);


--
-- TOC entry 2033 (class 2606 OID 19638)
-- Name: sessions_pkey; Type: CONSTRAINT; Schema: public; Owner: -
--

ALTER TABLE ONLY sessions
    ADD CONSTRAINT sessions_pkey PRIMARY KEY (session_id);


--
-- TOC entry 2031 (class 2606 OID 19640)
-- Name: users_pkey; Type: CONSTRAINT; Schema: public; Owner: -
--

ALTER TABLE ONLY users
    ADD CONSTRAINT users_pkey PRIMARY KEY (user_id);


ALTER TABLE ONLY courses_registration_sections
    ADD CONSTRAINT courses_registration_sections_pkey PRIMARY KEY (semester, course, registration_section_id);


ALTER TABLE ONLY mapped_courses
    ADD CONSTRAINT mapped_courses_fkey FOREIGN KEY (semester, mapped_course) REFERENCES courses(semester, course) ON UPDATE CASCADE;
--
-- TOC entry 2039 (class 2606 OID 19659)
-- Name: courses_users_course_fkey; Type: FK CONSTRAINT; Schema: public; Owner: -
--

ALTER TABLE ONLY courses_users
    ADD CONSTRAINT courses_users_course_fkey FOREIGN KEY (semester, course) REFERENCES courses(semester, course) ON UPDATE CASCADE;


--
-- TOC entry 2040 (class 2606 OID 19664)
-- Name: courses_users_user_fkey; Type: FK CONSTRAINT; Schema: public; Owner: -
--

ALTER TABLE ONLY courses_users
    ADD CONSTRAINT courses_users_user_fkey FOREIGN KEY (user_id) REFERENCES users(user_id) ON UPDATE CASCADE;


--
-- TOC entry 2038 (class 2606 OID 19641)
-- Name: sessions_fkey; Type: FK CONSTRAINT; Schema: public; Owner: -
--

ALTER TABLE ONLY sessions
    ADD CONSTRAINT sessions_fkey FOREIGN KEY (user_id) REFERENCES users(user_id) ON UPDATE CASCADE;


ALTER TABLE ONLY courses_registration_sections
    ADD CONSTRAINT courses_registration_sections_fkey FOREIGN KEY (semester, course) REFERENCES courses(semester, course) ON UPDATE CASCADE;


-- Completed on 2017-06-12 14:35:07 EDT

--
-- PostgreSQL database dump complete
--

--
-- plpgsql functions and triggers
--

CREATE EXTENSION IF NOT EXISTS dblink;

CREATE OR REPLACE FUNCTION sync_courses_user() RETURNS TRIGGER AS
-- TRIGGER function to sync users data on INSERT or UPDATE of user_record in
-- table courses_user.
$$
DECLARE
    user_row record;
    db_conn varchar;
    query_string text;
BEGIN
    db_conn := format('dbname=submitty_%s_%s', NEW.semester, NEW.course);

    IF (TG_OP = 'INSERT') THEN
        -- FULL data sync on INSERT of a new user record.
        SELECT * INTO user_row FROM users WHERE user_id=NEW.user_id;
        query_string := 'INSERT INTO users (user_id, user_numeric_id, user_firstname, user_preferred_firstname, user_lastname, user_preferred_lastname, user_email, user_updated, instructor_updated, user_group, registration_section, manual_registration) ' ||
                        'VALUES (' || quote_literal(user_row.user_id) || ', ' || quote_nullable(user_row.user_numeric_id) || ', ' || quote_literal(user_row.user_firstname) || ', ' || quote_nullable(user_row.user_preferred_firstname) || ', ' || quote_literal(user_row.user_lastname) || ', ' ||
                        '' || quote_nullable(user_row.user_preferred_lastname) || ', ' || quote_literal(user_row.user_email) || ', ' || quote_literal(user_row.user_updated) || ', ' || quote_literal(user_row.instructor_updated) || ', ' ||
                        '' || NEW.user_group || ', ' || quote_nullable(NEW.registration_section) || ', ' || NEW.manual_registration || ')';
        IF query_string IS NULL THEN
            RAISE EXCEPTION 'query_string error in trigger function sync_courses_user() when doing INSERT';
        END IF;
        PERFORM dblink_exec(db_conn, query_string);
    ELSIF (TG_OP = 'UPDATE') THEN
        -- User update on registration_section
        -- CASE clause ensures user's rotating section is set NULL when
        -- registration is updated to NULL.  (e.g. student has dropped)
        query_string = 'UPDATE users SET user_group=' || NEW.user_group || ', registration_section=' || quote_nullable(NEW.registration_section) || ', rotating_section=' || CASE WHEN NEW.registration_section IS NULL THEN 'null' ELSE 'rotating_section' END || ', manual_registration=' || NEW.manual_registration || ' WHERE user_id=' || QUOTE_LITERAL(NEW.user_id);
        IF query_string IS NULL THEN
            RAISE EXCEPTION 'query_string error in trigger function sync_courses_user() when doing UPDATE';
        END IF;
        PERFORM dblink_exec(db_conn, query_string);
    END IF;

    -- All done.
    RETURN NULL;
END;
$$ LANGUAGE plpgsql;

CREATE OR REPLACE FUNCTION sync_user() RETURNS trigger AS
-- TRIGGER function to sync users data on UPDATE of user_record in table users.
-- NOTE: INSERT should not trigger this function as function sync_courses_users
-- will also sync users -- but only on INSERT.
$$
DECLARE
    course_row RECORD;
    db_conn VARCHAR;
    query_string TEXT;
<<<<<<< HEAD
    preferred_name_change_details TEXT;
BEGIN
    -- Check for changes in users.user_preferred_firstname and users.user_preferred_lastname.
    IF OLD.user_preferred_firstname <> NEW.user_preferred_firstname THEN
        preferred_name_change_details := format('PREFERRED_FIRSTNAME OLD: %s NEW: %s ', OLD.user_preferred_firstname, NEW.user_preferred_firstname);
    END IF;
    IF OLD.user_preferred_lastname <> NEW.user_preferred_lastname THEN
        preferred_name_change_details := format('%sPREFERRED_LASTNAME OLD: %s NEW: %s', preferred_name_change_details, OLD.user_preferred_lastname, NEW.user_preferred_lastname);
    END IF;
    -- If any preferred_name data has changed, preferred_name_change_details will not be NULL.
    IF preferred_name_change_details IS NOT NULL THEN
        RAISE LOG USING MESSAGE = 'PREFERRED_NAME DATA UPDATE', DETAIL = preferred_name_change_details;
    END IF;
    -- Propagate UPDATE to course DBs
    FOR course_row IN SELECT semester, course FROM courses_users WHERE user_id=NEW.user_id LOOP
        RAISE NOTICE 'Semester: %, Course: %', course_row.semester, course_row.course;
        db_conn := format('dbname=submitty_%s_%s', course_row.semester, course_row.course);
        query_string := 'UPDATE users SET user_firstname=' || quote_literal(NEW.user_firstname) || ', user_preferred_firstname=' || quote_nullable(NEW.user_preferred_firstname) || ', user_lastname=' || quote_literal(NEW.user_lastname) || ', user_preferred_lastname=' || quote_nullable(NEW.user_preferred_lastname) || ', user_email=' || quote_literal(NEW.user_email) || ' WHERE user_id=' || quote_literal(NEW.user_id);
=======
BEGIN
    FOR course_row IN SELECT semester, course FROM courses_users WHERE user_id=NEW.user_id LOOP
        RAISE NOTICE 'Semester: %, Course: %', course_row.semester, course_row.course;
        db_conn := format('dbname=submitty_%s_%s', course_row.semester, course_row.course);
        query_string := 'UPDATE users SET user_numeric_id=' || quote_nullable(NEW.user_numeric_id) || ', user_firstname=' || quote_literal(NEW.user_firstname) || ', user_preferred_firstname=' || quote_nullable(NEW.user_preferred_firstname) || ', user_lastname=' || quote_literal(NEW.user_lastname) || ', user_preferred_lastname=' || quote_nullable(NEW.user_preferred_lastname) || ', user_email=' || quote_literal(NEW.user_email) || ', user_updated=' || quote_literal(NEW.user_updated) || ', instructor_updated=' || quote_literal(NEW.instructor_updated) || ' WHERE user_id=' || quote_literal(NEW.user_id);
>>>>>>> 0f70db9d
        -- Need to make sure that query_string was set properly as dblink_exec will happily take a null and then do nothing
        IF query_string IS NULL THEN
            RAISE EXCEPTION 'query_string error in trigger function sync_user()';
        END IF;
        PERFORM dblink_exec(db_conn, query_string);
    END LOOP;

    -- All done.
    RETURN NULL;
END;
$$ LANGUAGE plpgsql;


CREATE OR REPLACE FUNCTION sync_insert_registration_section() RETURNS trigger AS $$
-- AFTER INSERT trigger function to INSERT registration sections to course DB, as needed.
DECLARE
    registration_row RECORD;
    db_conn VARCHAR;
    query_string TEXT;
BEGIN
    db_conn := format('dbname=submitty_%s_%s', NEW.semester, NEW.course);
    query_string := 'INSERT INTO sections_registration VALUES(' || quote_literal(NEW.registration_section_id) || ') ON CONFLICT DO NOTHING';
    -- Need to make sure that query_string was set properly as dblink_exec will happily take a null and then do nothing
    IF query_string IS NULL THEN
        RAISE EXCEPTION 'query_string error in trigger function sync_insert_registration_section()';
    END IF;
    PERFORM dblink_exec(db_conn, query_string);

    -- All done.
    RETURN NULL;
END;
$$ LANGUAGE plpgsql;

CREATE OR REPLACE FUNCTION sync_delete_registration_section() RETURNS TRIGGER AS $$
-- BEFORE DELETE trigger function to DELETE registration sections from course DB, as needed.
DECLARE
    registration_row RECORD;
    db_conn VARCHAR;
    query_string TEXT;
BEGIN
    db_conn := format('dbname=submitty_%s_%s', OLD.semester, OLD.course);
    query_string := 'DELETE FROM sections_registration WHERE sections_registration_id = ' || quote_literal(OLD.registration_section_id);
    -- Need to make sure that query_string was set properly as dblink_exec will happily take a null and then do nothing
    IF query_string IS NULL THEN
        RAISE EXCEPTION 'query_string error in trigger function sync_delete_registration_section()';
    END IF;
    PERFORM dblink_exec(db_conn, query_string);

    -- All done.  As this is a BEFORE DELETE trigger, RETURN OLD allows original triggering DELETE query to proceed.
    RETURN OLD;

-- Trying to delete a registration section while users are still enrolled will raise an integrity constraint violation exception.
-- We should catch this exception and stop execution with no rows processed.
-- No rows processed will indicate to the UsersController that deletion had an error and did not occur.
EXCEPTION WHEN integrity_constraint_violation THEN
    RAISE NOTICE 'Users are still enrolled in registration section ''%''', OLD.registration_section_id;
    -- Return NULL so we do not proceed with original triggering DELETE query.
    RETURN NULL;
END;
$$ LANGUAGE plpgsql;

-- Foreign Key Constraint *REQUIRES* insert trigger to be assigned to course_users.
-- Updates can happen in either users and/or courses_users.
CREATE TRIGGER user_sync_courses_users AFTER INSERT OR UPDATE ON courses_users FOR EACH ROW EXECUTE PROCEDURE sync_courses_user();
CREATE TRIGGER user_sync_users AFTER UPDATE ON users FOR EACH ROW EXECUTE PROCEDURE sync_user();

-- INSERT and DELETE triggers for syncing registration sections happen on different instances of TG_WHEN (after vs before).
CREATE TRIGGER insert_sync_registration_id AFTER INSERT OR UPDATE ON courses_registration_sections FOR EACH ROW EXECUTE PROCEDURE sync_insert_registration_section();
CREATE TRIGGER delete_sync_registration_id BEFORE DELETE ON courses_registration_sections FOR EACH ROW EXECUTE PROCEDURE sync_delete_registration_section();<|MERGE_RESOLUTION|>--- conflicted
+++ resolved
@@ -272,7 +272,6 @@
     course_row RECORD;
     db_conn VARCHAR;
     query_string TEXT;
-<<<<<<< HEAD
     preferred_name_change_details TEXT;
 BEGIN
     -- Check for changes in users.user_preferred_firstname and users.user_preferred_lastname.
@@ -290,14 +289,7 @@
     FOR course_row IN SELECT semester, course FROM courses_users WHERE user_id=NEW.user_id LOOP
         RAISE NOTICE 'Semester: %, Course: %', course_row.semester, course_row.course;
         db_conn := format('dbname=submitty_%s_%s', course_row.semester, course_row.course);
-        query_string := 'UPDATE users SET user_firstname=' || quote_literal(NEW.user_firstname) || ', user_preferred_firstname=' || quote_nullable(NEW.user_preferred_firstname) || ', user_lastname=' || quote_literal(NEW.user_lastname) || ', user_preferred_lastname=' || quote_nullable(NEW.user_preferred_lastname) || ', user_email=' || quote_literal(NEW.user_email) || ' WHERE user_id=' || quote_literal(NEW.user_id);
-=======
-BEGIN
-    FOR course_row IN SELECT semester, course FROM courses_users WHERE user_id=NEW.user_id LOOP
-        RAISE NOTICE 'Semester: %, Course: %', course_row.semester, course_row.course;
-        db_conn := format('dbname=submitty_%s_%s', course_row.semester, course_row.course);
         query_string := 'UPDATE users SET user_numeric_id=' || quote_nullable(NEW.user_numeric_id) || ', user_firstname=' || quote_literal(NEW.user_firstname) || ', user_preferred_firstname=' || quote_nullable(NEW.user_preferred_firstname) || ', user_lastname=' || quote_literal(NEW.user_lastname) || ', user_preferred_lastname=' || quote_nullable(NEW.user_preferred_lastname) || ', user_email=' || quote_literal(NEW.user_email) || ', user_updated=' || quote_literal(NEW.user_updated) || ', instructor_updated=' || quote_literal(NEW.instructor_updated) || ' WHERE user_id=' || quote_literal(NEW.user_id);
->>>>>>> 0f70db9d
         -- Need to make sure that query_string was set properly as dblink_exec will happily take a null and then do nothing
         IF query_string IS NULL THEN
             RAISE EXCEPTION 'query_string error in trigger function sync_user()';
