--- conflicted
+++ resolved
@@ -894,10 +894,6 @@
             }
 
             // Get the graded gradeable for the $from user
-<<<<<<< HEAD
-            $my_id = $peer && !$team ? $from :  $this->core->getQueries()->getUserFromAnon($from)[$from];
-            $from_graded_gradeable = $this->tryGetGradedGradeable($gradeable, $my_id, false);
-=======
             $from_graded_gradeable = false;
             if ($peer && !$team) {
                 $from_graded_gradeable = $this->tryGetGradedGradeable($gradeable, $this->core->getQueries()->getUserFromAnon($from)[$from], false);
@@ -909,7 +905,6 @@
             if ($from_graded_gradeable === false) {
                  $this->core->redirect($this->core->buildCourseUrl(['gradeable', $gradeable_id, 'grading', 'details']));
             }
->>>>>>> e004c213
 
             // Get the user ID of the user we were viewing on the TA grading interface
             $from_id = $from_graded_gradeable->getSubmitter();
@@ -944,10 +939,6 @@
         }
 
         // Get the graded gradeable for the submitter we are requesting
-<<<<<<< HEAD
-        $my_id = $peer && !$team ? $this->core->getQueries()->getUserFromAnon($who_id)[$who_id] : $who_id;
-        $graded_gradeable = $this->tryGetGradedGradeable($gradeable, $my_id, false);
-=======
         $graded_gradeable = false;
         if ($peer && !$team) {
             if (array_key_exists($who_id, $this->core->getQueries()->getUserFromAnon($who_id))) {
@@ -957,7 +948,6 @@
         else {
             $graded_gradeable = $this->tryGetGradedGradeable($gradeable, $who_id, false);
         }
->>>>>>> e004c213
         if ($graded_gradeable === false) {
             $this->core->redirect($this->core->buildCourseUrl(['gradeable', $gradeable_id, 'grading', 'details'])  . '?' . http_build_query(['sort' => $sort, 'direction' => $direction, 'view' => 'all']));
                 $peer = false;
