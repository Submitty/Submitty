<?php

namespace app\controllers;

use app\entities\course\CourseMaterial;
use app\libraries\CourseMaterialsUtils;
use app\libraries\DateUtils;
use app\libraries\FileUtils;
use app\libraries\response\RedirectResponse;
use app\libraries\response\WebResponse;
use app\libraries\routers\AccessControl;
use app\libraries\response\MultiResponse;
use app\libraries\response\JsonResponse;
use app\views\MiscView;
use Symfony\Component\Routing\Annotation\Route;
use app\models\User;

class MiscController extends AbstractController {
    const GENERIC_NO_ACCESS_MSG = 'You do not have access to this file';

    /**
     * Get the current server time
     *
     * Returns a json string which contains the current server time broken up into year, month, day, hour, minute,
     * second
     */
    #[Route("/server_time")]
    public function getServerTime(): JsonResponse {
        return JsonResponse::getSuccessResponse(DateUtils::getServerTimeJson($this->core));
    }

    /**
     * Given a path that may or may not contain the anon_id instead of the user_id return the path containing the user_id
     */
    public function decodeAnonPath($path, $g_id = null) {
        $exploded_path = explode("/", $path);
        if (count($exploded_path) < 10) {
            return $path;
        }
        $anon_id = explode("/", $path)[9];
        $correct_user_id = $this->core->getQueries()->getSubmitterIdFromAnonId($anon_id, $g_id);
        if ($correct_user_id !== null) {
            $path = str_replace($anon_id, $correct_user_id, $path);
        }
        return $path;
    }

    /**
     * @return MultiResponse
     */
    #[Route("/courses/{_semester}/{_course}/gradeable/{gradeable_id}/encode_pdf")]
    public function encodePDF($gradeable_id) {
        $id = $_POST['user_id'] ?? null;
        $file_name = $_POST['filename'] ?? null;
        $file_name = html_entity_decode($file_name);
        $gradeable = $this->tryGetGradeable($gradeable_id);
        $submitter = $this->core->getQueries()->getSubmitterById($id);
        $graded_gradeable = $this->core->getQueries()->getGradedGradeableForSubmitter($gradeable, $submitter);
        $active_version = $graded_gradeable->getAutoGradedGradeable()->getActiveVersion();
        $file_path = $this->decodeAnonPath(urldecode($_POST['file_path']), $gradeable_id);
        $directory = 'invalid';
        if (strpos($file_path, 'submissions') !== false) {
            $directory = 'submissions';
        }
        elseif (strpos($file_path, 'checkout') !== false) {
            $directory = 'checkout';
        }
        $check_path = FileUtils::joinPaths($this->core->getConfig()->getCoursePath(), $directory, $gradeable_id, $id, $active_version);

        if ($gradeable->isGradeByRegistration()) {
            $section = $submitter->getRegistrationSection();
        }
        else {
            $section = $submitter->getRotatingSection();
        }

        if (!str_starts_with($file_path, $check_path)) {
            return MultiResponse::JsonOnlyResponse(
                JsonResponse::getFailResponse("Invalid file path")
            );
        }

        if (!$this->core->getAccess()->canI("path.read", ["dir" => $directory, "path" => $file_path, "gradeable" => $gradeable, "graded_gradeable" => $graded_gradeable, "section" => $section])) {
            return MultiResponse::JsonOnlyResponse(
                JsonResponse::getFailResponse(self::GENERIC_NO_ACCESS_MSG)
            );
        }

        $pdf64 = base64_encode(file_get_contents($file_path));
        return MultiResponse::JsonOnlyResponse(
            JsonResponse::getSuccessResponse($pdf64)
        );
    }

    #[Route("/courses/{_semester}/{_course}/display_file")]
    public function displayFile($dir = null, $path = null, $gradeable_id = null, $user_id = null, $ta_grading = null, $course_material_id = null) {
        $cm = null;
        //Is this per-gradeable?
        if ($course_material_id === null && ($dir !== null && $path !== null)) {
            $res_path = $this->core->getAccess()->resolveDirPath($dir, htmlspecialchars_decode(rawurldecode($path)));
            if ($res_path === false) {
                $this->core->getOutput()->showError(self::GENERIC_NO_ACCESS_MSG);
                return false;
            }
            $path = $this->decodeAnonPath($res_path, $gradeable_id);
            if ($dir === 'course_materials') {
                $cm = $this->core->getCourseEntityManager()->getRepository(CourseMaterial::class)
                    ->findOneBy(['path' => $path]);
            }
        }
        else {
            $cm = $this->core->getCourseEntityManager()->getRepository(CourseMaterial::class)
                ->findOneBy(['id' => $course_material_id]);
            if ($cm !== null) {
                $path = $cm->getPath();
                $dir = 'course_materials';
            }
            else {
                $path = null;
            }
        }

        if (!is_null($gradeable_id) && !is_null($user_id)) {
            $gradeable = $this->tryGetGradeable($gradeable_id, false);
            if ($gradeable === false) {
                return false;
            }
            $graded_gradeable =  $this->tryGetGradedGradeable($gradeable, $user_id, false);
            if ($graded_gradeable === false) {
                return false;
            }
            if (!$this->core->getAccess()->canI("path.read", ["dir" => $dir, "path" => $path, "gradeable" => $gradeable, "graded_gradeable" => $graded_gradeable])) {
                $this->core->getOutput()->showError(self::GENERIC_NO_ACCESS_MSG);
                return false;
            }
        }
        else {
            // Check access through Access library
            if (!$this->core->getAccess()->canI("path.read", ["dir" => $dir, "path" => $path])) {
                $this->core->getOutput()->showError(self::GENERIC_NO_ACCESS_MSG);
                return false;
            }

            if ($dir == 'course_materials' && !$this->core->getUser()->accessGrading()) {
                if ($cm === null) {
                    $access_failure = 'Course material not found';
                }
                else {
                    $access_failure = CourseMaterialsUtils::finalAccessCourseMaterialCheck($this->core, $cm);
                }
                if ($access_failure) {
                    $this->core->getOutput()->showError($access_failure);
                    return false;
                }
            }

            if ($dir === "course_materials") {
                CourseMaterialsUtils::insertCourseMaterialAccess($this->core, $path);
            }
        }

        $file_name = basename($path);
        $corrected_name = pathinfo($path, PATHINFO_DIRNAME) . "/" .  $file_name;
        $mime_type = mime_content_type($corrected_name);
        $file_type = FileUtils::getContentType($file_name);
        if ($mime_type === "application/pdf" || (str_starts_with($mime_type, "image/") && $mime_type !== "image/svg+xml")) {
            $this->core->getOutput()->useHeader(false);
            $this->core->getOutput()->useFooter(false);
            header("Content-type: " . $mime_type);
            header('Content-Disposition: inline; filename="' . $file_name . '"');
            readfile($corrected_name);
            $this->core->getOutput()->renderString($path);
        }
        else {
            $contents = file_get_contents($corrected_name);
            if (!is_null($ta_grading) && $ta_grading === "true") {
                $newlines = substr_count($contents, "\n");
                $carriage_returns = substr_count($contents, "\r");
                if ($newlines + $carriage_returns > 2000) {
                    return new WebResponse(MiscView::class, 'tooLarge');
                }
                $this->core->getOutput()->renderOutput('Misc', 'displayCode', $file_type, $corrected_name, $contents);
            }
            else {
                $this->core->getOutput()->renderOutput('Misc', 'displayFile', $contents);
            }
        }
    }

    #[Route("/courses/{_semester}/{_course}/read_file")]
    public function readFile($dir, $path, $csrf_token = null) {
        // security check
        if (!$this->core->getAccess()->canI("path.read", ["dir" => $dir, "path" => $path])) {
            $this->core->getOutput()->showError(self::GENERIC_NO_ACCESS_MSG);
            return false;
        }

        //Since this can serve raw html files we should make sure they're coming from a valid source
        if (is_null($csrf_token) || !$this->core->checkCsrfToken($csrf_token)) {
            $this->core->getOutput()->showError("Invalid csrf token");
            return false;
        }

        $this->core->getOutput()->useHeader(false);
        $this->core->getOutput()->useFooter(false);

        $mime_type = mime_content_type($path);
        if ($mime_type === 'text/plain') {
            if (str_ends_with($path, '.js')) {
                $mime_type = 'application/javascript';
            }
            elseif (str_ends_with($path, '.css')) {
                $mime_type = 'text/css';
            }
            elseif (str_ends_with($path, '.html')) {
                $mime_type = 'text/html';
            }
        }
        header('Content-type: ' . $mime_type);
        readfile($path);
        return true;
    }

    #[Route("/courses/{_semester}/{_course}/download")]
    public function downloadCourseFile($dir = null, $path = null, $course_material_id = null, $gradeable_id = null) {
        // security check
        $cm = null;
        if ($course_material_id === null && ($dir !== null && $path !== null)) {
            $res_path = $this->core->getAccess()->resolveDirPath($dir, htmlspecialchars_decode(rawurldecode($path)));
            if ($res_path === false) {
                $this->core->getOutput()->showError(self::GENERIC_NO_ACCESS_MSG);
                return false;
            }
            $path = $this->decodeAnonPath($res_path, $gradeable_id);
        }
        elseif ($course_material_id !== null) {
            $cm = $this->core->getCourseEntityManager()->getRepository(CourseMaterial::class)
                ->findOneBy(['id' => $course_material_id]);
            if ($cm !== null) {
                $dir = 'course_materials';
                $path = $cm->getPath();
                $title = $cm->getTitle();
            }
        }

        if (!$this->core->getAccess()->canI("path.read", ["dir" => $dir, "path" => $path])) {
            $this->core->getOutput()->showError(self::GENERIC_NO_ACCESS_MSG);
            return false;
        }

        if ($dir == 'course_materials' && !$this->core->getUser()->accessGrading()) {
            if ($cm === null) {
                $access_failure = 'Course material not found';
            }
            else {
                $access_failure = CourseMaterialsUtils::finalAccessCourseMaterialCheck($this->core, $cm);
            }
            if ($access_failure) {
                $this->core->getOutput()->showError($access_failure);
                return false;
            }
        }

        if ($dir === "course_materials") {
            CourseMaterialsUtils::insertCourseMaterialAccess($this->core, $path);
        }

        if (isset($title) && $title !== "") {
            $filename = $title;
        }
        else {
            $filename = pathinfo($path, PATHINFO_BASENAME);
        }
        $this->core->getOutput()->useHeader(false);
        $this->core->getOutput()->useFooter(false);
        header('Content-Type: application/octet-stream');
        header("Content-Transfer-Encoding: Binary");
        header("Content-disposition: attachment; filename=\"{$filename}\"");
        readfile($path);
    }

    #[Route("/courses/{_semester}/{_course}/gradeable/{gradeable_id}/downloadTestCaseResult")]
    public function downloadTestCaseResult(string $gradeable_id, int $version, int $test_case, string $file_name, string $user_id) {
        $gradeable = $this->tryGetGradeable($gradeable_id);
        $graded_gradeable = $this->tryGetGradedGradeable($gradeable, $user_id, false);
        if ($user_id !== $this->core->getUser()->getId()) {
            if (!$this->core->getAccess()->canI("grading.electronic.grade", ["gradeable" => $gradeable, "graded_gradeable" => $graded_gradeable])) {
                $this->core->addErrorMessage("You do not have permission to download this file!");
                return new RedirectResponse($this->core->buildCourseUrl(['gradeable', $gradeable_id]));
            }
        }
        $autograde = $graded_gradeable->getAutoGradedGradeable()->getAutoGradedVersionInstance($version);
        $file_path = null;
        $testcase = $autograde->getTestcases()[$test_case - 1];
        if ($testcase->hasAutochecks()) {
            foreach ($testcase->getAutochecks() as $autocheck) {
                $path = explode('/', $autocheck->getDiffViewer()->getActualFilename());
                $actual_file_name = array_pop($path);
                if ($file_name === $actual_file_name) {
                    $file_path = $autocheck->getDiffViewer()->getActualFilename();
                    break;
                }
            }
        }
        if ($file_path !== null) {
            if (file_exists($file_path)) {
                $this->core->getOutput()->useHeader(false);
                $this->core->getOutput()->useFooter(false);
                header('Content-Type: application/octet-stream');
                header("Content-Transfer-Encoding: Binary");
                header("Content-disposition: attachment; filename=\"{$file_name}\"");
                readfile($file_path);
            }
            else {
                $this->core->addErrorMessage("That file does not seem to exist");
                return new RedirectResponse($this->core->buildCourseUrl(['gradeable', $gradeable_id]));
            }
        }
        else {
            $this->core->addErrorMessage("That file does not seem to exist");
            return new RedirectResponse($this->core->buildCourseUrl(['gradeable', $gradeable_id]));
        }
    }

<<<<<<< HEAD
    #[Route("/courses/{_semester}/{_course}/gradeable/{gradeable_id}/download_zip")]
    public function downloadSubmissionZip($gradeable_id, $user_id, $version, $is_anon, $origin = null) {
=======
    /**
     * @Route("/courses/{_semester}/{_course}/gradeable/{gradeable_id}/download_zip")
     */
    public function downloadSubmissionZip($gradeable_id, $submitter_id, $version, $is_anon, $origin = null) {
>>>>>>> 117636d6

        $anon_id = $submitter_id;
        if ($is_anon === "true") {
            $submitter_id = $this->core->getQueries()->getSubmitterIdFromAnonId($anon_id, $gradeable_id);
        }

        $gradeable = $this->core->getQueries()->getGradeableConfig($gradeable_id);
        if ($gradeable === null) {
            $message = "You do not have access to that page.";
            $this->core->addErrorMessage($message);
            $this->core->redirect($this->core->buildCourseUrl());
        }

        $is_team = $gradeable->isTeamAssignment();

        $graded_gradeable = $this->core->getQueries()->getGradedGradeable($gradeable, $is_team ? null : $submitter_id, $is_team ? $submitter_id : null);

        if ($graded_gradeable === null) {
            $message = "You do not have access to that page.";
            $this->core->addErrorMessage($message);
            $this->core->redirect($this->core->buildCourseUrl());
        }

        $gradeable_version = $graded_gradeable->getAutoGradedGradeable()->getAutoGradedVersionInstance($version);

        if ($gradeable_version === null) {
            $message = "You do not have access to that page.";
            $this->core->addErrorMessage($message);
            $this->core->redirect($this->core->buildCourseUrl());
        }

        $folder_names = [];
        //See which directories we are allowed to read.
        if ($this->core->getAccess()->canI("path.read.submissions", ["gradeable" => $gradeable, "graded_gradeable" => $graded_gradeable, "gradeable_version" => $gradeable_version->getVersion()])) {
            //These two have the same check
            $folder_names[] = "submissions";
            $folder_names[] = "checkout";
        }

        // Context of these next two checks is important
        // If the request is coming from the submissions page, then the results and results_public folder
        // should not be included, otherwise include them
        if ($origin != 'submission') {
            if ($this->core->getAccess()->canI("path.read.results", ["gradeable" => $gradeable, "graded_gradeable" => $graded_gradeable, "gradeable_version" => $gradeable_version->getVersion()])) {
                $folder_names[] = "results";
            }
            if ($this->core->getAccess()->canI("path.read.results_public", ["gradeable" => $gradeable, "graded_gradeable" => $graded_gradeable, "gradeable_version" => $gradeable_version->getVersion()])) {
                $folder_names[] = "results_public";
            }
        }

        //No results, no download
        if (count($folder_names) === 0) {
            $message = "You do not have access to that page.";
            $this->core->addErrorMessage($message);
            $this->core->redirect($this->core->buildCourseUrl());
        }

        $this->core->getOutput()->useHeader(false);
        $this->core->getOutput()->useFooter(false);
        $gradeable_path = $this->core->getConfig()->getCoursePath();
        $active_version = $graded_gradeable->getAutoGradedGradeable()->getActiveVersion();
        $version = $version ?? $active_version;

        // TODO: Zip file anonymization is currently done based on access level (students==peers)
        // When single/double blind grading is merged, this will need to be updated.
        if ($this->core->getUser()->getGroup() === User::GROUP_STUDENT) {
            $zip_file_name = $gradeable_id . "_" . $anon_id . "_v" . $version . ".zip";
        }
        else {
            $zip_file_name = $gradeable_id . "_" . $submitter_id . "_v" . $version . ".zip";
        }

        // create a new zipstream object
        $zip_stream = new \ZipStream\ZipStream(
            outputName: $zip_file_name,
            sendHttpHeaders: true,
            enableZip64: false,
        );
        foreach ($folder_names as $folder_name) {
            $path = FileUtils::joinPaths($gradeable_path, $folder_name, $gradeable->getId(), $graded_gradeable->getSubmitter()->getId(), $version);
            if (is_dir($path)) {
                $files = new \RecursiveIteratorIterator(
                    new \RecursiveDirectoryIterator($path),
                    \RecursiveIteratorIterator::LEAVES_ONLY
                );
                $zip_stream->addFile($folder_name . "/", "");
                foreach ($files as $name => $file) {
                    // Skip directories (they are added automatically)
                    if ($file->isDir()) {
                        continue;
                    }
                    $file_path = $file->getRealPath();
                    $relative_path = substr($file_path, strlen($path) + 1);
                    if (
                        $this->core->getAccess()->canI(
                            "path.read",
                            [
                                "dir" => $folder_name,
                                "path" => $file_path,
                                "gradeable" => $gradeable,
                                "graded_gradeable" => $graded_gradeable,
                                "gradeable_version" => $gradeable_version->getVersion(),
                                "root_path" => $path
                            ]
                        )
                    ) {
                        $zip_stream->addFileFromPath(FileUtils::joinPaths($folder_name, $relative_path), $file_path);
                    }
                }
            }
        }
        $zip_stream->finish();
    }

    /**
     * @AccessControl(role="LIMITED_ACCESS_GRADER")
     */
    #[Route("/courses/{_semester}/{_course}/gradeable/{gradeable_id}/grading/download_zip")]
    public function downloadAssignedZips($gradeable_id, $type = null) {
        $zip_file_name = $gradeable_id . "_section_students_" . date("m-d-Y") . ".zip";
        $this->core->getOutput()->useHeader(false);
        $this->core->getOutput()->useFooter(false);
        if (in_array($type, ["all", "results", "active", "both"])) {
            $zip_file_name = $gradeable_id . "_all_students_" . date("m-d-Y") . ".zip";
            if (!($this->core->getUser()->accessFullGrading())) {
                $message = "You do not have access to that page.";
                $this->core->addErrorMessage($message);
                $this->core->redirect($this->core->buildCourseUrl());
            }
        }

        $temp_dir = "/tmp";
        //makes a random zip file name on the server
        $temp_name = uniqid($this->core->getUser()->getId(), true);
        $zip_name = $temp_dir . "/" . $temp_name . ".zip";
        $gradeable = $this->tryGetGradeable($gradeable_id);
        if ($gradeable === false) {
            return;
        }
        $paths = ['submissions'];
        if ($gradeable->isVcs()) {
            //VCS submissions are stored in the checkout directory
            $paths[] = 'checkout';
        }
        if (in_array($type, ["results", "both", "limited_results", "limited_both"])) {
            $paths[] = 'results';
        }

        // create a new zipstream object
        $zip_stream = new \ZipStream\ZipStream(
            outputName: $zip_file_name,
            sendHttpHeaders: true,
            enableZip64: false,
        );

        foreach ($paths as $path) {
            $gradeable_path = FileUtils::joinPaths(
                $this->core->getConfig()->getCoursePath(),
                $path,
                $gradeable->getId()
            );
            if (in_array($type, ["all", "results"])) {
                $zip_stream->addFile($path . "/", "");
                if (file_exists($gradeable_path)) {
                    if (!is_dir($gradeable_path)) { //if dir is already present, but it's a file
                        $message = "Oops! That page is not available.";
                        $this->core->addErrorMessage($message);
                        $this->core->redirect($this->core->buildCourseUrl());
                    }
                    else {
                        $files = new \RecursiveIteratorIterator(
                            new \RecursiveDirectoryIterator($gradeable_path),
                            \RecursiveIteratorIterator::LEAVES_ONLY
                        );
                        foreach ($files as $name => $file) {
                            // Skip directories (they would be added automatically)
                            if (!$file->isDir() && !$file->isLink()) {
                                // Get real and relative path for current file
                                $filePath = $file->getRealPath();
                                $relativePath = substr($filePath, strlen($gradeable_path) + 1);
                                // Add current file to archive
                                $zip_stream->addFileFromPath($path . "/" . $relativePath, $filePath);
                            }
                        }
                    }
                }
                else { //no dir exists with this name
                    $message = "Oops! That page is not available.";
                    $this->core->addErrorMessage($message);
                    $this->core->redirect($this->core->buildCourseUrl());
                }
            }
            elseif (in_array($type, ["active", "both"])) {
                $zip_stream->addFile($path . "/", "");
                if (file_exists($gradeable_path)) {
                    if (!is_dir($gradeable_path)) { //if dir is already present, but it's a file
                        $message = "Oops! That page is not available.";
                        $this->core->addErrorMessage($message);
                        $this->core->redirect($this->core->buildCourseUrl());
                    }
                    else {
                        $graded_gradeables = $this->core->getQueries()->getGradedGradeables([$gradeable]);

                        foreach ($graded_gradeables as $gg) { //get each graded gradeable
                            $user = $gg->getSubmitter()->getId();
                            $version = $gg->getAutoGradedGradeable()->getActiveVersion();
                            if ($version <= 0) { //if no active version exitsts, continue
                                continue;
                            }
                            $gradeable_path = FileUtils::joinPaths(
                                $this->core->getConfig()->getCoursePath(),
                                $path,
                                $gradeable->getId(),
                                $user,
                                $version
                            );

                            $files = new \RecursiveIteratorIterator(
                                new \RecursiveDirectoryIterator($gradeable_path),
                                \RecursiveIteratorIterator::LEAVES_ONLY
                            );

                            foreach ($files as $name => $file) {
                                // Skip directories (they would be added automatically)
                                if (!$file->isDir()) {
                                    // Get real and relative path for current file
                                    $filePath = $file->getRealPath();
                                    $relativePath = $user . "/" . substr($filePath, strlen($gradeable_path) + 1);

                                    // Add current file to archive
                                    $zip_stream->addFileFromPath($path . "/" . $relativePath, $filePath);
                                }
                            }
                        }
                    }
                }
                else { //no dir exists with this name
                    $message = "Oops! That page is not available.";
                    $this->core->addErrorMessage($message);
                    $this->core->redirect($this->core->buildCourseUrl());
                }
            }
            else {
                //gets the students that are part of the sections
                if ($gradeable->isGradeByRegistration()) {
                    $section_key = "registration_section";
                    $sections = $this->core->getUser()->getGradingRegistrationSections();
                    $students = $this->core->getQueries()->getUsersByRegistrationSections($sections);
                }
                else {
                    $section_key = "rotating_section";
                    $sections = $this->core->getQueries()->getRotatingSectionsForGradeableAndUser(
                        $gradeable->getId(),
                        $this->core->getUser()->getId()
                    );
                    $students = $this->core->getQueries()->getUsersByRotatingSections($sections);
                }
                $students_array = [];
                foreach ($students as $student) {
                    $students_array[] = $student->getId();
                }
                $files = scandir($gradeable_path);
                $arr_length = count($students_array);
                foreach ($files as $file) {
                    for ($x = 0; $x < $arr_length; $x++) {
                        if ($students_array[$x] === $file) {
                            if (in_array($type, ["limited_active", "limited_both"])) {
                                $gg = $this->core->getQueries()->getGradedGradeable($gradeable, $students_array[$x], null);
                                $version = $gg->getAutoGradedGradeable()->getActiveVersion();
                                if ($version <= 0) { //if no active version exitsts, continue
                                    continue;
                                }
                                $temp_path = $gradeable_path . "/" . $file . "/" . $version;
                            }
                            else {
                                $temp_path = $gradeable_path . "/" . $file;
                            }
                            $files_in_folder = new \RecursiveIteratorIterator(
                                new \RecursiveDirectoryIterator($temp_path),
                                \RecursiveIteratorIterator::LEAVES_ONLY
                            );

                            //makes a new directory in the zip to add the files in
                            $zip_stream->addFile($file . "/", "");

                            foreach ($files_in_folder as $name => $file_in_folder) {
                                // Skip directories (they would be added automatically)
                                if (!$file_in_folder->isDir()) {
                                    // Get real and relative path for current file
                                    $filePath = $file_in_folder->getRealPath();
                                    $relativePath = substr($filePath, strlen($temp_path) + 1);

                                    // Add current file to archive
                                    $zip_stream->addFileFromPath($file . "/" . $relativePath, $filePath);
                                }
                            }
                            $x = $arr_length; //cuts the for loop early when found
                        }
                    }
                }
            }
        }
        // Zip archive will be created only after closing object
        $zip_stream->finish();
        header("Content-type: application/zip");
        header("Content-Disposition: attachment; filename=$zip_file_name");
        header("Content-length: " . filesize($zip_name));
        header("Pragma: no-cache");
        header("Expires: 0");
        readfile("$zip_name");
        unlink($zip_name); //deletes the random zip file
    }

    /**
     * @AccessControl(role="FULL_ACCESS_GRADER")
     */
    #[Route("/courses/{_semester}/{_course}/gradeable/{gradeable_id}/bulk/progress")]
    public function checkBulkProgress($gradeable_id) {
        $job_path = "/var/local/submitty/daemon_job_queue/";
        $result = [];
        $found = false;
        $job_data = null;
        $complete_count = 0;
        try {
            foreach (scandir($job_path) as $job) {
                if (strpos($job, 'bulk_upload_') !== false) {
                    $found = true;
                }
                else {
                    continue;
                }
                //remove 'bulk_upload_' and '.json' from job file name
                $result[] = substr($job, 11, -5);
            }
            //look in the split upload folder to see what is complete
            $split_uploads = FileUtils::joinPaths($this->core->getConfig()->getCoursePath(), "uploads", "split_pdf", $gradeable_id);
            $sub_dirs = array_filter(glob($split_uploads . '/*'), 'is_dir');
            foreach ($sub_dirs as $dir) {
                foreach (scandir($dir) as $file) {
                    if (pathinfo($file)['extension'] !== "pdf") {
                        continue;
                    }

                    if (strpos($file, "_cover")) {
                        $complete_count++;
                    }
                }
            }
            $result = ['found' => $found, 'job_data' => $result, 'count' => $complete_count];
            return $this->core->getOutput()->renderJsonSuccess($result);
        }
        catch (\Exception $e) {
            return $this->core->getOutput()->renderJsonError($e->getMessage());
        }
    }
}<|MERGE_RESOLUTION|>--- conflicted
+++ resolved
@@ -322,15 +322,10 @@
         }
     }
 
-<<<<<<< HEAD
-    #[Route("/courses/{_semester}/{_course}/gradeable/{gradeable_id}/download_zip")]
-    public function downloadSubmissionZip($gradeable_id, $user_id, $version, $is_anon, $origin = null) {
-=======
     /**
      * @Route("/courses/{_semester}/{_course}/gradeable/{gradeable_id}/download_zip")
      */
     public function downloadSubmissionZip($gradeable_id, $submitter_id, $version, $is_anon, $origin = null) {
->>>>>>> 117636d6
 
         $anon_id = $submitter_id;
         if ($is_anon === "true") {
