--- conflicted
+++ resolved
@@ -9,10 +9,6 @@
 use app\libraries\GradeableType;
 use app\libraries\Logger;
 use app\libraries\Utils;
-<<<<<<< HEAD
-=======
-use app\models\GradeableList;
->>>>>>> 8a0bc1fd
 use app\models\gradeable\Gradeable;
 use app\controllers\grading\ElectronicGraderController;
 
@@ -158,7 +154,6 @@
 
     private function showHomeworkPage() {
         $gradeable_id = (isset($_REQUEST['gradeable_id'])) ? $_REQUEST['gradeable_id'] : null;
-<<<<<<< HEAD
         $gradeable = $this->tryGetElectronicGradeable($gradeable_id);
         if($gradeable === null) {
             $this->core->getOutput()->renderOutput('Error', 'noGradeable', $gradeable_id);
@@ -170,27 +165,6 @@
             // FIXME if $graded_gradeable is null, the user isn't on a team, so we want to redirect
             // FIXME    to nav with an error
         }
-=======
-
-        // FIXME: The GradeableList is constructed here for legacy purposes
-        // FIXME:   Replace with tryGetElectronicGradeable when converting homework view to new model
-        $gradeable_list = $this->core->loadModel(GradeableList::class);
-        /** @var \app\models\Gradeable $gradeable */
-        $gradeable = $gradeable_list->getGradeable($gradeable_id, GradeableType::ELECTRONIC_FILE);
-        if ($gradeable !== null) {
-            $error = false;
-            $now = new \DateTime("now", $this->core->getConfig()->getTimezone());
-
-            // ORIGINAL
-            //if ($gradeable->getOpenDate() > $now && !$this->core->getUser()->accessAdmin()) {
-
-            // hiding entire page if user is not a grader and student cannot view
-            if (!$this->core->getUser()->accessGrading() && !$gradeable->getStudentView()) {
-                $message = "Students cannot view that gradeable.";
-                $this->core->addErrorMessage($message);
-                $this->core->redirect($this->core->getConfig()->getSiteUrl());
-            }
->>>>>>> 8a0bc1fd
 
         $version = $_REQUEST['gradeable_version'] ?? ($graded_gradeable !== null ? $graded_gradeable->getAutoGradedGradeable()->getActiveVersion() : 0);
 
@@ -297,7 +271,6 @@
             }
         }
 
-<<<<<<< HEAD
         $graded_gradeables = [];
         foreach ($this->core->getQueries()->getGradedGradeables([$gradeable], $user_ids, null) as $gg) {
             $graded_gradeables[] = $gg;
@@ -319,37 +292,6 @@
 
         $graded_gradeable = $graded_gradeables[0];
         $highest_version = $graded_gradeable->getAutoGradedGradeable()->getHighestVersion();
-=======
-        $graded_gradeable = $this->core->getQueries()->getGradedGradeable($gradeable, $user_id, null);
-
-        //If this is a team assignment, we need to check that all users are on the same (or no) team.
-        //To do this, we just compare the leader's teamid to the team id of every other user.
-        if($gradeable->isTeamAssignment()){
-            $leader_team_id = "";
-            $leader_team = $this->core->getQueries()->getTeamByGradeableAndUser($gradeable->getId(), $user_id);
-            if($leader_team !== null){
-                $leader_team_id = $leader_team->getId();
-            }
-            foreach($user_ids as $id){
-                $user_team_id = "";
-                $user_team = $this->core->getQueries()->getTeamByGradeableAndUser($gradeable->getId(), $id);
-                if($user_team !== null){
-                    $user_team_id = $user_team->getId();
-                }
-                if($user_team_id !== $leader_team_id){
-                    $msg = "Inconsistent teams. One or more users are on different teams.";
-                    $return = array('success' => false, 'message' => $msg);
-                    $this->core->getOutput()->renderJson($return);
-                    return $return;
-                }
-            }
-        }
-
-        $highest_version = 0;
-        if ($graded_gradeable !== null && $graded_gradeable->getAutoGradedGradeable() !== null) {
-            $highest_version = $graded_gradeable->getAutoGradedGradeable()->getHighestVersion();
-        }
->>>>>>> 8a0bc1fd
 
         //If there has been a previous submission, we tag it so that we can pop up a warning.
         $return = array('success' => true, 'highest_version' => $highest_version, 'previous_submission' => $highest_version > 0);
@@ -606,14 +548,7 @@
             return $this->uploadResult("Failed to make folder for this assignment for the user.", false);
         }
 
-<<<<<<< HEAD
         $new_version = $graded_gradeable->getAutoGradedGradeable()->getHighestVersion() + 1;
-=======
-        $new_version = 1;
-        if ($graded_gradeable !== null && $graded_gradeable->getAutoGradedGradeable() !== null) {
-            $new_version = $graded_gradeable->getAutoGradedGradeable()->getHighestVersion() + 1;
-        }
->>>>>>> 8a0bc1fd
         $version_path = FileUtils::joinPaths($user_path, $new_version);
 
         if (!FileUtils::createDir($version_path)) {
@@ -880,13 +815,8 @@
         $who_id = $user_id;
         $team_id = "";
         if ($gradeable->isTeamAssignment()) {
-<<<<<<< HEAD
             if ($graded_gradeable !== null) {
                 $team = $graded_gradeable->getSubmitter()->getTeam();
-=======
-            $team = $graded_gradeable->getSubmitter()->getTeam();
-            if ($team !== null) {
->>>>>>> 8a0bc1fd
                 $team_id = $team->getId();
                 $who_id = $team_id;
                 $user_id = "";
@@ -902,14 +832,7 @@
                 return $this->uploadResult("Failed to make folder for this assignment for the user.", false);
         }
 
-<<<<<<< HEAD
         $highest_version = $graded_gradeable->getAutoGradedGradeable()->getHighestVersion();
-=======
-        $highest_version = 0;
-        if($graded_gradeable !== null && $graded_gradeable->getAutoGradedGradeable() !== null) {
-            $highest_version = $graded_gradeable->getAutoGradedGradeable()->getHighestVersion();
-        }
->>>>>>> 8a0bc1fd
         $new_version = $highest_version + 1;
         $version_path = FileUtils::joinPaths($user_path, $new_version);
 
@@ -1324,11 +1247,7 @@
         }
 
         $who = $_REQUEST['who'] ?? $this->core->getUser()->getId();
-<<<<<<< HEAD
         $graded_gradeable = $this->core->getQueries()->getGradedGradeable($gradeable, $who, $who);
-=======
-        $graded_gradeable = $this->core->getQueries()->getGradedGradeable($gradeable, $who, null);
->>>>>>> 8a0bc1fd
         $url = $this->core->buildUrl(array('component' => 'student', 'gradeable_id' => $gradeable->getId()));
         if (!isset($_POST['csrf_token']) || !$this->core->checkCsrfToken($_POST['csrf_token'])) {
             $msg = "Invalid CSRF token. Refresh the page and try again.";
@@ -1353,14 +1272,7 @@
             return array('error' => true, 'message' => $msg);
         }
 
-<<<<<<< HEAD
         $highest_version = $graded_gradeable->getAutoGradedGradeable()->getHighestVersion();
-=======
-        $highest_version = 0;
-        if($graded_gradeable->getAutoGradedGradeable() !== null) {
-            $highest_version = $graded_gradeable->getAutoGradedGradeable()->getHighestVersion();
-        }
->>>>>>> 8a0bc1fd
         if ($new_version > $highest_version) {
             $msg = "Cannot set the version past {$highest_version}.";
             $this->core->addErrorMessage($msg);
