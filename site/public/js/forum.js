/* global displaySuccessMessage, hljs */
/* exported markForDeletion */
/* exported unMarkForDeletion */
/* exported  displayHistoryAttachment */

// eslint-disable-next-line no-unused-vars
function categoriesFormEvents() {
    $('#ui-category-list').sortable({
        items : '.category-sortable',
        handle: '.handle',
        // eslint-disable-next-line no-unused-vars
        update: function (event, ui) {
            reorderCategories();
        },
    });
    $('#ui-category-list').find('.fa-edit').click(function() {
        const item = $(this).parent().parent().parent();
        const category_desc = item.find('.categorylistitem-desc span').text().trim();
        item.find('.categorylistitem-editdesc input').val(category_desc);
        item.find('.categorylistitem-desc').hide();
        item.find('.categorylistitem-editdesc').show();

    });
    $('#ui-category-list').find('.fa-times').click(function() {
        const item = $(this).parent().parent().parent();
        item.find('.categorylistitem-editdesc').hide();
        item.find('.categorylistitem-desc').show();
    });

    const refresh_color_select = function(element) {
        $(element).css('background-color', $(element).val());
    };

    $('.category-color-picker').each(function() {
        refresh_color_select($(this));
    });
}

// eslint-disable-next-line no-unused-vars
function openFileForum(directory, file, path ) {
    // eslint-disable-next-line no-undef
    const url = `${buildCourseUrl(['display_file'])}?dir=${directory}&file=${file}&path=${path}`;
    window.open(url, '_blank', 'toolbar=no,scrollbars=yes,resizable=yes, width=700, height=600');
}

function checkForumFileExtensions(post_box_id, files) {
    const count = files.length;
    for (let i = 0; i < files.length; i++) {
        // eslint-disable-next-line no-undef
        const extension = getFileExtension(files[i].name);
        if ( !['gif', 'png', 'jpg', 'jpeg', 'bmp'].includes(extension) ) {
            // eslint-disable-next-line no-undef
            deleteSingleFile(files[i].name, post_box_id, false);
            // eslint-disable-next-line no-undef
            removeLabel(files[i].name, post_box_id);
            files.splice(i, 1);
            i--;
        }
    }
    return count === files.length;
}

function resetForumFileUploadAfterError(displayPostId) {
    $(`#file_name${displayPostId}`).html('');
    document.getElementById(`file_input_label${displayPostId}`).style.border = '2px solid red';
    document.getElementById(`file_input${displayPostId}`).value = null;
}

// eslint-disable-next-line no-unused-vars
function checkNumFilesForumUpload(input, post_id) {
    // eslint-disable-next-line no-undef
    const displayPostId = (typeof post_id !== 'undefined') ? `_${escapeSpecialChars(post_id)}` : '';
    if (input.files.length > 5) {
        // eslint-disable-next-line no-undef
        displayErrorMessage('Max file upload size is 5. Please try again.');
        resetForumFileUploadAfterError(displayPostId);
    }
    else {
        if (!checkForumFileExtensions(input.files)) {
            // eslint-disable-next-line no-undef
            displayErrorMessage('Invalid file type. Please upload only image files. (PNG, JPG, GIF, BMP...)');
            resetForumFileUploadAfterError(displayPostId);
            return;
        }
        $(`#file_name${displayPostId}`).html(`<p style="display:inline-block;">${input.files.length} files selected.</p>`);
        $('#messages').fadeOut();
        document.getElementById(`file_input_label${displayPostId}`).style.border = '';
    }
}

function uploadImageAttachments(attachment_box) {
    const observer = new MutationObserver((e) => {
        if (e[0].addedNodes.length === 0 || e[0].addedNodes[0].className === 'thumbnail') {
            return;
        }
        // eslint-disable-next-line no-undef
        const part = get_part_number(e[0]);
        if (isNaN(parseInt(part))) {
            return;
        }
        const target = $(e[0].target).find('tr')[$(e[0].target).find('tr').length - 1];
        let file_object = null;
        const filename = $(target).attr('fname');
        // eslint-disable-next-line no-undef
        for (let j = 0; j < file_array[part-1].length; j++) {
            // eslint-disable-next-line no-undef
            if (file_array[part-1][j].name === filename) {
                // eslint-disable-next-line no-undef
                file_object = file_array[part-1][j];
                break;
            }
        }
        const image = document.createElement('div');
        $(image).addClass('thumbnail');
        $(image).css('background-image', `url(${window.URL.createObjectURL(file_object)})`);
        target.prepend(image);
    });
    $(attachment_box).each(function() {
        observer.observe($(this)[0], {
            childList : true,
            subtree: true,
        });
    });
}

function testAndGetAttachments(post_box_id, dynamic_check) {
    const index = post_box_id - 1;
    const files = [];
    // eslint-disable-next-line no-undef
    for (let j = 0; j < file_array[index].length; j++) {
        // eslint-disable-next-line no-undef
        if (file_array[index][j].name.indexOf("'") !== -1 ||
            // eslint-disable-next-line no-undef
            file_array[index][j].name.indexOf('"') !== -1) {
            // eslint-disable-next-line no-undef
            alert(`ERROR! You may not use quotes in your filename: ${file_array[index][j].name}`);
            return false;
        }
        // eslint-disable-next-line no-undef
        else if (file_array[index][j].name.indexOf('\\\\') !== -1 ||
            // eslint-disable-next-line no-undef
            file_array[index][j].name.indexOf('/') !== -1) {
            // eslint-disable-next-line no-undef
            alert(`ERROR! You may not use a slash in your filename: ${file_array[index][j].name}`);
            return false;
        }
        // eslint-disable-next-line no-undef
        else if (file_array[index][j].name.indexOf('<') !== -1 ||
            // eslint-disable-next-line no-undef
            file_array[index][j].name.indexOf('>') !== -1) {
            // eslint-disable-next-line no-undef
            alert(`ERROR! You may not use angle brackets in your filename: ${file_array[index][j].name}`);
            return false;
        }
        // eslint-disable-next-line no-undef
        files.push(file_array[index][j]);
    }

    let valid = true;
    if (!checkForumFileExtensions(post_box_id, files)) {
        // eslint-disable-next-line no-undef
        displayErrorMessage('Invalid file type. Please upload only image files. (PNG, JPG, GIF, BMP...)');
        valid = false;
    }

    if (files.length > 5) {
        if (dynamic_check) {
            // eslint-disable-next-line no-undef
            displayErrorMessage('Max file upload size is 5. Please remove attachments accordingly.');
        }
        else {
            // eslint-disable-next-line no-undef
            displayErrorMessage('Max file upload size is 5. Please try again.');
        }
        valid = false;
    }

    if (!valid) {
        return false;
    }
    else {
        return files;
    }
}

function publishFormWithAttachments(form, test_category, error_message) {
    if (!form[0].checkValidity()) {
        form[0].reportValidity();
        return false;
    }
    if (test_category) {
        if ((!form.prop('ignore-cat')) && form.find('.btn-selected').length === 0 && ($('.cat-buttons input').is(':checked') === false)) {
            alert('At least one category must be selected.');
            return false;
        }
    }
    const post_box_id = form.find('.thread-post-form').data('post_box_id');
    const formData = new FormData(form[0]);

    const files = testAndGetAttachments(post_box_id, false);
    if (files === false) {
        return false;
    }
    for (let i = 0; i < files.length ; i++) {
        formData.append('file_input[]', files[i], files[i].name);
    }
    const submit_url = form.attr('action');

    form.find('[type=submit]').prop('disabled', true);

    $.ajax({
        url: submit_url,
        data: formData,
        processData: false,
        contentType: false,
        type: 'POST',
        success: function(data) {
            try {
                // eslint-disable-next-line no-var
                var json = JSON.parse(data);

                if (json['status'] === 'fail') {
                    // eslint-disable-next-line no-undef
                    displayErrorMessage(json['message']);
                    return;
                }
            }
            catch (err) {
                // eslint-disable-next-line no-undef
                displayErrorMessage('Error parsing data. Please try again.');
                return;
            }
            // Now that we've successfully submitted the form, clear autosave data
            // eslint-disable-next-line no-undef
            cancelDeferredSave(autosaveKeyFor(form));
            clearReplyBoxAutosave(form);
            window.location.href = json['data']['next_page'];
        },
        error: function() {
            // eslint-disable-next-line no-undef
            displayErrorMessage(error_message);
        },
    });
    return false;
}

// eslint-disable-next-line no-unused-vars
function createThread(e) {
    e.preventDefault();
    try {
        return publishFormWithAttachments($(this), true, 'Something went wrong while creating thread. Please try again.', true);
    }
    catch (err) {
        console.error(err);
        alert('Something went wrong. Please try again.');
        return false;
    }
}

function publishPost(e) {
    e.preventDefault();
    try {
        return publishFormWithAttachments($(this), false, 'Something went wrong while publishing post. Please try again.', false);
    }
    catch (err) {
        console.error(err);
        alert('Something went wrong. Please try again.');
        return false;
    }
}

function socketNewOrEditPostHandler(post_id, reply_level, post_box_id=null, edit=false) {
    $.ajax({
        type: 'POST',
        // eslint-disable-next-line no-undef
        url: buildCourseUrl(['forum', 'posts', 'single']),
        data: {'post_id': post_id, 'reply_level': reply_level, 'post_box_id': post_box_id, 'edit': edit, 'csrf_token': window.csrfToken},
        success: function (response) {
            try {
                const new_post = JSON.parse(response).data;
                const forum_display_setting = Cookies.get('forum_display_option');
                if (!edit) {
                    const parent_id = $($(new_post)[0]).attr('data-parent_id');
                    const parent_post = $(`#${parent_id}`);
                    if (forum_display_setting === 'reverse-time') {
                        $(new_post).insertAfter('#currents-thread').hide().fadeIn();
                    }
                    else if (forum_display_setting === 'time') {
                        $(new_post).insertBefore('#post-hr').hide().fadeIn();
                    }
                    else if (parent_post.hasClass('first_post')) {
                        if (forum_display_setting === 'reverse-tree') {
                            $(new_post).insertAfter('#current-thread').hide().fadeIn();
                        }
                        else if (forum_display_setting === 'alpha' || forum_display_setting === 'alpha_by_registration' || forum_display_setting === 'alpha_by_rotating') {
                            $(new_post).insertBefore('#post-hr').hide().fadeIn();
                            displaySuccessMessage('Refresh for correct ordering');
                        }
                        else {
                            $(new_post).insertBefore('#post-hr').hide().fadeIn();
                        }
                    }
                    else {
                        const sibling_posts = $(`[data-parent_id="${parent_id}"]`);
                        if (sibling_posts.length !== 0) {
                            const parent_sibling_posts = $(`#${parent_id} ~ .post_box`).map(function() {
                                return $(this).attr('data-reply_level') <= $(`#${parent_id}`).attr('data-reply_level') ? this : null;
                            });
                            if (parent_sibling_posts.length !== 0) {
                                $(new_post).insertBefore(parent_sibling_posts.first()).hide().fadeIn();
                            }
                            else {
                                $(new_post).insertAfter(parent_sibling_posts.prevObject.last()).hide().fadeIn();
                            }
                        }
                        else {
                            $(new_post).insertAfter(parent_post).hide().fadeIn();
                        }
                    }
                }
                else {
                    const original_post = $(`#${post_id}`);
                    $(new_post).insertBefore(original_post);
                    original_post.next().remove();
                    original_post.remove();
                }

                $(`#${post_id}-reply`).css('display', 'none');
                $(`#${post_id}-reply`).submit(publishPost);
                // eslint-disable-next-line no-undef
                previous_files[post_box_id] = [];
                // eslint-disable-next-line no-undef
                label_array[post_box_id] = [];
                // eslint-disable-next-line no-undef
                file_array[post_box_id] = [];
                uploadImageAttachments(`#${post_id}-reply .upload_attachment_box`);
                hljs.highlightAll();

            }
            catch (error) {
                // eslint-disable-next-line no-undef
                displayErrorMessage('Error parsing new post. Please refresh the page.');
            }
        },
    });
}

function socketDeletePostHandler(post_id) {
    const main_post = $(`#${post_id}`);
    const sibling_posts = $(`#${post_id} ~ .post_box`).map(function() {
        return $(this).attr('data-reply_level') <= $(`#${post_id}`).attr('data-reply_level') ? this : null;
    });
    if (sibling_posts.length !== 0) {
        // eslint-disable-next-line no-var
        var posts_to_delete = main_post.nextUntil(sibling_posts.first());
    }
    else {
        // eslint-disable-next-line no-var, no-redeclare
        var posts_to_delete = main_post.nextUntil('#post-hr');
    }

    posts_to_delete.filter('.reply-box').remove();
    main_post.add(posts_to_delete).fadeOut(400, () => {
        main_post.add(posts_to_delete).remove();
    });
}

function socketNewOrEditThreadHandler(thread_id, edit=false) {
    $.ajax({
        type: 'POST',
        // eslint-disable-next-line no-undef
        url: buildCourseUrl(['forum', 'threads', 'single']),
        data: {'thread_id': thread_id, 'csrf_token': window.csrfToken},
        success: function (response) {
            try {
                const new_thread = JSON.parse(response).data;
                if (!edit) {
                    if ($(new_thread).find('.thread-announcement').length !== 0) {
                        const last_bookmarked_announcement = $('.thread-announcement').siblings('.thread-favorite').last().parent().parent();
                        if (last_bookmarked_announcement.length !== 0) {
                            $(new_thread).insertAfter(last_bookmarked_announcement.next()).hide().fadeIn('slow');
                        }
                        else {
                            $(new_thread).insertBefore($('.thread_box_link').first()).hide().fadeIn('slow');
                        }
                    }
                    else {
                        let spot_after_announcements = $('.thread_box_link').first();
                        if ($(new_thread).find('.thread-announcement-expiring').length === 1) {
                            $(new_thread).insertBefore($('.thread_box_link').first()).hide().fadeIn('slow');
                        }
                        else {
                            while (spot_after_announcements.find('.thread-announcement-expiring').length !== 0) {
                                spot_after_announcements = spot_after_announcements.next();
                            }
                            while (spot_after_announcements.find('.thread-favorite').length !== 0) {
                                spot_after_announcements = spot_after_announcements.next();
                            }
                            $(new_thread).insertBefore(spot_after_announcements).hide().fadeIn('slow');
                        }
                    }
                }
                else {
                    const original_thread = $(`[data-thread_id="${thread_id}"]`);
                    $(new_thread).insertBefore(original_thread);
                    original_thread.next().remove();
                    original_thread.remove();
                }
                // eslint-disable-next-line eqeqeq
                if ($('data#current-thread').val() != thread_id) {
                    $(`[data-thread_id="${thread_id}"] .thread_box`).removeClass('active');
                }
            }
            catch (err) {
                // eslint-disable-next-line no-undef
                displayErrorMessage('Error parsing new thread. Please refresh the page.');
                return;
            }
        },
        // eslint-disable-next-line no-unused-vars
        error: function (a, b) {
            window.alert('Something went wrong when adding new thread. Please refresh the page.');
        },
    });
}

function socketDeleteOrMergeThreadHandler(thread_id, merge=false, merge_thread_id=null) {
    const thread_to_delete = `[data-thread_id='${thread_id}']`;
    $(thread_to_delete).fadeOut('slow', () => {
        $(thread_to_delete).next().remove();
        $(thread_to_delete).remove();
    });

    // eslint-disable-next-line eqeqeq
    if ($('#current-thread').val() == thread_id) {
        if (merge) {
            // eslint-disable-next-line no-var, no-undef
            var new_url = buildCourseUrl(['forum', 'threads', merge_thread_id]);
        }
        else {
            // eslint-disable-next-line no-var, no-undef, no-redeclare
            var new_url = buildCourseUrl(['forum', 'threads']);
        }
        window.location.replace(new_url);
    }
    // eslint-disable-next-line eqeqeq
    else if (merge && $('#current-thread').val() == merge_thread_id) {
        // will be changed when posts work with sockets
        window.location.reload();
    }
}

function socketResolveThreadHandler(thread_id) {
    const icon_to_update = $(`[data-thread_id='${thread_id}']`).find('i.fa-question');
    $(icon_to_update).fadeOut(400, () => {
        $(icon_to_update).removeClass('fa-question thread-unresolved').addClass('fa-check thread-resolved').fadeIn(400);
    });
    $(icon_to_update).attr('title', 'Thread Resolved');
    $(icon_to_update).attr('aria-label', 'Thread Resolved');

    // eslint-disable-next-line eqeqeq
    if ($('#current-thread').val() == thread_id) {
        $("[title='Mark thread as resolved']").remove();
    }
}

function socketAnnounceThreadHandler(thread_id) {
    /*
  * 1. get announced thread with thread_id
  * 2. find correct new place according to the following order:
  *     announcements & pins --> announcements only --> pins only --> other
  *     each group should be sorted chronologically
  * 3. if thread is "active" thread update related elements
  * */
    const thread_to_announce = `[data-thread_id='${thread_id}']`;
    const hr = $(thread_to_announce).next(); // saving the <hr> for inserting later below the thread div
    hr.remove(); // removing this sibling <hr>
    // if there exists other announcements
    if ($('.thread-announcement').length !== 0) {
    // if thread to announce is already bookmarked
        if ($(thread_to_announce).find('.thread-favorite').length !== 0) {
            // if there exists other bookmarked announcements
            if ($('.thread-announcement').siblings('.thread-favorite').length !== 0) {
                // notice that ids in desc order are also in a chronological order (newest : oldest)
                // get announcement threads ids as an array -> [7, 6, 4, 3]
                const announced_pinned_threads_ids = $('.thread-announcement').siblings('.thread-favorite').parent().parent().map(function() {
                    return Number($(this).attr('data-thread_id'));
                }).get();
                // look for thread to insert before -> thread_id 4 if inserting thread_id = 5
                for (let i=0; i<announced_pinned_threads_ids.length; i++) {
                    if (announced_pinned_threads_ids[i] < thread_id) {
                        // eslint-disable-next-line no-var
                        var thread_to_insert_before = `[data-thread_id='${announced_pinned_threads_ids[i]}']`;
                        $(thread_to_announce).insertBefore($(thread_to_insert_before)).hide().fadeIn('slow');
                        break;
                    }

                    // if last thread then insert after -> if inserting thread_id = 2
                    if (i === announced_pinned_threads_ids.length-1) {
                        // eslint-disable-next-line no-var
                        var thread_to_insert_after = `[data-thread_id='${announced_pinned_threads_ids[i]}']`;
                        $(thread_to_announce).insertAfter($(thread_to_insert_after).next()).hide().fadeIn('slow');
                    }
                }
            }
            // no bookmarked announcements -> insert already-bookmarked new announcement at the beginning
            else {
                $(thread_to_announce).insertBefore($('.thread_box_link').first()).hide().fadeIn('slow');
            }
        }
        // thread to announce is not bookmarked
        else {
            // find announcements that are not bookmarked
            const announced_pinned_threads = $('.thread-announcement').siblings('.thread-favorite').parent().parent();
            const announced_only_threads = $('.thread-announcement').parent().parent().not(announced_pinned_threads);
            if (announced_only_threads.length !== 0) {
                const announced_only_threads_ids = $(announced_only_threads).map(function() {
                    return Number($(this).attr('data-thread_id'));
                }).get();
                for (let i=0; i<announced_only_threads_ids.length; i++) {
                    if (announced_only_threads_ids[i] < thread_id) {
                        // eslint-disable-next-line no-var, no-redeclare
                        var thread_to_insert_before = `[data-thread_id='${announced_only_threads_ids[i]}']`;
                        $(thread_to_announce).insertBefore($(thread_to_insert_before)).hide().fadeIn('slow');
                        break;
                    }

                    if (i === announced_only_threads_ids.length-1) {
                        // eslint-disable-next-line no-var, no-redeclare
                        var thread_to_insert_after = `[data-thread_id='${announced_only_threads_ids[i]}']`;
                        $(thread_to_announce).insertAfter($(thread_to_insert_after).next()).hide().fadeIn('slow');
                    }
                }
            }
            // if all announcements are bookmarked -> insert new announcement after the last one
            else {
                // eslint-disable-next-line no-var, no-redeclare
                var thread_to_insert_after = announced_pinned_threads.last();
                $(thread_to_announce).insertAfter($(thread_to_insert_after).next()).hide().fadeIn('slow');
            }
        }
    }
    // no annoucements at all -> insert new announcement at the beginning
    else {
        $(thread_to_announce).insertBefore($('.thread_box_link').first()).hide().fadeIn('slow');
    }

    let announcement_icon = '<i class="fas fa-thumbtack thread-announcement" title = "Pinned to the top" aria-label="Pinned to the top"></i>';
    $(thread_to_announce).children().prepend(announcement_icon);
    $(hr).insertAfter($(thread_to_announce)); // insert <hr> right after thread div
    // if user's current thread is the one modified -> update
    // eslint-disable-next-line eqeqeq
    if ($('#current-thread').val() == thread_id) {
    // if is instructor
        const instructor_pin = $('.not-active-thread-announcement');
        if (instructor_pin.length) {
            instructor_pin.removeClass('.not-active-thread-announcement').addClass('active-thread-remove-announcement');
            instructor_pin.attr('onClick', instructor_pin.attr('onClick').replace('1,', '0,').replace('pin this thread to the top?', 'unpin this thread?'));
            instructor_pin.attr('title', 'Unpin Thread');
            instructor_pin.attr('aria-label', 'Unpin Thread');
            instructor_pin.children().removeClass('golden_hover').addClass('reverse_golden_hover');
        }
        else {
            announcement_icon = '<i class="fas fa-thumbtack active-thread-announcement" title = "Pinned Thread" aria-label="Pinned Thread"></i>';
            $('#posts_list').find('h2').prepend(announcement_icon);
        }
    }
}

function socketUnpinThreadHandler(thread_id) {
    const thread_to_unpin = `[data-thread_id='${thread_id}']`;

    const hr = $(thread_to_unpin).next(); // saving the <hr> for inserting later below the thread div
    hr.remove(); // removing this sibling <hr>

    const not_pinned_threads = $('.thread_box').not($('.thread-announcement').parent()).parent();
    // if there exists other threads that are not pinned
    if (not_pinned_threads.length) {
        // if thread is bookmarked
        if ($(thread_to_unpin).find('.thread-favorite').length !== 0) {
            // if there exists other threads that are bookmarked
            if (not_pinned_threads.find('.thread-favorite').length !== 0) {
                const bookmarked_threads_ids = not_pinned_threads.find('.thread-favorite').parent().parent().map(function() {
                    return Number($(this).attr('data-thread_id'));
                }).get();

                for (let i=0; i<bookmarked_threads_ids.length; i++) {
                    if (bookmarked_threads_ids[i] < thread_id) {
                        // eslint-disable-next-line no-var
                        var thread_to_insert_before = `[data-thread_id='${bookmarked_threads_ids[i]}']`;
                        $(thread_to_unpin).insertBefore($(thread_to_insert_before)).hide().fadeIn('slow');
                        break;
                    }

                    if (i === bookmarked_threads_ids.length-1) {
                        // eslint-disable-next-line no-var
                        var thread_to_insert_after = `[data-thread_id='${bookmarked_threads_ids[i]}']`;
                        $(thread_to_unpin).insertAfter($(thread_to_insert_after).next()).hide().fadeIn('slow');
                    }
                }
            }
            // no other bookmarked threads -> insert thread at the beginning of not announced threads
            else {
                $(thread_to_unpin).insertBefore(not_pinned_threads.first()).hide().fadeIn('slow');
            }
        }
        // thread is not bookmarked
        else {
            // if there exists other threads that are neither bookmarked nor pinned
            const not_bookmarked_threads = not_pinned_threads.not($('.thread-favorite').parent().parent());
            if (not_bookmarked_threads.length) {
                const not_bookmarked_threads_ids = not_bookmarked_threads.map(function() {
                    return Number($(this).attr('data-thread_id'));
                }).get();

                for (let i=0; i<not_bookmarked_threads_ids.length; i++) {
                    if (not_bookmarked_threads_ids[i] < thread_id) {
                        // eslint-disable-next-line no-var, no-redeclare
                        var thread_to_insert_before = `[data-thread_id='${not_bookmarked_threads_ids[i]}']`;
                        $(thread_to_unpin).insertBefore($(thread_to_insert_before)).hide().fadeIn('slow');
                        break;
                    }

                    if (i === not_bookmarked_threads_ids.length-1) {
                        // eslint-disable-next-line no-var, no-redeclare
                        var thread_to_insert_after = `[data-thread_id='${not_bookmarked_threads_ids[i]}']`;
                        $(thread_to_unpin).insertAfter($(thread_to_insert_after).next()).hide().fadeIn('slow');
                    }
                }
            }
            // no other threads -> insert thread at the end
            else {
                // eslint-disable-next-line no-var, no-redeclare
                var thread_to_insert_after = $('.thread_box').last().parent();
                $(thread_to_unpin).insertAfter($(thread_to_insert_after).next()).hide().fadeIn('slow');
            }
        }
    }
    // no unpinned threads -> insert thread at the end
    else {
        // eslint-disable-next-line no-var, no-redeclare
        var thread_to_insert_after = $('.thread_box').last().parent();
        $(thread_to_unpin).insertAfter($(thread_to_insert_after).next()).hide().fadeIn('slow');
    }

    $(hr).insertAfter($(thread_to_unpin)); // insert <hr> right after thread div
    $(thread_to_unpin).find('.thread-announcement').remove();

    // if user's current thread is the one modified -> update
    // eslint-disable-next-line eqeqeq
    if ($('#current-thread').val() == thread_id) {
    // if is instructor
        const instructor_pin = $('.active-thread-remove-announcement');
        if (instructor_pin.length) {
            instructor_pin.removeClass('active-thread-remove-announcement').addClass('not-active-thread-announcement');
            instructor_pin.attr('onClick', instructor_pin.attr('onClick').replace('0,', '1,').replace('unpin this thread?', 'pin this thread to the top?'));
            instructor_pin.attr('title', 'Make thread an announcement');
            instructor_pin.attr('aria-label', 'Pin Thread');
            instructor_pin.children().removeClass('reverse_golden_hover').addClass('golden_hover');
        }
        else {
            $('.active-thread-announcement').remove();
        }
    }
}

// eslint-disable-next-line no-unused-vars
function initSocketClient() {
    // eslint-disable-next-line no-undef
    window.socketClient = new WebSocketClient();
    window.socketClient.onmessage = (msg) => {
        switch (msg.type) {
            case 'new_thread':
                socketNewOrEditThreadHandler(msg.thread_id);
                break;
            case 'delete_thread':
                socketDeleteOrMergeThreadHandler(msg.thread_id);
                break;
            case 'resolve_thread':
                socketResolveThreadHandler(msg.thread_id);
                break;
            case 'announce_thread':
                socketAnnounceThreadHandler(msg.thread_id);
                break;
            case 'unpin_thread':
                socketUnpinThreadHandler(msg.thread_id);
                break;
            case 'merge_thread':
                socketDeleteOrMergeThreadHandler(msg.thread_id, true, msg.merge_thread_id);
                break;
            case 'new_post':
                // eslint-disable-next-line eqeqeq
                if ($('data#current-thread').val() == msg.thread_id) {
                    socketNewOrEditPostHandler(msg.post_id, msg.reply_level, msg.post_box_id);
                }
                break;
            case 'delete_post':
                // eslint-disable-next-line eqeqeq
                if ($('data#current-thread').val() == msg.thread_id) {
                    socketDeletePostHandler(msg.post_id);
                }
                break;
            case 'edit_post':
                // eslint-disable-next-line eqeqeq
                if ($('data#current-thread').val() == msg.thread_id) {
                    socketNewOrEditPostHandler(msg.post_id, msg.reply_level, msg.post_box_id, true);
                }
                break;
            case 'edit_thread':
                // eslint-disable-next-line eqeqeq
                if ($('data#current-thread').val() == msg.thread_id) {
                    socketNewOrEditPostHandler(msg.post_id, msg.reply_level, msg.post_box_id, true);
                }
                socketNewOrEditThreadHandler(msg.thread_id, true);
                break;
            case 'split_post':
                // eslint-disable-next-line eqeqeq
                if ($('data#current-thread').val() == msg.thread_id) {
                    socketDeletePostHandler(msg.post_id);
                }
                socketNewOrEditThreadHandler(msg.new_thread_id, false);
                break;
            default:
                console.log('Undefined message received.');
        }
        thread_post_handler();
        loadThreadHandler();
    };
    window.socketClient.open('discussion_forum');
}

// eslint-disable-next-line no-unused-vars
function changeThreadStatus(thread_id) {
    // eslint-disable-next-line no-undef
    const url = `${buildCourseUrl(['forum', 'threads', 'status'])}?status=1`;
    $.ajax({
        url: url,
        type: 'POST',
        data: {
            thread_id: thread_id,
            // eslint-disable-next-line no-undef
            csrf_token: csrfToken,
        },
        success: function(data) {
            try {
                // eslint-disable-next-line no-var
                var json = JSON.parse(data);
            }
            catch (err) {
                // eslint-disable-next-line no-undef
                displayErrorMessage('Error parsing data. Please try again.');
                return;
            }
            if (json['status'] === 'fail') {
                // eslint-disable-next-line no-undef
                displayErrorMessage(json['message']);
                return;
            }
            window.location.reload();
            // eslint-disable-next-line no-undef
            displaySuccessMessage('Thread marked as resolved.');
        },
        error: function() {
            window.alert('Something went wrong when trying to mark this thread as resolved. Please try again.');
        },
    });
}

// eslint-disable-next-line no-unused-vars
function modifyOrSplitPost(e) {
    e.preventDefault();
    // eslint-disable-next-line no-var
    const form = $(this);
    const formData = new FormData(form[0]);
    formData.append('deleted_attachments', JSON.stringify(getDeletedAttachments()));
    const submit_url = form.attr('action');

    $.ajax({
        url: submit_url,
        type: 'POST',
        data: formData,
        processData: false,
        contentType: false,
        success: function (response) {
            try {
                // eslint-disable-next-line no-var
                var json = JSON.parse(response);
            }
            catch (e) {
                // eslint-disable-next-line no-undef
                displayErrorMessage('Error parsing data. Please try again.');
                return;
            }
            if (json['status'] === 'fail') {
                // eslint-disable-next-line no-undef
                displayErrorMessage(json['message']);
                return;
            }

            // modify
            if (form.attr('id') === 'thread_form') {
<<<<<<< HEAD
=======
                const thread_id = form.find('#edit_thread_id').val();
                const post_id = form.find('#edit_post_id').val();
                const reply_level = $(`#${post_id}`).attr('data-reply_level');
                const post_box_id = $(`#${post_id}-reply .thread-post-form`).data('post_box_id') -1;
                const msg_type = json['data']['type'] === 'Post' ? 'edit_post' : 'edit_thread';
                window.socketClient.send({'type': msg_type, 'thread_id': thread_id, 'post_id': post_id, 'reply_level': reply_level, 'post_box_id': post_box_id});
>>>>>>> 5f705570
                window.location.reload();
            }
            // split
            else {
                window.location.replace(json['data']['next']);
            }
        },
    });
}

// eslint-disable-next-line no-unused-vars
function showEditPostForm(post_id, thread_id, shouldEditThread, render_markdown, csrf_token) {
    if (!checkAreYouSureForm()) {
        return;
    }
    const form = $('#thread_form');
    // eslint-disable-next-line no-undef
    const url = buildCourseUrl(['forum', 'posts', 'get']);
    $.ajax({
        url: url,
        type: 'POST',
        data: {
            post_id: post_id,
            thread_id: thread_id,
            render_markdown: render_markdown,
            csrf_token: csrf_token,
        },
        success: function(data) {
            try {
                // eslint-disable-next-line no-var
                var json = JSON.parse(data);
            }
            catch (err) {
                // eslint-disable-next-line no-undef
                displayErrorMessage('Error parsing data. Please try again');
                return;
            }
            if (json['status'] === 'fail') {
                // eslint-disable-next-line no-undef
                displayErrorMessage(json['message']);
                return;
            }
            json = json['data'];
            const post_content = json.post;
            const lines = post_content.split(/\r|\r\n|\n/).length;
            const anon = json.anon;
            const change_anon = json.change_anon;
            // eslint-disable-next-line no-undef
            const user_id = escapeSpecialChars(json.user);
            let time = Date.parse(json.post_time);
            if (!time) {
                // Timezone suffix ":00" might be missing
                time = Date.parse(`${json.post_time}:00`);
            }
            time = new Date(time);
            const categories_ids = json.categories_ids;
            const date = time.toLocaleDateString();
            time = time.toLocaleString('en-US', { hour: 'numeric', minute: 'numeric', hour12: true });
            const contentBox = form.find('[name=thread_post_content]')[0];
            contentBox.style.height = lines*14;
            const editUserPrompt = document.getElementById('edit_user_prompt');
            editUserPrompt.innerHTML = `Editing a post by: ${user_id} on ${date} at ${time}`;
            contentBox.value = post_content;
            document.getElementById('edit_post_id').value = post_id;
            document.getElementById('edit_thread_id').value = thread_id;
            if (change_anon) {
                $('#thread_post_anon_edit').prop('checked', anon);
            }
            else {
                $('label[for=Anon]').remove();
                $('#thread_post_anon_edit').remove();
            }
            $('#edit-user-post').css('display', 'block');
            // eslint-disable-next-line no-undef
            captureTabInModal('edit-user-post');

            $('.cat-buttons input').prop('checked', false);

            if (json.markdown === true) {
                $('#markdown_input_').val('1');
                $('#markdown_toggle_').addClass('markdown-active');
                $('#markdown_buttons_').show();
            }
            else {
                $('#markdown_input_').val('0');
                $('#markdown_toggle_').removeClass('markdown-active');
                $('#markdown_buttons_').hide();
            }
            $('#img-table-loc').append(json.img_table);
            $('.display-attachment-name').each(function() {
                $(this).text(decodeURIComponent($(this).text()));
            });

            // If first post of thread
            if (shouldEditThread) {
                const thread_title = json.title;
                const thread_lock_date =  json.lock_thread_date;
                const thread_status = json.thread_status;
                let expiration = json.expiration.replace('-', '/');
                expiration = expiration.replace('-', '/');
                $('#title').prop('disabled', false);
                $('.edit_thread').show();
                $('#label_lock_thread').show();
                $('#title').val(thread_title);
                $('#thread_status').val(thread_status);
                $('#lock_thread_date').val(thread_lock_date);
                if (Date.parse(expiration) > new Date()) {
                    $('.expiration').show();
                }
                $('#expirationDate').val(json.expiration);

                // Categories
                $('.cat-buttons').removeClass('btn-selected');
                $.each(categories_ids, (index, category_id) => {
                    const cat_input = $(`.cat-buttons input[value=${category_id}]`);
                    cat_input.prop('checked', true);
                    cat_input.parent().addClass('btn-selected');
                });
                $('.cat-buttons').trigger('eventChangeCatClass');
                $('#thread_form').prop('ignore-cat', false);
                $('#category-selection-container').show();
                $('#thread_status').show();
            }
            else {
                $('#title').prop('disabled', true);
                $('.edit_thread').hide();
                $('.expiration').hide();
                $('#label_lock_thread').hide();
                $('#thread_form').prop('ignore-cat', true);
                $('#category-selection-container').hide();
                $('#thread_status').hide();
            }
        },
        error: function() {
            window.alert('Something went wrong while trying to edit the post. Please try again.');
        },
    });
}

function markForDeletion(ele) {
    $(ele).attr('class', 'btn btn-danger');
    $(ele).attr('onclick', 'unMarkForDeletion(this)');
    $(ele).text('Keep');
}

function unMarkForDeletion(ele) {
    $(ele).attr('class', 'btn btn-default');
    $(ele).attr('onclick', 'markForDeletion(this)');
    $(ele).text('Delete');
}

// eslint-disable-next-line no-unused-vars
function cancelEditPostForum() {
    if (!checkAreYouSureForm()) {
        return;
    }
    const markdown_header = $('#markdown_header_0');
    const edit_button = markdown_header.find('.markdown-write-mode');
    if (markdown_header.attr('data-mode') === 'preview') {
        edit_button.trigger('click');
    }
    $('#edit-user-post').css('display', 'none');
    $(this).closest('.thread-post-form').find('[name=thread_post_content]').val('');
    $('#title').val('');

    $('#display-existing-attachments').remove();
}

// eslint-disable-next-line no-unused-vars
function changeDisplayOptions(option) {
    // eslint-disable-next-line no-undef
    thread_id = $('#current-thread').val();
    Cookies.set('forum_display_option', option);
    // eslint-disable-next-line no-undef
    window.location.replace(`${buildCourseUrl(['forum', 'threads', thread_id])}?option=${option}`);
}

function readCategoryValues() {
    const categories_value = [];
    $('#thread_category button').each(function() {
        if ($(this).data('btn-selected')==='true') {
            categories_value.push($(this).data('cat_id'));
        }
    });
    return categories_value;
}

function readThreadStatusValues() {
    const thread_status_value = [];
    $('#thread_status_select button').each(function() {
        if ($(this).data('btn-selected')==='true') {
            thread_status_value.push($(this).data('sel_id'));
        }
    });
    return thread_status_value;
}

function dynamicScrollLoadPage(element, atEnd) {
    const load_page = $(element).data(atEnd?'next_page':'prev_page');
    if (load_page === 0) {
        return false;
    }
    if ($(element).data('dynamic_lock_load')) {
        return null;
    }
    let load_page_callback;
    let load_page_fail_callback;
    const arrow_up = $(element).find('.fa-caret-up');
    const arrow_down = $(element).find('.fa-caret-down');
    const spinner_up = arrow_up.prev();
    const spinner_down = arrow_down.next();
    $(element).data('dynamic_lock_load', true);
    if (atEnd) {
        arrow_down.hide();
        spinner_down.show();
        load_page_callback = function(content, count) {
            spinner_down.hide();
            arrow_down.before(content);
            // eslint-disable-next-line eqeqeq
            if (count == 0) {
                // Stop further loads
                $(element).data('next_page', 0);
            }
            else {
                $(element).data('next_page', parseInt(load_page) + 1);
                arrow_down.show();
            }
            dynamicScrollLoadIfScrollVisible($(element));
        };
        // eslint-disable-next-line no-unused-vars
        load_page_fail_callback = function(content, count) {
            spinner_down.hide();
        };
    }
    else {
        arrow_up.hide();
        spinner_up.show();
        load_page_callback = function(content, count) {
            spinner_up.hide();
            arrow_up.after(content);
            if (count === 0) {
                // Stop further loads
                $(element).data('prev_page', 0);
            }
            else {
                const prev_page = parseInt(load_page) - 1;
                $(element).data('prev_page', prev_page);
                if (prev_page >= 1) {
                    arrow_up.show();
                }
            }
            dynamicScrollLoadIfScrollVisible($(element));
        };
        // eslint-disable-next-line no-unused-vars
        load_page_fail_callback = function(content, count) {
            spinner_up.hide();
        };
    }

    const urlPattern = $(element).data('urlPattern');
    const currentThreadId = $(element).data('currentThreadId');
    const currentCategoriesId = $(element).data('currentCategoriesId');
    // eslint-disable-next-line no-unused-vars
    const course = $(element).data('course');

    const next_url = urlPattern.replace('{{#}}', load_page);

    let categories_value = readCategoryValues();
    let thread_status_value = readThreadStatusValues();

    // var thread_status_value = $("#thread_status_select").val();
    const unread_select_value = $('#unread').is(':checked');
    // eslint-disable-next-line eqeqeq
    categories_value = (categories_value == null)?'':categories_value.join('|');
    // eslint-disable-next-line eqeqeq
    thread_status_value = (thread_status_value == null)?'':thread_status_value.join('|');
    $.ajax({
        url: next_url,
        type: 'POST',
        data: {
            thread_categories: categories_value,
            thread_status: thread_status_value,
            unread_select: unread_select_value,
            currentThreadId: currentThreadId,
            currentCategoriesId: currentCategoriesId,
            csrf_token: window.csrfToken,
        },
        success: function(r) {
            const x = JSON.parse(r)['data'];
            let content = x.html;
            const count = x.count;
            content = `${content}`;
            $(element).data('dynamic_lock_load', false);
            load_page_callback(content, count);
        },
        error: function() {
            $(element).data('dynamic_lock_load', false);
            load_page_fail_callback();
            window.alert('Something went wrong while trying to load more threads. Please try again.');
        },
    });
    return true;
}

function dynamicScrollLoadIfScrollVisible(jElement) {
    if (jElement[0].scrollHeight <= jElement[0].clientHeight) {
        if (dynamicScrollLoadPage(jElement[0], true) === false) {
            dynamicScrollLoadPage(jElement[0], false);
        }
    }
}

// eslint-disable-next-line no-unused-vars
function dynamicScrollContentOnDemand(jElement, urlPattern, currentThreadId, currentCategoriesId, course) {
    jElement.data('urlPattern', urlPattern);
    jElement.data('currentThreadId', currentThreadId);
    jElement.data('currentCategoriesId', currentCategoriesId);
    jElement.data('course', course);

    dynamicScrollLoadIfScrollVisible(jElement);
    $(jElement).scroll(function() {
        const element = $(this)[0];
        const sensitivity = 2;
        const isTop = element.scrollTop < sensitivity;
        const isBottom = (element.scrollHeight - element.offsetHeight - element.scrollTop) < sensitivity;
        if (isTop) {
            if ($(element).data('prev_page') !== 0) {
                element.scrollTop = sensitivity;
            }
            dynamicScrollLoadPage(element, false);
        }
        else if (isBottom) {
            dynamicScrollLoadPage(element, true);
        }

    });
}

// eslint-disable-next-line no-unused-vars
function resetScrollPosition(id) {
    // eslint-disable-next-line eqeqeq
    if (sessionStorage.getItem(`${id}_scrollTop`) != 0) {
        sessionStorage.setItem(`${id}_scrollTop`, 0);
    }
}

function saveScrollLocationOnRefresh(id) {
    const element = document.getElementById(id);
    $(element).scroll(() => {
        sessionStorage.setItem(`${id}_scrollTop`, $(element).scrollTop());
    });
    $(document).ready(() => {
        if (sessionStorage.getItem(`${id}_scrollTop`) !== null) {
            $(element).scrollTop(sessionStorage.getItem(`${id}_scrollTop`));
        }
    });
}

function checkAreYouSureForm() {
    const elements = $('form');
    if (elements.hasClass('dirty')) {
        if (confirm('You have unsaved changes! Do you want to continue?')) {
            elements.trigger('reinitialize.areYouSure');
            return true;
        }
        else {
            return false;
        }
    }
    return true;
}

// eslint-disable-next-line no-unused-vars
function alterShowDeletedStatus(newStatus) {
    if (!checkAreYouSureForm()) {
        return;
    }
    Cookies.set('show_deleted', newStatus, { path: '/' });
    location.reload();
}

// eslint-disable-next-line no-unused-vars
function alterShowMergeThreadStatus(newStatus, course) {
    if (!checkAreYouSureForm()) {
        return;
    }
    Cookies.set(`${course}_show_merged_thread`, newStatus, { path: '/' });
    location.reload();
}

// eslint-disable-next-line no-unused-vars
function modifyThreadList(currentThreadId, currentCategoriesId, course, loadFirstPage, success_callback) {

    let categories_value = readCategoryValues();
    let thread_status_value = readThreadStatusValues();

    const unread_select_value = $('#unread').is(':checked');
    // eslint-disable-next-line eqeqeq
    categories_value = (categories_value == null)?'':categories_value.join('|');
    // eslint-disable-next-line eqeqeq
    thread_status_value = (thread_status_value == null)?'':thread_status_value.join('|');
    Cookies.set(`${course}_forum_categories`, categories_value, { path: '/' });
    Cookies.set('forum_thread_status', thread_status_value, { path: '/' });
    Cookies.set('unread_select_value', unread_select_value, { path: '/' });
    // eslint-disable-next-line no-undef
    const url = `${buildCourseUrl(['forum', 'threads'])}?page_number=${(loadFirstPage?'1':'-1')}`;
    $.ajax({
        url: url,
        type: 'POST',
        data: {
            thread_categories: categories_value,
            thread_status: thread_status_value,
            unread_select: unread_select_value,
            currentThreadId: currentThreadId,
            currentCategoriesId: currentCategoriesId,
            // eslint-disable-next-line no-undef
            csrf_token: csrfToken,
        },
        success: function(r) {
            let x = JSON.parse(r)['data'];
            const page_number = parseInt(x.page_number);
            const threadCount = parseInt(x.count);
            x = x.html;
            x = `${x}`;
            const jElement = $('#thread_list');
            jElement.children(':not(.fas)').remove();
            $('#thread_list .fa-caret-up').after(x);
            jElement.data('prev_page', page_number - 1);
            jElement.data('next_page', page_number + 1);
            jElement.data('dynamic_lock_load', false);
            $('#thread_list .fa-spinner').hide();
            if (loadFirstPage) {
                $('#thread_list .fa-caret-up').hide();
                $('#thread_list .fa-caret-down').show();
            }
            else {
                $('#thread_list .fa-caret-up').show();
                $('#thread_list .fa-caret-down').hide();
            }

            $('#num_filtered').text(threadCount);

            dynamicScrollLoadIfScrollVisible(jElement);
            loadThreadHandler();
            // eslint-disable-next-line eqeqeq
            if (success_callback != null) {
                success_callback();
            }
        },
        error: function() {
            window.alert('Something went wrong when trying to filter. Please try again.');
            Cookies.remove(`${course}_forum_categories`, { path: '/' });
            Cookies.remove('forum_thread_status', { path: '/' });
        },
    });
}

function displayHistoryAttachment(edit_id) {
    $(`#history-table-${edit_id}`).toggle();
    $(`#history-table-${edit_id}`).find('.attachment-name-history').each(function () {
        $(this).text(decodeURIComponent($(this).text()));
    });
}

// eslint-disable-next-line no-unused-vars
function replyPost(post_id) {
    if ( $(`#${post_id}-reply`).css('display') === 'block' ) {
        $(`#${post_id}-reply`).css('display', 'none');
    }
    else {
        hideReplies();
        $(`#${post_id}-reply`).css('display', 'block');
    }
}

function generateCodeMirrorBlocks(container_element) {
    const codeSegments = container_element.querySelectorAll('.code');
    for (const element of codeSegments) {
        // eslint-disable-next-line no-undef
        const editor0 = CodeMirror.fromTextArea(element, {
            lineNumbers: true,
            readOnly: true,
            cursorHeight: 0.0,
            lineWrapping: true,
            autoRefresh: true,
        });

        const lineCount = editor0.lineCount();
        if (lineCount === 1) {
            editor0.setSize('100%', `${editor0.defaultTextHeight() * 2}px`);
        }
        else {
            //Default height for CodeMirror is 300px... 500px looks good
            const h = (editor0.defaultTextHeight()) * lineCount + 15;
            editor0.setSize('100%', `${h > 500 ? 500 : h}px`);
        }

        editor0.setOption('theme', 'eclipse');
        editor0.refresh();

    }
}

// eslint-disable-next-line no-unused-vars
function showSplit(post_id) {
    //If a thread was merged in the database earlier, we want to reuse the thread id and information
    //so we don't have any loose ends
    // eslint-disable-next-line no-undef
    const url = buildCourseUrl(['forum', 'posts', 'splitinfo']);
    $.ajax({
        url: url,
        type: 'POST',
        data: {
            post_id: post_id,
            // eslint-disable-next-line no-undef
            csrf_token: csrfToken,
        },
        success: function(data) {
            try {
                // eslint-disable-next-line no-var
                var json = JSON.parse(data);
            }
            catch (err) {
                // eslint-disable-next-line no-undef
                displayErrorMessage('Error parsing data. Please try again.');
                return;
            }
            if (json['status'] === 'fail') {
                // eslint-disable-next-line no-undef
                displayErrorMessage(json['message']);
                return;
            }
            json = json['data'];
            if (json['merged_thread_id'] === -1) {
                document.getElementById('split_post_previously_merged').style.display = 'none';
                document.getElementById('split_post_submit').disabled = true;
            }
            else {
                document.getElementById('split_post_previously_merged').style.display = 'block';
                document.getElementById('split_post_submit').disabled = false;
                // eslint-disable-next-line no-undef
                captureTabInModal('popup-post-split', false);
            }
            document.getElementById('split_post_input').value = json['title'];
            document.getElementById('split_post_id').value = post_id;
            let i;
            for (i = 0; i < json['all_categories_list'].length; i++) {
                const id = json['all_categories_list'][i]['category_id'];
                const target = `#split_post_category_${id}`;
                if (json['categories_list'].includes(id)) {
                    if (!($(target).hasClass('btn-selected'))) {
                        $(target).addClass('btn-selected').trigger('eventChangeCatClass');
                        $(target).find("input[type='checkbox']").prop('checked', true);
                    }
                }
                else {
                    if ($(target).hasClass('btn-selected')) {
                        $(target).removeClass('btn-selected').trigger('eventChangeCatClass');
                        $(target).find("input[type='checkbox']").prop('checked', false);
                    }
                }
            }
            $('#popup-post-split').show();
            // eslint-disable-next-line no-undef
            captureTabInModal('popup-post-split');
        },
        error: function() {
            window.alert('Something went wrong while trying to get post information for splitting. Try again later.');
        },
    });
}

// eslint-disable-next-line no-unused-vars
function showHistory(post_id) {
    // eslint-disable-next-line no-undef
    const url = buildCourseUrl(['forum', 'posts', 'history']);
    $.ajax({
        url: url,
        type: 'POST',
        data: {
            post_id: post_id,
            // eslint-disable-next-line no-undef
            csrf_token: csrfToken,
        },
        success: function(data) {
            try {
                // eslint-disable-next-line no-var
                var json = JSON.parse(data);
            }
            catch (err) {
                // eslint-disable-next-line no-undef
                displayErrorMessage('Error parsing data. Please try again.');
                return;
            }
            if (json['status'] === 'fail') {
                // eslint-disable-next-line no-undef
                displayErrorMessage(json['message']);
                return;
            }
            $('#popup-post-history').show();
            // eslint-disable-next-line no-undef
            captureTabInModal('popup-post-history');
            $('#popup-post-history .post_box.history_box').remove();
            $('#popup-post-history .form-body').css('padding', '5px');
            const dummy_box = $($('#popup-post-history .post_box')[0]);
            json = json['data'];
            for (let i = json.length - 1 ; i >= 0 ; i -= 1) {
                const post = json[i];
                // eslint-disable-next-line no-undef
                box = dummy_box.clone();
                // eslint-disable-next-line no-undef
                box.show();
                // eslint-disable-next-line no-undef
                box.addClass('history_box');
                // eslint-disable-next-line no-undef
                box.find('.post_content').html(post['content']);
                if (post.is_staff_post) {
                    // eslint-disable-next-line no-undef
                    box.addClass('important');
                }

                const given_name = post['user_info']['given_name'].trim();
                const family_name = post['user_info']['family_name'].trim();
                const author_user_id = post['user'];
                const visible_username = `${given_name} ${(family_name.length === 0) ? '' : (`${family_name.substr(0, 1)}.`)}`;
                let info_name = `${given_name} ${family_name} (${author_user_id})`;
                const visible_user_json = JSON.stringify(visible_username);
                info_name = JSON.stringify(info_name);
                let user_button_code = `<a style='margin-right:2px;display:inline-block; color:black;' onClick='changeName(this.parentNode, ${info_name}, ${visible_user_json}, false)' title='Show full user information'><i class='fas fa-eye' aria-hidden='true'></i></a>&nbsp;`;
                if (!author_user_id) {
                    user_button_code = '';
                }
                // eslint-disable-next-line no-undef
                box.find('span.edit_author').html(`<strong>${visible_username}</strong> ${post['post_time']}`);
                // eslint-disable-next-line no-undef
                box.find('span.edit_author').before(user_button_code);
                // eslint-disable-next-line no-undef
                $('#popup-post-history .form-body').prepend(box);
            }
            $('.history-attachment-table').hide();
            generateCodeMirrorBlocks($('#popup-post-history')[0]);
        },
        error: function() {
            window.alert('Something went wrong while trying to display post history. Please try again.');
        },
    });
}

// eslint-disable-next-line no-unused-vars
function addNewCategory(csrf_token) {
    const newCategory = $('#new_category_text').val();
    const visibleDate = $('#category_visible_date').val();
    // eslint-disable-next-line no-undef
    const url = buildCourseUrl(['forum', 'categories', 'new']);
    $.ajax({
        url: url,
        type: 'POST',
        data: {
            newCategory: newCategory,
            visibleDate: visibleDate,
            rank: $('[id^="categorylistitem-').length,
            csrf_token: csrf_token,
        },
        success: function(data) {
            try {
                // eslint-disable-next-line no-var
                var json = JSON.parse(data);
            }
            catch (err) {
                // eslint-disable-next-line no-undef
                displayErrorMessage('Error parsing data. Please try again.');
                return;
            }
            if (json['status'] === 'fail') {
                // eslint-disable-next-line no-undef
                displayErrorMessage(json['message']);
                return;
            }
            // eslint-disable-next-line no-undef
            displaySuccessMessage(`Successfully created category ${escapeSpecialChars(newCategory)}.`);
            $('#new_category_text').val('');
            // Create new item in #ui-category-list using dummy category
            const category_id = json['data']['new_id'];
            const category_color_code = '#000080';
            // eslint-disable-next-line no-undef
            const category_desc = escapeSpecialChars(newCategory);
            // eslint-disable-next-line no-undef
            newelement = $($('#ui-category-template li')[0]).clone(true);
            // eslint-disable-next-line no-undef
            newelement.attr('id', `categorylistitem-${category_id}`);
            // eslint-disable-next-line no-undef
            newelement.css('color', category_color_code);
            // eslint-disable-next-line no-undef
            newelement.find('.categorylistitem-desc span').text(category_desc);
            // eslint-disable-next-line no-undef
            newelement.find('.category-color-picker').val(category_color_code);
            // eslint-disable-next-line no-undef
            newelement.show();
            // eslint-disable-next-line no-undef
            newelement.addClass('category-sortable');
            // eslint-disable-next-line no-undef
            newcatcolorpicker = newelement.find('.category-color-picker');
            // eslint-disable-next-line no-undef
            newcatcolorpicker.css('background-color', newcatcolorpicker.val());
            // eslint-disable-next-line no-undef
            $('#ui-category-list').append(newelement);
            $('.category-list-no-element').hide();
            refreshCategories();
            window.location.reload();
        },
        error: function() {
            window.alert('Something went wrong while trying to add a new category. Please try again.');
        },
    });
}

// eslint-disable-next-line no-unused-vars
function deleteCategory(category_id, category_desc, csrf_token) {
    // eslint-disable-next-line no-undef
    const url = buildCourseUrl(['forum', 'categories', 'delete']);
    $.ajax({
        url: url,
        type: 'POST',
        data: {
            deleteCategory: category_id,
            csrf_token: csrf_token,
        },
        success: function(data) {
            try {
                // eslint-disable-next-line no-var
                var json = JSON.parse(data);
            }
            catch (err) {
                // eslint-disable-next-line no-undef
                displayErrorMessage('Error parsing data. Please try again.');
                return;
            }
            if (json['status'] === 'fail') {
                // eslint-disable-next-line no-undef
                displayErrorMessage(json['message']);
                return;
            }
            // eslint-disable-next-line no-undef
            displaySuccessMessage(`Successfully deleted category ${escapeSpecialChars(category_desc)}.`);
            $(`#categorylistitem-${category_id}`).remove();
            refreshCategories();
        },
        error: function() {
            window.alert('Something went wrong while trying to add a new category. Please try again.');
        },
    });
}

// eslint-disable-next-line no-unused-vars
function editCategory(category_id, category_desc, category_color, category_date, changed, csrf_token) {
    if (category_desc === null && category_color === null && category_date === null) {
        return;
    }
    const data = {category_id: category_id, csrf_token: csrf_token};
    if (category_desc !== null && changed === 'desc') {
        data['category_desc'] = category_desc;
    }
    if (category_color !== null && changed === 'color') {
        data['category_color'] = category_color;
    }
    if (category_date !== null && changed === 'date') {

        if (category_date.trim() === '') {
            category_date = '    ';
        }

        data['visibleDate'] = category_date;
    }
    // eslint-disable-next-line no-undef
    const url = buildCourseUrl(['forum', 'categories', 'edit']);
    $.ajax({
        url: url,
        type: 'POST',
        data: data,
        success: function(data) {
            try {
                // eslint-disable-next-line no-var
                var json = JSON.parse(data);
            }
            catch (err) {
                // eslint-disable-next-line no-undef
                displayErrorMessage('Error parsing data. Please try again.');
                return;
            }
            if (json['status'] === 'fail') {
                // eslint-disable-next-line no-undef
                displayErrorMessage(json['message']);
                return;
            }
            // eslint-disable-next-line no-undef
            displaySuccessMessage(`Successfully updated category "${category_desc}"!`);
            setTimeout(() => {
                // eslint-disable-next-line no-undef
                removeMessagePopup('theid');
            }, 1000);
            if (category_color !== null) {
                $(`#categorylistitem-${category_id}`).css('color', category_color);
            }
            if (category_desc !== null) {
                $(`#categorylistitem-${category_id}`).find('.categorylistitem-desc span').text(category_desc);
            }
            if (category_date !== null) {
                $(`#categorylistitem-${category_id}`).find('.categorylistitemdate-desc span').text(category_date);
            }

            refreshCategories();
        },
        error: function() {
            window.alert('Something went wrong while trying to add a new category. Please try again.');
        },
    });
}


function refreshCategories() {
    if ($('#ui-category-list').length) {
        // Refresh cat-buttons from #ui-category-list

        let data = $('#ui-category-list').sortable('serialize');
        if (!data.trim()) {
            return;
        }
        data = data.split('&');
        const order = [];
        // eslint-disable-next-line no-var
        for (var i = 0; i<data.length; i+=1) {
            // eslint-disable-next-line no-var
            var category_id = parseInt(data[i].split('=')[1]);
            const category_desc = $(`#categorylistitem-${category_id} .categorylistitem-desc span`).text().trim();
            const category_color = $(`#categorylistitem-${category_id} select`).val();
            order.push([category_id, category_desc, category_color]);
        }

        // Obtain current selected category
        const selected_button = new Set();
        const category_pick_buttons = $('.cat-buttons');
        // eslint-disable-next-line no-var, no-redeclare
        for (var i = 0; i<category_pick_buttons.length; i+=1) {
            const cat_button_checkbox = $(category_pick_buttons[i]).find('input');
            // eslint-disable-next-line no-var, no-redeclare
            var category_id = parseInt(cat_button_checkbox.val());
            if (cat_button_checkbox.prop('checked')) {
                selected_button.add(category_id);
            }
        }

        // Refresh selected categories
        $('#categories-pick-list').empty();
        order.forEach((category) => {
            const category_id = category[0];
            const category_desc = category[1];
            const category_color = category[2];
            let selection_class = '';
            if (selected_button.has(category_id)) {
                selection_class = 'btn-selected';
            }
            const element = ` <div tabindex="0" class="btn cat-buttons ${selection_class}" data-color="${category_color}">${category_desc}\
                                <input aria-label="Category: ${category_desc}" type="checkbox" name="cat[]" value="${category_id}">\
                            </div>`;
            $('#categories-pick-list').append(element);
        });

        $(".cat-buttons input[type='checkbox']").each(function() {
            if ($(this).parent().hasClass('btn-selected')) {
                $(this).prop('checked', true);
            }
        });
    }

    // Selectors for categories pick up
    // If JS enabled hide checkbox
    $('div.cat-buttons input').hide();

    $('.cat-buttons').click(function() {
        if ($(this).hasClass('btn-selected')) {
            $(this).removeClass('btn-selected');
            $(this).find("input[type='checkbox']").prop('checked', false);
        }
        else {
            $(this).addClass('btn-selected');
            $(this).find("input[type='checkbox']").prop('checked', true);
        }
        $(this).trigger('eventChangeCatClass');
    });

    $('.cat-buttons').bind('eventChangeCatClass', changeColorClass);
    $('.cat-buttons').trigger('eventChangeCatClass');
}

function changeColorClass() {
    const color = $(this).data('color');
    $(this).css('border-color', color);
    if ($(this).hasClass('btn-selected')) {
        $(this).css('background-color', color);
        $(this).css('color', 'white');
    }
    else {
        $(this).css('background-color', 'white');
        $(this).css('color', color);
    }
}

function reorderCategories(csrf_token) {
    let data = $('#ui-category-list').sortable('serialize');
    data += `&csrf_token=${csrf_token}`;
    // eslint-disable-next-line no-undef
    const url = buildCourseUrl(['forum', 'categories', 'reorder']);
    $.ajax({
        url: url,
        type: 'POST',
        data: data,
        success: function(data) {
            try {
                // eslint-disable-next-line no-var
                var json = JSON.parse(data);
            }
            catch (err) {
                // eslint-disable-next-line no-undef
                displayErrorMessage('Error parsing data. Please try again');
                return;
            }
            if (json['status'] === 'fail') {
                // eslint-disable-next-line no-undef
                displayErrorMessage(json['message']);
                return;
            }
            // eslint-disable-next-line no-undef
            displaySuccessMessage('Successfully reordered categories.');
            setTimeout(() => {
                // eslint-disable-next-line no-undef
                removeMessagePopup('theid');
            }, 1000);
            refreshCategories();
        },
        error: function() {
            window.alert('Something went wrong while trying to reordering categories. Please try again.');
        },
    });
}

/*This function ensures that only one reply box is open at a time*/
function hideReplies() {
    const hide_replies = document.getElementsByClassName('reply-box');
    for (let i = 0; i < hide_replies.length; i++) {
        hide_replies[i].style.display = 'none';
    }
}

// eslint-disable-next-line no-unused-vars
function deletePostToggle(isDeletion, thread_id, post_id, author, time, csrf_token) {
    if (!checkAreYouSureForm()) {
        return;
    }
    const type = (isDeletion ? '0' : '2');
    const message = (isDeletion?'delete':'undelete');

    const confirm = window.confirm(`Are you sure you would like to ${message} this post?: \n\nWritten by:  ${author}  @  ${time}\n\nPlease note: The replies to this comment will also be ${message}d. \n\nIf you ${message} the first post in a thread this will ${message} the entire thread.`);
    if (confirm) {
        // eslint-disable-next-line no-undef
        const url = `${buildCourseUrl(['forum', 'posts', 'modify'])}?modify_type=${type}`;
        $.ajax({
            url: url,
            type: 'POST',
            data: {
                post_id: post_id,
                thread_id: thread_id,
                csrf_token: csrf_token,
            },
            success: function(data) {
                try {
                    // eslint-disable-next-line no-var
                    var json = JSON.parse(data);
                }
                catch (err) {
                    // eslint-disable-next-line no-undef
                    displayErrorMessage('Error parsing data. Please try again');
                    return;
                }
                if (json['status'] === 'fail') {
                    // eslint-disable-next-line no-undef
                    displayErrorMessage(json['message']);
                    return;
                }
                let new_url = '';
                switch (json['data']['type']) {
                    case 'thread':
                        // eslint-disable-next-line no-undef
                        new_url = buildCourseUrl(['forum']);
                        break;
                    case 'post':
                        // eslint-disable-next-line no-undef
                        new_url = buildCourseUrl(['forum', 'threads', thread_id]);
                        break;
                    default:
                        // eslint-disable-next-line no-undef
                        new_url = buildCourseUrl(['forum']);
                        break;
                }
                window.location.replace(new_url);
            },
            error: function() {
                window.alert('Something went wrong while trying to delete/undelete a post. Please try again.');
            },
        });
    }
}

// eslint-disable-next-line no-unused-vars
function alterAnnouncement(thread_id, confirmString, type, csrf_token) {
    const confirm = window.confirm(confirmString);
    if (confirm) {
        // eslint-disable-next-line no-undef
        const url = `${buildCourseUrl(['forum', 'announcements'])}?type=${type}`;
        $.ajax({
            url: url,
            type: 'POST',
            data: {
                thread_id: thread_id,
                csrf_token: csrf_token,

            },
            // eslint-disable-next-line no-unused-vars
            success: function(data) {
                window.location.reload();
            },
            error: function() {
                window.alert('Something went wrong while trying to remove announcement. Please try again.');
            },
        });
    }
}

// eslint-disable-next-line no-unused-vars
function bookmarkThread(thread_id, type) {
    // eslint-disable-next-line no-undef
    const url = `${buildCourseUrl(['forum', 'threads', 'bookmark'])}?type=${type}`;
    $.ajax({
        url: url,
        type: 'POST',
        data: {
            thread_id: thread_id,
            // eslint-disable-next-line no-undef
            csrf_token: csrfToken,
        },
        // eslint-disable-next-line no-unused-vars
        success: function(data) {
            // eslint-disable-next-line no-undef
            window.location.replace(buildCourseUrl(['forum', 'threads', thread_id]));
        },
        error: function() {
            window.alert('Something went wrong while trying to update the bookmark. Please try again.');
        },
    });
}

// eslint-disable-next-line no-unused-vars
function toggleMarkdown(post_box_id, triggered) {
    if (post_box_id === undefined) {
        post_box_id = '';
    }
    //display/hide the markdown header
    $(`#markdown_header_${post_box_id}`).toggle();
    $(this).toggleClass('markdown-active markdown-inactive');
    //if markdown has just been turned off, make sure we exit preview mode if it is active
    if ($(this).hasClass('markdown-inactive')) {
        const markdown_header = $(`#markdown_header_${post_box_id}`);
        const edit_button = markdown_header.find('.markdown-write-mode');
        if (markdown_header.attr('data-mode') === 'preview') {
            edit_button.trigger('click');
        }
    }
    //trigger this event for all other markdown toggle buttons (since the setting should be persistent)
    if (!triggered) {
        $('.markdown-toggle').not(this).each(function() {
            toggleMarkdown.call(this, this.id.split('_')[2], true);
        });
    }
    //set various settings related to new markdown state
    // eslint-disable-next-line eqeqeq
    $(`#markdown_input_${post_box_id}`).val($(`#markdown_input_${post_box_id}`).val() == 0 ? '1':'0');
    $(`#markdown-info-${post_box_id}`).toggleClass('disabled');
    Cookies.set('markdown_enabled', $(`#markdown_input_${post_box_id}`).val(), { path: '/' });
}

// eslint-disable-next-line no-unused-vars
function checkInputMaxLength(obj) {
    // eslint-disable-next-line eqeqeq
    if ($(obj).val().length == $(obj).attr('maxLength')) {
        alert('Maximum input length reached!');
        $(obj).val($(obj).val().substr(0, $(obj).val().length));
    }
}

// eslint-disable-next-line no-unused-vars
function sortTable(sort_element_index, reverse=false) {
    const table = document.getElementById('forum_stats_table');
    let switching = true;
    while (switching) {
        switching=false;
        const rows = table.getElementsByTagName('TBODY');
        // eslint-disable-next-line no-var
        for (var i=1;i<rows.length-1;i++) {

            const a = rows[i].getElementsByTagName('TR')[0].getElementsByTagName('TD')[sort_element_index];
            const b = rows[i+1].getElementsByTagName('TR')[0].getElementsByTagName('TD')[sort_element_index];
            if (reverse) {
                // eslint-disable-next-line eqeqeq
                if (sort_element_index == 0 ? a.innerHTML<b.innerHTML : parseInt(a.innerHTML) > parseInt(b.innerHTML)) {
                    rows[i].parentNode.insertBefore(rows[i+1], rows[i]);
                    switching=true;
                }
            }
            else {
                // eslint-disable-next-line eqeqeq
                if (sort_element_index == 0 ? a.innerHTML>b.innerHTML : parseInt(a.innerHTML) < parseInt(b.innerHTML)) {
                    rows[i].parentNode.insertBefore(rows[i+1], rows[i]);
                    switching=true;
                }
            }
        }

    }

    const row0 = table.getElementsByTagName('TBODY')[0].getElementsByTagName('TR')[0];
    const headers = row0.getElementsByTagName('TH');

    // eslint-disable-next-line no-var, no-redeclare
    for (var i = 0;i<headers.length;i++) {
        const index = headers[i].innerHTML.indexOf(' ↓');
        const reverse_index = headers[i].innerHTML.indexOf(' ↑');

        if (index > -1 || reverse_index > -1) {
            headers[i].innerHTML = headers[i].innerHTML.slice(0, -2);
        }
    }
    if (reverse) {
        headers[sort_element_index].innerHTML = `${headers[sort_element_index].innerHTML} ↑`;
    }
    else {
        headers[sort_element_index].innerHTML = `${headers[sort_element_index].innerHTML} ↓`;
    }
}

function loadThreadHandler() {
    $('a.thread_box_link').click(function(event) {
        // if a thread is clicked on the full-forum-page just follow normal GET request else continue with ajax request
        // eslint-disable-next-line no-undef
        if (window.location.origin + window.location.pathname === buildCourseUrl(['forum'])) {
            return;
        }
        event.preventDefault();
        const obj = this;
        const thread_id = $(obj).data('thread_id');
        const thread_title = $(obj).data('thread_title');

        // eslint-disable-next-line no-undef
        const url = buildCourseUrl(['forum', 'threads', thread_id]);
        $.ajax({
            url: url,
            type: 'POST',
            data: {
                thread_id: thread_id,
                ajax: 'true',
                // eslint-disable-next-line no-undef
                csrf_token: csrfToken,
            },
            success: function(data) {
                try {
                    // eslint-disable-next-line no-var
                    var json = JSON.parse(data);
                }
                catch (err) {
                    // eslint-disable-next-line no-undef
                    displayErrorMessage('Error parsing data. Please try again');
                    return;
                }
                if (json['status'] === 'fail') {
                    // eslint-disable-next-line no-undef
                    displayErrorMessage(json['message']);
                    return;
                }
                if (typeof json.data.merged !== 'undefined') {
                    window.location.replace(json.data.destination);
                    return;
                }
                $(obj).find('.thread_box').removeClass('new_thread');
                $(obj).find('.thread_box').removeClass('deleted-unviewed');

                $('.thread_box').removeClass('active');

                $(obj).children('div.thread_box').addClass('active');

                $('#posts_list').empty().html(JSON.parse(json.data.html));

                window.history.pushState({'pageTitle': document.title}, '', url);
                //Updates the title and breadcrumb
                $(document).attr('title', thread_title);
                if (thread_title.length > 25) {
                    $('h1.breadcrumb-heading').text(`${thread_title.slice(0, 25)}...`);
                }
                else {
                    $('h1.breadcrumb-heading').text(thread_title);
                }

                setupForumAutosave();
                saveScrollLocationOnRefresh('posts_list');

                $('.post_reply_form').submit(publishPost);
                hljs.highlightAll();
            },
            error: function() {
                window.alert('Something went wrong while trying to display thread details. Please try again.');
            },
        });
    });
}

// eslint-disable-next-line no-unused-vars
function loadAllInlineImages(open_override = false) {
    const toggleButton = $('#toggle-attachments-button');

    const allShown = $('.attachment-well').filter(function() {
        return $(this).is(':visible');
    }).length === $('.attachment-well').length;
    //if the button were to show them all but they have all been individually shown,
    //we should hide them all
    if (allShown && toggleButton.hasClass('show-all')) {
        toggleButton.removeClass('show-all');
    }

    const allHidden = $('.attachment-well').filter(function() {
        return !($(this).is(':visible'));
    }).length === $('.attachment-well').length;
    //if the button were to hide them all but they have all been individually hidden,
    //we should show them all
    if (allHidden && !(toggleButton.hasClass('show-all'))) {
        toggleButton.addClass('show-all');
    }

    $('.attachment-btn').each(function (i) {
        $(this).click();

        //overwrite individual button click behavior to decide if it should be shown/hidden
        if (toggleButton.hasClass('show-all') || open_override) {
            $('.attachment-well').eq(i).show();
        }
        else {
            $('.attachment-well').eq(i).hide();
        }
    });

    toggleButton.toggleClass('show-all');
}

// eslint-disable-next-line no-unused-vars
function loadInlineImages(encoded_data) {
    const data = JSON.parse(encoded_data);
    const attachment_well = $(`#${data[data.length-1]}`);

    if (attachment_well.is(':visible')) {
        attachment_well.hide();
    }
    else {
        attachment_well.show();
    }

    // if they're no images loaded for this well
    if (attachment_well.children().length === 0 ) {
    // add image tags
        for (let i = 0; i < data.length - 1; i++) {
            const attachment = data[i];
            const url = attachment[0];
            const img = $(`<img src="${url}" alt="Click to view attachment in popup" title="Click to view attachment in popup" class="attachment-img">`);
            // eslint-disable-next-line no-undef
            const title = $(`<p>${escapeSpecialChars(decodeURI(attachment[2]))}</p>`);
            img.click(function() {
                const url = $(this).attr('src');
                window.open(url, '_blank', 'toolbar=no,scrollbars=yes,resizable=yes, width=700, height=600');
            });
            attachment_well.append(img);
            attachment_well.append(title);
        }
    }

}

// eslint-disable-next-line no-unused-vars
function openInWindow(img) {
    const url = $(img).attr('src');
    window.open(url, '_blank', 'toolbar=no,scrollbars=yes,resizable=yes, width=700, height=600');
}

// eslint-disable-next-line no-unused-vars, no-var
var filters_applied = [];

// Taken from https://stackoverflow.com/a/1988361/2650341

if (!Array.prototype.inArray) {
    Object.defineProperty(Array.prototype, 'inArray', {
        value: function(comparer) {
            for (let i=0; i < this.length; i++) {
                if (comparer(this[i])) {
                    return i;
                }
            }
            return false;
        },
    });
}

// adds an element to the array if it does not already exist using a comparer
// function
if (!Array.prototype.toggleElement) {
    Object.defineProperty(Array.prototype, 'toggleElement', {
        value: function(element, comparer) {
            const index = this.inArray(comparer);
            // eslint-disable-next-line valid-typeof
            if ((typeof(index) === 'boolean' && !index) || (typeof(index) === 'int' && index === 0)) {
                this.push(element);
            }
            else {
                this.splice(index, 1);
            }
        },
    });
}

function clearForumFilter() {
    if (checkUnread()) {
        $('#filter_unread_btn').click();
    }
    window.filters_applied = [];
    $('#thread_category button, #thread_status_select button').data('btn-selected', 'false').removeClass('filter-active').addClass('filter-inactive');
    $('#filter_unread_btn').removeClass('filter-active').addClass('filter-inactive');
    $('#clear_filter_button').hide();

    // eslint-disable-next-line no-undef
    updateThreads(true, null);
    return false;
}

// eslint-disable-next-line no-unused-vars
function loadFilterHandlers() {
    // eslint-disable-next-line no-unused-vars
    $('#filter_unread_btn').mousedown(function (e) {
        $(this).toggleClass('filter-inactive filter-active');
    });

    $('#thread_category button, #thread_status_select button').mousedown(function(e) {
        e.preventDefault();
        const current_selection = $(this).data('btn-selected');

        if (current_selection==='true') {
            $(this).data('btn-selected', 'false').removeClass('filter-active').addClass('filter-inactive');
        }
        else {
            $(this).data('btn-selected', 'true').removeClass('filter-inactive').addClass('filter-active');
        }

        const filter_text = $(this).text();

        window.filters_applied.toggleElement(filter_text, (e) => {
            return e === filter_text;
        });

        if (window.filters_applied.length === 0) {
            clearForumFilter();
        }
        else {
            $('#clear_filter_button').css('display', 'inline-block');
        }
        // eslint-disable-next-line no-undef
        updateThreads(true, null);
        return true;
    });

    $('#unread').change((e) => {
        e.preventDefault();
        // eslint-disable-next-line no-undef
        updateThreads(true, null);
        checkUnread();
        return true;
    });
}

function thread_post_handler() {
    // eslint-disable-next-line no-unused-vars
    $('.submit_unresolve').click(function(event) {
        const post_box_id = $(this).data('post_box_id');
        $(`#thread_status_input_${post_box_id}`).val(-1);
        return true;
    });
}

// eslint-disable-next-line no-unused-vars
function forumFilterBar() {
    $('#forum_filter_bar').toggle();
}

function getDeletedAttachments() {
    const deleted_attachments = [];
    $('#display-existing-attachments').find('a.btn.btn-danger').each(function() {
        deleted_attachments.push(decodeURIComponent($(this).attr('id').substring(7)));
    });
    return deleted_attachments;
}

function updateThread(e) {
    // Only proceed if its full forum page
    // eslint-disable-next-line no-undef
    if (buildCourseUrl(['forum']) !== window.location.origin + window.location.pathname) {
        return;
    }

    e.preventDefault();
    const cat = [];
    $('input[name="cat[]"]:checked').each(item => cat.push($('input[name="cat[]"]:checked')[item].value));
    const post_box_id = $('#edit-user-post').find('.thread-post-form').data('post_box_id');

    const data =  {
        edit_thread_id: $('#edit_thread_id').val(),
        edit_post_id: $('#edit_post_id').val(),
        csrf_token: $('input[name="csrf_token"]').val(),
        title: $('input#title').val(),
        thread_post_content: $(`textarea#reply_box_${post_box_id}`).val(),
        thread_status: $('#thread_status').val(),
        Anon: $('input#thread_post_anon_edit').is(':checked') ? $('input#thread_post_anon_edit').val() : 0,
        lock_thread_date: $('input#lock_thread_date').text(),
        expirationDate: $('input#expirationDate').val(),
        cat,
        markdown_status: parseInt($(`input#markdown_input_${post_box_id}`).val()),
        deleted_attachments: JSON.stringify(getDeletedAttachments()),
    };

    $.ajax({
        // eslint-disable-next-line no-undef
        url: `${buildCourseUrl(['forum', 'posts', 'modify'])}?modify_type=1`,
        type: 'POST',
        data,
        success: function (response) {
            try {
                response = JSON.parse(response);
                if (response.status === 'success') {
                    // eslint-disable-next-line no-undef
                    displaySuccessMessage('Thread post updated successfully!');
                }
                else {
                    // eslint-disable-next-line no-undef
                    displayErrorMessage('Failed to update thread post');
                }
            }
            catch (e) {
                console.log(e);
                // eslint-disable-next-line no-undef
                displayErrorMessage('Something went wrong while updating thread post');
            }
            window.location.reload();
        },
        error: function (err) {
            console.log(err);
            // eslint-disable-next-line no-undef
            displayErrorMessage('Something went wrong while updating thread post');
            window.location.reload();
        },
    });
}

function checkUnread() {
    if ($('#unread').prop('checked')) {
        // eslint-disable-next-line no-undef
        unread_marked = true;
        $('#filter_unread_btn').removeClass('filter-inactive').addClass('filter-active');
        $('#clear_filter_button').css('display', 'inline-block');
        return true;
    }
    else {
        return false;
    }
}

// Used to update thread content in the "Merge Thread"
// modal.
// eslint-disable-next-line no-unused-vars
function updateSelectedThreadContent(selected_thread_first_post_id) {
    // eslint-disable-next-line no-undef
    const url = buildCourseUrl(['forum', 'posts', 'get']);
    $.ajax({
        url : url,
        type : 'POST',
        data : {
            post_id : selected_thread_first_post_id,
            // eslint-disable-next-line no-undef
            csrf_token: csrfToken,
        },
        success: function(data) {
            try {
                // eslint-disable-next-line no-var
                var json = JSON.parse(data);
            }
            catch (err) {
                // eslint-disable-next-line no-undef
                displayErrorMessage(`Error parsing data. Please try again. Error is ${err}`);
                return;
            }

            if (json['status'] === 'fail') {
                // eslint-disable-next-line no-undef
                displayErrorMessage(json['message']);
                return;
            }

            json = json['data'];
            $('#thread-content').html(json['post']);
            if (json.markdown === true) {
                $('#thread-content').addClass('markdown-active');
            }
            else {
                $('#thread-content').removeClass('markdown-active');
            }
        },
        error: function() {
            window.alert('Something went wrong while trying to fetch content. Please try again.');
        },
    });
}

function autosaveKeyFor(replyBox) {
    const parent = $(replyBox).children('[name=parent_id]').val();
    // Having `reply-to-undefined` in the key is sorta gross and might cause
    // false positive bug reports. Let's avoid that.
    if (parent !== undefined) {
        return `${window.location.pathname}-reply-to-${parent}-forum-autosave`;
    }
    else {
        return `${window.location.pathname}-create-thread-forum-autosave`;
    }
}

function saveReplyBoxToLocal(replyBox) {
    const inputBox = $(replyBox).find('textarea.thread_post_content');
    // eslint-disable-next-line no-undef
    if (autosaveEnabled) {
        if (inputBox.val()) {
            const anonCheckbox = $(replyBox).find('input.thread-anon-checkbox');
            const post = inputBox.val();
            const isAnonymous = anonCheckbox.prop('checked');
            localStorage.setItem(autosaveKeyFor(replyBox), JSON.stringify({
                timestamp: Date.now(),
                post,
                isAnonymous,
            }));
        }
        else {
            localStorage.removeItem(autosaveKeyFor(replyBox));
        }
    }
}

function restoreReplyBoxFromLocal(replyBox) {
    // eslint-disable-next-line no-undef
    if (autosaveEnabled) {
        const json = localStorage.getItem(autosaveKeyFor(replyBox));
        if (json) {
            const { post, isAnonymous } = JSON.parse(json);
            $(replyBox).find('textarea.thread_post_content').val(post);
            $(replyBox).find('input.thread-anon-checkbox').prop('checked', isAnonymous);
        }
    }
}

function clearReplyBoxAutosave(replyBox) {
    // eslint-disable-next-line no-undef
    if (autosaveEnabled) {
        localStorage.removeItem(autosaveKeyFor(replyBox));
    }
}

function setupForumAutosave() {
    // Include both regular reply boxes on the forum as well as the "reply" box
    // on the create thread page.
    $('form.reply-box, form.post_reply_form, #thread_form').each((_index, replyBox) => {
        restoreReplyBoxFromLocal(replyBox);
        $(replyBox).find('textarea.thread_post_content').on('input',
            // eslint-disable-next-line no-undef
            () => deferredSave(autosaveKeyFor(replyBox), () => saveReplyBoxToLocal(replyBox), 1),
        );
        $(replyBox).find('input.thread-anon-checkbox').change(() => saveReplyBoxToLocal(replyBox));
    });
}

// eslint-disable-next-line no-unused-vars
const CREATE_THREAD_DEFER_KEY = 'create-thread';
const CREATE_THREAD_AUTOSAVE_KEY = `${window.location.pathname}-create-autosave`;

// eslint-disable-next-line no-unused-vars
function saveCreateThreadToLocal() {
    // eslint-disable-next-line no-undef
    if (autosaveEnabled) {
        const title = $('#title').val();
        const categories = $('div.cat-buttons.btn-selected').get().map(e => e.innerText);
        const status = $('#thread_status').val();
        const data = {
            timestamp: Date.now(),
            title,
            categories,
            status,
        };

        // These fields don't always show up
        const lockDate = $('#lock_thread_date').val();
        if (lockDate !== undefined) {
            data.lockDate = lockDate;
        }
        const isAnnouncement = $('#Announcement').prop('checked');
        if (isAnnouncement !== undefined) {
            data.isAnnouncement = isAnnouncement;
        }
        const pinThread = $('#pinThread').prop('checked');
        if (pinThread !== undefined) {
            data.pinThread = pinThread;
        }
        const expiration = $('#expirationDate').val();
        if (expiration !== undefined) {
            data.expiration = expiration;
        }

        localStorage.setItem(CREATE_THREAD_AUTOSAVE_KEY, JSON.stringify(data));
    }
}

// eslint-disable-next-line no-unused-vars
function restoreCreateThreadFromLocal() {
    // eslint-disable-next-line no-undef
    if (autosaveEnabled) {
        const json = localStorage.getItem(CREATE_THREAD_AUTOSAVE_KEY);
        if (!json) {
            return;
        }

        const data = JSON.parse(json);
        const { title, categories, status } = data;
        $('#title').val(title);
        $('#thread_status').val(status);
        $('div.cat-buttons').each((_i, e) => {
            if (categories.includes(e.innerText)) {
                e.classList.add('btn-selected');
                $(e).find("input[type='checkbox']").prop('checked', true);
            }
            else {
                e.classList.remove('btn-selected');
                $(e).find("input[type='checkbox']").prop('checked', false);
            }
            $(e).trigger('eventChangeCatClass');
        });

        // Optional fields
        $('.expiration').hide();
        // eslint-disable-next-line no-prototype-builtins
        if (data.hasOwnProperty('lockDate')) {
            $('#lock_thread_date').val(data.lockDate);
        }
        if (data.isAnnouncement) {
            $('#Announcement').prop('checked', data.isAnnouncement);
            $('.expiration').show();
        }
        if (data.pinThread) {
            $('#pinThread').prop('checked', data.pinThread);
            $('.expiration').show();
        }
        // eslint-disable-next-line no-prototype-builtins
        if (data.hasOwnProperty('expiration')) {
            $('#expirationDate').val(data.expiration);
        }
    }
}

// eslint-disable-next-line no-unused-vars
function clearCreateThreadAutosave() {
    localStorage.removeItem(CREATE_THREAD_AUTOSAVE_KEY);
}

$(() => {
    if (typeof cleanupAutosaveHistory === 'function') {
        // eslint-disable-next-line no-undef
        cleanupAutosaveHistory('-forum-autosave');
        setupForumAutosave();
    }
    $('form#thread_form').submit(updateThread);
});

//When the user uses tab navigation on the thread list, this function
//helps to make sure the current thread is always visible on the page
// eslint-disable-next-line no-unused-vars
function scrollThreadListTo(element) {
    $(element).get(0).scrollIntoView({behavior: 'smooth', block: 'center'});
}

//Only used by the posters and only on recent posts (60 minutes since posted)
// eslint-disable-next-line no-unused-vars
function sendAnnouncement(id) {
    $('.pin-and-email-message').attr('disabled', 'disabled');
    $.ajax({
        type: 'POST',
        // eslint-disable-next-line no-undef
        url: buildCourseUrl(['forum', 'make_announcement']),
        data: {'id': id, 'csrf_token': window.csrfToken},
        success: function(data) {
            try {
                if (JSON.parse(data).status === 'success') {
                    pinAnnouncement(id, 1, window.csrfToken);
                    window.location.reload();
                }
                else {
                    window.alert('Something went wrong while trying to queue the announcement. Please try again.');
                }
            }
            catch (error) {
                console.error(error);
            }
        },
        error: function() {
            window.alert('Something went wrong while trying to queue the announcement. Please try again.');
        },
    });
}

function pinAnnouncement(thread_id, type, csrf_token) {
    if (confirm) {
        // eslint-disable-next-line no-undef
        const url = `${buildCourseUrl(['forum', 'announcements'])}?type=${type}`;
        $.ajax({
            url: url,
            type: 'POST',
            data: {
                thread_id: thread_id,
                csrf_token: csrf_token,

            },
            error: function(err) {
                console.error(err);
                window.alert('Something went wrong while trying to remove announcement. Please try again.');
            },
        });
    }
}<|MERGE_RESOLUTION|>--- conflicted
+++ resolved
@@ -799,15 +799,6 @@
 
             // modify
             if (form.attr('id') === 'thread_form') {
-<<<<<<< HEAD
-=======
-                const thread_id = form.find('#edit_thread_id').val();
-                const post_id = form.find('#edit_post_id').val();
-                const reply_level = $(`#${post_id}`).attr('data-reply_level');
-                const post_box_id = $(`#${post_id}-reply .thread-post-form`).data('post_box_id') -1;
-                const msg_type = json['data']['type'] === 'Post' ? 'edit_post' : 'edit_thread';
-                window.socketClient.send({'type': msg_type, 'thread_id': thread_id, 'post_id': post_id, 'reply_level': reply_level, 'post_box_id': post_box_id});
->>>>>>> 5f705570
                 window.location.reload();
             }
             // split
