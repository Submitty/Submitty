const title1 = 'Cypress Title 1 Cypress';
const title2 = 'Cypress Title 2 Cypress';
const title3 = 'Cypress Title 3 Cypress';
const title4 = 'Python Tutorials';
const content1 = 'Cypress Content 1 Cypress';
const content2 = 'Cypress Content 2 Cypress';
const content3 = 'Cypress Content 3 Cypress';
const reply1 = 'Cypress Reply 1 Cypress';
const reply2 = 'Cypress Reply 2 Cypress';
const reply3 = 'Cypress Reply 3 Cypress';
const merged1 = 'Merged Thread Title: '.concat(title3, '\n\n', content3);
const merged2 = 'Merged Thread Title: '.concat(title2, '\n\n', content2);
const attachment1 = 'sea_animals.png';

const createThread = (title, content, category) => {
    // Add more to tests for uploading attachments
    cy.get('[title="Create Thread"]').click();
    cy.get('#title').type(title);
    cy.get('.thread_post_content').type(content);
    cy.get('.cat-buttons').contains(category).click();
    cy.get('[name="post"]').click();
    cy.get('.flex-row > .thread-left-cont').should('contain', title);
};

const replyToThread = (title, reply) => {
    cy.get('.thread-left-cont > .thread-list-item').contains(title).click();
    cy.get('.create-post-head').should('contain', title);
    cy.get('#reply_box_3').type(reply);
    cy.get('[value="Submit Reply to All"]').should('not.be.disabled').click();
    cy.get('#posts_list').should('contain', reply);
};

const mergeThreads = (fromThread, toThread, mergedContent) => {
    // Add more to tests for uploading attachments
    cy.get('.thread-left-cont > .thread-list-item').contains(fromThread).click({ force: true });
    cy.get('[title="Merge Thread Into Another Thread"]').click();
    cy.get('.chosen-single > span').click();
    cy.wait(500);
    cy.get('.active-result').contains(toThread).click({ force: true });
    cy.get('[value="Merge Thread"]').click({ force: true });
    cy.get('.pre-forum > .post_content').should('contain', mergedContent);
};

const removeThread = (title) => {
    cy.get('.thread-left-cont > .thread-list-item').contains(title).click();
    cy.get('.first_post > .post-action-container > .delete-post-button').click();
    cy.get('.thread-left-cont > .thread-list-item').contains(title).should('not.exist');
};

<<<<<<< HEAD
const uploadAttachmentAndDelete = (title) => {
    cy.get('[data-testid="thread-list-item"]').contains(title).click();
    cy.get('[data-testid="create-post-head"]').should('contain', title);
    cy.get('[data-testid="edit-post-button"]').first().click();
    cy.get('[data-testid="upload1"]').find('[for="input-file1"]').selectFile('cypress/fixtures/sea_animals.png');
    cy.get('[data-testid="file-upload-table-1"]').find('.file-label').should('contain', 'sea_animals.png');
    cy.get('[data-testid="forum-update-post"]').contains('Update Post').click();
    cy.get('[data-testid="edit-post-button"]').first().click();
    cy.get('[data-testid="mark-for-delete-btn"]').should('contain', 'Delete').last().click();
    cy.get('[data-testid="mark-for-delete-btn"]').last().should('contain', 'Keep');
    cy.get('[data-testid="forum-update-post"]').contains('Update Post').click();
=======
const replyDisabled = (title, attachment) => {
    cy.get('.thread-left-cont > .thread-list-item').contains(title).click();
    // Reply button should be disabled by default with no text
    cy.get('[value="Submit Reply to All"]').should('be.disabled');

    // Ensure reply button is not disabled when attachments are added
    cy.get('#input-file3').attachFile(attachment);
    cy.get('[value="Submit Reply to All"]').should('not.be.disabled').click();

    // Wait for submission and ensure attachment with no text is visible
    cy.get('.attachment-btn').click();
    cy.contains('p', attachment).should('be.visible');
>>>>>>> aa179006
};

describe('Test cases revolving around creating, replying to, merging, and removing discussion forum threads', () => {

    beforeEach(() => {
        cy.login('instructor');
        cy.visit(['sample']);
        cy.get('#nav-sidebar-forum').click();
        cy.get('#nav-sidebar-collapse-sidebar').click();
    });

    it('Reply button is disabled when applicable and thread reply can contain an attachment', () => {
        createThread(title1, title1, 'Comment');
        replyDisabled(title1, attachment1);
        removeThread(title1);
    });

    it('Create, reply to, merge, and delete threads', () => {
        // Add and Delete Image Attachment
        uploadAttachmentAndDelete(title4);
        // Comment
        createThread(title1, content1, 'Comment');
        // Question
        createThread(title2, content2, 'Question');
        // Tutorials
        createThread(title3, content3, 'Tutorials');

        // Comment
        replyToThread(title1, reply1);
        // Question
        replyToThread(title2, reply2);
        // Tutorial
        replyToThread(title3, reply3);

        // Tutorial into Questions
        mergeThreads(title3, title2, merged1);

        // Resulting thread into comment
        mergeThreads(title2, title1, merged2);

        // Remove threads
        removeThread(title1);
    });
});<|MERGE_RESOLUTION|>--- conflicted
+++ resolved
@@ -47,7 +47,6 @@
     cy.get('.thread-left-cont > .thread-list-item').contains(title).should('not.exist');
 };
 
-<<<<<<< HEAD
 const uploadAttachmentAndDelete = (title) => {
     cy.get('[data-testid="thread-list-item"]').contains(title).click();
     cy.get('[data-testid="create-post-head"]').should('contain', title);
@@ -59,7 +58,6 @@
     cy.get('[data-testid="mark-for-delete-btn"]').should('contain', 'Delete').last().click();
     cy.get('[data-testid="mark-for-delete-btn"]').last().should('contain', 'Keep');
     cy.get('[data-testid="forum-update-post"]').contains('Update Post').click();
-=======
 const replyDisabled = (title, attachment) => {
     cy.get('.thread-left-cont > .thread-list-item').contains(title).click();
     // Reply button should be disabled by default with no text
@@ -72,7 +70,6 @@
     // Wait for submission and ensure attachment with no text is visible
     cy.get('.attachment-btn').click();
     cy.contains('p', attachment).should('be.visible');
->>>>>>> aa179006
 };
 
 describe('Test cases revolving around creating, replying to, merging, and removing discussion forum threads', () => {
