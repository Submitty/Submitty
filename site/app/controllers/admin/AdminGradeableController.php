--- conflicted
+++ resolved
@@ -557,11 +557,8 @@
             'allow_custom_marks' => $gradeable->getAllowCustomMarks(),
             'has_custom_marks' => $hasCustomMarks,
             'is_bulk_upload' => $gradeable->isBulkUpload(),
-<<<<<<< HEAD
+            'rainbow_grades_summary' => $this->core->getConfig()->displayRainbowGradesSummary(),
             'notifications_sent' => $gradeable->getNotificationsSent()
-=======
-            'rainbow_grades_summary' => $this->core->getConfig()->displayRainbowGradesSummary()
->>>>>>> 2521492c
         ]);
         $this->core->getOutput()->renderOutput(['grading', 'ElectronicGrader'], 'popupStudents');
         $this->core->getOutput()->renderOutput(['grading', 'ElectronicGrader'], 'popupMarkConflicts');
