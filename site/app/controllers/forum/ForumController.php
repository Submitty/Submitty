<?php

namespace app\controllers\forum;

use app\libraries\Core;
use app\controllers\AbstractController;
use app\libraries\Output;
use app\libraries\Utils;
use app\libraries\FileUtils;

/**
 * Class ForumHomeController
 *
 * Controller to deal with the submitty home page. Once the user has been authenticated, but before they have
 * selected which course they want to access, they are forwarded to the home page.
 */
class ForumController extends AbstractController {

	/**
     * ForumHomeController constructor.
     *
     * @param Core $core
     */
    public function __construct(Core $core) {
        parent::__construct($core);
    }

    public function run() {
        switch ($_REQUEST['page']) {
            case 'create_thread':
                $this->showCreateThread();
                break;
            case 'publish_thread':
                $this->publishThread();
                break;
            case 'make_announcement':
                $this->alterAnnouncement(1);
                break;
            case 'publish_post':
                $this->publishPost();
                break;
            case 'delete_post':
                $this->alterPost(0);
                break;
            case 'edit_post':
                $this->alterPost(1);
                break;
            case 'search_threads':
                $this->search();
                break;
            case 'get_edit_post_content':
                $this->getEditPostContent();
                break;
            case 'remove_announcement':
                $this->alterAnnouncement(0);
                break;
            case 'get_threads':
                $this->getThreads();
                break;
            case 'add_category':
                $this->addNewCategory();
            case 'show_stats':
                $this->showStats();
                break;
            case 'view_thread':
            default:
                $this->showThreads();
                break;
        }
    }


    private function returnUserContentToPage($error, $isThread, $thread_id){
            //Notify User
            $this->core->addErrorMessage($error);
            if($isThread){
                $url = $this->core->buildUrl(array('component' => 'forum', 'page' => 'create_thread'));
            } else {
                $url = $this->core->buildUrl(array('component' => 'forum', 'page' => 'view_thread', 'thread_id' => $thread_id));
            }

            $this->core->redirect($url);
    }


    private function checkGoodAttachment($isThread, $thread_id, $file_post){
        if(count($_FILES[$file_post]['tmp_name']) > 5) {
            $this->returnUserContentToPage("Max file upload size is 5. Please try again.", $isThread, $thread_id);
            return -1;
        }
        $imageCheck = Utils::checkUploadedImageFile($file_post) ? 1 : 0;
        if($imageCheck == 0 && !empty($_FILES[$file_post]['tmp_name'])){
            $this->returnUserContentToPage("Invalid file type. Please upload only image files. (PNG, JPG, GIF, BMP...)", $isThread, $thread_id);
            return -1;

        } return $imageCheck;
    }

    private function isValidCategory($inputCategoryId){
        if($inputCategoryId < 1){
            return false;
        }
        $rows = $this->core->getQueries()->getCategories();
        foreach($rows as $index => $values){
            if($values["category_id"] === $inputCategoryId)
                return true;
        }
        return false;
    }

    public function addNewCategory(){
        $result = array();
        if($this->core->getUser()->getGroup() <= 2){
            if(!empty($_REQUEST["newCategory"])) {
                $category = $_REQUEST["newCategory"];
                $newCategoryId = $this->core->getQueries()->addNewCategory($category);
                $result["new_id"] = $newCategoryId["category_id"];
            } else {
                $result["error"] = "No category data submitted";
            }
        } else {
            $result["error"] = "You do not have permissions to do that.";
        }
        $this->core->getOutput()->renderJson($result);
        return $result;
    }

    //CODE WILL BE CONSOLIDATED IN FUTURE

    public function publishThread(){
        $title = $_POST["title"];
        $thread_content = str_replace("\r", "", $_POST["thread_content"]);
        $anon = (isset($_POST["Anon"]) && $_POST["Anon"] == "Anon") ? 1 : 0;
        $announcment = (isset($_POST["Announcement"]) && $_POST["Announcement"] == "Announcement" && $this->core->getUser()->getGroup() < 3) ? 1 : 0 ;
        $category_id = (int)$_POST["cat"];
        if(empty($title) || empty($thread_content)){
            $this->core->addErrorMessage("One of the fields was empty or bad. Please re-submit your thread.");
            $this->core->redirect($this->core->buildUrl(array('component' => 'forum', 'page' => 'create_thread')));
        }else if(!$this->isValidCategory($category_id)){
            $this->core->addErrorMessage("You must select a valid category. Please re-submit your thread.");
            $this->core->redirect($this->core->buildUrl(array('component' => 'forum', 'page' => 'create_thread')));
        } else {
            $hasGoodAttachment = $this->checkGoodAttachment(true, -1, 'file_input');
            if($hasGoodAttachment == -1){
                return;
            }

            $result = $this->core->getQueries()->createThread($this->core->getUser()->getId(), $title, $thread_content, $anon, $announcment, $hasGoodAttachment, $category_id);
            $id = $result["thread_id"];
            $post_id = $result["post_id"];

            if($hasGoodAttachment == 1) {

                $thread_dir = FileUtils::joinPaths(FileUtils::joinPaths($this->core->getConfig()->getCoursePath(), "forum_attachments"), $id);
                FileUtils::createDir($thread_dir);

                $post_dir = FileUtils::joinPaths($thread_dir, $post_id);
                FileUtils::createDir($post_dir);

                for($i = 0; $i < count($_FILES["file_input"]["name"]); $i++){
                    $target_file = $post_dir . "/" . basename($_FILES["file_input"]["name"][$i]);
                    move_uploaded_file($_FILES["file_input"]["tmp_name"][$i], $target_file);
                }

            }

        }
        $this->core->redirect($this->core->buildUrl(array('component' => 'forum', 'page' => 'view_thread', 'thread_id' => $id)));
    }

    private function search(){
        $results = $this->core->getQueries()->searchThreads($_POST['search_content']);
        $this->core->getOutput()->renderOutput('forum\ForumThread', 'searchResult', $results);
    }

    public function publishPost(){
        $parent_id = (!empty($_POST["parent_id"])) ? htmlentities($_POST["parent_id"], ENT_QUOTES | ENT_HTML5, 'UTF-8') : -1;
        $post_content_tag = 'post_content';
        $file_post = 'file_input';
        if(empty($_POST['post_content'])){
            $post_content_tag .= ('_' . $parent_id);
            $file_post .= ('_' . $parent_id);
        }
        $post_content = str_replace("\r", "", $_POST[$post_content_tag]);
        $thread_id = htmlentities($_POST["thread_id"], ENT_QUOTES | ENT_HTML5, 'UTF-8');
        $anon = (isset($_POST["Anon"]) && $_POST["Anon"] == "Anon") ? 1 : 0;
        if(empty($post_content) || empty($thread_id)){
            $this->core->addErrorMessage("There was an error submitting your post. Please re-submit your post.");
            $this->core->redirect($this->core->buildUrl(array('component' => 'forum', 'page' => 'view_thread')));
        } else {
            $hasGoodAttachment = $this->checkGoodAttachment(false, $thread_id, $file_post);
            if($hasGoodAttachment == -1){
                return;
            }
            $post_id = $this->core->getQueries()->createPost($this->core->getUser()->getId(), $post_content, $thread_id, $anon, 0, false, $hasGoodAttachment, $parent_id);
            $thread_dir = FileUtils::joinPaths(FileUtils::joinPaths($this->core->getConfig()->getCoursePath(), "forum_attachments"), $thread_id);

            if(!is_dir($thread_dir)) {
                FileUtils::createDir($thread_dir);
            }

            if($hasGoodAttachment == 1) {
                $post_dir = FileUtils::joinPaths($thread_dir, $post_id);
                FileUtils::createDir($post_dir);
                for($i = 0; $i < count($_FILES[$file_post]["name"]); $i++){
                    $target_file = $post_dir . "/" . basename($_FILES[$file_post]["name"][$i]);
                    move_uploaded_file($_FILES[$file_post]["tmp_name"][$i], $target_file);
                }
            }
            $this->core->redirect($this->core->buildUrl(array('component' => 'forum', 'page' => 'view_thread', 'thread_id' => $thread_id)));
        }
    }

    public function alterAnnouncement($type){
        if($this->core->getUser()->getGroup() <= 2){
            $thread_id = $_POST["thread_id"];
            $this->core->getQueries()->setAnnouncement($thread_id, $type);
        } else {
            $this->core->addErrorMessage("You do not have permissions to do that.");
        }
    }

    public function alterPost($modifyType){
        if($this->core->getUser()->getGroup() <= 2){

            if($modifyType == 0) { //delete post
                $thread_id = $_POST["thread_id"];
                $post_id = $_POST["post_id"];
                $type = "";
                if($this->core->getQueries()->deletePost($post_id, $thread_id)){
                    $type = "thread";
                } else {
                    $type = "post";
                }
                $this->core->getOutput()->renderJson(array('type' => $type));
            } else if($modifyType == 1) { //edit post
                $thread_id = $_POST["edit_thread_id"];
                $post_id = $_POST["edit_post_id"];
                $new_post_content = $_POST["edit_post_content"];
                if(!$this->core->getQueries()->editPost($post_id, $new_post_content)){
                    $this->core->addErrorMessage("There was an error trying to modify the post. Please try again.");
                } $this->core->redirect($this->core->buildUrl(array('component' => 'forum', 'page' => 'view_thread', 'thread_id' => $thread_id)));
            }
            $response = array('type' => $type);
            $this->core->getOutput()->renderJson($response);
            return $response;
        } else {
            $this->core->addErrorMessage("You do not have permissions to do that.");
        }
    }

    private function getSortedThreads($category_id, &$current_max_thread){
        if($this->isValidCategory($category_id)) {
            $announce_threads = $this->core->getQueries()->loadAnnouncements($category_id);
            $reg_threads = $this->core->getQueries()->loadThreads($category_id);
        } else {
            $announce_threads = $this->core->getQueries()->loadAnnouncementsWithoutCategory();
            $reg_threads = $this->core->getQueries()->loadThreadsWithoutCategory();
        }
        $max_announce_id = (count($announce_threads) > 0) ? $announce_threads[0]["id"] : -1;
        $max_reg_id = (count($reg_threads) > 0) ? $reg_threads[0]["id"] : -1;
        $current_max_thread = max($max_announce_id, $max_reg_id);
        return array_merge($announce_threads, $reg_threads);
    }

    public function getThreads(){

        $category_id = array_key_exists('thread_category', $_POST) && !empty($_POST["thread_category"]) ? (int)$_POST['thread_category'] : -1;

        $max_thread = 0;
        $threads = $this->getSortedThreads($category_id, $max_thread);

        $currentCategoryId = array_key_exists('currentCategoryId', $_POST) ? (int)$_POST["currentCategoryId"] : -1;
        $currentThreadId = array_key_exists('currentThreadId', $_POST) && !empty($_POST["currentThreadId"]) && is_numeric($_POST["currentThreadId"]) ? (int)$_POST["currentThreadId"] : -1;
        $thread_data = array();
        $current_thread_title = "";
        $activeThread = false;
        $this->core->getOutput()->renderOutput('forum\ForumThread', 'showAlteredDislpayList', $threads, true, $currentThreadId, $currentCategoryId);
        $this->core->getOutput()->useHeader(false);
        $this->core->getOutput()->useFooter(false);
        return $this->core->getOutput()->renderJson(array("html" => $this->core->getOutput()->getOutput()));
    }

    public function showThreads(){
        $user = $this->core->getUser()->getId();

        $category_id = in_array('thread_category', $_POST) ? $_POST['thread_category'] : -1;

        $max_thread = 0;
        $threads = $this->getSortedThreads($category_id, $max_thread);

        $current_user = $this->core->getUser()->getId();

        $posts = null;
<<<<<<< HEAD
        $option = $_REQUEST['option'] ?? 'tree';
        if(!empty($_REQUEST["thread_id"])){
            $thread_id = (int)$_REQUEST["thread_id"];
            if($option == "alpha"){
                $posts = $this->core->getQueries()->getPostsForThread($current_user, $thread_id, 'alpha');
            } else {
                $posts = $this->core->getQueries()->getPostsForThread($current_user, $thread_id, 'tree');
            }
            
        } 

        if(empty($_REQUEST["thread_id"]) || empty($posts)) {
            $posts = $this->core->getQueries()->getPostsForThread($current_user, -1);
=======
        if(isset($_REQUEST["thread_id"])){
            $posts = $this->core->getQueries()->getPostsForThread($current_user, $_REQUEST["thread_id"]);
        } else {
            //We are at the "Home page"
            //Show the first thread
            $posts = $this->core->getQueries()->getPostsForThread($current_user, -1);

>>>>>>> 871cc96e
        }
        
        $this->core->getOutput()->renderOutput('forum\ForumThread', 'showForumThreads', $user, $posts, $threads, $option, $max_thread);
    }

    public function showCreateThread(){
         $this->core->getOutput()->renderOutput('forum\ForumThread', 'createThread');
    }

    public function getEditPostContent(){
        $post_id = $_POST["post_id"];
        if($this->core->getUser()->getGroup() <= 2 && !empty($post_id)) {
            $result = $this->core->getQueries()->getPost($post_id);
            $output = array();
            $output['user'] = $result["author_user_id"];
            $output['post'] = $result["content"];
            $output['post_time'] = $result['timestamp'];
            $this->core->getOutput()->renderJson($output);
            return $output;
        } else {
            $this->core->getOutput()->renderJson(array('error' => "You do not have permissions to do that."));
        }
    }


    public function showStats(){
        $posts = array();
        $posts = $this->core->getQueries()->getPosts();
        $num_posts = count($posts);
        $function_date = 'date_format';
        $num_threads = 0;
        $users = array();
        for($i=0;$i<$num_posts;$i++){
            $user = $posts[$i]["author_user_id"];
            $content = $posts[$i]["content"];
            if(!isset($users[$user])){
                $users[$user] = array();
                $u = $this->core->getQueries()->getSubmittyUser($user);
                $users[$user]["first_name"] = htmlspecialchars($u -> getDisplayedFirstName());
                $users[$user]["last_name"] = htmlspecialchars($u -> getLastName());
                $users[$user]["posts"]=array();
                $users[$user]["id"]=array();
                $users[$user]["timestamps"]=array();
                $users[$user]["total_threads"]=0;
                $users[$user]["num_deleted_posts"] = count($this->core->getQueries()->getDeletedPostsByUser($user));
            }
            if($posts[$i]["parent_id"]==-1){
                $users[$user]["total_threads"]++;
            }
            $users[$user]["posts"][] = $content;
            $users[$user]["id"][] = $posts[$i]["id"];
            $date = date_create($posts[$i]["timestamp"]);
            $users[$user]["timestamps"][] = $function_date($date,"n/j g:i A");
            $users[$user]["thread_id"][] = $posts[$i]["thread_id"];
            $users[$user]["thread_title"][] = $this->core->getQueries()->getThreadTitle($posts[$i]["thread_id"]);


        }
        ksort($users);
        $this->core->getOutput()->renderOutput('forum\ForumThread', 'statPage', $users);
    }

}<|MERGE_RESOLUTION|>--- conflicted
+++ resolved
@@ -292,7 +292,7 @@
         $current_user = $this->core->getUser()->getId();
 
         $posts = null;
-<<<<<<< HEAD
+      
         $option = $_REQUEST['option'] ?? 'tree';
         if(!empty($_REQUEST["thread_id"])){
             $thread_id = (int)$_REQUEST["thread_id"];
@@ -306,15 +306,6 @@
 
         if(empty($_REQUEST["thread_id"]) || empty($posts)) {
             $posts = $this->core->getQueries()->getPostsForThread($current_user, -1);
-=======
-        if(isset($_REQUEST["thread_id"])){
-            $posts = $this->core->getQueries()->getPostsForThread($current_user, $_REQUEST["thread_id"]);
-        } else {
-            //We are at the "Home page"
-            //Show the first thread
-            $posts = $this->core->getQueries()->getPostsForThread($current_user, -1);
-
->>>>>>> 871cc96e
         }
         
         $this->core->getOutput()->renderOutput('forum\ForumThread', 'showForumThreads', $user, $posts, $threads, $option, $max_thread);
