--- conflicted
+++ resolved
@@ -35,11 +35,7 @@
             <br />
             {% for file in uploaded_pdfs %}
                 {{ file.name }}
-<<<<<<< HEAD
-                <a class="btn btn-primary" onclick="openUrl('{{ core.buildUrl({'component':'pdf', 'page':'student_pdf_view', 'gradeable_id': gradeable_id, 'file_name': file.name}) }}')">View Popup <i class="fas fa-window-restore"></i></a>
-=======
                 <a class="btn btn-primary" onclick="openUrl('{{ student_pdf_view_url }}?filename={{ file.name }}')">View Popup <i class="fas fa-window-restore"></i></a>
->>>>>>> ce4ef8f1
             {% endfor %}
         </div>
         {% endif %}
