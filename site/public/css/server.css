@import url("reset.css");
@import url("../vendor/google/inconsolata.css");

html {
    height: 100%;
}

body {
    font-family: 'Source Sans Pro', sans-serif;
    height: 100%;
    width: 100%;
    position: relative;
}

#site-body {
    /* OLD SEAFOAM GREEN COLOR */
    /* background-color: #B6CECE; */

    /* Submitty Logo blue */
    background-color: #f6fbfe;

    width: 100%;
    /* A lighter shade of blue grey */
    /* background: #b8d5e5; */
    /* a gradient! */
    /* background: linear-gradient(#0a6496, #b8d5e5); */
    background-attachment: fixed;
}

a, a:hover, a:link, a:visited {
    cursor: pointer;
}

a,
a:visited,
a:link,
a.external,
a.external:visited,
a.external:link,
a.fa:hover,
a > i.fa:hover {
    color: #2627ee;
}
a,
a:visited,
a:link,
a.external,
a.external:visited,
a.external:link,
a.fas:hover,
a > i.fas:hover {
    color: #2627ee;
}
a,
a:visited,
a:link,
a.external,
a.external:visited,
a.external:link,
a.far:hover,
a > i.far:hover {
    color: #2627ee;
}

a:hover,
a.external:hover {
    color: #131399;
}
a:active,
a.external:active {
    color: #991313;
}

a.btn-success, a.btn-primary, a.btn-danger,
a.fa.btn-success, a.btn-primary, a.btn-danger,
a.btn-success > i.fa, a.btn-primary > i.fa, a.btn-danger > i.fa {
    color: #ffffff;
}
a.btn-success, a.btn-primary, a.btn-danger,
a.fas.btn-success, a.btn-primary, a.btn-danger,
a.btn-success > i.fas, a.btn-primary > i.fas, a.btn-danger > i.fas {
    color: #ffffff;
}
a.btn-success, a.btn-primary, a.btn-danger,
a.far.btn-success, a.btn-primary, a.btn-danger,
a.btn-success > i.far, a.btn-primary > i.far, a.btn-danger > i.far {
    color: #ffffff;
}

a.btn-default,
a.fa.btn-default,
a.fa,
a > i.fa {
    color: #000000;
}
a.btn-default,
a.fas.btn-default,
a.fas,
a > i.fas {
    color: #000000;
}
a.btn-default,
a.far.btn-default,
a.far,
a > i.far {
    color: #000000;
}

a.btn {
    text-decoration: none;
}

/****************************
 * INPUT STYLES
 ***************************/

select,
textarea,
input[type="text"],
input[type="password"],
input[type="datetime"],
input[type="datetime-local"],
input[type="date"],
input[type="month"],
input[type="time"],
input[type="week"],
input[type="number"],
input[type="email"],
input[type="url"],
input[type="search"],
input[type="tel"],
input[type="color"] {
    height: 30px;
    padding: 4px 6px;
    font-size: 14px;
    line-height: 20px;
    color: #555555;
    vertical-align: middle;
    border: 1px solid #ccc;
    -webkit-border-radius: 4px;
    -moz-border-radius: 4px;
    border-radius: 4px;
    width: auto;
}

input.readonly {
    background-color: #f2f2f2;
    cursor: not-allowed;
}

select {
    padding: 5px 35px 5px 10px;
    font-size: 16px;
    border: 1px solid #ccc;
    height: 34px;
    background: #FFF;
    background-size: 20px;
}

input[type="checkbox"]{
    cursor: pointer;
    -webkit-appearance: none;
    -moz-appearance: none;
    appearance: none;
    background: #FFF;
    box-sizing: border-box;
    width: 20px;
    height: 20px;
    border: 1px solid #000000;
    transition: all .2s linear;
    -webkit-border-radius: 4px;
    -moz-border-radius: 4px;
    border-radius: 4px;
}

input[type="checkbox"]:checked{
    background-color: #3093FC;
}

/* this requires loading the FontAwesome CSS from the CDN before loading the server.css */
input[type="checkbox"]:checked:before {
    font-family: 'Font Awesome\ 5 Free';
    content: "\f00c";
    color: #FFF;
    font-size: 18px;
    font-weight: 900
}

.helpicon::before {
  font-family: 'Font Awesome 5 Free';
  content: "\f059";
  color: #1E90FF;
  font-weight: 300;
  display: inline-block;
}

input[type="checkbox"]:focus{
    outline: 0 none;
    box-shadow: none;
}

select.disabled,
textarea.disabled,
input.disabled {
    background-color: lightgrey;
}

/****************************
 * TABLE STYLES
 ***************************/
table {
}

table a{
    text-decoration: none;
}

table tr.table-header {
    border-bottom: 1px solid black;
}

.table {
    width: 100%;
    text-align: center;
    border-collapse: collapse;
}

.table tr {

}

.table td {
    padding: 5px;
    border-top: 1px solid #dddddd;
}

.table-bordered {
    border: 1px solid #AAAAAA;
    border-collapse: separate;
    -webkit-border-radius: 4px;
    -moz-border-radius: 4px;
    border-radius: 4px;
}

.table-striped>tbody>tr:nth-child(even) {
    background: #ededed;
}

.table-striped>tbody>tr:nth-child(odd) {
    background: #ffffff;
}

.table>thead>tr {
    background: #E1E1E1;
}

.table>tbody>tr.info {
    background-color: #d9edf7;
}

.floating-thead,
.floating-header {
    position: fixed;
    top: 0;
    visibility: hidden;
}

.floating-thead > td,
.floating-header > td {
    display: table-cell;
    text-align: center;
}

.tr-vertically-centered > td {
    vertical-align: middle;
}

/**********************************************************/

#container {
    min-height: 100%;
    margin: 0 auto -60px;
}

.full_height {
    max-height: 100%;
}

#header.full_height {
    min-height: fit-content;
    min-height: -moz-fit-content;
}

#nav {
    background-color: #000000;
    color: #FFFFFF;
    width: 100%;
    left: 0;
    top: 0;
    z-index: 9999;
    font-size: 15px;
    font-weight: 600;
    margin-left:-1px;
}

#nav ul {
  background-color: #000000;
  margin: 0;
  padding: 0;
  overflow: hidden;
  list-style-type: none;

}

#nav li {
    float: left;
}

#nav li:hover, .dropdown:hover .dropbtn {
    background-color: gray;
    cursor: pointer;
}

#nav li a, .dropbtn {
    color: #FFFFFF;
    text-decoration: none;
    /*display: inline-block;*/
    display: block;
    padding: 5px 10px;
}

#nav li a:hover {
    text-decoration: none;
}

#nav li.dropdown {
    display: inline-block;
}

#nav .dropdown-content {
    display: none;
    position: absolute;
    background-color: #f9f9f9;
    width: 160px;
    box-shadow: 0 8px 16px 0 rgba(0,0,0,0.2);
}

#nav .dropdown-content a {
    color: black;
    padding: 12px 16px;
    text-decoration: none;
    text-align: left;
}

#nav .dropdown-content a:hover {
    background-color: #d1d1d1;
    width: 130px;
}

#nav .dropdown:hover .dropdown-content {
    display: block;
}

#header {
    background-color: #ffffff;
    box-shadow: 0 2px 10px -5px #888888;
    /* min-height: 125px; */
    height: auto;
    width: 100%;
    overflow: hidden;
}

#header-text {font-weight: 300;display: flex;/* width: 100%; */align-items: center;}

#header a,
#header a:link,
#header a:visited {
    color: #000;
    text-decoration: underline;
}

#header a:hover {
    text-decoration: none;
}

#header a > i.fa {
    font-size: 20px;
}
#header a > i.fas {
    font-size: 20px;
}
#header a > i.far {
    font-size: 20px;
}

#header-text>h2:nth-child(2) {
    padding-top: 25px;
}

.text-center {
    text-align: center;
}

#logo-submitty {
    height: 80px;
}

@media (min-width: 357px) {
    #logo-submitty {
        float: right;
        margin-right: -15px;
    }
}
@media (max-width: 356px) {
    #logo-box {
        margin: 0;
        padding: 0;
    }
    #logo-submitty {
        width: 100%;
        height: auto;
        background-size: contain;
    }
}

.content {
    box-shadow: 0 2px 15px -5px #888888;
    background-color: #ffffff;
    border-radius: 3px;
    padding: 30px;
    margin: 15px;
}

.content:last-child {
    flex-grow: 1;
}

.content.gradeable_message {
    background-color: #006398; 
    color: white;
}

.forum_content {
    flex-grow: 1;
    padding: 0px;
}

.forum_show_threads {
    overflow: hidden;
    flex-direction: column;
    display: flex;
}

.pre_forum {
    font-family: inherit;
}

.content h1 {
    margin-bottom: 20px;
}

.content h2 {
    margin-bottom: 20px;
}

.subtitle {
    font-size: smaller;
    word-wrap: unset;
    white-space: normal;
}

#footer {
    margin-top: -10px;
    z-index: 20;
    width: 100%;
    padding: 5px 0 10px 0;
    text-align: center;
    clear: both;
}

#push {
    flex-grow: 1;
}

#footer a {
    color: #000000;
}

#footer a:hover {
    color: #405E90;
}

#footer #copyright {
    margin-right: 5px;
}

#footer #github {
    margin-left: 5px;
}

#copyright > a {
    color: #405E90;
}

#copyright > a:hover {
    text-decoration: underline;
}

.sub {
}

.sub::after {
    content: ".";
    display: block;
    height: 0;
    clear: both;
    visibility: hidden;
}

.panel {
    background-color: #FAFCFC;
    margin: 1%;
    padding: 1%;
}

.spacer30 {
    height: 30px;
}

.clear {
    clear: both;
    border-bottom: 1px solid lightgrey;
    padding-top: 20px;
}

#page-info {
    visibility: visible;
    display: none;
    position: absolute;
    top: 40px;
    left: 40px;
    z-index:1000;
    background: #fff;
    border: 1px solid #000;
    width: 80%;
    overflow-y: scroll;
    padding: 5px;
}

.fa-green {
    color: green;
}
.fas-green {
    color: green;
}
.far-green {
    color: green;
}

.fa-red {
    color: red;
}
.fas-red {
    color: red;
}
.far-red {
    color: red;
}

.menu {
    font-size: 20px;
    display: flex;
    align-items: center;
}

#alerts {

}

#messages {
    z-index: 999;
	position: fixed;
    top: 40px;
    left: 50%;
    width: 40%;
    margin-left: -20%;
}

.inner-message {
    margin: 0 auto 10px;
}

.message-close {
    float: right;
    margin-right: -20px;
    cursor: pointer;
}

.option {
    margin-bottom: 40px;
}

.option-title {
    font-weight: bold;
    font-size: 18px;
}

.option-alt {
    font-style: italic;
}

.option-input {
    margin-top: 10px;
}

.option-input > textarea,
.option-input > input[type="text"] {
    width: 95%;
    resize: none;
}

.option-small-input > textarea,
.option-small-input > input[type="text"] {
    width: 99%;
    padding-right: 1px;
    padding-left: 1px;
}

.option-small-output > input[type="text"] {
    width: 99%;
    padding-right: 1px;
    padding-left: 1px;
    border:none;
    background: transparent;
}

.post-panel-btn {
    height: 20px;
    padding-right: 10px;
}

#login-box {
    min-width: 300px;
    flex-grow: 1;
}

#login {
}

#login input[type="text"],
#login input[type="password"] {
    width: 100%;
    margin-bottom: 5px;
}

.label {
    font-weight: 700;
    margin-top: 5px;
    margin-right: 0;
    margin-left: 0;
}

.green-message {
    font-style: italic;
    font-weight: bold;
    color: #008800;
}

.blue-message {
    font-style: italic;
    font-weight: bold;
    color: #0a6496;
}

.red-message {
    font-style: italic;
    font-weight: bold;
    color: #af0000;
}

.yellow-message {
    font-style: italic;
    font-weight: bold;
    color: #ff9900;
}

.black-message {
    font-style: italic;
    font-weight: bold;
    color: #000000;
}

.sub-text {
    margin-left: 20px;
    margin-top: 10px;
}

.box {
    border-radius: 3px;
    border: 1px solid #dddddd;
    width: 100%;
    margin-top: 3px;
    margin-bottom: 3px;
    position: relative;
    float: left;
    background: rgba(255,255,255,0.8);
    box-shadow: 2px 2px 4px -3px #dddddd;
    padding: 5px 5px 10px;
}

.active {
    background-color: #d8eef6;
}

.deleted {
    background-color: #A9A9A9 !important;
}

.deleted.active {
    background-color: #505050 !important;
}

.important {
    /* THIS IS WHERE THE BACKGROUND COLOR FOR POSTS IS */
    border-style: solid;
    border-width: 4px;
    border-color: #ffd700; /* gold */
}

.viewed {
    color: #888888;
}

.box-title > h4 {
    margin-left: 20px;
}

.grade-results {
    display: flex;
    flex-direction: row;
}

.box > h4 {
    margin-bottom: 10px;
    margin-left: 10px;
    margin-top: 10px;
}
.box-block {
    vertical-align: top;
    margin-left: 10px;
    padding: 10px;
}

.box-block > h4 {
    margin-bottom: 10px;
}

.box-block > code,
.box-block > pre {
    padding: 10px;
    background-color: #F8F8F8;
    border: 1px solid #ddd;
    white-space: pre;
}

.half {
    float: left;
    width: 48%;
    margin-right: 10px;
}

.diff-element {
    float: left;
    margin-right: 20px;
}

.badge {
    float: left;
    display: inline-block;
    min-width: 70px;
    padding: 3px 7px;
    font-weight: bold;
    line-height: 1;
    color: #fff;
    text-align: center;
    white-space: nowrap;
    vertical-align: baseline;
    background-color: #999;
    border-radius: 10px;
    margin-left: 10px;
    margin-right: 10px;
}

.no-badge {
    width: 70px;
    height: 10px;
    margin-right: 10px;
    margin-left: 10px;
    float: left;
}

.green-background {
    background-color: #006600;
}

.yellow-background {
    background-color: #eac73d;
    color: #000000;
}

.red-background {
    background-color: #c00000;
}

.blue-background {
    background-color: #337ab7;
}

.badge-container {
    padding: 6px 0;
    display: block;
}

.italics {
    font-style: italic;
    text-decoration: none;
}

.gradeable_list{
	width: 100%;
    padding: 0px 50px 50px;
	font-size: 18px;
	text-align: left !important;
}

.gradeable_list tr:nth-child(odd),
.gradeable_list tr:nth-child(even) {
/*    background-color: #E9EFEF*/
}

.gradeable_comment {
    word-break: break-word;
}

.gradeable_comment td {
    padding: 0 4px;
}

.gradeable_comment td.mark-score {
    text-align: right;
    white-space: nowrap;
}

#search_wrapper{
    border-radius: 3px;
    padding-bottom:10px;
    padding-right:10px;
    padding-left:10px;
}

.notification_badge{
    background-color: red;
    float: right;
    padding-left: 5px;
    padding-right: 5px;
    margin-left: 5px;
    border-radius: 2px;
    color: white;
    font-weight: bold;
}

#header #login a.btn-primary {
    color: white;
}

#forum_wrapper{
    height: 70vh;
    margin-left:20px;
    margin-right:20px;

}

#forum_bar {
    margin-right: 10px;
    margin-left: 10px;
    margin-top: 10px;
}

#thread_list {
    padding-right: 0px;
    overflow-y: auto;
}

#posts_list {
    overflow-y: auto;
}

.first_post .post_content{
    padding-left:20px;
    margin-top: 10px;
}

.post_content {
    margin-right: 5px;
}

.first_post .post_button {
}

#post_user_id {
    left:5px;
}

.post_button {
    position:relative;
    right: 5px;
    margin-left:5px;
}

.post_box {
    position: relative;
    box-shadow: 0 2px 15px -5px #888888;
    padding:5px;
    margin-top: 20px;
    word-wrap: break-word;
    border-radius: 3px;
    background-color:white;
    overflow-y: auto;
    overflow-x: hidden;
}

.post_box a {
    text-decoration: underline;
}

.first_post{
    padding-left: 10px !important;
    margin-top: 0px !important;
    border-radius: 0 !important;
}

.thread_box {
    padding:5px;
    overflow-y: auto;
    word-wrap: break-word;
}

#thread_list a {
    text-decoration: none;
    color: initial;
}

.create_thread_button {
    border-radius: 3px;
    width: 100%;
    min-width: 40px;
    min-height: 40px;
    position: relative;
    background: rgba(255,255,255,0.8);
    box-shadow: 2px 2px 4px -3px #dddddd;
}

table .colspan{
	padding: 10px;
	font-size: 22px;
	font-weight: 600;
}
table .hr {
    border-bottom: 1px solid #ccc;
}
table .bar{
	height:20px;
}
table .gradeable_title {
	padding-left: 50px;
}
table .gradeable_row td:first-child {
    padding-left: 15px;
}
table .gradeable_row td:last-child {
    padding-right: 15px;
}
table .has-url:hover {
	cursor: pointer;
	color: #3232FF;
}
table .student .gradeable_title {
	width: 45%;
}
table .student .date {
	width: 30%;
}
table .student .option {
	width: 25%;
}
table .ta .gradeable_title{
	width: 25%;
}
table .ta .date{
	width: 25%;
	text-align: center;
}
table .ta .option{
	width: 12.5%;
}
table .instructor .gradeable_title{
	width: 25%;
}
table .instructor .date{
	width: 15%;
}
table .instructor .option{
	width: 10%;
}
table .instructor .two-options{
	width: 15%;
}

#nav-body {
    margin-top: 15px;
    margin-left: 30px;
    display: flex;
    flex-direction: column;
}
    
#nav-positioner {
    margin-left: -30px;
    flex-grow: 1;
    display: flex;
    flex-direction: column;
}

#nav-buttons {
    width: 230px;
    display: flex;
    flex-direction: column;
    align-content: center;
    justify-items: center;
    padding: 20px;
    margin-left: -5px;
    padding-top: 30px;
}

div.full_height {
    position: -webkit-sticky; /* Safari */
    position: sticky;
    max-height: 95vh;
    top: 10px;
}

#sidebar.collapsed #nav-buttons {
    width: 30px;
}

#sidebar.collapsed #nav-buttons-visible {
    width: 60px;
    overflow: hidden;
    margin-left: -15px;
    padding-left: 15px;
}

#sidebar {
    width: 220px;
    margin: 0;
}

#sidebar.animate {
    transition: 0.3s ease-out;
}

#sidebar.collapsed {
    width: 0;
}

#nav-buttons ul li {
    list-style: none;
    margin-bottom: -2px;
    margin-left: -30px;
    margin-right: -30px;
}

#nav-buttons ul li a.nav-row.selected {
    background-color: #d9e1e2;
    font-weight: bold;
    color: #000000;
}

#nav-buttons ul li .nav-row {
    padding: 6px;
    padding-left: 48px;
    width: 100%;
    display: block;
}

#sidebar.collapsed #nav-buttons ul li .nav-row .iconTitle{
    display: none;
}

#sidebar.collapsed #nav-buttons ul li .nav-row .fa{
    padding: 2px 0px;
}


#sidebar.collapsed #nav-buttons ul li .collapse-icon {
    display: inline-block;
    width: 60px;
    padding: 8px 6px;
    text-align: center;
}

#sidebar.collapsed #nav-buttons ul li .nav-row .notification_badge {
    font-size: 12px;
    margin-top: -12px;
    text-align: right;
    position: relative; /* So it goes on top */
}

#nav-buttons ul li .nav-row.collapse-icon i.fa {
    margin-left: 0;
    width: 48px;
}
#nav-buttons ul li .nav-row.collapse-icon i.fas {
    margin-left: 0;
    width: 48px;
}
#nav-buttons ul li .nav-row.collapse-icon i.far {
    margin-left: 0;
    width: 48px;
}

#nav-buttons ul li a.nav-row {
    color: #006398;
    text-decoration: none;
}

#nav-buttons ul li a.nav-row:hover {
    color: #002334;
}

#nav-buttons ul li a.nav-row:active {
    color: #790000;
}

#nav-buttons ul li a.nav-row i.fa {
    color: #000000;
}
#nav-buttons ul li a.nav-row i.fas {
    color: #000000;
}
#nav-buttons ul li a.nav-row i.far {
    color: #000000;
}

#nav-buttons ul li a.collapse-icon i.fa {
    color: #000000;
}
#nav-buttons ul li a.collapse-icon i.fas {
    color: #000000;
}
#nav-buttons ul li a.collapse-icon i.far {
    color: #000000;
}

#nav-buttons ul li a.collapse-icon:hover i.fa {
    color: #006398;
}
#nav-buttons ul li a.collapse-icon:hover i.fas {
    color: #006398;
}
#nav-buttons ul li a.collapse-icon:hover i.far {
    color: #006398;
}

#nav-buttons ul li a.collapse-icon:active i.fa {
    color: #790000;
}
#nav-buttons ul li a.collapse-icon:active i.fas {
    color: #790000;
}
#nav-buttons ul li a.collapse-icon:active i.far {
    color: #790000;
}

#nav-buttons ul li .nav-row i.fa {
    margin-left: -33px;
    width: 30px;
    text-align: center;
}
#nav-buttons ul li .nav-row i.fas {
    margin-left: -33px;
    width: 30px;
    text-align: center;
}
#nav-buttons ul li .nav-row i.far {
    margin-left: -33px;
    width: 30px;
    text-align: center;
}

#nav-buttons ul li.line {
    border-bottom: 1px solid #bbb;
    padding-bottom: 0;
    margin-left: -20px;
    margin-right: -20px;
    margin-bottom: -10px;
}

#nav-buttons ul li.short-line {
    border-bottom: 1px solid #aaaaaa;
    margin-left: 6px;
    margin-right: 10px;
    padding-bottom: 0;
    margin-top: 6px;
    margin-bottom: 4px;
    height: initial;
}

#sidebar.collapsed #nav-buttons ul li.short-line {
    margin-left: -30px;
    width: 100px
}

#nav-buttons ul li.heading {
    margin-left: -15px;
    font-weight: bold;
    font-variant: all-small-caps;
    font-size: 20px;
}

.spacer {
    flex-grow: 1;
}

.nav-buttons a {
    margin-left: 5px;
}

.btn-nav {
    width:100%;
}

.btn.btn-nav-submit, .btn.btn-nav-grade {
    padding-top: 10px;
    padding-bottom: 10px;
}

.td-open {
    width: 10%;
}

.hover_glow {
    opacity: 0.08;
    filter: alpha(opacity=80);
    z-index: 1;
}

.hover_glow:hover {
    opacity: 0.8;
    filter: alpha(opacity=100);
}

.cat-buttons:hover {
    opacity: 0.8;
    filter: alpha(opacity=80);
}

#ui-category-list {
    list-style-type: none;
    margin: 0;
    padding: 0;
    width: 60%;
}

#ui-category-list li {
    border-style: solid;
    border-color: LightGray;
    border-width: thin;
    border-radius: 0.3em;
    margin: 0.3em 0.1em 0.3em 0.1em;
    padding: 0.2em;
}

#ui-category-list .handle {
    opacity: 0.8;
    filter: alpha(opacity=80);
}

#ui-category-list .handle:hover {
 cursor: move;
}

.rainbow {
    background: -moz-linear-gradient( left ,
    rgba(255, 0, 0, 1) 0%,
    rgba(255, 255, 0, 1) 15%,
    rgba(0, 255, 0, 1) 30%,
    rgba(0, 255, 255, 1) 50%,
    rgba(0, 0, 255, 1) 65%,
    rgba(255, 0, 255, 1) 80%,
    rgba(255, 0, 0, 1) 100%);
    background: #337ab7 -webkit-gradient(linear,  left top,  right bottom,
    color-stop(0%, rgba(255, 0, 0, 0.4)),
    color-stop(15%, rgba(255, 255, 0, 0.4)),
    color-stop(30%, rgba(0, 255, 0, 0.4)),
    color-stop(50%, rgba(0, 255, 155, 0.4)),
    color-stop(65%, rgba(0, 0, 255, 0.4)),
    color-stop(80%, rgba(255, 0, 255, 0.4)),
    color-stop(100%, rgba(255, 0, 0, 0.4)));
}

.thumbnail {
    width: 100px;
    height: 100px;
    background-size: cover;
    background-position: center center;
    background-repeat: no-repeat;
    border-radius: 5px;
    border: 1px solid #ddd;
}

.popup-form {
    z-index: 2000;
    position: fixed;
    width: 100%;
    height: 100%;
    top: 0;
    left: 0;
    background-color: rgba(0, 0, 0, 0.5);
}

.popup-box {
    width: 100%;
    height: 100%;
    top: 0;
    left: 0;
    display: flex;
    align-items: center;
    justify-content: center;
}

.popup-window {
    width: 680px;
    background: #ffffff;
    box-shadow: 0 6px 20px 2px #0000007f;
    border-radius: 4px;
    padding: 10px;
    max-height: 80%;
    min-height: 300px;
    overflow-y: auto;
    display: flex;
    flex-direction: column;
    align-content: space-around;
}

.popup-form form {
    width: 100%;
    height: 100%;
}

.popup-form .form-title {
    padding-bottom: 10px;
    border-bottom: 1px solid #ccc;
    margin-bottom: 10px;
}

.popup-form .form-body {
    flex-grow: 1;
    overflow-y: auto;
}

.popup-form .form-buttons {
    padding-top: 10px;
    margin-top: 10px;
    border-top: 1px solid #ccc;
}

.popup-form .form-button-container {
    text-align: right;
}

.popup-form .form-button-container .btn {
    box-sizing: unset;
    min-width: 4em;
}

.popup-form.decent div {
    width: initial;
    display: block;
    padding-right: initial;
}

.popup-form > div > input[type="text"] {
    width: 95%;
}

.popup-form .left-panel {
    width:50%;
    display: inline-block;
}

.popup-form .right-panel {
    width: calc(50% - 10px);
    display: inline-block;
    vertical-align: top;
}

#admin-team-history-left {
    width:28%;
    display: inline-block;
    margin-right: 10px;
}

#admin-team-history-right {
    width:62%;
    display: inline-block;
}

.fill-available {
    width: 100%;
    width: -webkit-fill-available;
    width: -moz-available;
    width: fill-available;
}

.reply-box{
    display: none;
    margin-right: 15px;
    margin-bottom: 60px;
}

/* Makes the cursor change to a hand on the checkpoints so that it is clear they can be clicked on */
.cell-grade {
    cursor: pointer;
}

.cell-grade {
    border-left: 1px solid #dddddd;
}

/* Makes the grade and time on checkpoint pages not visible at first */
.simple-grade-grader,
.simple-grade-date {
    display: none;
}


.tooltip {
    position: relative;
    display: inline-block;
}

.late-box {
    background:#d9534f;
    padding:3px;
    margin-top:3px;
    margin-bottom:3px;
    margin-left:5%;
    margin-right:5%;
    border-radius:4px;
}

.tooltip .tooltiptext {
    visibility: hidden;
    width: 220px;
    background-color: #555;
    color: #fff;
    text-align: center;
    border-radius: 6px;
    padding: 5px 0;
    position: absolute;
    z-index: 1;
    margin-left: -240px;
    margin-top: -35px;
    opacity: 0;
    transition: opacity 0.3s;
    font-size: 12px;
}

.tooltip .tooltiptext::after {
    content: "";
    position: absolute;
    top: 40%;
    right: -4%;
    border: 5px solid transparent;
    border-left-color: #555;
}

.tooltip:hover .tooltiptext {
    visibility: visible;
    opacity: 1;
}

/* from https://css-tricks.com/css3-progress-bars/ */
.meter {
    height: 10px;
    position: relative;
    background: rgb(224,224,224);
    padding: 0px;
}
.meter > span {
    display: block;
    height: 100%;
    background-color: rgb(92,184,92);
    position: relative;
}

/*
The styles used in the admin gradeable page
*/
div.gradeable_display {
    text-align: left;
    font-size: 8px;
    padding-left: 5px;
}

textarea.comment_display {
    resize: none;
    width: 75%;
}

/*
end of styles used in the admin gradeable page
*/

#settings-content {
    height: 400px;
    padding-top: 1em;
    overflow-y: auto;
}

#hotkeys-list {
    width: 100%;
    border-collapse: collapse;
}

#hotkeys-list tr {
    border: 1px solid #ddd;
    border-left: none;
    border-right: none;
}

#hotkeys-list tr:nth-child(even) {
    background-color: #eee;
}

#hotkeys-list td {
    padding: 4px;
}

.remap-button {
    width: 100%;
    text-align: center;
}

/* styles for the colors for the electronic grader details page */
/* color for no grader */
.grader-NULL {
    color: white;
    text-shadow:
    -1px -1px 0 #000,
    1px -1px 0 #000,
    -1px 1px 0 #000,
    1px 1px 0 #000;
}

/* color for limited access graders who were verifed */
.grader-verified{
                                        /* yellow       green   */
    background: linear-gradient(to right, #ffcc33 50%, #33cc33 50%);
    background-clip : text;
    color: transparent;
    /* chrome & safari */
    -webkit-background-clip: text;
    -webkit-text-fill-color: transparent;
}

/* color for student/peer grading */
.grader-4 {
    color: #cc66ff; /* purple */
}

/* color for a limited access grader */
.grader-3 {
    color: #ffcc33;  /* yellow */
}

/* color for an instructor or full access grader */
.grader-2,
.grader-1 {
    color: #33cc33;  /* green */
}

/* color for double graded */
.grader-double {
    color: #006699;  /* dark blue */
}

/* prevents line break in the graded questions column */
.td-graded-questions {
    white-space: nowrap;
}

/* color for nav page edit button for rebuild error on gradeable */
.edit-build-error {
    color: red;
}

.required::-webkit-input-placeholder { color: #cc0000; }
.required:-moz-placeholder { color: #cc0000; }
.required::-moz-placeholder { color: #cc0000; }
.required:-ms-input-placeholder { color: #cc0000; }

#required_type{
    color: #cc0000;
    display: inline;
}

.modal{
    display: none;
    position: fixed;
    z-index: 50;
    padding-top: 100px;
    left: 0;
    top: 0;
    width: 100%;
    height: 100%;
    overflow: auto;
    background-color: rgba(0,0,0,0.4);
}

.modal-content{
    text-align: center;
    background-color: #fefefe;
    margin: auto;
    padding: 30px;
    padding-top: 15px;
    border: 1px solid #888;
    width: 420px;
    min-width: 400px;
    border-radius: 5px;
}

/* Site Wrapper */

#container {
    display: flex;
    flex-direction: column;
}

#container #center-container {
    display: flex;
    flex-direction: row;
    flex-grow: 1;
}

#site-body {
    flex-grow: 2;
    display: flex;
    flex-direction: column;
}

#site-body > .row {
    flex-wrap: nowrap;
}

#container iframe#top_bar, #container iframe#bottom_bar {
    height: 60px;
}

#container iframe#left_sidebar, #container iframe#right_sidebar {
    width: 200px;
}

/* Site Wrapper View */

.wrapper-example {
    width: 400px;
    height: 240px;
    display: flex;
    flex-direction: column;
}
.wrapper-example .wrapper-center {
    display: flex;
    flex-grow: 2;
    flex-direction: row;
}
.wrapper-example .wrapper-top,
.wrapper-example .wrapper-left,
.wrapper-example .wrapper-body,
.wrapper-example .wrapper-right,
.wrapper-example .wrapper-bottom {
    flex-grow: 1;
    border: 1px solid #000;
    display: flex;
    align-items: center;
    justify-content: center;
    text-align: center;
}
.wrapper-example .wrapper-body {
    flex-grow: 5;
}
.wrapper-top {
    background-color: #ff9999;
}
.wrapper-left {
    background-color: #ffff66;
}
.wrapper-body {
    background-color: #ffffff;
}
.wrapper-right {
    background-color: #99ff99;
}
.wrapper-bottom {
    background-color: #99ccff;
}
.wrapper-upload th {
    background-color: #f4f4f4;
}

.wrapper-upload td, .wrapper-upload th {
    padding: 4px;
    border: 1px solid #000;
}

.query-list {
    width: 2em;
}

.query-list .index {
    text-align: right;
}

#header .fa-external-link {
    margin-left: 10px;
}

.courses-table {
    width: 100%;
}

.courses-table .btn {
    margin-bottom: 3px;
}

.noscript,
.system_message {
    width: 100%;
    height: 2em;
}

.system_message {
    background: #fff3cd;
    color: #856404;
    height: 2em;
}

.noscript {
    background: #f2dede;
    color: #b94a48;
}

.noscript span,
.system_message span {
    text-align: center;
    margin: auto;
    font-size: 1.5em;
    font-weight: bold;
}

.scrollable-image{
    overflow: auto; 
    width: 100%;
    max-height: 300px;
}
#details-legend > li{
    list-style: none;
    padding-left: 15px;
    font-size: 0.75em;
}

<<<<<<< HEAD
#confetti_canvas{
    position: absolute;
    display: none;
    z-index: 99999;
    top:0px;
    left: 0px;
}
=======
.ui-autocomplete{
    max-height: 300px;
    overflow-y: scroll;
    overflow-x: hidden;
}
>>>>>>> 11197538
<|MERGE_RESOLUTION|>--- conflicted
+++ resolved
@@ -1779,7 +1779,6 @@
     font-size: 0.75em;
 }
 
-<<<<<<< HEAD
 #confetti_canvas{
     position: absolute;
     display: none;
@@ -1787,10 +1786,9 @@
     top:0px;
     left: 0px;
 }
-=======
+
 .ui-autocomplete{
     max-height: 300px;
     overflow-y: scroll;
     overflow-x: hidden;
-}
->>>>>>> 11197538
+}