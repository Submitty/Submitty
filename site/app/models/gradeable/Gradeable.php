<?php

namespace app\models\gradeable;

use app\libraries\DateUtils;
use app\libraries\GradeableType;
use app\exceptions\ValidationException;
use app\exceptions\NotImplementedException;
use app\libraries\Utils;
use app\libraries\FileUtils;
use app\libraries\Core;
use app\models\AbstractModel;
use app\models\grading\AbstractGradeableInput;
use app\models\GradingSection;
use app\models\Team;
use app\models\User;
use app\controllers\admin\AdminGradeableController;

/**
 * All data describing the configuration of a gradeable
 *  Note: All per-student data is in the GradedGradeable class
 *
 *  Note: there is no guarantee of the values of properties not relevant to the gradeable type
 *
 *  Missing validation: student permissions (i.e. view/submit) - low priority
 *
 * @method string getId()
 * @method string getTitle()
 * @method string getInstructionsUrl()
 * @method void setInstructionsUrl($url)
 * @method int getType()
 * @method int getGraderAssignmentMethod()
 * @method void setGraderAssignmentMethod($method)
 * @method \DateTime getTaViewStartDate()
 * @method \DateTime getGradeStartDate()
 * @method \DateTime getGradeDueDate()
 * @method \DateTime getGradeReleasedDate()
 * @method \DateTime getGradeLockedDate()
 * @method int getMinGradingGroup()
 * @method \DateTime getRegradeRequestDate()
 * @method string getSyllabusBucket()
 * @method void setSyllabusBucket($bucket)
 * @method string getTaInstructions()
 * @method void setTaInstructions($instructions)
 * @method string getAutogradingConfigPath()
 * @method bool isVcs()
 * @method void setVcs($use_vcs)
 * @method string getVcsSubdirectory()
 * @method void setVcsSubdirectory($subdirectory)
 * @method int getVcsHostType()
 * @method void setVcsHostType($host_type)
 * @method bool isTeamAssignment()
 * @method int getTeamSizeMax()
 * @method \DateTime getTeamLockDate()
 * @method bool isTaGrading()
 * @method bool isScannedExam()
 * @method void setScannedExam($scanned_exam)
 * @method bool isStudentView()
 * @method void setStudentView($can_student_view)
 * @method bool isStudentViewAfterGrades()
 * @method void setStudentViewAfterGrades($can_student_view_after_grades)
 * @method bool isStudentSubmit()
 * @method void setStudentSubmit($can_student_submit)
 * @method bool isPeerGrading()
 * @method void setPeerGrading($use_peer_grading)
 * @method int getPeerGradeSet()
 * @method void setPeerGradeSet($grade_set)
 * @method \DateTime getSubmissionOpenDate()
 * @method \DateTime getSubmissionDueDate()
 * @method int getLateDays()
 * @method bool isLateSubmissionAllowed()
 * @method void setLateSubmissionAllowed($allow_late_submission)
 * @method float getPrecision()
 * @method Component[] getComponents()
 * @method bool isRegradeAllowed()
 * @method bool isGradeInquiryPerComponentAllowed()
 * @method void setGradeInquiryPerComponentAllowed($is_grade_inquiry_per_component)
 * @method bool isDiscussionBased()
 * @method void setDiscussionBased($discussion_based)
 * @method string  getDiscussionThreadId()
 * @method void setDiscussionThreadId($discussion_thread_id)
 * @method int getActiveRegradeRequestCount()
 * @method void setHasDueDate($has_due_date)
 * @method object[] getPeerGradingPairs()
 */
class Gradeable extends AbstractModel {
    /* Enum range for grader_assignment_method */
    const ROTATING_SECTION = 0;
    const REGISTRATION_SECTION = 1;
    const ALL_ACCESS = 2;

    /* Properties for all types of gradeables */

    /** @prop @var string The course-wide unique gradeable id */
    protected $id = "";
    /** @prop @var string The gradeable's title */
    protected $title = "";
    /** @prop @var string The instructions url to give to students */
    protected $instructions_url = "";
    /** @prop @var int The type of gradeable */
    protected $type = GradeableType::ELECTRONIC_FILE;
    /** @prop @var int If the gradeable should be graded by all access (2) by registration section (1) or rotating sections (0) */
    protected $grader_assignment_method = Gradeable::REGISTRATION_SECTION;
    /** @prop @var int The minimum user group that can grade this gradeable (1=instructor) */
    protected $min_grading_group = 1;
    /** @prop @var string The syllabus classification of this gradeable */
    protected $syllabus_bucket = "homework";
    /** @prop @var Component[] An array of all of this gradeable's components */
    protected $components = [];
    /** @prop @var Component[] An array of all gradeable components loaded from the database */
    private $db_components = [];

    /** @prop @var bool If any submitters have active grade inquiries */
    protected $active_regrade_request_count = 0;

    /* (private) Lazy-loaded Properties */

    /** @prop @var bool If any manual grades have been entered for this gradeable */
    private $any_manual_grades = null;
    /** @prop @var bool If any submissions exist */
    private $any_submissions = null;
    /** @prop @var bool If any errors occurred in the build output */
    private $any_build_errors = null;
    /** @prop @var Team[] Any teams that have been formed */
    private $teams = null;
    /** @prop @var string[][] Which graders are assigned to which rotating sections (empty if $grade_by_registration is true)
     *                          Array (indexed by grader id) of arrays of rotating section numbers
     */
    private $rotating_grader_sections = null;
    private $rotating_grader_sections_modified = false;
    /** @prop @var AutogradingConfig The object that contains the autograding config data */
    private $autograding_config = null;
    /** @prop @var array Array of all split pdf uploads. Each key is a filename and then each element is an array
     * that contains filename, file path, and the file size.
     */
    private $split_pdf_files = null;
    
    /** @prop @var array */
    protected $peer_grading_pairs = [];

    /* Properties exclusive to numeric-text/checkpoint gradeables */

    /** @prop @var string The overall ta instructions for grading (numeric-text/checkpoint only) */
    protected $ta_instructions = "";

    /* Properties exclusive to electronic gradeables */

    /** @prop @var string The location of the autograding configuration file */
    protected $autograding_config_path = "";
    /** @prop @var bool If the gradeable is using vcs upload (true) or manual upload (false) */
    protected $vcs = false;
    /** @prop @var string The subdirectory within the VCS repository for this gradeable */
    protected $vcs_subdirectory = "";
    /** @prop @var int Where are we hosting VCS (-1 -> Not VCS gradeable, 0,1 -> Submitty, 2,3 -> public/private Github) */
    protected $vcs_host_type = -1;
    /** @prop @var bool If the gradeable is a team assignment */
    protected $team_assignment = false;
    /** @prop @var int The maximum team size (if the gradeable is a team assignment) */
    protected $team_size_max = 0;
    /** @prop @var bool If the gradeable is using any manual grading */
    protected $ta_grading = false;
    /** @prop @var bool If the gradeable is a 'scanned exam' */
    protected $scanned_exam = false;
    /** @prop @var bool If students can view submissions */
    protected $student_view = false;
    /** @prop @var bool If students can only view submissions after grades released date */
    protected $student_view_after_grades = false;
    /** @prop @var bool If students can make submissions */
    protected $student_submit = false;
    /** @prop @var bool If the gradeable uses peer grading */
    protected $peer_grading = false;
    /** @prop @var int The number of peers each student will be graded by */
    protected $peer_grade_set = 0;
    /** @prop @var bool If submission after student's max deadline
     *      (due date + min(late days allowed, late days remaining)) is allowed
     */
    protected $late_submission_allowed = true;
    /** @prop @var float The point precision for manual grading */
    protected $precision = 0.0;
    /** @prop @var bool If this gradeable has a due date or not */
    protected $has_due_date = false;

    /* Dates for all types of gradeables */

    /** @prop @var \DateTime The so-called 'TA Beta-Testing' date.  This is when the gradeable appears for TA's */
    protected $ta_view_start_date = null;
    /** @prop @var \DateTime The date that graders may start grading */
    protected $grade_start_date = null;
    /** @prop @var \DateTime The date that graders must have grades in by */
    protected $grade_due_date = null;
    /** @prop @var \DateTime The date that grades will be released to students */
    protected $grade_released_date = null;
    /** @prop @var \DateTime The date after which only instructors may change grades (aka when grades are 'due') */
    protected $grade_locked_date = null;

    /* Dates for electronic gradeables*/

    /** @prop @var \DateTime The deadline for joining teams (if the gradeable is a team assignment) */
    protected $team_lock_date = null;
    /** @prop @var \DateTime The date students can start making submissions */
    protected $submission_open_date = null;
    /** @prop @var \DateTime The date, before which all students must make a submissions (or be marked late) */
    protected $submission_due_date = null;
    /** @prop @var int The number of late days allowed */
    protected $late_days = 0;
    /** @prop @var \DateTime The deadline for submitting a grade inquiry */
    protected $regrade_request_date = null;
    /** @prop @var bool are grade inquiries enabled for this assignment*/
    protected $regrade_allowed = true;
    /** @prop @var bool are grade inquiries for specific components enabled for this assignment*/
    protected $grade_inquiry_per_component_allowed = false;
    /** @prop @var bool does this assignment have a discussion component*/
    protected $discussion_based = false;
    /** @prop @var string thread id for corresponding to discussion forum thread*/
    protected $discussion_thread_id = '';


    /**
     * Gradeable constructor.
     * @param Core $core
     * @param array $details
     * @throws \InvalidArgumentException if any of the details were not found or invalid
     * @throws ValidationException If any of the dates are incompatible or invalid
     */
    public function __construct(Core $core, array $details) {
        parent::__construct($core);

        $this->setIdInternal($details['id']);
        $this->setTitle($details['title']);
        $this->setInstructionsUrl($details['instructions_url']);
        $this->setTypeInternal($details['type']);
        $this->setGraderAssignmentMethod($details['grader_assignment_method']);
        $this->setMinGradingGroup($details['min_grading_group']);
        $this->setSyllabusBucket($details['syllabus_bucket']);
        $this->setTaInstructions($details['ta_instructions']);
        if (array_key_exists('peer_graders_list', $details)) {
            $this->setPeerGradersList($details['peer_graders_list']);
        }

        if ($this->getType() === GradeableType::ELECTRONIC_FILE) {
            $this->setAutogradingConfigPath($details['autograding_config_path']);
            $this->setVcs($details['vcs']);
            $this->setVcsSubdirectory($details['vcs_subdirectory']);
            $this->setVcsHostType($details['vcs_host_type']);
            $this->setTeamAssignmentInternal($details['team_assignment']);
            $this->setTeamSizeMax($details['team_size_max']);
            $this->setTaGradingInternal($details['ta_grading']);
            $this->setScannedExam($details['scanned_exam']);
            $this->setStudentView($details['student_view']);
            $this->setStudentViewAfterGrades($details['student_view_after_grades']);
            $this->setStudentSubmit($details['student_submit']);
            $this->setHasDueDate($details['has_due_date']);
            $this->setPeerGrading($details['peer_grading']);
            $this->setPeerGradeSet($details['peer_grade_set']);
            $this->setLateSubmissionAllowed($details['late_submission_allowed']);
            $this->setPrecision($details['precision']);
            $this->setRegradeAllowedInternal($details['regrade_allowed']);
            $this->setGradeInquiryPerComponentAllowed($details['grade_inquiry_per_component_allowed']);
            $this->setDiscussionBased((bool) $details['discussion_based']);
            $this->setDiscussionThreadId($details['discussion_thread_ids']);
        }

        $this->setActiveRegradeRequestCount($details['active_regrade_request_count'] ?? 0);

        // Set dates last
        $this->setDates($details);
        $this->modified = false;
    }

    /**
     * Exports all of the components so they can be saved to a json
     * @return array
     */
    public function exportComponents() {
        $component_arrays = [];
        foreach ($this->components as $component) {
            /** @var Component $component */
            $component_arrays[] = $component->export();
        }
        return $component_arrays;
    }

    /**
     * All \DateTime properties for this class
     */
    const date_properties = [
        'ta_view_start_date',
        'submission_open_date',
        'submission_due_date',
        'grade_start_date',
        'grade_due_date',
        'grade_released_date',
        'grade_locked_date',
        'team_lock_date',
        'regrade_request_date'
    ];

    /**
     * Display names for the different date properties (for forming error messages)
     */
    const date_display_names = [
        'ta_view_start_date' => 'Beta Testing',
        'submission_open_date' => 'Submission Open',
        'submission_due_date' => 'Submission Due',
        'grade_start_date' => 'Grading Open',
        'grade_due_date' => 'Grading Due',
        'grade_released_date' => 'Grades Released',
        'grade_locked_date' => 'Grades Locked',
        'team_lock_date' => 'Teams Locked',
        'late_days' => 'Late Days',
        'regrade_request_date' => 'Grade Inquiries Due'
    ];

    /**
     * All \DateTime properties that should be validated
     */
    const date_validated_properties = [
        'ta_view_start_date',
        'submission_open_date',
        'submission_due_date',
        'grade_start_date',
        'grade_due_date',
        'grade_released_date',
        'grade_locked_date',
        'regrade_request_date'
    ];

    /**
     * All \DateTime properties for NUMERIC_TEXT and CHECKPOINT gradeables
     * Note: this is in validation order
     */
    const date_properties_simple = [
        'ta_view_start_date',
        'grade_start_date',
        'grade_due_date',
        'grade_released_date'
    ];

    /**
     * All \DateTime properties for ELECTRONIC gradeables with ta grading
     * Note: this is in validation order
     */
    const date_properties_elec_ta = [
        'ta_view_start_date',
        'submission_open_date',
        'grade_start_date',
        'grade_due_date',
        'grade_released_date'
    ];

    /**
     * All \DateTime properties for ELECTRONIC gradeables with no ta grading
     * Note: this is in validation order
     */
    const date_properties_elec_no_ta = [
        'ta_view_start_date',
        'submission_open_date',
        'grade_released_date'
    ];

    /**
     * All \DateTime properties for ELECTRONIC exam gradeables
     * Note: this is in validation order
     */
    const date_properties_elec_exam = [
        'ta_view_start_date',
        'grade_start_date',
        'grade_due_date',
        'grade_released_date'
    ];

    /**
     * All \DateTime properties relevant for all types
     * Note: This is also the set for no student upload AND no ta grading
     * Note: this is in validation order
     */
    const date_properties_bare = [
        'ta_view_start_date',
        'grade_released_date'
    ];

    public function toArray() {
        // Use the default behavior for the most part, but convert the dates
        $return = parent::toArray();

        foreach (self::date_properties as $date) {
            $return[$date] = $this->$date !== null ? DateUtils::dateTimeToString($this->$date) : null;
        }

        // Serialize important Lazy-loaded values
        $return['rotating_grader_sections'] = parent::parseObject($this->getRotatingGraderSections());
        $return['autograding_config'] = parent::parseObject($this->getAutogradingConfig());

        return $return;
    }

    /**
     * Gets the component object with the provided component id
     * @param int $component_id
     * @return Component|null The Component with the provided id, or null if not found
     */
    public function getComponent($component_id) {
        foreach ($this->getComponents() as $component) {
            if ($component->getId() === $component_id) {
                return $component;
            }
        }
        throw new \InvalidArgumentException('Component id did not exist in gradeable');
    }

    /**
     * Gets an array of components set to be deleted
     * @return Component[]
     */
    public function getDeletedComponents() {
        return array_udiff($this->db_components, $this->components, Utils::getCompareByReference());
    }

    /**
     * Loads the autograding config file at $this->autograding_config into an array, or null if error/not found
     * @return AutogradingConfig|null
     */
    private function loadAutogradingConfig() {
        $course_path = $this->core->getConfig()->getCoursePath();

        try {
            $details = FileUtils::readJsonFile(FileUtils::joinPaths(
                $course_path,
                'config',
                'build',
                "build_{$this->id}.json"
            ));

            // If the file could not be found, the result will be false, so don't
            //  create the config if the file can't be found
            if ($details !== false) {
                return new AutogradingConfig($this->core, $details);
            }
            return null;
        }
        catch (\Exception $e) {
            // Don't throw an error, just don't make any data
            return null;
        }
    }

    /**
     * Parses array of the date properties to set to force them into a valid format
     * @param array $dates An array containing a combination of \DateTime and string objects indexed by date property name
     * @return \DateTime[] A full array of \DateTime objects (one element for each gradeable date property or null if not provided / bad format)
     *                      with a 'late_days' integer element
     */
    private function parseDates(array $dates) {
        $parsedDates = [];
        foreach (self::date_properties as $date) {
            if (isset($dates[$date]) && $dates[$date] !== null) {
                try {
                    $parsedDates[$date] = DateUtils::parseDateTime($dates[$date], $this->core->getConfig()->getTimezone());
                }
                catch (\Exception $e) {
                    $parsedDates[$date] = null;
                }
            }
            else {
                $parsedDates[$date] = null;
            }
        }

        // Assume that if no late days provided that there should be zero of them;
        $parsedDates['late_days'] = intval($dates['late_days'] ?? 0);
        return $parsedDates;
    }

    public function setPeerGradersList($input) {
        $bad_rows = [];
        foreach ($input as $row_num => $vals) {
            if ($this->core->getQueries()->getUserById($vals["student"]) == null) {
                array_push($bad_rows, ($vals["student"]));
            }
            if ($this->core->getQueries()->getUserById($vals["grader"]) == null) {
                array_push($bad_rows, ($vals["grader"]));
            }
        }
        if (!empty($bad_rows)) {
            $msg = "The given user id is not valid: ";
            array_walk($bad_rows, function ($val) use (&$msg) {
                $msg .= " {$val}";
            });
            $this->core->addErrorMessage($msg);
        }
        $this->core->getQueries()->clearPeerGradingAssignment($this->getId());
        foreach ($input as $row_num => $vals) {
            $this->core->getQueries()->insertPeerGradingAssignment($vals["grader"], $vals["student"], $this->getId());
            $this->modified = true;
            $this->peer_grading_pairs = $this->core->getQueries()->getPeerGradingAssignment($this->getId());
        }
    }

    /**
     * Validates that a given set dates are strictly increasing
     * @param string[] $date_properties
     * @param \DateTime[] $date_values array of \DateTime objects indexed by $date_properties
     * @return string[] Array of error messages indexed by $date_properties
     */
    private static function validateDateSet(array $date_properties, array $date_values) {
        // A message to set if the date is null, which happens when: the provided date is null,
        //  or the parsing failed.  In either case, this is an appropriate message
        $invalid_format_message = 'Invalid date-time value!';

        // If the dates are null, then their format is invalid
        $errors = [];
        foreach ($date_properties as $property) {
            $date = $date_values[$property] = $date_values[$property] ?? null;
            if ($date === null) {
                $errors[$property] = $invalid_format_message;
            }
        }

        // Now, check if they are in increasing order
        $prev_property = null;
        foreach ($date_properties as $property) {
            if ($prev_property !== null) {
                if ($date_values[$prev_property] !== null && $date_values[$property] !== null) {
                    if ($date_values[$prev_property] > $date_values[$property]) {
                        $errors[$prev_property] = self::date_display_names[$prev_property] . ' Date must come before '
                            . self::date_display_names[$property] . ' Date';
                    }
                }
            }
            $prev_property = $property;
        }

        return $errors;
    }

    /**
     * Gets the dates that require validation for the gradeable's current configuration.
     * @return string[] array of date property names that need validation
     */
    private function getDateValidationSet() {
        if ($this->type === GradeableType::ELECTRONIC_FILE) {
            if (!$this->isStudentSubmit()) {
                if ($this->isTaGrading()) {
                    $result = self::date_properties_elec_exam;
                }
                else {
                    $result = self::date_properties_bare;
                }
            }
            elseif ($this->isTaGrading()) {
                $result = self::date_properties_elec_ta;
            }
            else {
                $result = self::date_properties_elec_no_ta;
            }

            // Only add in submission due date if student submission is enabled
            if ($this->isStudentSubmit() && $this->hasDueDate()) {
                // Make sure we insert the due date into the correct location (after the open date)
                array_splice($result, array_search('submission_open_date', $result) + 1, 0, 'submission_due_date');
            }

            // Only add in grade inquiry date if its allowed & enabled
            if ($this->isTaGrading() && $this->core->getConfig()->isRegradeEnabled() && $this->isRegradeAllowed()) {
                $result[] = 'regrade_request_date';
            }
        }
        else {
            $result = self::date_properties_simple;
        }
        return $result;
    }

    /**
     * Asserts that the provided set of dates are valid for this gradeable's configuration
     * @param \DateTime[] $dates
     * @throws ValidationException With all messages for each invalid property
     */
    private function assertDates(array $dates) {
        // Get the date set we validate against
        $date_set = $this->getDateValidationSet();

        // Get the validation errors
        $errors = self::validateDateSet($date_set, $dates);

        // Put any special exceptions to the normal validation rules here...

        if (count($errors) > 0) {
            throw new ValidationException('Date validation failed', $errors);
        }
    }

    /**
     * Takes a complete set of dates relevant to this gradeable and, depending on the gradeable's settings,
     *  coerces all dates to satisfy the database date constraints.  The behavior of this function is undefined
     *  if called before `assertDates`
     * @param \DateTime[] $dates Array of dates, indexed by property name
     * @return \DateTime[] Array of dates, indexed by property name
     */
    private function coerceDates(array $dates) {
        // Takes an array of date properties (in order) and date values (indexed by property)
        //  and returns the modified date values to comply with the provided order, using
        //  a compare function, which returns true when first parameter should be coerced
        //  into the second parameter.
        $coerce_dates = function (array $date_properties, array $black_list, array $date_values, $compare) {
            // coerce them to be in increasing order (and fill in nulls)
            foreach ($date_properties as $i => $property) {
                // Don't coerce the first date
                if ($i === 0) {
                    continue;
                }

                // Don't coerce a date on the black list
                if (in_array($property, $black_list)) {
                    continue;
                }

                // Get a value for the date to compare against
                $prev_date = $date_values[$date_properties[$i - 1]];

                // This may be null / not set
                $date = $date_values[$property] ?? null;

                // Coerce the date if it is out of bounds
                if ($date === null || $compare($date, $prev_date)) {
                    $date_values[$property] = $prev_date;
                }
            }
            return $date_values;
        };

        // Blacklist the dates checked by validation
        $black_list = $this->getDateValidationSet();

        // First coerce in the forward direction, then in the reverse direction
        return $coerce_dates(
            array_reverse(self::date_validated_properties),
            $black_list,
            $coerce_dates(
                self::date_validated_properties,
                $black_list,
                $dates,
                function (\DateTime $val, \DateTime $cmp) {
                    return $val < $cmp;
                }
            ),
            function (\DateTime $val, \DateTime $cmp) {
                return $val > $cmp;
            }
        );
    }

    /**
     * Sets the all of the dates of this gradeable
     * @param array $dates An array of dates/date strings indexed by property name
     * @throws ValidationException With all messages for each invalid property
     */
    public function setDates(array $dates) {
        // Wrangle the input so we have a fully populated array of \DateTime's (or nulls)
        $dates = $this->parseDates($dates);

        // Asserts that this date information is valid
        $this->assertDates($dates);

        // Coerce any dates that have database constraints, but
        //  aren't relevant to the current gradeable configuration
        $dates = $this->coerceDates($dates);

        // Manually set each property (instead of iterating over self::date_properties) so the user
        //  can't set dates irrelevant to the gradeable settings

        $this->ta_view_start_date = $dates['ta_view_start_date'];
        $this->grade_start_date = $dates['grade_start_date'];
        $this->grade_due_date = $dates['grade_due_date'];
        $this->grade_released_date = $dates['grade_released_date'];
        $this->grade_locked_date = $dates['grade_locked_date'];

        if ($this->type === GradeableType::ELECTRONIC_FILE) {
            // Set team lock date even if not team assignment because it is NOT NULL in the db
            $this->team_lock_date = $dates['team_lock_date'];
            $this->submission_open_date = $dates['submission_open_date'];
            $this->submission_due_date = $dates['submission_due_date'];
            $this->late_days = $dates['late_days'];
            $this->regrade_request_date = $dates['regrade_request_date'];
        }
        $this->modified = true;
    }

    /**
     * Gets all of the gradeable's date values indexed by property name (including late_days)
     * @return mixed[]
     */
    public function getDates() {
        $dates = [];
        foreach (self::date_properties as $property) {
            $dates[$property] = $this->$property;
        }
        $dates['late_days'] = $this->late_days;
        return $dates;
    }

    public function getStringThreadIds() {
        return $this->isDiscussionBased() ? implode(',', json_decode($this->getDiscussionThreadId())) : '';
    }

    /**
     * Gets all of the gradeable's date values as strings indexed by property name (including late_days)
     * @param bool $add_utc_offset True to add the UTC offset to the output strings
     * @return string[]
     */
    public function getDateStrings(bool $add_utc_offset = true) {
        $date_strings = [];
        $now = $this->core->getDateTimeNow();
        foreach (self::date_properties as $property) {
            $date_strings[$property] = DateUtils::dateTimeToString($this->$property ?? $now, $add_utc_offset);
        }
        $date_strings['late_days'] = strval($this->late_days);
        return $date_strings;
    }

    /**
     * Gets if this gradeable has a due date or not for electronic gradeables
     * @return bool
     */
    public function hasDueDate() {
        return $this->has_due_date;
    }

    /**
     * Gets the rotating section grader assignment
     * @return array An array (indexed by user id) of arrays of section ids
     */
    public function getRotatingGraderSections() {
        if ($this->rotating_grader_sections === null) {
            $this->setRotatingGraderSections($this->core->getQueries()->getRotatingSectionsByGrader($this->id));
            $this->rotating_grader_sections_modified = false;
        }
        return $this->rotating_grader_sections;
    }

    /**
     * Gets the autograding configuration object
     * @return AutogradingConfig|null returns null if loading from the disk fails
     */
    public function getAutogradingConfig() {
        if ($this->autograding_config === null) {
            $this->autograding_config = $this->loadAutogradingConfig();
        }
        return $this->autograding_config;
    }

    /**
     * Gets whether this gradeable has an autograding config
     * @return bool True if it has an autograding config
     */
    public function hasAutogradingConfig() {
        return $this->getAutogradingConfig() !== null;
    }

    /** @internal */
    public function setTaViewStartDate($date) {
        throw new NotImplementedException('Individual date setters are disabled, use "setDates" instead');
    }

    /** @internal */
    public function setGradeStartDate($date) {
        throw new NotImplementedException('Individual date setters are disabled, use "setDates" instead');
    }

    /** @internal */
    public function setGradeDueDate($date) {
        throw new NotImplementedException('Individual date setters are disabled, use "setDates" instead');
    }

    /** @internal */
    public function setGradeReleasedDate($date) {
        throw new NotImplementedException('Individual date setters are disabled, use "setDates" instead');
    }

    /** @internal */
    public function setGradeLockedDate($date) {
        throw new NotImplementedException('Individual date setters are disabled, use "setDates" instead');
    }

    /** @internal */
    public function setTeamLockDate($date) {
        throw new NotImplementedException('Individual date setters are disabled, use "setDates" instead');
    }

    /** @internal */
    public function setSubmissionOpenDate($date) {
        throw new NotImplementedException('Individual date setters are disabled, use "setDates" instead');
    }

    /** @internal */
    public function setSubmissionDueDate($date) {
        throw new NotImplementedException('Individual date setters are disabled, use "setDates" instead');
    }

    public function setAutogradingConfig(AutogradingConfig $autograding_config): void {
        $this->autograding_config = $autograding_config;
    }

    /**
     * Sets the number of active grade inquiries
     * @param int $count
     * @internal
     */
    public function setActiveRegradeRequestCount(int $count) {
        $this->active_regrade_request_count = $count;
    }

    /**
     * Sets the gradeable Id.  Must match the regular expression:  ^[a-zA-Z0-9_-]*$
     * @param string $id The gradeable id to set
     */
    private function setIdInternal($id) {
        preg_match('/^[a-zA-Z0-9_-]*$/', $id, $matches, PREG_OFFSET_CAPTURE);
        if (count($matches) === 0) {
            throw new \InvalidArgumentException('Gradeable id must be alpha-numeric/hyphen/underscore only');
        }
        $this->id = $id;
    }

    /** @internal */
    public function setId($id) {
        throw new \BadFunctionCallException('Cannot change Id of gradeable');
    }

    /**
     * Sets the gradeable Title
     * @param string $title Must not be blank.
     */
    public function setTitle($title) {
        if ($title === '') {
            throw new \InvalidArgumentException('Gradeable title must not be blank');
        }
        $this->title = strval($title);
        $this->modified = true;
    }

    /**
     * Sets the gradeable type
     * @param int $type Must be a valid GradeableType
     */
    private function setTypeInternal($type) {
        // Call this to make an exception if the type is invalid
        GradeableType::typeToString($type);
        $this->type = $type;
    }

    /** @internal */
    public function setType($type) {
        throw new \BadFunctionCallException('Cannot change gradeable type');
    }

    /**
     * gets bool representing if gradeable is set to grade by registration
     * @return boolean
     */
    public function isGradeByRegistration() {
        if ($this->getGraderAssignmentMethod() == Gradeable::REGISTRATION_SECTION) {
            return true;
        }
        return false;
    }

    /**
     * Sets the minimum user level that can grade an assignment.
     * @param int $group Must be at least 1 and no more than 4
     */
    public function setMinGradingGroup(int $group) {
        // Disallow the 0 group (this may catch some potential bugs with instructors not being able to edit gradeables)
        if ($group > 0 && $group <= 4) {
            $this->min_grading_group = $group;
        }
        else {
            throw new \InvalidArgumentException('Grading group must be an integer larger than 0');
        }
        $this->modified = true;
    }

    /**
     * Sets the maximum team size
     * @param int $max_team_size Must be at least 0
     */
    public function setTeamSizeMax(int $max_team_size) {
        if ($max_team_size >= 0) {
            $this->team_size_max = intval($max_team_size);
        }
        else {
            throw new \InvalidArgumentException('Max team size must be a non-negative integer!');
        }
        $this->modified = true;
    }

    /**
     * Sets the precision for grading
     * @param float $precision
     */
    public function setPrecision(float $precision) {
        $this->precision = $precision;
        $this->modified = true;
    }

    /**
     * Sets the peer grading set
     * @param int $peer_grading_set Must be at least 0
     */
    public function setPeerGradingSet(int $peer_grading_set) {
        if ($peer_grading_set >= 0) {
            $this->peer_grade_set = intval($peer_grading_set);
        }
        else {
            throw new \InvalidArgumentException('Peer grade set must be a non-negative integer!');
        }
        $this->modified = true;
    }

    /**
     * Sets the array of components
     * @param Component[] $components Must be an array of only Component
     */
    public function setComponents(array $components) {
        $components = array_values($components);
        foreach ($components as $component) {
            if (!($component instanceof Component)) {
                throw new \InvalidArgumentException('Object in components array wasn\'t a component');
            }
        }

        // Get the implied deleted components from this operation and ensure we aren't deleting any
        //  components that have grades already
        $deleted_components = array_udiff($this->components, $components, Utils::getCompareByReference());
        if (
            in_array(
                true,
                array_map(
                    function (Component $component) {
                        return $component->anyGrades();
                    },
                    $deleted_components
                )
            )
        ) {
            throw new \InvalidArgumentException('Call to setComponents implied deletion of component with grades');
        }

        $this->components = $components;

        // sort by order
        usort($this->components, function (Component $a, Component $b) {
            return $a->getOrder() - $b->getOrder();
        });
    }

    /**
     * Adds a new component to this gradeable with the provided properties
     * @param string $title
     * @param string $ta_comment
     * @param string $student_comment
     * @param float $lower_clamp
     * @param float $default
     * @param float $max_value
     * @param float $upper_clamp
     * @param bool $text
     * @param bool $peer
     * @param int $pdf_page set to Component::PDF_PAGE_NONE if not a pdf assignment
     * @return Component the created component
     */
    public function addComponent(
        string $title,
        string $ta_comment,
        string $student_comment,
        float $lower_clamp,
        float $default,
        float $max_value,
        float $upper_clamp,
        bool $text,
        bool $peer,
        int $pdf_page
    ) {
        $component = new Component($this->core, $this, [
            'title' => $title,
            'ta_comment' => $ta_comment,
            'student_comment' => $student_comment,
            'lower_clamp' => $lower_clamp,
            'default' => $default,
            'max_value' => $max_value,
            'upper_clamp' => $upper_clamp,
            'text' => $text,
            'peer' => $peer,
            'page' => $pdf_page,
            'id' => 0,
            'order' => count($this->components)
        ]);
        $this->components[] = $component;

        // If we added a peer component, we are now guaranteed to be a peer gradeable.
        if ($component->isPeer()) {
            $this->setPeerGrading(true);
        }

        return $component;
    }

    /**
     * Adds a new component to this gradeable with the provided properties in array form
     * @param array $details
     * @return Component the created component
     */
    public function importComponent(array $details) {
        $details['id'] = 0;
        $details['order'] = count($this->components);
        $component = Component::import($this->core, $this, $details);
        $this->components[] = $component;
        return $component;
    }

    /**
     * Base method for deleting components.  This isn't exposed as public so
     *  its make very clear that a delete component operation is being forceful.
     * @param Component $component
     * @param bool $force true to delete the component if it has grades
     * @throws \InvalidArgumentException If this gradeable doesn't own the provided component or
     *          $force is false and the component has grades
     */
    private function deleteComponentInner(Component $component, bool $force = false) {
        // Don't delete if the component has grades (and we aren't forcing)
        if ($component->anyGrades() && !$force) {
            throw new \InvalidArgumentException('Attempt to delete a component with grades!');
        }

        // Calculate our components array without the provided component
        $new_components = array_udiff($this->components, [$component], Utils::getCompareByReference());

        // If it wasn't removed from our components, it was either already deleted, or never belonged to us
        if (count($new_components) === count($this->components)) {
            throw new \InvalidArgumentException('Attempt to delete component that did not belong to this gradeable');
        }

        // Finally, set our array to the new one
        $this->components = $new_components;

        //Check if we have any peer components remaining
        $still_peer = false;
        foreach ($this->components as $c) {
            if ($c->isPeer()) {
                $still_peer = true;
                break;
            }
        }
        $this->setPeerGrading($still_peer);
    }

    /**
     * Deletes a component from this gradeable
     * @param Component $component
     * @throws \InvalidArgumentException If this gradeable doesn't own the provided component or if the component has grades
     */
    public function deleteComponent(Component $component) {
        $this->deleteComponentInner($component, false);
    }

    /**
     * Deletes a component from this gradeable without checking if grades exist for it yet.
     * DANGER: THIS CAN BE A VERY DESTRUCTIVE ACTION -- USE ONLY WHEN EXPLICITLY REQUESTED
     * @param Component $component
     * @throws \InvalidArgumentException If this gradeable doesn't own the provided component
     */
    public function forceDeleteComponent(Component $component) {
        $this->deleteComponentInner($component, true);
    }

    /**
     * Sets the array of the components, only called from the database
     * @param Component[] $components
     * @internal
     */
    public function setComponentsFromDatabase(array $components) {
        $this->setComponents($components);
        $this->db_components = $this->components;
    }

    /**
     * Sets the path to the autograding config
     * @param string $path Must not be blank
     */
    public function setAutogradingConfigPath($path) {
        if ($path === '') {
            throw new \InvalidArgumentException('Autograding configuration file path cannot be blank');
        }
        $this->autograding_config_path = strval($path);
        $this->modified = true;
    }

    /**
     * Sets whether the gradeable is a team gradeable
     * @param bool $use_teams
     */
    private function setTeamAssignmentInternal($use_teams) {
        $this->team_assignment = $use_teams === true;
    }

    /** @internal */
    public function setTeamAssignment($use_teams) {
        throw new \BadFunctionCallException('Cannot change teamness of gradeable');
    }

    /**
     * Sets the rotating grader sections for this gradeable
     * @param array $rotating_grader_sections An array (indexed by grader id) of arrays of section numbers
     */
    public function setRotatingGraderSections($rotating_grader_sections) {
        // Number of total rotating sections
        $num_sections = $this->core->getQueries()->getNumberRotatingSections();

        $parsed_graders_sections = [];
        foreach ($rotating_grader_sections as $user => $grader_sections) {
            if ($grader_sections !== null) {
                if (!is_array($grader_sections)) {
                    throw new \InvalidArgumentException('Rotating grader section for grader was not array');
                }
                // Parse each section array into strings
                $parsed_sections = [];
                foreach ($grader_sections as $section) {
                    if ((is_int($section) || ctype_digit($section)) && intval($section) > 0 && intval($section) <= $num_sections) {
                        $parsed_sections[] = intval($section);
                    }
                    else {
                        throw new \InvalidArgumentException('Grading section must be a positive integer no more than the number of rotating sections!');
                    }
                }
                $parsed_graders_sections[$user] = $parsed_sections;
            }
        }
        $this->rotating_grader_sections = $parsed_graders_sections;
        $this->rotating_grader_sections_modified = true;
    }

    /**
     * Sets whether regrades are allowed for this gradeable
     * @param bool $regrade_allowed
     * @throws ValidationException If date validation fails in this new grade inquiry configuration
     */
    public function setRegradeAllowed(bool $regrade_allowed) {
        $old = $this->regrade_allowed;
        $this->regrade_allowed = $regrade_allowed;

        try {
            // Asserts that this date information is valid after changing this property
            $this->setDates($this->getDates());
        }
        catch (ValidationException $e) {
            // Reset to the old value if validation fails
            $this->regrade_allowed = $old;

            // This line brings me great pain
            throw $e;
        }
        // make sure grade_inquiry_per_component_allowed is false when regrade allowed is false
        if (!$regrade_allowed) {
            $this->grade_inquiry_per_component_allowed = false;
        }
    }

    /**
     * @param bool $regrade_allowed
     * @internal
     */
    private function setRegradeAllowedInternal(bool $regrade_allowed) {
        $this->regrade_allowed = $regrade_allowed;
    }

    /**
     * Sets whether this gradeable will use ta grading
     * @param bool $ta_grading
     * @throws ValidationException If date validation fails in this new TA grading configuration
     */
    public function setTaGrading(bool $ta_grading) {
        $old = $this->ta_grading;
        $this->ta_grading = $ta_grading;

        try {
            // Asserts that this date information is valid after changing this property
            $this->setDates($this->getDates());
        }
        catch (ValidationException $e) {
            // Reset to the old value if validation fails
            $this->ta_grading = $old;

            // This line brings me great pain
            throw $e;
        }
    }

    /**
     * @param bool $ta_grading
     * @internal
     */
    private function setTaGradingInternal(bool $ta_grading) {
        $this->ta_grading = $ta_grading;
    }

    /**
     * Gets all of the teams formed for this gradeable
     * @return Team[]
     */
    public function getTeams() {
        if ($this->teams === null) {
            $this->teams = $this->core->getQueries()->getTeamsByGradeableId($this->getId());
        }
        return $this->teams;
    }

    /**
     * Gets if this gradeable has any active grade inquiries
     * @return bool
     */
    public function anyActiveRegradeRequests() {
        return $this->active_regrade_request_count > 0;
    }

    /**
     * Gets if this gradeable has any manual grades (any GradedGradeables exist)
     * @return bool True if any manual grades exist
     */
    public function anyManualGrades() {
        if ($this->any_manual_grades === null) {
            $this->any_manual_grades = $this->core->getQueries()->getGradeableHasGrades($this->getId());
        }
        return $this->any_manual_grades;
    }

    /**
     * Gets if this gradeable has any submissions yet
     * @return bool
     */
    public function anySubmissions() {
        if ($this->any_submissions === null) {
            // Until we find a submission, assume there are none
            $this->any_submissions = false;
            if ($this->type === GradeableType::ELECTRONIC_FILE) {
                $submission_path = FileUtils::joinPaths(
                    $this->core->getConfig()->getSubmittyPath(),
                    'courses',
                    $this->core->getConfig()->getSemester(),
                    $this->core->getConfig()->getCourse(),
                    'submissions',
                    $this->getId()
                );
                if (is_dir($submission_path)) {
                    $this->any_submissions = true;
                }
            }
        }
        return $this->any_submissions;
    }

    /**
     * Gets if this gradeable had any build errors during the last build attempt
     * @return bool
     */
    public function anyBuildErrors() {
        if ($this->any_build_errors === null) {
            $build_file = FileUtils::joinPaths($this->core->getConfig()->getCoursePath(), 'build', $this->getId(), "log_cmake_output.txt");

            // Default to true so if the file isn't found it counts as a 'build error'
            $this->any_build_errors = true;
            if (file_exists($build_file)) {
                $this->any_build_errors = strpos(file_get_contents($build_file), "error") !== false;
            }
        }
        return $this->any_build_errors;
    }

    /**
     * Gets if this gradeable has any teams formed yet
     * @return bool
     */
    public function anyTeams() {
        return !empty($this->getTeams());
    }

    /**
     * Used to decide whether a gradeable can be deleted or not.
     * This means: No submissions, No manual grades entered, No teams formed, and No VCS repos created
     * @return bool True if the gradeable can be deleted
     */
    public function canDelete() {
        return !$this->anySubmissions() && !$this->anyManualGrades() && !$this->anyTeams() && !($this->isVcs() && !$this->isTeamAssignment());
    }

    /**
     * Gets whether the rotating grader sections were modified
     * @return bool
     */
    public function isRotatingGraderSectionsModified() {
        return $this->rotating_grader_sections_modified;
    }

    /**
     * Gets if this gradeable is pdf-upload
     * @return bool
     */
    public function isPdfUpload() {
        foreach ($this->components as $component) {
            if ($component->getPage() !== Component::PDF_PAGE_NONE) {
                return true;
            }
        }
        return false;
    }

    /**
     * Gets if the students assign pages to components
     * @return bool
     */
    public function isStudentPdfUpload() {
        foreach ($this->components as $component) {
            if ($component->getPage() === Component::PDF_PAGE_STUDENT) {
                return true;
            }
        }
        return false;
    }

    /**
     * Gets the number of numeric components if type is GradeableType::NUMERIC_TEXT
     * @return int
     */
    public function getNumNumeric() {
        if ($this->type !== GradeableType::NUMERIC_TEXT) {
            return 0;
        }
        $count = 0;
        foreach ($this->components as $component) {
            if (!$component->isText()) {
                ++$count;
            }
        }
        return $count;
    }

    /**
     * Gets the number of text components if type is GradeableType::NUMERIC_TEXT
     * @return int
     */
    public function getNumText() {
        if ($this->type !== GradeableType::NUMERIC_TEXT) {
            return 0;
        }
        $count = 0;
        foreach ($this->components as $component) {
            if ($component->isText()) {
                ++$count;
            }
        }
        return $count;
    }

    /**
     * Gets the components that are not for peer grading
     * @return Component[]
     */
    public function getNonPeerComponents() {
        return array_filter($this->components, function (Component $component) {
            return !$component->isPeer();
        });
    }

    /**
     * Gets the components that are for peer grading
     * @return Component[]
     */
    public function getPeerComponents() {
        return array_filter($this->components, function (Component $component) {
            return $component->isPeer();
        });
    }

    /**
     * Gets the percent of grading complete for the provided user for this gradeable
     * @param User $grader
     * @return float The percentage (0 to 1) of grading completed or NAN if none required
     */
    public function getGradingProgress(User $grader) {
        //This code is taken from the ElectronicGraderController, it used to calculate the TA percentage.
        $total_users = array();
        $graded_components = array();
        if ($this->isGradeByRegistration()) {
            if (!$grader->accessFullGrading()) {
                $sections = $grader->getGradingRegistrationSections();
            }
            else {
                $sections = $this->core->getQueries()->getRegistrationSections();
                foreach ($sections as $i => $section) {
                    $sections[$i] = $section['sections_registration_id'];
                }
            }
            $section_key = 'registration_section';
        }
        else {
            if (!$grader->accessFullGrading()) {
                $sections = $this->core->getQueries()->getRotatingSectionsForGradeableAndUser($this->getId(), $grader->getId());
            }
            else {
                $sections = $this->core->getQueries()->getRotatingSections();
                foreach ($sections as $i => $section) {
                    $sections[$i] = $section['sections_rotating_id'];
                }
            }
            $section_key = 'rotating_section';
        }
        $num_submitted = [];
        if (count($sections) > 0) {
            if ($this->isTeamAssignment()) {
                $total_users = $this->core->getQueries()->getTotalTeamCountByGradingSections($this->getId(), $sections, $section_key);
                $graded_components = $this->core->getQueries()->getGradedComponentsCountByTeamGradingSections($this->getId(), $sections, $section_key);
                $num_submitted = $this->core->getQueries()->getTotalSubmittedTeamCountByGradingSections($this->getId(), $sections, $section_key);
            }
            else {
                $total_users = $this->core->getQueries()->getTotalUserCountByGradingSections($sections, $section_key);
                $graded_components = $this->core->getQueries()->getGradedComponentsCountByGradingSections($this->getId(), $sections, $section_key, $this->isTeamAssignment());
                $num_submitted = $this->core->getQueries()->getTotalSubmittedUserCountByGradingSections($this->getId(), $sections, $section_key);
            }
        }

        $num_components = $this->core->getQueries()->getTotalComponentCount($this->getId());
        $sections = array();
        if (count($total_users) > 0) {
            foreach ($num_submitted as $key => $value) {
                $sections[$key] = array(
                    'total_components' => $value * $num_components,
                    'graded_components' => 0,
                );
                if (isset($graded_components[$key])) {
                    // Clamp to total components if unsubmitted assigment is graded for whatever reason
                    $sections[$key]['graded_components'] = min(intval($graded_components[$key]), $sections[$key]['total_components']);
                }
            }
        }
        $components_graded = 0;
        $components_total = 0;
        foreach ($sections as $key => $section) {
            if ($key === "NULL") {
                continue;
            }
            $components_graded += $section['graded_components'];
            $components_total += $section['total_components'];
        }
        if ($components_total === 0) {
            return NAN;
        }
        return $components_graded / $components_total;
    }

    /**
     * Gets the info about split pdf upload files
     * @return array An array (indexed by file name) of arrays each containing file info.
     *      See FileUtils::getAllFiles for more details.
     */
    public function getSplitPdfFiles() {
        if ($this->split_pdf_files === null) {
            $upload_path = FileUtils::joinPaths(
                $this->core->getConfig()->getCoursePath(),
                'uploads',
                'split_pdf',
                $this->id
            );
            $this->split_pdf_files = FileUtils::getAllFiles($upload_path);
        }
        return $this->split_pdf_files;
    }

    /**
     * Gets if the grades released date has passed yet
     * @return bool
     */
    public function isTaGradeReleased() {
        return $this->grade_released_date < $this->core->getDateTimeNow();
    }

    /**
     * Gets if tas can view the gradeable now
     * @return bool
     */
    public function isTaViewOpen() {
        return $this->ta_view_start_date < $this->core->getDateTimeNow();
    }

    /**
     * Gets if the submission open date has passed yet
     * @return bool
     */
    public function isSubmissionOpen() {
        return $this->submission_open_date < $this->core->getDateTimeNow();
    }

    /**
     * Gets if the submission due date has passed yet
     * @return bool
     */
    public function isSubmissionClosed() {
        return $this->submission_due_date < $this->core->getDateTimeNow();
    }

    /**
     * Gets if students can make submissions at this time
     * @return bool
     */
    public function canStudentSubmit() {
        return $this->isStudentSubmit() && $this->isSubmissionOpen() &&
            (!$this->isSubmissionClosed() || $this->isLateSubmissionAllowed());
    }

    /**
     * Gets the total possible non-extra-credit manual grading (ta + peer) points
     * @return float
     */
    public function getManualGradingPoints() {
        return $this->getTaPoints() + $this->getPeerPoints();
    }


    /**
     * Gets the total possible non-extra-credit ta/instructor (non-peer) points
     * @return float
     */
    public function getTaPoints() {
        $total = 0.0;
        foreach ($this->getComponents() as $component) {
            if (!$component->isPeer()) {
                $total += $component->getMaxValue();
            }
        }
        return $total;
    }

    /**
     * Gets the total possible non-extra-credit peer grading points
     * @return float
     */
    public function getPeerPoints() {
        $total = 0.0;
        foreach ($this->getComponents() as $component) {
            if ($component->isPeer()) {
                $total += $component->getMaxValue();
            }
        }
        return $total;
    }

    /**
     * Get a list of all grading sections assigned to a given user
     * @param User $user
     * @return GradingSection[]
     */
    public function getGradingSectionsForUser(User $user) {
<<<<<<< HEAD
        if ($this->isPeerGrading() && $user->getGroup() === User::GROUP_STUDENT && !$this->isTeamAssignment()) {
=======
        if ($this->isPeerGrading() && $user->getGroup() === User::GROUP_STUDENT) {
            if ($this->isTeamAssignment()) {
                $users = $this->core->getQueries()->getUsersById($this->core->getQueries()->getPeerAssignment($this->getId(), $user->getId()));
                $teams = [];
                foreach ($users as $u) {
                    $teamToAdd = $this->core->getQueries()->getTeamByGradeableAndUser($this->getId(), $u->getId());
                    $teams[$teamToAdd->getId()] = $this->core->getQueries()->getTeamByGradeableAndUser($this->getId(), $u->getId());
                }
                $g_section = new GradingSection($this->core, false, "Peer", [$user], null, $teams);
                return [$g_section];
            }
>>>>>>> 2cca2e90
            $users = $this->core->getQueries()->getUsersById($this->core->getQueries()->getPeerAssignment($this->getId(), $user->getId()));
            //TODO: Peer grading team assignments
            $g_section = new GradingSection($this->core, false, "Peer", [$user], $users, null);
            return [$g_section];
        }
        elseif ($this->isPeerGrading() && $user->getGroup() === User::GROUP_STUDENT) {
            $users = $this->core->getQueries()->getUsersById($this->core->getQueries()->getPeerAssignment($this->getId(), $user->getId()));
            $teams = [];
            foreach ($users as $user) {
                $teams[] = $this->core->getQueries()->getTeamByGradeableAndUser($this->getId(), $user->getId());
            }
            return [new GradingSection($this->core, false, "Peer", [$user], null, $teams)];
        }
        else {
            $users = [];
            $teams = [];

            if ($this->isGradeByRegistration()) {
                $section_names = $user->getGradingRegistrationSections();

                if ($this->isTeamAssignment()) {
                    foreach ($section_names as $section) {
                        $teams[$section] = [];
                    }
                    $all_teams = $this->core->getQueries()->getTeamsByGradeableAndRegistrationSections($this->getId(), $section_names);
                    foreach ($all_teams as $team) {
                        /** @var Team $team */
                        $teams[$team->getRegistrationSection()][] = $team;
                    }
                }
                else {
                    foreach ($section_names as $section) {
                        $users[$section] = [];
                    }
                    $all_users = $this->core->getQueries()->getUsersByRegistrationSections($section_names);
                    foreach ($all_users as $user) {
                        /** @var User $user */
                        $users[$user->getRegistrationSection()][] = $user;
                    }
                }
                $graders = $this->core->getQueries()->getGradersForRegistrationSections($section_names);
            }
            else {
                $section_names = $this->core->getQueries()->getRotatingSectionsForGradeableAndUser($this->getId(), $user->getId());

                if ($this->isTeamAssignment()) {
                    foreach ($section_names as $section) {
                        $teams[$section] = [];
                    }
                    $all_teams = $this->core->getQueries()->getTeamsByGradeableAndRotatingSections($this->getId(), $section_names);
                    foreach ($all_teams as $team) {
                        /** @var Team $team */
                        $teams[$team->getRotatingSection()][] = $team;
                    }
                }
                else {
                    foreach ($section_names as $section) {
                        $users[$section] = [];
                    }
                    $all_users = $this->core->getQueries()->getUsersByRotatingSections($section_names);
                    foreach ($all_users as $user) {
                        /** @var User $user */
                        $users[$user->getRotatingSection()][] = $user;
                    }
                }
                $graders = $this->core->getQueries()->getGradersForRotatingSections($this->getId(), $section_names);
            }

            $sections = [];
            foreach ($section_names as $section_name) {
                $sections[] = new GradingSection(
                    $this->core,
                    $this->isGradeByRegistration(),
                    $section_name,
                    $graders[$section_name] ?? [],
                    $users[$section_name] ?? null,
                    $teams[$section_name] ?? null
                );
            }

            return $sections;
        }
    }

    /**
     * Get a list of all grading sections
     * @return GradingSection[]
     */
    public function getAllGradingSections() {
        if ($this->isPeerGrading()) {
            //Todo: What are all sections when you have peer grading?
        }

        $users = [];
        $teams = [];

        $get_method = $this->isGradeByRegistration() ? 'getRegistrationSection' : 'getRotatingSection';

        if ($this->isTeamAssignment()) {
            $all_teams = $this->core->getQueries()->getTeamsByGradeableId($this->getId());
            foreach ($all_teams as $team) {
                /** @var Team $team */
                $teams[$team->$get_method() ?? 'NULL'][] = $team;
            }
        }
        else {
            $all_users = $this->core->getQueries()->getAllUsers();
            foreach ($all_users as $user) {
                /** @var User $user */
                $users[$user->$get_method() ?? 'NULL'][] = $user;
            }
        }

        if ($this->isGradeByRegistration()) {
            $section_names = $this->core->getQueries()->getRegistrationSections();
            foreach ($section_names as $i => $section) {
                $section_names[$i] = $section['sections_registration_id'];
            }
            $graders = $this->core->getQueries()->getGradersForRegistrationSections($section_names);
        }
        else {
            $section_names = $this->core->getQueries()->getRotatingSections();
            foreach ($section_names as $i => $section) {
                $section_names[$i] = $section['sections_rotating_id'];
            }
            $graders = $this->core->getQueries()->getGradersForRotatingSections($this->getId(), $section_names);
        }
        $section_names[] = 'NULL';

        $sections = [];
        foreach ($section_names as $section_name) {
            $sections[] = new GradingSection($this->core, $this->isGradeByRegistration(), $section_name, $graders[$section_name] ?? [], $users[$section_name] ?? null, $teams[$section_name] ?? null);
        }

        return $sections;
    }

    /**
     * return true if students can currently submit regrades for this assignment, false otherwise
     * @return bool
     */
    public function isRegradeOpen() {
        if ($this->core->getConfig()->isRegradeEnabled() == true && $this->isTaGradeReleased() && $this->regrade_allowed && ($this->regrade_request_date > $this->core->getDateTimeNow())) {
            return true;
        }
        return false;
    }

    /**
     * Creates a new team with the provided members
     * @param User $leader The team leader (first user)
     * @param User[] $members The team members (not including leader).
     * @param string $registration_section Registration section to give team.  Leave blank to inherit from leader. 'NULL' for null section.
     * @param int $rotating_section Rotating section to give team.  Set to -1 to inherit from leader. 0 for null section.
     * @throws \Exception If creating directories for the team fails, or writing team history fails
     *  Note: The team in the database may have already been created if an exception is thrown
     */
    public function createTeam(User $leader, array $members, string $registration_section = '', int $rotating_section = -1) {
        $all_members = $members;
        $all_members[] = $leader;

        // Validate parameters
        $gradeable_id = $this->getId();
        foreach ($all_members as $member) {
            if (!($member instanceof User)) {
                throw new \InvalidArgumentException('User array contained non-user object');
            }
            if ($this->core->getQueries()->getTeamByGradeableAndUser($gradeable_id, $member->getId()) !== null) {
                throw new \InvalidArgumentException("{$member->getId()} is already on a team");
            }
        }

        // Inherit rotating/registration section from leader if not provided
        if ($registration_section === '') {
            $registration_section = $leader->getRegistrationSection();
        }
        elseif ($registration_section === 'NULL') {
            $registration_section = null;
        }
        if ($rotating_section < 0) {
            $rotating_section = $leader->getRotatingSection();
        }
        elseif ($rotating_section === 0) {
            $rotating_section = null;
        }

        // Create the team in the database
        $team_id = $this->core->getQueries()->createTeam($gradeable_id, $leader->getId(), $registration_section, $rotating_section);

        // Force the other team members to accept the invitation from this newly created team
        $this->core->getQueries()->declineAllTeamInvitations($gradeable_id, $leader->getId());
        foreach ($members as $i => $member) {
            $this->core->getQueries()->declineAllTeamInvitations($gradeable_id, $member->getId());
            $this->core->getQueries()->acceptTeamInvitation($team_id, $member->getId());
        }

        // Create the submission directory if it doesn't exist
        $gradeable_path = FileUtils::joinPaths($this->core->getConfig()->getCoursePath(), "submissions", $gradeable_id);
        if (!FileUtils::createDir($gradeable_path)) {
            throw new \Exception("Failed to make folder for this assignment");
        }

        // Create the team submission directory if it doesn't exist
        $user_path = FileUtils::joinPaths($gradeable_path, $team_id);
        if (!FileUtils::createDir($user_path)) {
            throw new \Exception("Failed to make folder for this assignment for the team");
        }

        $current_time = $this->core->getDateTimeNow()->format("Y-m-d H:i:sO")
            . " " . $this->core->getConfig()->getTimezone()->getName();
        $settings_file = FileUtils::joinPaths($user_path, "user_assignment_settings.json");

        $json = array("team_history" => array(array("action" => "admin_create", "time" => $current_time,
            "admin_user" => $this->core->getUser()->getId(), "first_user" => $leader->getId())));
        foreach ($members as $member) {
            $json["team_history"][] = array("action" => "admin_add_user", "time" => $current_time,
                "admin_user" => $this->core->getUser()->getId(), "added_user" => $member->getId());
        }
        if (!@file_put_contents($settings_file, FileUtils::encodeJson($json))) {
            throw new \Exception("Failed to write to team history to settings file");
        }

        if ($this->isVcs()) {
            $config = $this->core->getConfig();
            AdminGradeableController::enqueueGenerateRepos($config->getSemester(), $config->getCourse(), $gradeable_id);
        }
    }

    public function getRepositoryPath(User $user, Team $team = null) {
        if (strpos($this->getVcsSubdirectory(), '://') !== false || substr($this->getVcsSubdirectory(), 0, 1) === '/') {
            $vcs_path = $this->getVcsSubdirectory();
        }
        else {
            if (strpos($this->core->getConfig()->getVcsBaseUrl(), '://')) {
                $vcs_path = rtrim($this->core->getConfig()->getVcsBaseUrl(), '/') . '/' . $this->getVcsSubdirectory();
            }
            else {
                $vcs_path = FileUtils::joinPaths($this->core->getConfig()->getVcsBaseUrl(), $this->getVcsSubdirectory());
            }
        }
        $repo = $vcs_path;

        $repo = str_replace('{$vcs_type}', $this->core->getConfig()->getVcsType(), $repo);
        $repo = str_replace('{$gradeable_id}', $this->getId(), $repo);
        $repo = str_replace('{$user_id}', $user->getId(), $repo);
        if ($this->isTeamAssignment() && $team !== null) {
            $repo = str_replace('{$team_id}', $team->getId(), $repo);
        }
        return $repo;
    }

    /**
     * Gets if a user or team has a submission for this gradeable
     * @param Submitter $submitter
     * @return bool
     */
    public function hasSubmission(Submitter $submitter) {
        if ($submitter->isTeam() && !$this->isTeamAssignment()) {
            return false;
        }
        if (!$submitter->isTeam() && $this->isTeamAssignment()) {
            $team = $this->core->getQueries()->getTeamByGradeableAndUser($this->getId(), $submitter->getId());
            if ($team === null) {
                return false;
            }
            $submitter = new Submitter($this->core, $team);
        }
        return $this->core->getQueries()->getHasSubmission($this, $submitter);
    }

    /**
     * Gets if a user has a overridden grades for this gradeable
     * @param Submitter $submitter
     * @return bool
     */
    public function hasOverriddenGrades(Submitter $submitter) {
        $userWithOverriddenGrades = $this->core->getQueries()->getAUserWithOverriddenGrades($this->getId(), $submitter->getId());
        if ($userWithOverriddenGrades === null) {
            return false;
        }
        return true;
    }

    /**
     * Gets the number of days late this gradeable would be if submitted now
     * @return int
     */
    public function getWouldBeDaysLate() {
        return max(0, DateUtils::calculateDayDiff($this->getSubmissionDueDate(), null));
    }
}<|MERGE_RESOLUTION|>--- conflicted
+++ resolved
@@ -1557,9 +1557,6 @@
      * @return GradingSection[]
      */
     public function getGradingSectionsForUser(User $user) {
-<<<<<<< HEAD
-        if ($this->isPeerGrading() && $user->getGroup() === User::GROUP_STUDENT && !$this->isTeamAssignment()) {
-=======
         if ($this->isPeerGrading() && $user->getGroup() === User::GROUP_STUDENT) {
             if ($this->isTeamAssignment()) {
                 $users = $this->core->getQueries()->getUsersById($this->core->getQueries()->getPeerAssignment($this->getId(), $user->getId()));
@@ -1571,7 +1568,6 @@
                 $g_section = new GradingSection($this->core, false, "Peer", [$user], null, $teams);
                 return [$g_section];
             }
->>>>>>> 2cca2e90
             $users = $this->core->getQueries()->getUsersById($this->core->getQueries()->getPeerAssignment($this->getId(), $user->getId()));
             //TODO: Peer grading team assignments
             $g_section = new GradingSection($this->core, false, "Peer", [$user], $users, null);
