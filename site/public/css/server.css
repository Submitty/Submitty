@import url("reset.css");
@import url("google/inconsolata.css");

:root {
    --viewed_content: #e8f0f7;
}

a, a:hover, a:link, a:visited {
    cursor: pointer;
}

a,
a:visited,
a:link,
a.fa:hover,
a > i.fa:hover {
    color: var(--external-link-blue);
}
a,
a:visited,
a:link,
a.fas:hover,
a > i.fas:hover {
    color: var(--external-link-blue);
}
a,
a:visited,
a:link,
a.far:hover,
a > i.far:hover {
    color: var(--external-link-blue);
}

a:hover {
    color: var(--external-link-hover);
}
a:active {
    color: var(--external-link-active);
}

a.btn-success, a.btn-primary, a.btn-danger,
a.fa.btn-success, a.btn-primary, a.btn-danger,
a.btn-success > i.fa, a.btn-primary > i.fa, a.btn-danger > i.fa {

    color: var(--default-white);

}
a.btn-success, a.btn-primary, a.btn-danger,
a.fas.btn-success, a.btn-primary, a.btn-danger,
a.btn-success > i.fas, a.btn-primary > i.fas, a.btn-danger > i.fas {
    color: var(--default-white);
}
a.btn-success, a.btn-primary, a.btn-danger,
a.far.btn-success, a.btn-primary, a.btn-danger,
a.btn-success > i.far, a.btn-primary > i.far, a.btn-danger > i.far {
    color: #fff;
}

a.btn-default,
a.fa.btn-default,
a.fa,
a > i.fa {
    color: var(--text-black);
}

a.btn-default,
a.fas.btn-default,
a.fas,
a > i.fas {
    color: var(--text-black);
}

a.btn-default,
a.far.btn-default,
a.far,
a > i.far {
    color: var(--text-black);
}

a.btn {
    text-decoration: none;
}

/****************************
 * INPUT STYLES
 ***************************/

select,
textarea,
input[type="text"],
input[type="password"],
input[type="datetime"],
input[type="datetime-local"],
input[type="date"],
input[type="month"],
input[type="time"],
input[type="week"],
input[type="number"],
input[type="email"],
input[type="url"],
input[type="search"],
input[type="tel"],
input[type="color"] {
    height: 30px;
    padding: 4px 6px;
    font-size: 14px;
    line-height: 20px;
    color: #555555;
    vertical-align: middle;
    border: 1px solid var(--standard-light-gray);
    -webkit-border-radius: 4px;
    -moz-border-radius: 4px;
    border-radius: 4px;
    width: auto;
}

input.readonly {
    background-color: var(--standard-pale-gray);
    cursor: not-allowed;
}

select {
    padding: 5px 35px 5px 10px;
    font-size: 16px;
    border: 1px solid var(--standard-light-gray);
    height: 34px;
    background: var(--default-white);
    background-size: 20px;
}

input[type="checkbox"]{
    cursor: pointer;
    -webkit-appearance: none;
    -moz-appearance: none;
    appearance: none;
    background: var(--default-white);
    box-sizing: border-box;
    width: 20px;
    height: 20px;
    border: 1px solid var(--text-black);
    transition: all .2s linear;
    -webkit-border-radius: 4px;
    -moz-border-radius: 4px;
    border-radius: 4px;
}

input[type="checkbox"]:checked{
    background-color: var(--submitty-logo-blue);
}

/* this requires loading the FontAwesome CSS from the CDN before loading the server.css */
input[type="checkbox"]:checked:before {
    font-family: 'Font Awesome\ 5 Free';
    content: "\f00c";
    color: var(--default-white);
    font-size: 18px;
    font-weight: 900
}

.helpicon::before {
  font-family: 'Font Awesome 5 Free';
  content: "\f059";
  color: var(--actionable-blue);
  font-weight: 300;
  display: inline-block;
}

select.disabled,
textarea.disabled,
input.disabled {
    background-color: var(--standard-light-gray);
}

/****************************
 * TABLE STYLES
 ***************************/
table a{
    text-decoration: none;
}

table tr.table-header {
    border-bottom: 1px solid black;
}

.table {
    width: 100%;
    text-align: center;
    border-collapse: collapse;
}

.table td {
    padding: 5px;
    border-top: 1px solid var(--standard-light-gray);
}

.table tr {
    border-top: 1px solid #ddd;
}

.table-bordered {
    border: 1px solid var(--standard-medium-gray);
    border-collapse: separate;
    -webkit-border-radius: 4px;
    -moz-border-radius: 4px;
    border-radius: 4px;
}

.table-striped>tbody>tr:nth-child(even) {
    background: var(--standard-hover-light-gray);
}

.table-striped>tbody>tr:nth-child(odd) {
    background: var(--default-white);
}

.table>thead>tr {
    background: var(--standard-hover-light-gray);
}

tr.info, tr.info td, tr.info th {
    background-color: var(--table-info);
}

.floating-thead,
.floating-header {
    position: fixed;
    top: 0;
    visibility: hidden;
}

.floating-thead > td,
.floating-header > td {
    display: table-cell;
    text-align: center;
}

.tr-vertically-centered > td {
    vertical-align: middle;
}

.table-text-left {
    text-align: center;
}

.table-text-left td {
    border: none;
}

.table-text-left > tbody > tr > td:nth-child(3),
.table-text-left > tbody > tr > td:nth-child(4),
.table-text-left > tbody > tr > td:nth-child(5),
.table-text-left > thead > tr > th:nth-child(3),
.table-text-left > thead > tr > th:nth-child(4),
.table-text-left > thead > tr > th:nth-child(5)  {
    text-align: left;
}

/* layout table classes  */
/* Layout tables do not have <caption>, <thead>, and <th> tags */

/* styling used in a <th> cell, except this is for a layout table */
.layout_th_cell {
    font-weight: bold;
    text-align: center;
    display: table-cell;
}

/**********************************************************/

.full_height {
    max-height: 100%;
}

.text-center {
    text-align: center;
}

.content {
    box-shadow: 0 2px 15px -5px var(--standard-light-gray);
    background-color: var(--default-white);
    border-radius: 3px;
    overflow: auto;
    margin: 10px;;
    padding: 30px;
    background-color: #fff;
    flex-grow: 1;
}

.content:last-child {
    flex-grow: 1;
}

.content.gradeable_message {
    background-color: var(--actionable-blue);
    color: var(--default-white);
}

.content.gradeable_message p:not(:last-child){
    padding-bottom: 20px;
}

.content.overridden_message {
<<<<<<< HEAD
    background-color: #fcc200;
=======
    background-color: var(--important-post);
>>>>>>> 8545549f
    color: black;
}

.content h1 {
    margin-bottom: 20px;
}

.content h2 {
    margin-bottom: 20px;
}

.subtitle {
    font-size: smaller;
    word-wrap: unset;
    white-space: normal;
}


.sub::after {
    content: ".";
    display: block;
    height: 0;
    clear: both;
    visibility: hidden;
}

.panel {
    background-color: var(--standard-pale-gray);
    margin: 1%;
    padding: 1%;
}

.spacer30 {
    height: 30px;
}

.clear {
    clear: both;
    border-bottom: 1px solid var(--standard-light-gray); /*same color, saw no need to make 2 vars*/
    padding-top: 20px;
}

#page-info {
    visibility: visible;
    display: none;
    position: absolute;
    top: 40px;
    left: 40px;
    z-index:1000;
    background: var(--default-white);
    border: 1px solid var(--text-black);
    width: 80%;
    overflow-y: scroll;
    padding: 5px;
}

.fa-green {
    color: green;
}
.fas-green {
    color: green;
}
.far-green {
    color: green;
}

.fa-red {
    color: red;
}
.fas-red {
    color: red;
}
.far-red {
    color: red;
}

.menu {
    font-size: 20px;
    display: flex;
    align-items: center;
}

.inner-message {
    margin: 0 auto 10px;
}

.message-close {
    float: right;
    margin-right: -20px;
    cursor: pointer;
}

.option {
    margin-bottom: 20px;
}

.option-title {
    font-weight: bold;
    font-size: 18px;
}

#config_search {
    padding-right: 20px;
}

#clear_search_button {
    margin-left: -20px;
    padding-right: 20px;
    color: red;
}

.option-alt {
    font-style: italic;
}

.option-input > textarea,
.option-input > input[type="text"] {
    width: 95%;
    resize: none;
}

.option-small-input > textarea,
.option-small-input > input[type="text"] {
    width: 99%;
    padding-right: 1px;
    padding-left: 1px;
}

.option-small-output > input[type="text"] {
    width: 99%;
    padding-right: 1px;
    padding-left: 1px;
    border:none;
    background: transparent;
}

.post-panel-btn {
    height: 20px;
    padding-right: 10px;
}

.label {
    font-weight: 700;
    margin-top: 5px;
    margin-right: 0;
    margin-left: 0;
}

.green-message {
    font-style: italic;
    font-weight: bold;
    color: var(--standard-dark-green);
}

.blue-message {
    font-style: italic;
    font-weight: bold;
    color: var(--standard-vibrant-dark-blue);
}

.red-message {
    font-style: italic;
    font-weight: bold;
    color: var(--error-alert-dark-red);
}

.yellow-message {
    font-style: italic;
    font-weight: bold;
    color: var(--standard-vibrant-orange);
}

.black-message {
    font-style: italic;
    font-weight: bold;
    color: var(--text-black);
}

.sub-text {
    margin-left: 20px;
    margin-top: 10px;
}

.box {
    border-radius: 3px;
    border: 1px solid var(--standard-light-gray);
    width: 100%;
    margin-top: 3px;
    margin-bottom: 3px;
    position: relative;
    float: left;
    background: var(--default-white);
    box-shadow: 2px 2px 4px -3px var(--standard-light-gray);
    padding: 5px 5px 10px;
}

.active {
    background-color: var(--default-white);
    /*    color: #4a4a4a;*/
    border: 4px solid var(--submitty-logo-blue);
}

.viewed_post{
    background-color: var(--default-white);
}

/* TODO: MAKE THIS CASCADE */
.deleted {
    background-color: var(--deleted-discussion-post-grey);
}

.deleted.active {
    background-color: var(--deleted-discussion-post-grey);
}

.new_post {
    background-color: var(--viewed_content);
}

.important {
    /* THIS IS WHERE THE BACKGROUND COLOR FOR POSTS IS */
    border-style: solid;
    border-width: 4px;
    border-color: var(--important-post); /* gold */
}

.new_thread{
    background-color: var(--viewed_content);
}
.btn-default.post_button_color{
    background-color: inherit;
}

.box-title > h4 {
    margin-left: 20px;
}

.grade-results {
    display: flex;
    flex-direction: row;
}

.box > h4 {
    margin-bottom: 10px;
    margin-left: 10px;
    margin-top: 10px;
}
.box-block {
    vertical-align: top;
    margin-left: 10px;
    padding: 10px;
}

.box-block > h4 {
    margin-bottom: 10px;
}

.box-block > code,
.box-block > pre {
    padding: 10px;
    background-color: var(--standard-pale-gray);
    border: 1px solid var(--standard-light-gray);
    white-space: pre;
}

.half {
    float: left;
    width: 48%;
    margin-right: 10px;
}

.diff-element {
    float: left;
    margin-right: 20px;
}

.badge {
    float: left;
    display: inline-block;
    min-width: 70px;
    padding: 3px 7px;
    font-weight: bold;
    line-height: 1;
    color: var(--default-white);
    text-align: center;
    white-space: nowrap;
    vertical-align: baseline;
    background-color: var(--standard-medium-gray);
    border-radius: 10px;
    margin-left: 10px;
    margin-right: 10px;
}

.no-badge {
    width: 70px;
    height: 10px;
    margin-right: 10px;
    margin-left: 10px;
    float: left;
}

.green-background {
    background-color: var(--standard-deep-dark-green);
}

.yellow-background {
    background-color: var(--standard-light-yellow-brown);
    color: var(--text-black);
}

.red-background {
    background-color: var(--error-alert-dark-red);
}

.blue-background {
    background-color: var(--standard-medium-blue);
}

.badge-container {
    padding: 6px 0;
    display: block;
}

.italics {
    font-style: italic;
    text-decoration: none;
}

.gradeable_list{
	width: 100%;
    padding: 0px 50px 50px;
	font-size: 18px;
	text-align: left !important;
}

.gradeable_list tr:nth-child(odd),
.gradeable_list tr:nth-child(even) {
/*    background-color: #E9EFEF*/
}

.gradeable_comment {
    word-break: break-word;
}

.gradeable_comment td {
    padding: 0 4px;
}

.gradeable_comment td.mark-score {
    text-align: right;
    white-space: nowrap;
}

#search_wrapper{
    border-radius: 3px;
    padding-bottom:10px;
    padding-right:10px;
    padding-left:10px;
}

#forum_wrapper{
    height: 70vh;
    margin-left:20px;
    margin-right:20px;

}

.fade {
  opacity: 0;
  -webkit-transition: opacity .15s linear;
       -o-transition: opacity .15s linear;
          transition: opacity .15s linear;
}
.fade.in {
  opacity: 1;
}
.collapse {
  display: none;
}
.collapse.in {
  display: block;
}
tr.collapse.in {
  display: table-row;
}
tbody.collapse.in {
  display: table-row-group;
}
.collapsing {
  position: relative;
  height: 0;
  overflow: hidden;
  -webkit-transition-timing-function: ease;
       -o-transition-timing-function: ease;
          transition-timing-function: ease;
  -webkit-transition-duration: .35s;
       -o-transition-duration: .35s;
          transition-duration: .35s;
  -webkit-transition-property: height, visibility;
       -o-transition-property: height, visibility;
          transition-property: height, visibility;
}
.caret {
  display: inline-block;
  width: 0;
  height: 0;
  margin-left: 2px;
  vertical-align: middle;
  border-top: 4px dashed;
  border-top: 4px solid \9;
  border-right: 4px solid transparent;
  border-left: 4px solid transparent;
}
.dropup,
.dropdown {
  position: relative;
}
.dropdown-toggle:focus {
  outline: 0;
}
.dropdown-menu {
  position: absolute;
  top: 100%;
  left: 0;
  z-index: 1000;
  display: none;
  float: left;
  min-width: 160px;
  padding: 5px 0;
  margin: 2px 0 0;
  font-size: 14px;
  text-align: left;
  list-style: none;
  background-color: var(--default-white);
  -webkit-background-clip: padding-box;
          background-clip: padding-box;
  border: 1px solid var(--standard-light-gray);
  border: 1px solid rgba(0, 0, 0, .15);
  border-radius: 4px;
  -webkit-box-shadow: 0 6px 12px rgba(0, 0, 0, .175);
          box-shadow: 0 6px 12px rgba(0, 0, 0, .175);
}
.dropdown-menu.pull-right {
  right: 0;
  left: auto;
}
.dropdown-menu .divider {
  height: 1px;
  margin: 9px 0;
  overflow: hidden;
  background-color: var(--standard-hover-light-gray);
}
.dropdown-menu > li > a {
  display: block;
  padding: 3px 20px;
  text-decoration: none;
  clear: both;
  font-weight: normal;
  line-height: 1.42857143;
  color: var(--standard-deep-dark-gray);
  white-space: nowrap;
}
.dropdown-menu > li > a:hover,
.dropdown-menu > li > a:focus {
  color: var(--standard-deep-dark-gray);
  text-decoration: none;
  background-color: var(--standard-pale-blue-gray);
}

.dropdown-menu > .disabled > a,
.dropdown-menu > .disabled > a:hover,
.dropdown-menu > .disabled > a:focus {
  color: var(--standard-medium-gray);
}
.dropdown-menu > .disabled > a:hover,
.dropdown-menu > .disabled > a:focus {
  text-decoration: none;
  cursor: not-allowed;
  background-color: transparent;
  background-image: none;
  filter: progid:DXImageTransform.Microsoft.gradient(enabled = false);
}

.show > .dropdown-menu,
.open > .dropdown-menu {
  display: block;
}


.dropdown-submenu {
    position: relative;
}

.dropdown-submenu>.dropdown-menu {
    top: 0;
    left: 100%;
    margin-top: -6px;
    margin-left: -1px;
    -webkit-border-radius: 0 6px 6px 6px;
    -moz-border-radius: 0 6px 6px;
    border-radius: 0 6px 6px 6px;
}

.dropdown-submenu:hover>.dropdown-menu {
    display: block;
}

.dropdown-submenu>a:after {
    display: block;
    content: " ";
    float: right;
    width: 0;
    height: 0;
    border-color: transparent;
    border-style: solid;
    border-width: 5px 0 5px 5px;
    border-left-color: var(--standard-light-gray);
    margin-top: 5px;
    margin-right: -10px;
}

.dropdown-submenu:hover>a:after {
    border-left-color: var(--default-white);
}

.dropdown-submenu.pull-left {
    float: none;
}

.dropdown-submenu.pull-left>.dropdown-menu {
    left: -100%;
    margin-left: 10px;
    -webkit-border-radius: 6px 0 6px 6px;
    -moz-border-radius: 6px 0 6px 6px;
    border-radius: 6px 0 6px 6px;
}

.show > a,
.open > a {
  outline: 0;
}
.dropdown-menu-right {
  right: 0;
  left: auto;
}
.dropdown-menu-left {
  right: auto;
  left: 0;
}
.dropdown-header {
  display: block;
  padding: 3px 20px;
  font-size: 12px;
  line-height: 1.42857143;
  color: var(--standard-medium-gray);
  white-space: nowrap;
}
.dropdown-backdrop {
  position: fixed;
  top: 0;
  right: 0;
  bottom: 0;
  left: 0;
  z-index: 990;
}

.btn-primary {
  color: var(--default-white);
  background-color: var(--actionable-blue);
  border-color: var(--hover-light-border-actionable-blue)
}
.btn-primary:focus,
.btn-primary.focus {
  color: var(--default-white);
  background-color: var(--focus-actionable-blue);
  border-color: var(--hover-dark-border-actionable-blue);
}
.btn-primary:hover {
  color: var(--default-white);
  background-color: var(--hover-actionable-blue);
  border-color: var(--hover-border-actionable-blue);
}
.btn-primary:active,
.btn-primary.active,
.show > .dropdown-toggle.btn-primary,
.open > .dropdown-toggle.btn-primary {
  color: var(--default-white);
  background-color: var(--hover-actionable-blue) ;
  border-color: var(--hover-border-actionable-blue);
}
.btn-primary:active:hover,
.btn-primary.active:hover,
.show > .dropdown-toggle.btn-primary:hover,
.open > .dropdown-toggle.btn-primary:hover,
.btn-primary:active:focus,
.btn-primary.active:focus,
.show > .dropdown-toggle.btn-primary:focus,
.open > .dropdown-toggle.btn-primary:focus,
.btn-primary:active.focus,
.btn-primary.active.focus,
.show > .dropdown-toggle.btn-primary.focus,
.open > .dropdown-toggle.btn-primary.focus {
  color: var(--default-white);
  background-color: var(--hover-border-actionable-blue);
  border-color: var(--hover-dark-border-actionable-blue);
}
.btn-primary:active,
.btn-primary.active,
.show > .dropdown-toggle.btn-primary,
.open > .dropdown-toggle.btn-primary {
  background-image: none;
}
.btn-primary.disabled:hover,
.btn-primary[disabled]:hover,
fieldset[disabled] .btn-primary:hover,
.btn-primary.disabled:focus,
.btn-primary[disabled]:focus,
fieldset[disabled] .btn-primary:focus,
.btn-primary.disabled.focus,
.btn-primary[disabled].focus,
fieldset[disabled] .btn-primary.focus {
  background-color: var(--actionable-blue);
  border-color: var(--hover-light-border-actionable-blue);
}
.btn-primary .badge {
  color: var(--actionable-blue);
  background-color: var(--default-white);
}

.panel-heading > .dropdown .dropdown-toggle {
  color: inherit;
}

table .colspan{
	padding: 10px;
	font-size: 22px;
	font-weight: 600;
}
table .hr {
    border-bottom: 1px solid var(--standard-light-gray);
}
table .bar{
	height:20px;
}
table .gradeable_title {
	padding-left: 50px;
}
table .gradeable_row td:first-child {
    padding-left: 15px;
}
table .gradeable_row td:last-child {
    padding-right: 15px;
}
table .has-url:hover {
	cursor: pointer;
	color: #3232FF;
}
table .student .gradeable_title {
	width: 45%;
}
table .student .date {
	width: 30%;
}
table .student .option {
	width: 25%;
}
table .ta .gradeable_title{
	width: 25%;
}
table .ta .date{
	width: 25%;
	text-align: center;
}
table .ta .option{
	width: 12.5%;
}
table .instructor .gradeable_title{
	width: 25%;
}
table .instructor .date{
	width: 15%;
}
table .instructor .option{
	width: 10%;
}
table .instructor .two-options{
	width: 15%;
}

div.full_height {
    position: -webkit-sticky; /* Safari */
    position: sticky;
    max-height: 95vh;
    top: 10px;
}

.spacer {
    flex-grow: 1;
}

.nav-buttons a {
    margin-left: 5px;
}

.btn-nav {
    width:100%;
}

.btn.btn-nav-submit, .btn.btn-nav-grade {
    padding-top: 10px;
    padding-bottom: 10px;
}

.td-open {
    width: 10%;
}

.hover_glow {
    opacity: 0.08;
    filter: alpha(opacity=80);
    z-index: 1;
}

.hover_glow:hover {
    opacity: 0.8;
    filter: alpha(opacity=100);
}

.cat-buttons{
    margin-top: 5px;
}

.cat-buttons:hover {
    opacity: 0.8;
    filter: alpha(opacity=80);
}

#ui-category-list {
    list-style-type: none;
    margin: 0;
    padding: 0;
    width: 100%;
}

#ui-category-list li {
    border-style: solid;
    border-color: var(--standard-light-gray);
    border-width: thin;
    border-radius: 0.3em;
    margin: 0.3em 0.1em 0.3em 0.1em;
    padding: 0.2em;
}

#ui-category-list .handle {
    opacity: 0.8;
    filter: alpha(opacity=80);
}

#ui-category-list .handle:hover {
 cursor: move;
}

.rainbow {
    background: -moz-linear-gradient( left ,
    rgba(255, 0, 0, 1) 0%,
    rgba(255, 255, 0, 1) 15%,
    rgba(0, 255, 0, 1) 30%,
    rgba(0, 255, 255, 1) 50%,
    rgba(0, 0, 255, 1) 65%,
    rgba(255, 0, 255, 1) 80%,
    rgba(255, 0, 0, 1) 100%);
    background: #337ab7 -webkit-gradient(linear,  left top,  right bottom,
    color-stop(0%, rgba(255, 0, 0, 0.4)),
    color-stop(15%, rgba(255, 255, 0, 0.4)),
    color-stop(30%, rgba(0, 255, 0, 0.4)),
    color-stop(50%, rgba(0, 255, 155, 0.4)),
    color-stop(65%, rgba(0, 0, 255, 0.4)),
    color-stop(80%, rgba(255, 0, 255, 0.4)),
    color-stop(100%, rgba(255, 0, 0, 0.4)));
}

.thumbnail {
    width: 100px;
    height: 100px;
    background-size: cover;
    background-position: center center;
    background-repeat: no-repeat;
    border-radius: 5px;
    border: 1px solid var(--standard-medium-gray);
}

.popup-form {
    z-index: 2000;
    position: fixed;
    width: 100%;
    height: 100%;
    top: 0;
    left: 0;
    background-color: rgba(0, 0, 0, 0.5);
}

.popup-box {
    width: 100%;
    height: 100%;
    top: 0;
    left: 0;
    display: flex;
    align-items: center;
    justify-content: center;
}

.popup-window {
    background: var(--default-white);
    box-shadow: 0 6px 20px 2px #0000007f;
    border-radius: 4px;
    padding: 10px;
    overflow-y: auto;
    display: flex;
    flex-direction: column;
    align-content: space-around;
    margin: 10px;
    height: calc(100% - 20px);
    width: calc(100vw - 20px);
    word-break: break-word;
}

.popup-form form {
    width: 100%;
    height: 100%;
}

.popup-form .form-title {
    padding-bottom: 10px;
    border-bottom: 1px solid var(--standard-medium-gray);
    margin-bottom: 10px;
}

.popup-form .form-body {
    flex-grow: 1;
    overflow-y: auto;
}

.popup-form .form-buttons {
    padding-top: 10px;
    margin-top: 10px;
    border-top: 1px solid var(--standard-medium-gray);
}

.popup-form .form-button-container {
    text-align: right;
}

.popup-form .form-button-container .btn {
    box-sizing: unset;
    min-width: 4em;
}

.popup-form.decent div {
    width: initial;
    display: block;
    padding-right: initial;
}

.popup-form > div > input[type="text"] {
    width: 95%;
}

.popup-form .left-panel {
    width:50%;
    display: inline-block;
}

.popup-form .right-panel {
    width: calc(50% - 10px);
    display: inline-block;
    vertical-align: top;
}

#admin-team-history-left {
    width:28%;
    display: inline-block;
    margin-right: 10px;
}

#admin-team-history-right {
    width:62%;
    display: inline-block;
}

.fill-available {
    width: 100%;
    width: -webkit-fill-available;
    width: -moz-available;
    width: fill-available;
}

/* Makes the cursor change to a hand on the checkpoints so that it is clear they can be clicked on */
.cell-grade {
    cursor: pointer;
}

.cell-grade {
    border-left: 1px solid var(--standard-medium-gray);
}

/* Makes the grade and time on checkpoint pages not visible at first */
.simple-grade-grader,
.simple-grade-date {
    display: none;
}


.tooltip {
    position: relative;
    display: inline-block;
}

.late-box {
    background:var(--danger-red);
    padding:3px;
    margin-top:3px;
    margin-bottom:3px;
    margin-left:5%;
    margin-right:5%;
    border-radius:4px;
}

.tooltip .tooltiptext {
    visibility: hidden;
    width: 220px;
    background-color: var(--standard-dark-gray);
    color: var(--default-white);
    text-align: center;
    border-radius: 6px;
    padding: 5px 0;
    position: absolute;
    z-index: 1;
    margin-left: -240px;
    margin-top: -35px;
    opacity: 0;
    transition: opacity 0.3s;
    font-size: 12px;
}

.tooltip .tooltiptext::after {
    content: "";
    position: absolute;
    top: 40%;
    right: -4%;
    border: 5px solid transparent;
    border-left-color: var(--standard-dark-gray);
}

.tooltip:hover .tooltiptext {
    visibility: visible;
    opacity: 1;
}

/* from https://css-tricks.com/css3-progress-bars/ */
.meter {
    height: 10px;
    position: relative;
    background: var(--standard-pale-gray);
    padding: 0px;
}
.meter > span {
    display: block;
    height: 100%;
    background-color: var(--good-green);
    position: relative;
}

/*
The styles used in the admin gradeable page
*/
div.gradeable_display {
    text-align: left;
    font-size: 8px;
    padding-left: 5px;
}

textarea.comment_display {
    resize: none;
    width: 75%;
}

.rubric_layout_body {
    background: var(--standard-pale-gray);
}

/* <tr> tag styling to replace <thead> and <tfoot> in rubric tables*/
.rubric_layout_header,
.rubric_layout_footer {
    background: var(--standard-hover-light-gray);
}

/*
end of styles used in the admin gradeable page
*/

#settings-content {
    height: 400px;
    padding-top: 1em;
    overflow-y: auto;
}

#hotkeys-list {
    width: 100%;
    border-collapse: collapse;
}

#hotkeys-list tr {
    border: 1px solid var(--standard-light-gray);
    border-left: none;
    border-right: none;
}

#hotkeys-list tr:nth-child(even) {
    background-color: var(--standard-pale-gray);
}

#hotkeys-list td {
    padding: 4px;
}

.remap-button {
    width: 100%;
    text-align: center;
}

/* styles for the colors for the electronic grader details page */
/* color for no grader */
.grader-NULL {
    color: var(--default-white);
    text-shadow:
    -1px -1px 0 var(--text-black),
    1px -1px 0 var(--text-black),
    -1px 1px 0 var(--text-black),
    1px 1px 0 var(--text-black);
}

/* color for limited access graders who were verifed */
.grader-verified{
                                        /* yellow       green   */
    background: linear-gradient(to right, #ffcc33 50%, #33cc33 50%);
    background-clip: text;
    color: transparent;
    /* chrome & safari */
    -webkit-background-clip: text;
    -webkit-text-fill-color: transparent;
}

/* color for student/peer grading */
.grader-4 {
    color: var(--standard-vibrant-purple) /* purple */
}

/* color for a limited access grader */
.grader-3 {
    color: var(--important-post)  /* yellow */
}

/* color for an instructor or full access grader */
.grader-2,
.grader-1 {
    color: var(--standard-vibrant-green) /* green */
}

/* color for double graded */
.grader-double {
    color: var(--standard-vibrant-dark-blue)  /* dark blue */
}

.grader-invalid{
   color: var(--standard-light-red);
}

.grader-invalid{
   color: var(--standard-light-red);
}

/* prevents line break in the graded questions column */
.td-graded-questions {
    white-space: nowrap;
}

/* color for nav page edit button for rebuild error on gradeable */
.edit-build-error {
    color: var(--badge-backgroud-red);
}

.required::-webkit-input-placeholder { color: var(--error-alert-dark-red); }
.required:-moz-placeholder { var(--error-alert-dark-red); }
.required::-moz-placeholder { var(--error-alert-dark-red); }
.required:-ms-input-placeholder { var(--error-alert-dark-red); }

#required_type{
    var(--error-alert-dark-red);
    display: inline;
}

.modal{
    display: none;
    position: fixed;
    z-index: 50;
    padding-top: 100px;
    left: 0;
    top: 0;
    width: 100%;
    height: 100%;
    overflow: auto;
    background-color: rgba(0,0,0,0.4);
}

.modal-content{
    text-align: center;
    background-color: var(--standard-pale-gray);
    margin: auto;
    padding: 30px;
    padding-top: 15px;
    border: 1px solid var(--standard-medium-gray);
    width: 420px;
    min-width: 400px;
    border-radius: 5px;
}

/* Site Wrapper View */

.wrapper-example {
    width: 400px;
    height: 240px;
    display: flex;
    flex-direction: column;
}
.wrapper-example .wrapper-center {
    display: flex;
    flex-grow: 2;
    flex-direction: row;
}
.wrapper-example .wrapper-top,
.wrapper-example .wrapper-left,
.wrapper-example .wrapper-body,
.wrapper-example .wrapper-right,
.wrapper-example .wrapper-bottom {
    flex-grow: 1;
    border: 1px solid var(--text-black);
    display: flex;
    align-items: center;
    justify-content: center;
    text-align: center;
}
.wrapper-example .wrapper-body {
    flex-grow: 5;
}
.wrapper-top {
    background-color: var(--standard-light-pink);
}
.wrapper-left {
    background-color: var(--standard-light-yellow);
}
.wrapper-body {
    background-color: var(--default-white);
}
.wrapper-right {
    background-color: var(--standard-light-green);
}
.wrapper-bottom {
    background-color: var(--standard-light-blue);
}

.wrapper-upload td {
    padding: 4px;
    border: 1px solid var(--text-black);
}

.wrapper-upload .wrapper_layout_header {
    background-color: var(--standard-pale-gray);
}

.query-list {
    width: 2em;
}

.query-list .index {
    text-align: right;
}

.courses-table {
    width: 100%;
}

.courses-table .btn {
    margin-bottom: 3px;
}

.editor {
    width: 75%;
}

.scrollable-image{
    overflow: auto;
    width: 100%;
    max-height: 300px;
}

#details-legend > li{
    list-style: none;
    padding-left: 15px;
    font-size: 0.75em;
}

#confetti_canvas{
    position: absolute;
    display: none;
    z-index: 99999;
    top:0px;
    left: 0px;
}

.ui-autocomplete{
    max-height: 300px;
    overflow-y: scroll;
    overflow-x: hidden;
}

/* Override the -15px that bootstrap-grid.css sets for these */
.row {
    margin-right: 0px;
    margin-left: 0px;
}

/* Data table captions that replace <h3> and <h5> for VPAT */
.caption_h5 {
    font-size: 0.83em;
    font-weight: bold;
    text-align: left;
    caption-side: top;
    border: 0;
}

/* Give trash cans inside submission boxes a blue outline when they have focus (for VPAT compliance) */
.fa-trash:focus {
    outline: var(--standard-focus-cornflowe-blue);
}

.invisible-btn{
    background-color: #00000000;
    border: 0px;
    padding: 0px;
}

#skip-nav:not(:focus) {
    clip: rect(1px,1px,1px,1px);
    overflow: hidden;
    position: absolute;
    padding: 0;
}

#skip-nav {
    box-shadow: 0 2px 15px -5px #888888;
    border-radius: 3px;
    /* TODO on mobile, different header height */
    margin: 90px 10px 10px; /* 80px for header */
    padding: 10px;
    background-color: #fff;
    text-align: center;
    width: 108px;
    border: 2px solid #2627ee;
    height: min-content;
    position: absolute;
    z-index: 999;
}

.float-right {
    float: right;
}

.warning {
    background: var(--alert-border-bronze);
    color: var(--standard-bronze);
}

.danger {
    background: #f2dede;
    color: var(--alert-danger-red);
}

.black-btn, .black-btn > i.fas {
    color: #000 !important;
    border-color: #000 !important;
}

.black-btn:hover, .black-btn > i.fas:hover {
    color: #405E90 !important;
    border-color: #405E90 !important;
}

.black-btn:active, .black-btn > i.fas:active {
    color: var(--external-link-active) !important;
    border-color: var(--external-link-active) !important;
}

.flex-row {
    display: flex;
    justify-content: space-between;
    align-items: center;
}

.flex-row > * {
    display: inherit;
    align-items: inherit;
}

.flex-col {
    display: flex;
    justify-content: space-between;
    flex-direction: column;
}

.flex-col-space > * {
    margin: 10px 0;
}

.shadow {
    box-shadow: 0 2px 15px -5px var(--standard-medium-gray);
    border-radius: 3px;
}

.content {
    margin: 10px;;
    padding: 30px;
    background-color: var(--default-white);
    flex-grow: 1;
}

.screen-reader {
    position: absolute;
    width: 1px;
    height: 1px;
    padding: 0;
    margin: -1px;
    overflow: hidden;
    clip: rect(0,0,0,0);
    border: 0;
}

.mobile-block {
    display: block !important;
}

.notification-badge {
    background-color: red;
    padding: 1px 5px;
    color: white;
    font-weight: bold;
    border-radius: 2px;
}

.flex-wrapper {
    display: flex;
    flex-wrap: wrap;
}

.flex-wrapper .content {
    margin-bottom: 0;
}

.btn-wrapper {
    display: flex;
    flex-wrap: wrap;
    align-content: center;
    max-width: 100%;
    width: 100%;
}

.btn-wrapper .btn {
    flex: 1 0 90%;
    margin: 5px 0 0 5px;
}

.wrap-reverse {
    flex-wrap: wrap-reverse;
}

ul.full-list, ol.full-list {
    display: block;
    margin: 1em 0;
    padding-left: 40px;
}

ul.bare-list, ol.bare-list {
    list-style: none;
    padding: 0;
}

.std-margin {
    margin: 1em 0;
}

header {
    display: flex;
    justify-content: space-between;
    flex-wrap: wrap;
}

header > * {
    margin-bottom: 20px
}

.full-width {
    width: 100% !important;
    display: block;
}

.align-left {
    text-align: left !important;
}

@media (min-width: 541px) {
    .content {
    margin: 30px;
        max-height: none;
    }

    .mobile-block {
        display: none !important;
    }
}

@media (min-width: 768px) {
    .btn-wrapper {
        width: max-content;
    }

    .btn-wrapper .btn {
        flex: 1 0 auto;
    }

    .popup-window {
        min-height: 300px;
        max-height: 80%;
        min-width: 680px;
        max-width: 80%;
        height: min-content;
        width: min-content;
    }
}<|MERGE_RESOLUTION|>--- conflicted
+++ resolved
@@ -300,11 +300,7 @@
 }
 
 .content.overridden_message {
-<<<<<<< HEAD
-    background-color: #fcc200;
-=======
     background-color: var(--important-post);
->>>>>>> 8545549f
     color: black;
 }
 
