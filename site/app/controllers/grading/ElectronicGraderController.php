<?php

namespace app\controllers\grading;

use app\libraries\DateUtils;
use app\libraries\DiffViewer;
use app\libraries\GradeableType;
use app\libraries\response\RedirectResponse;
use app\libraries\routers\AccessControl;
use app\models\gradeable\Component;
use app\models\gradeable\Gradeable;
use app\models\gradeable\GradedComponent;
use app\models\gradeable\GradedGradeable;
use app\models\gradeable\LateDayInfo;
use app\models\gradeable\LateDays;
use app\models\gradeable\Mark;
use app\models\gradeable\Submitter;
use app\models\gradeable\TaGradedGradeable;
use app\models\GradeableAutocheck;
use app\libraries\Logger;
use app\models\GradingOrder;
use app\models\User;
use app\libraries\FileUtils;
use app\libraries\response\JsonResponse;
use app\controllers\AbstractController;
use Symfony\Component\Routing\Annotation\Route;

class ElectronicGraderController extends AbstractController {
    /**
     * Checks that a given diff viewer option is valid using DiffViewer::isValidSpecialCharsOption
     * @param  string $option
     * @return bool
     */
    private function validateDiffViewerOption(string $option) {
        if (!DiffViewer::isValidSpecialCharsOption($option)) {
            $this->core->getOutput()->renderJsonFail('Invalid diff viewer option parameter');
            return false;
        }
        return true;
    }

    /**
     * Checks that a given diff viewer type is valid using DiffViewer::isValidType
     * @param string $type
     * @return bool
     */
    private function validateDiffViewerType(string $type) {
        if (!DiffViewer::isValidType($type)) {
            $this->core->getOutput()->renderJsonFail('Invalid diff viewer type parameter');
            return false;
        }
        return true;
    }

    /**
     * Gnenerates histogram data needed for the TA stats page
     * @param GradedGradeable[] $overall_scores
     * @return array of histogram data
     */
    public function generateHistogramData($overall_scores) {
        $histogram = [
            "bTA" => [],
            "tTA" => [],
            "bAuto" => [],
            "VerConf" => 0,
            "noSub" => 0,
            "noActive" => 0,
            "GradeInq" => 0,
            "IncompGrading" => 0,
            "cancelledSub" => 0
        ];

        // Iterate through all the Scores
        foreach ($overall_scores as $ov) {
            if ($ov->getTaGradedGradeable() == null) {
                continue;
            }

            // If Autograded, add the points to the array of autograded scores
            if ($ov->getAutoGradedGradeable()->getHighestVersion() != 0 && $ov->getTaGradedGradeable() != null) {
                if ($ov->getTaGradedGradeable()->getGradedGradeable()->getSubmitter()->getRegistrationSection() != null) {
                    if ($ov->getGradeable()->getAutogradingConfig()->getTotalNonExtraCredit() != 0) {
                        if ($ov->getAutoGradedGradeable()->getTotalPoints() >= 0 || $ov->getAutoGradedGradeable()->getTotalPoints() < 0) {
                            $histogram["bAuto"] = array_merge($histogram["bAuto"], [$ov->getAutoGradedGradeable()->getTotalPoints()]);
                        }
                        else {
                            $histogram["cancelledSub"] += 1;
                        }
                    }
                }
            }

            if (!$ov->getAutoGradedGradeable()->hasSubmission()) {
                // if no submission and not in Null section add to count
                if ($ov->getTaGradedGradeable() != null && $ov->getTaGradedGradeable()->getGradedGradeable()->getSubmitter()->getRegistrationSection() != null) {
                    $histogram["noSub"] += 1;
                }
            }
            elseif ($ov->getAutoGradedGradeable()->getActiveVersion() == 0) {
                // if no active version and not in Null section add to count
                if ($ov->getTaGradedGradeable() != null && $ov->getTaGradedGradeable()->getGradedGradeable()->getSubmitter()->getRegistrationSection() != null) {
                    $histogram["noActive"] += 1;
                }
            }
            elseif ($ov->getGradeable()->isTaGrading()) {
                if ($ov->getOrCreateTaGradedGradeable()->anyGrades()) {
                    // if grade inquiry and not in Null section add to count
                    if ($ov->hasActiveGradeInquiry()) {
                        if ($ov->getTaGradedGradeable() != null && $ov->getTaGradedGradeable()->getGradedGradeable()->getSubmitter()->getRegistrationSection() != null) {
                            $histogram["noActive"] += 1;
                        }
                    }
                    elseif ($ov->getTaGradedGradeable() != null && $ov->getTaGradedGradeable()->hasVersionConflict()) {
                        // if version conflict and not in Null section add to count
                        if ($ov->getTaGradedGradeable()->getGradedGradeable()->getSubmitter()->getRegistrationSection() != null) {
                            $histogram["VerConf"] += 1;
                        }
                    }
                    elseif (!$ov->isTaGradingComplete()) {
                        // if assignment incomplete and not in Null section add to count
                        $histogram["IncompGrading"] += 1;
                    }
                    elseif ($ov->isTaGradingComplete()) {
                        // otherwise add the overall grade to array and total score possible to array (possible future use)
                        if ($ov->getTaGradedGradeable() != null && $ov->getTaGradedGradeable()->getGradedGradeable()->getSubmitter()->getRegistrationSection() != null) {
                            $histogram["bTA"] = array_merge($histogram["bTA"], [$ov->getTaGradedGradeable()->getTotalScore() + $ov->getAutoGradedGradeable()->getTotalPoints()]);
                            $histogram["tTA"] = array_merge($histogram["tTA"], [$ov->getGradeable()->getManualGradingPoints()]);
                        }
                    }
                }
            }
        }
        return $histogram;
    }

    /**
     * Helper function for Randomization
     * @param Array $student_array
     * @param int $number_to_grade
     * @return Array $final_grading_info
     */
    private function setRandomizedGraders(array $student_array, int $number_to_grade) {
        $final_grading_info = [];
        $graded_array = $student_array;
        /*n_array_peers : An Array of arrays that holds information on to be graded peers
        [ [A,B,C,D,E,F], [E,F,A,B,C,D], [C,D,E,F,A,B] ]
        A grades C and E and is graded by C and E.
        */
        $n_array_peers = [];
        shuffle($student_array);
        array_push($n_array_peers, $student_array);
        /*final_grading_info : An Array with clear structure of grading rules for peer grading
        [ [A,[C,E]],[B,[F,D]], ...]
        A grades C and E, B grades F and D ..and so on!
        */
            $max_offset = count($student_array);
            $offset_array = [];
            $temp_offset = [];
        for ($i = 1; $i < $max_offset; ++$i) {
            array_push($temp_offset, $i);
        }
        /* $offset_array contains randomly chosen offsets.
        $temp_offset helps to ensure no duplicate offsets exist (By removing already chosen offsets)
        Upon every random choice of an offset from $temp_offset, the value is removed from it.
        */
        for ($i = 0; $i < $number_to_grade; ++$i) {
            $random_offset = array_rand($temp_offset, 1);
            array_push($offset_array, $temp_offset[$random_offset]);
            unset($temp_offset[$random_offset]);
        }
        foreach ($offset_array as $element) {
            $temp_array = $student_array;
            for ($i = 0; $i < $element; $i++) {
                array_push($temp_array, array_shift($temp_array));
            }
            array_push($n_array_peers, $temp_array);
        }
        for ($i = 0; $i < count($n_array_peers[0]); ++$i) {
            $temp = [];
            for ($j = 1; $j < count($n_array_peers); ++$j) {
                array_push($temp, $n_array_peers[$j][$i]);
            }
            array_push($final_grading_info, [$n_array_peers[0][$i],$temp]);
        }
            return $final_grading_info;
    }

    /**
     * Helper function for all grade all in randomized peer assignments
     * @param Array $student_array
     * @return Array $final_grading_info
     */
    private function setAllGradAllGrading($student_array) {
        $final_grading_info = [];
        for ($grader = 0; $grader < count($student_array); ++$grader) {
            $peer_array = $student_array;
            unset($peer_array[$grader]);
            $peer_array = array_values($peer_array);
            array_push($final_grading_info, [$student_array[$grader],$peer_array]);
        }
        return $final_grading_info;
    }
    /**
     * Route for Getting Gradeable
     * @Route("/courses/{_semester}/{_course}/gradeable/{gradeable_id}/getUserGroup", methods={"GET"})
     * @param string $gradeable_id
     * @return JsonResponse
     */
    public function getUserGroup($gradeable_id) {
        $user_group = $this->core->getUser()->getGroup();
        return JsonResponse::getSuccessResponse($user_group);
    }
    /**
     * Route for randomizing peer assignments with 'One Grades Many'
     * @Route("/courses/{_semester}/{_course}/gradeable/{gradeable_id}/RandomizePeers", methods={"POST"})
     * @AccessControl(role="INSTRUCTOR")
     */
    public function RandomizePeers($gradeable_id) {
        /* How does this function work?
        1 - Number of students to grade (Y) is taken from the client using POST
            1.1 - If the number is > number of students, then ALL grade ALL.
        2 - Query DB to get students from registration section(X) (Without taking in students in NULL section)
        3 - Randomize the order of students
        4 - Randomly Select Y offsets
        5 - Shift the random order by the offsets to create the matrix, with no duplicates, and exactly Y assignments and & graders for each student.  no student grades self.
        */
        $restrict_to_registration = ($_POST['restrict_to_registration'] ?? '') === "checked";
        $submit_before_grading = ($_POST['submit_before_grading'] ?? '') === "checked";
        $number_to_grade = $_POST['number_to_grade'] ?? '';
        if (!is_numeric($number_to_grade)) {
            $this->core->addErrorMessage("Peer assignment failed: An invalid number of students to grade was assigned");
            return JsonResponse::getFailResponse("Number of students to grade expects an integer");
        }
        $gradeable = $this->tryGetGradeable($gradeable_id);
        if ($gradeable === false) {
            $this->core->addErrorMessage('Invalid Gradeable!');
            return JsonResponse::getFailResponse("Invalid gradeable ID");
        }
        // Make sure this gradeable is an electronic file gradeable
        if ($gradeable->getType() !== GradeableType::ELECTRONIC_FILE) {
            $this->core->addErrorMessage('This gradeable is not an electronic file gradeable');
            return JsonResponse::getFailResponse('This gradeable is not an electronic file gradeable');
        }
        /* If Restrict to Registration checkbox is checked, then the randomised peer assignments should be restricted to each registration section" */
        if ($restrict_to_registration) {
            $sections = $this->core->getQueries()->getRegistrationSections();
            foreach ($sections as $i => $section) {
                $sections[$i] = $section['sections_registration_id'];
            }
            /* Duplicating the entire functionality of randomization, but for each registration section rather than whole class" */
            $final_grading_info = [];
            foreach ($sections as $section) {
                $student_list = [];
                $all_grade_all_registration = false;
                $student_array = [];
                $students = $this->core->getQueries()->getUsersByRegistrationSections([$section]);
                foreach ($students as $student) {
                    array_push($student_list, ['user_id' => $student->getId()]);
                    if ($submit_before_grading) {
                        if ($this->core->getQueries()->getUserHasSubmission($gradeable, $student->getId()) == $student->getId()) {
                        }
                        else {
                            array_push($student_array, $student->getId());
                        }
                    }
                    else {
                        array_push($student_array, $student->getId());
                    }
                }

                $number_of_students = count($student_array);
                /* If number of students entered is more than number of students in registration section,
                   then for each registration section with less number of students, everyone will grade everyone */
                if ($number_to_grade >= $number_of_students) {
                    $all_grade_all_registration = true;
                }
                if ($all_grade_all_registration) {
                    for ($grader = 0; $grader < count($student_array); ++$grader) {
                        $peer_array = $student_array;
                        unset($peer_array[$grader]);
                        $peer_array = array_values($peer_array);
                        array_push($final_grading_info, [$student_array[$grader],$peer_array]);
                    }
                }
                else {
                    $final_grading_info = $this->setRandomizedGraders($student_array, $number_to_grade);
                }
            }
            $gradeable->setRandomPeerGradersList($final_grading_info);
            return JsonResponse::getSuccessResponse($final_grading_info);
        }

        $all_grade_all = false;
        $order = new GradingOrder($this->core, $gradeable, $this->core->getUser(), true);
        $student_array = [];
        $student_list = [];
        $students = $this->core->getQueries()->getUsersByRegistrationSections($order->getSectionNames());
        foreach ($students as $student) {
             $reg_sec = ($student->getRegistrationSection() === null) ? 'NULL' : $student->getRegistrationSection();
             $sorted_students[$reg_sec][] = $student;
             array_push($student_list, ['user_id' => $student->getId()]);
            if ($submit_before_grading) {
                if ($this->core->getQueries()->getUserHasSubmission($gradeable, $student->getId()) == $student->getId()) {
                }
                else {
                    array_push($student_array, $student->getId());
                }
            }
            else {
                array_push($student_array, $student->getId());
            }
        }
        $number_of_students = count($student_array);
        if ($number_of_students <= 1) {
            $this->core->addErrorMessage("Peer assignments failed: Not enough submissions");
            return JsonResponse::getFailResponse("Not Enough Submissions");
        }
        if ($number_to_grade > $number_of_students) {
            $all_grade_all = true;
        }
        if ($all_grade_all) {
            $final_grading_info = $this->setAllGradAllGrading($student_array);
            $gradeable->setRandomPeerGradersList($final_grading_info);
            return JsonResponse::getSuccessResponse($final_grading_info);
        }
        $final_grading_info = $this->setRandomizedGraders($student_array, $number_to_grade);
        if ($number_to_grade < 1) {
            $gradeable->setRandomPeerGradersList($final_grading_info);
            return JsonResponse::getSuccessResponse("Clear Peer Matrix");
        }
        $gradeable->setRandomPeerGradersList($final_grading_info);
        $gradeable->setPeerGradingSet($number_to_grade);
        return JsonResponse::getSuccessResponse($final_grading_info);
    }
    /**
     * Route for getting whitespace information for the diff viewer
     * @Route("/courses/{_semester}/{_course}/gradeable/{gradeable_id}/grading/student_output/remove")
     */
    public function ajaxRemoveEmpty(
        $gradeable_id,
        $who_id = '',
        $index = '',
        $option = 'original',
        $version = '',
        $which = 'actual',
        $autocheck_cnt = '0'
    ) {
        //There are three options: original (Don't show empty space), escape (with escape codes), and unicode (with characters)
        if (!$this->validateDiffViewerOption($option)) {
            return;
        }

        // Type can be either 'actual' or 'expected'
        if (!$this->validateDiffViewerType($which)) {
            return;
        }

        // Get the gradeable
        $gradeable = $this->tryGetGradeable($gradeable_id);
        if ($gradeable === false) {
            return;
        }

        // Make sure this gradeable is an electronic file gradeable
        if ($gradeable->getType() !== GradeableType::ELECTRONIC_FILE) {
            $this->core->getOutput()->renderJsonFail('This gradeable is not an electronic file gradeable');
            return;
        }

        // Get the graded gradeable
        $graded_gradeable = $this->tryGetGradedGradeable($gradeable, $who_id);
        if ($graded_gradeable === false) {
            return;
        }

        // get the requested version
        $version_instance = $this->tryGetVersion($graded_gradeable->getAutoGradedGradeable(), $version);
        if ($version_instance === false) {
            return;
        }

        // Get the requested testcase
        $testcase = $this->tryGetTestcase($version_instance, $index);
        if ($testcase === false) {
            return;
        }

        // Get the requested autocheck
        $autocheck = $this->tryGetAutocheck($testcase, $autocheck_cnt);
        if ($autocheck === false) {
            return;
        }

        try {
            $results = $this->removeEmpty($autocheck, $option, $which);
            $this->core->getOutput()->renderJsonSuccess($results);
        }
        catch (\Exception $e) {
            $this->core->getOutput()->renderJsonError($e->getMessage());
        }
    }

    private function removeEmpty(GradeableAutocheck $autocheck, string $option, string $type) {
        $diff_viewer = $autocheck->getDiffViewer();

        //There are currently two views, the view of student's code and the expected view.
        if ($type === DiffViewer::ACTUAL) {
            $html = $diff_viewer->getDisplayActual($option);
        }
        else {
            $html = $diff_viewer->getDisplayExpected($option);
        }
        $white_spaces = $diff_viewer->getWhiteSpaces();
        return ['html' => $html, 'whitespaces' => $white_spaces];
    }

    /**
     * Route for verifying the grader of a graded component
     * @param string $gradeable_id verify all components or not
     * @param bool $verify_all false be default
     * @Route("/courses/{_semester}/{_course}/gradeable/{gradeable_id}/components/verify", methods={"POST"})
     * @AccessControl(permission="grading.electronic.verify_grader")
     */
    public function ajaxVerifyComponent($gradeable_id, $verify_all = false) {
        $anon_id = $_POST['anon_id'] ?? '';

        $grader = $this->core->getUser();

        // Get the gradeable
        $gradeable = $this->tryGetGradeable($gradeable_id);
        if ($gradeable === false) {
            return;
        }
        // Make sure this gradeable is an electronic file gradeable
        if ($gradeable->getType() !== GradeableType::ELECTRONIC_FILE) {
            $this->core->getOutput()->renderJsonFail('This gradeable is not an electronic file gradeable');
            return;
        }
        // Get user id from the anon id
        $submitter_id = $this->tryGetSubmitterIdFromAnonId($anon_id, $gradeable_id);
        if ($submitter_id === false) {
            return;
        }
        // Get the graded gradeable
        $graded_gradeable = $this->tryGetGradedGradeable($gradeable, $submitter_id);
        if ($graded_gradeable === false) {
            return;
        }
        // Get / create the TA grade
        $ta_graded_gradeable = $graded_gradeable->getOrCreateTaGradedGradeable();
        if (!$verify_all) {
            $component_id = $_POST['component_id'] ?? '';
            // get the component
            $component = $this->tryGetComponent($gradeable, $component_id);
            if ($component === false) {
                return;
            }

            // Get / create the graded component
            $graded_component = $ta_graded_gradeable->getOrCreateGradedComponent($component, $grader, false);

            // Verifying individual component should fail if its ungraded
            if ($graded_component === null) {
                $this->core->getOutput()->renderJsonFail('Cannot verify ungraded component');
                return;
            }
        }
        try {
            if ($verify_all === 'true') {
                foreach ($gradeable->getComponents() as $comp) {
                    if (!$comp->isPeerComponent()) {
                        $graded_component = $ta_graded_gradeable->getGradedComponent($comp);
                        if ($graded_component !== null && $graded_component->getGraderId() != $grader->getId()) {
                            $graded_component->setVerifier($grader);
                            $graded_component->setVerifyTime($this->core->getDateTimeNow());
                        }
                    }
                }
            }
            else {
                if (!isset($graded_component)) {
                    throw new \RuntimeException('Graded component should not be null if $verify_all === false');
                }
                $graded_component->setVerifier($grader);
                $graded_component->setVerifyTime($this->core->getDateTimeNow());
            }
            $this->core->getQueries()->saveTaGradedGradeable($ta_graded_gradeable);
            $this->core->getOutput()->renderJsonSuccess();
        }
        catch (\InvalidArgumentException $e) {
            $this->core->getOutput()->renderJsonFail($e->getMessage());
        }
        catch (\Exception $e) {
            $this->core->getOutput()->renderJsonError($e->getMessage());
        }
    }

    /**
     * Shows statistics for the grading status of a given electronic submission. This is shown to all full access
     * graders. Limited access graders will only see statistics for the sections they are assigned to.
     * @AccessControl(role="LIMITED_ACCESS_GRADER")
     * @Route("/courses/{_semester}/{_course}/gradeable/{gradeable_id}/grading/status")
     */
    public function showStatus($gradeable_id) {
        $gradeable = $this->tryGetGradeable($gradeable_id, false);
        if ($gradeable === false) {
            $this->core->addErrorMessage('Invalid gradeable id');
            $this->core->redirect($this->core->buildCourseUrl());
        }

        // Make sure this gradeable is an electronic file gradeable
        if ($gradeable->getType() !== GradeableType::ELECTRONIC_FILE) {
            $this->core->addErrorMessage('This gradeable is not an electronic file gradeable');
            $this->core->redirect($this->core->buildCourseUrl());
        }

        if (!$this->core->getAccess()->canI("grading.electronic.status", ["gradeable" => $gradeable])) {
            $this->core->addErrorMessage("You do not have permission to grade {$gradeable->getTitle()}");
            $this->core->redirect($this->core->buildCourseUrl());
        }

        $gradeableUrl = $this->core->buildCourseUrl(['gradeable', $gradeable->getId(), 'grading', 'details']);
        $this->core->getOutput()->addBreadcrumb("{$gradeable->getTitle()} Grading", $gradeableUrl);
        $this->core->getOutput()->addBreadcrumb("Grading Stats");

        $isPeerGradeable = false;
        if ($gradeable->hasPeerComponent() && ($this->core->getUser()->getGroup() < User::GROUP_STUDENT)) {
            $isPeerGradeable = true;
        }
        $peer = false;
        if ($gradeable->hasPeerComponent() && ($this->core->getUser()->getGroup() == User::GROUP_STUDENT)) {
            $peer = true;
        }

        //get all graded gradeables for queue stats
        $submissions_in_queue = 0;
        $gradeables[] = $gradeable;
        $graded_gradeables = $this->core->getQueries()->getGradedGradeables($gradeables);
        //check every submission (inactive and active) for every student
        //NOTE: Let's eventually refactor this nested loop to instead look at the items
        //in the autograding queue and check for matches.
        foreach ($graded_gradeables as $g) {
            $highest_version = $g->getAutoGradedGradeable()->getHighestVersion();
            if ($highest_version > 0) {
                for ($i = 1; $i < $highest_version + 1; $i++) {
                    $display_version_instance = $g->getAutoGradedGradeable()->getAutoGradedVersionInstance($i);
                    if ($display_version_instance->isQueued()) {
                        $submissions_in_queue += 1;
                    }
                }
            }
        }

        /*
         * we need number of students per section
         */

        $team_users = [];
        $no_team_users = [];
        $my_grading = 0;
        $num_components = 0;
        $graded_components = [];
        $late_components = [];
        $ta_graded_components = [];
        $graders = [];
        $average_scores = [];
        $sections = [];
        $total_users = [];
        $component_averages = [];
        $histogram_data = [];
        $autograded_average = null;
        $overall_average = null;
        $overall_scores = null;
        $order = null;
        $num_submitted = [];
        $num_unsubmitted = 0;
        $total_indvidual_students = 0;
        $viewed_grade = 0;
        $num_gradeables = 1;
        $total_who_submitted = 0;
        $peers_to_grade = 0;
        $peer_graded_components = 0;
        $peer_components = 0;
        $total_users_who_submitted = [];
        $graders_of_inquiries = [];

        // Assure late day cache is calculated
        $this->core->getQueries()->generateLateDayCacheForUsers();
<<<<<<< HEAD

        $regrade_requests = $this->core->getQueries()->getNumberGradeInquiries($gradeable_id, $gradeable->isGradeInquiryPerComponentAllowed());
=======
        $section_key = ($gradeable->isGradeByRegistration() ? 'registration_section' : 'rotating_section');
        $grade_inquiries = $this->core->getQueries()->getNumberGradeInquiries($gradeable_id, $gradeable->isGradeInquiryPerComponentAllowed());
        $graders_of_inquiries = $this->core->getQueries()->getGraderofGradeInquiry($gradeable_id, $gradeable->isGradeInquiryPerComponentAllowed());
>>>>>>> 038d9acf
        if ($isPeerGradeable) {
            $total_users_who_submitted = $this->core->getQueries()->getTotalSubmittedUserCountByGradingSections($gradeable_id, $sections, $section_key);
            $peer_graded_components = 0;
            $order = new GradingOrder($this->core, $gradeable, $this->core->getUser(), true);
            $student_array = [];
            $student_list = [];
            $students = $this->core->getQueries()->getUsersByRegistrationSections($order->getSectionNames());
            foreach ($students as $student) {
                $reg_sec = ($student->getRegistrationSection() === null) ? 'NULL' : $student->getRegistrationSection();
                $sorted_students[$reg_sec][] = $student;
                array_push($student_list, ['user_id' => $student->getId()]);
                array_push($student_array, $student->getId());
            }
            foreach ($student_array as $student) {
                $peer_graded_components += $this->core->getQueries()->getNumGradedPeerComponents($gradeable_id, $student);
                $peer_components += count($this->core->getQueries()->getPeerAssignment($gradeable_id, $student));
            }
        }
        if ($peer) {
            $total_users = $this->core->getQueries()->getTotalUserCountByGradingSections($sections, $section_key);
            $peer_array = $this->core->getQueries()->getPeerAssignment($gradeable_id, $this->core->getUser()->getId());
            $peers_to_grade = count($peer_array);
            $num_components = count($gradeable->getPeerComponents());
            $graded_components = $this->core->getQueries()->getGradedPeerComponentsByRegistrationSection($gradeable_id, $sections);
            $late_components = $this->core->getQueries()->getBadTeamSubmissionsByGradingSection($gradeable_id, $sections, $section_key);
            $ta_graded_components = $this->core->getQueries()->getGradedPeerComponentsByRegistrationSection($gradeable_id, $sections);
            $num_gradeables = count($this->core->getQueries()->getPeerGradingAssignmentsForGrader($this->core->getUser()->getId()));
            $my_grading = $this->core->getQueries()->getNumGradedPeerComponents($gradeable_id, $this->core->getUser()->getId());
            $component_averages = [];
            $autograded_average = null;
            $overall_average = null;
            $overall_scores = null;
        }
        elseif ($gradeable->isGradeByRegistration()) {
            if (!$this->core->getAccess()->canI("grading.electronic.status.full")) {
                $sections = $this->core->getUser()->getGradingRegistrationSections();
            }
            else {
                $sections = $this->core->getQueries()->getRegistrationSections();
                foreach ($sections as $i => $section) {
                    $sections[$i] = $section['sections_registration_id'];
                }
            }
            if (count($sections) > 0) {
                $graders = $this->core->getQueries()->getGradersForRegistrationSections($sections);
            }
            $num_components = count($gradeable->getNonPeerComponents());
        }
        else {
            //grading by rotating section
            if (!$this->core->getAccess()->canI("grading.electronic.status.full")) {
                $sections = $this->core->getQueries()->getRotatingSectionsForGradeableAndUser($gradeable_id, $this->core->getUser()->getId());
            }
            else {
                $sections = $this->core->getQueries()->getRotatingSections();
                foreach ($sections as $i => $section) {
                    $sections[$i] = $section['sections_rotating_id'];
                }
            }
            if (count($sections) > 0) {
                $graders = $this->core->getQueries()->getGradersForRotatingSections($gradeable_id, $sections);
            }
        }

        //Check if this is a team project or a single-user project
        if ($gradeable->isTeamAssignment()) {
<<<<<<< HEAD
            $num_submitted = $this->core->getQueries()->getSubmittedTeamCountByGradingSections($gradeable_id, $sections, 'registration_section');
            $late_submitted = $this->core->getQueries()->getBadTeamSubmissionsByGradingSection($gradeable_id, $sections, 'registration_section');
=======
            $num_submitted = $this->core->getQueries()->getSubmittedTeamCountByGradingSections($gradeable_id, $sections, $section_key);
            $late_submitted = $this->core->getQueries()->getBadTeamSubmissionsByGradingSection($gradeable_id, $sections, $section_key);
>>>>>>> 038d9acf
        }
        else {
            $num_submitted = $this->core->getQueries()->getTotalSubmittedUserCountByGradingSections($gradeable_id, $sections, $section_key);
            $late_submitted = $this->core->getQueries()->getBadUserSubmissionsByGradingSection($gradeable_id, $sections, $section_key);
        }

        if (count($sections) > 0) {
            if ($gradeable->isTeamAssignment()) {
                $total_users = $this->core->getQueries()->getTotalTeamCountByGradingSections($gradeable_id, $sections, $section_key);
                $no_team_users = $this->core->getQueries()->getUsersWithoutTeamByGradingSections($gradeable_id, $sections, $section_key);
                $team_users = $this->core->getQueries()->getUsersWithTeamByGradingSections($gradeable_id, $sections, $section_key);
                $individual_viewed_grade = $this->core->getQueries()->getNumUsersWhoViewedTeamAssignmentBySection($gradeable, $sections);
            }
            else {
                $total_users = $this->core->getQueries()->getTotalUserCountByGradingSections($sections, $section_key);
                $no_team_users = [];
                $team_users = [];
                $individual_viewed_grade = 0;
            }
<<<<<<< HEAD
            $cookie_options = [
                'override' => array_key_exists('include_grade_overrides', $_COOKIE) ? $_COOKIE['include_grade_overrides'] === 'true' : false,
                'null_section' => array_key_exists('include_null_registration', $_COOKIE) ? $_COOKIE['include_null_registration'] === 'true' : false,
                'late_submissions' => array_key_exists('include_late_submissions', $_COOKIE) ? $_COOKIE['include_late_submissions'] === 'true' : true
            ];

            $graded_components = $this->core->getQueries()->getGradedComponentsCountByGradingSections($gradeable_id, $sections, $section_key, $gradeable->isTeamAssignment());
            $late_components = $this->core->getQueries()->getBadGradedComponentsCountByGradingSections($gradeable_id, $sections, $section_key, $gradeable->isTeamAssignment());
            $ta_graded_components = $this->core->getQueries()->getGradedComponentsCountByGradingSections($gradeable_id, $sections, $section_key, $gradeable->isTeamAssignment());
            $component_averages = $this->core->getQueries()->getAverageComponentScores($gradeable_id, $section_key, $gradeable->isTeamAssignment(), $cookie_options);
            $autograded_average = $this->core->getQueries()->getAverageAutogradedScores($gradeable_id, $section_key, $gradeable->isTeamAssignment());
            $overall_average = $this->core->getQueries()->getAverageForGradeable($gradeable_id, $section_key, $gradeable->isTeamAssignment(), $cookie_options);
=======
            $override_cookie = array_key_exists('include_grade_override', $_COOKIE) ? $_COOKIE['include_grade_override'] : 'omit';
            $bad_submissions_cookie = array_key_exists('include_bad_submissions', $_COOKIE) ? $_COOKIE['include_bad_submissions'] : 'omit';
            $null_section_cookie = array_key_exists('include_null_section', $_COOKIE) ? $_COOKIE['include_null_section'] : 'omit';
            $graded_components = $this->core->getQueries()->getGradedComponentsCountByGradingSections($gradeable_id, $sections, $section_key, $gradeable->isTeamAssignment());
            $late_components = $this->core->getQueries()->getBadGradedComponentsCountByGradingSections($gradeable_id, $sections, $section_key, $gradeable->isTeamAssignment());
            $ta_graded_components = $this->core->getQueries()->getGradedComponentsCountByGradingSections($gradeable_id, $sections, $section_key, $gradeable->isTeamAssignment());
            $component_averages = $this->core->getQueries()->getAverageComponentScores($gradeable_id, $section_key, $gradeable->isTeamAssignment(), $override_cookie, $bad_submissions_cookie, $null_section_cookie);
            $autograded_average = $this->core->getQueries()->getAverageAutogradedScores($gradeable_id, $section_key, $gradeable->isTeamAssignment(), $bad_submissions_cookie, $null_section_cookie);
            $overall_average = $this->core->getQueries()->getAverageForGradeable($gradeable_id, $section_key, $gradeable->isTeamAssignment(), $override_cookie, $bad_submissions_cookie, $null_section_cookie);
>>>>>>> 038d9acf
            $order = new GradingOrder($this->core, $gradeable, $this->core->getUser(), true);
            $overall_scores = [];
            $overall_scores = $order->getSortedGradedGradeables();
            $num_components = count($gradeable->getNonPeerComponents());
            $viewed_grade = $this->core->getQueries()->getNumUsersWhoViewedGradeBySections($gradeable, $sections, $null_section_cookie);
            $histogram_data = $this->generateHistogramData($overall_scores);
        }
        $sections = [];
        //Either # of teams or # of students (for non-team assignments). Either case
        // this is the max # of submitted copies for this gradeable.
        $total_submissions = 0;
        if (count($total_users) > 0) {
            foreach ($total_users as $key => $value) {
                // If we allow NULL sections, use any.
                // If not, make sure $key is not NULL
<<<<<<< HEAD
                if ($key == 'NULL' && (!array_key_exists('include_null_registration', $_COOKIE) || $_COOKIE['include_null_registration'] === 'false')) {
=======
                if ($key === "NULL" && (!array_key_exists('include_null_section', $_COOKIE) || $_COOKIE['include_null_section'] === 'omit')) {
>>>>>>> 038d9acf
                    continue;
                }
                $total_submissions += $value;
            }
            foreach ($total_users_who_submitted as $key => $value) {
                // If we allow NULL sections, use any.
                // If not, make sure $key is not NULL
<<<<<<< HEAD
                if ($key == 'NULL' && (!array_key_exists('include_null_registration', $_COOKIE) || $_COOKIE['include_null_registration'] === 'false')) {
=======
                if ($key === "NULL" && (!array_key_exists('include_null_section', $_COOKIE) || $_COOKIE['include_null_section'] === 'omit')) {
>>>>>>> 038d9acf
                    continue;
                }
                $total_who_submitted += $value;
            }
            if (!$gradeable->isTeamAssignment() && $isPeerGradeable) {
                $sections['peer_stu_grad'] = [
                   // Total peer components to grade = Number of peer components * Number of Students who submitted
                   'total_who_submitted' => $total_who_submitted,
                   'total_components' => count($gradeable->getPeerComponents()) * $total_who_submitted,
                   'non_late_total_components' => count($gradeable->getPeerComponents()) * $total_who_submitted,
                   'graded_components' => 0,
                   'non_late_graded_components' => 0,
                   'view_peer_graded_components' => $peer_graded_components,
                   'view_peer_components' => $peer_components,
                   'ta_graded_components' => 0,
                   'num_gradeables' => $num_gradeables,
                   'graders' => [],
                   'valid_graders' => []
                ];
            }
            if ($peer) {
                 // If a team assignment => Team Peer Grading Stats Should be Visible
                 // Stats are broken, Update this after Teams work fine with Randomized Peer Assignments
                if ($gradeable->isTeamAssignment()) {
                    $sections['stu_grad'] = [
                       'total_components' => count($gradeable->getPeerComponents()), // Multiply it by number of teams assigned to grade
                       'non_late_total_components' => count($gradeable->getPeerComponents()),
                       'graded_components' => $my_grading,
                       'non_late_graded_components' => $my_grading,
                       'num_gradeables' => $num_gradeables,
                       'ta_graded_components' => 0,
                       'graders' => [],
                       'valid_graders' => []
                    ];
                    $sections['all'] = [
                       'total_components' => 0,
                       'graded_components' => 0,
                       'non_late_total_components' => 0,
                       'non_late_graded_components' => 0,
                       'graders' => [],
                       'valid_graders' => []
                    ];
                    foreach ($total_users as $key => $value) {
                        if ($key == 'NULL') {
                            continue;
                        }
                        $sections['all']['total_components'] += $value * $num_components;
                        $sections['all']['graded_components'] += isset($graded_components[$key]) ? $graded_components[$key] : 0;
                    }
                    $sections['all']['total_components'] -= $num_components;
                    $sections['all']['graded_components'] -= $my_grading;
                    $sections['all']['non_late_total_components'] = $sections['all']['total_components'];
                    $sections['all']['non_late_graded_components'] = $sections['all']['graded_components'];
                    $sections['stu_grad']['no_team'] = 0;
                    $sections['stu_grad']['team'] = 0;
                    $sections['all']['no_team'] = 0;
                    $sections['all']['team'] = 0;
                }
                else {
                    // If not a team assignment => Individual Peer Grading Stats Should be Visible
                    $sections['stu_grad'] = [
                        'total_components' => $num_components * $peers_to_grade,
                        'non_late_total_components' => $num_components * $peers_to_grade,
                        'graded_components' => $my_grading,
                        'non_late_graded_components' => $my_grading,
                        'num_gradeables' => $num_gradeables,
                        'ta_graded_components' => 0,
                        'graders' => [],
                        'valid_graders' => []
                    ];
                    $sections['all'] = [
                        'total_components' => 0,
                        'graded_components' => 0,
                        'non_late_total_components' => 0,
                        'non_late_graded_components' => 0,
                        'graders' => [],
                        'valid_graders' => []
                    ];
                    foreach ($total_users as $key => $value) {
                        if ($key == 'NULL') {
                            continue;
                        }
                        $sections['all']['total_components'] += $value * $num_components;
                        $sections['all']['graded_components'] += isset($graded_components[$key]) ? $graded_components[$key] : 0;
                    }
                    $sections['all']['total_components'] -= $num_components;
                    $sections['all']['graded_components'] -= $my_grading;
                    $sections['all']['non_late_total_components'] = $sections['all']['total_components'];
                    $sections['all']['non_late_graded_components'] = $sections['all']['graded_components'];
                }
            }
            else {
                foreach ($total_users as $key => $value) {
                    if (array_key_exists($key, $num_submitted)) {
                        $sections[$key] = [
                            'total_components' => $num_submitted[$key],
                            'non_late_total_components' => $num_submitted[$key] - (array_key_exists($key, $late_submitted) ? $late_submitted[$key] : 0),
                            'graded_components' => 0,
                            'non_late_graded_components' => 0,
                            'ta_graded_components' => 0,
                            'graders' => [],
                            'valid_graders' => []
                        ];
                    }
                    else {
                        $sections[$key] = [
                            'total_components' => 0,
                            'graded_components' => 0,
                            'non_late_total_components' => 0,
                            'non_late_graded_components' => 0,
                            'graders' => [],
                            'valid_graders' => []
                        ];
                    }
                    if ($gradeable->isTeamAssignment()) {
                        $sections[$key]['no_team'] = $no_team_users[$key];
                        $sections[$key]['team'] = $team_users[$key];
                    }
                    if (isset($graded_components[$key])) {
                        // Clamp to total components if unsubmitted assignment is graded for whatever reason
                        $sections[$key]['graded_components'] = $graded_components[$key];
                        $sections[$key]['non_late_graded_components'] = $graded_components[$key] - $late_components[$key];
                        $sections[$key]['ta_graded_components'] = min(intval($graded_components[$key]), $sections[$key]['total_components']);
                    }
                    if (isset($graders[$key])) {
                        $sections[$key]['graders'] = $graders[$key];

                        // If we allow NULL sections, use any.
                        // If not, make sure $key is not NULL
                        if ((array_key_exists('include_null_registration', $_COOKIE) && $_COOKIE['include_null_registration'] === 'true') || $key !== "NULL") {
                            $valid_graders = [];
                            foreach ($graders[$key] as $valid_grader) {
                                /* @var User $valid_grader */
                                if ($this->core->getAccess()->canUser($valid_grader, "grading.electronic.grade", ["gradeable" => $gradeable])) {
                                    $valid_graders[] = $valid_grader->getDisplayedGivenName();
                                }
                            }
                            $sections[$key]["valid_graders"] = $valid_graders;
                        }
                    }
                }
            }
        }
        $registered_but_not_rotating = count($this->core->getQueries()->getRegisteredUsersWithNoRotatingSection());
        $rotating_but_not_registered = count($this->core->getQueries()->getUnregisteredStudentsWithRotatingSection());

        $show_warnings = $this->core->getAccess()->canI("grading.electronic.status.warnings");

        if (isset($order) && $gradeable->isTeamAssignment()) {
            $total_students_submitted = 0;
            foreach ($order->getSortedGradedGradeables() as $g) {
                $team = $g->getSubmitter()->getTeam();
                $team_section = $gradeable->isGradeByRegistration() ? $team->getRegistrationSection() : $team->getRotatingSection();
                if (array_key_exists($team_section, $total_users)) {
                    if ($this->core->getQueries()->getActiveVersionForTeam($gradeable->getId(), $team->getId()) != 0) {
                        $total_students_submitted += count($team->getMembers());
                    }
                }
            }
        }
        else {
            $total_students_submitted = 0;
        }
        $this->core->getOutput()->renderOutput(
            ['grading', 'ElectronicGrader'],
            'statusPage',
            $gradeable,
            $sections,
            $component_averages,
            $autograded_average,
            $overall_scores,
            $overall_average,
            $histogram_data,
            $total_submissions,
            $individual_viewed_grade ?? 0,
            $total_students_submitted,
            $registered_but_not_rotating,
            $rotating_but_not_registered,
            $viewed_grade,
            $section_key,
            $grade_inquiries,
            $graders_of_inquiries,
            $show_warnings,
            $submissions_in_queue
        );
    }

    /**
     * Shows the list of submitters
     * @Route("/courses/{_semester}/{_course}/gradeable/{gradeable_id}/grading/details")
     */
    public function showDetails(string $gradeable_id) {
        // Default is viewing your sections
        // Limited grader does not have "View All" option
        // If nothing to grade, Instructor will see all sections
        $view_all = isset($_COOKIE['view']) && $_COOKIE['view'] === 'all';

        $gradeable = $this->tryGetGradeable($gradeable_id);
        if ($gradeable === false) {
            $this->core->addErrorMessage('Invalid Gradeable!');
            $this->core->redirect($this->core->buildCourseUrl());
        }

        if ($gradeable->getType() !== GradeableType::ELECTRONIC_FILE) {
            return new RedirectResponse($this->core->buildCourseUrl(['gradeable', $gradeable->getId(), 'grading']));
        }

        $gradeableUrl = $this->core->buildCourseUrl(['gradeable', $gradeable->getId(), 'grading', 'details']);
        $this->core->getOutput()->addBreadcrumb("{$gradeable->getTitle()} Grading", $gradeableUrl);

        $peer = ($gradeable->hasPeerComponent() && $this->core->getUser()->getGroup() == User::GROUP_STUDENT);
        if (!$this->core->getAccess()->canI("grading.electronic.details", ["gradeable" => $gradeable])) {
            $this->core->addErrorMessage("You do not have permission to grade {$gradeable->getTitle()}");
            $this->core->redirect($this->core->buildCourseUrl());
        }
        $anon_mode = isset($_COOKIE['anon_mode']) && $_COOKIE['anon_mode'] === 'on';
        $sort = isset($_COOKIE['sort']) ? $_COOKIE['sort'] : 'id';
        $direction = isset($_COOKIE['direction']) ? $_COOKIE['direction'] : 'ASC';

        //Checks to see if the Grader has access to all users in the course,
        //Will only show the sections that they are graders for if not TA or Instructor
        $can_show_all = $this->core->getAccess()->canI("grading.electronic.details.show_all");
        $show_all = $view_all && $can_show_all;

        $order = new GradingOrder($this->core, $gradeable, $this->core->getUser(), $show_all);

        $order->sort($sort, $direction);

        $section_submitters = $order->getSectionSubmitters();
        $section_key = $order->getSectionKey();
        $graders = $order->getSectionGraders();
        $sections = $order->getSectionNames();

        $student_ids = [];
        foreach ($section_submitters as $section) {
            $student_ids = array_merge($student_ids, array_map(function (Submitter $submitter) {
                return $submitter->getId();
            }, $section));
        }

        $show_empty_teams = $this->core->getAccess()->canI("grading.electronic.details.show_empty_teams");
        $all_teams = [];
        $empty_teams = [];
        if ($gradeable->isTeamAssignment()) {
            // Only give getGradeables one User ID per team
            $all_teams = $this->core->getQueries()->getTeamsByGradeableId($gradeable_id);
            foreach ($all_teams as $team) {
                $student_ids = array_diff($student_ids, $team->getMembers());
                $team_section = $gradeable->isGradeByRegistration() ? $team->getRegistrationSection() : $team->getRotatingSection();
                if ($team->getSize() > 0 && (in_array($team_section, $sections) || $show_all)) {
                    $student_ids[] = $team->getLeaderId();
                }
                if ($team->getSize() === 0 && $show_empty_teams) {
                    $empty_teams[] = $team;
                }
            }
        }

        $graded_gradeables = [];
        $user_ids = [];
        if ($gradeable->isTeamAssignment()) {
            $user_ids = $this->core->getQueries()->getUsersOnTeamsForGradeable($gradeable);
            // Collect user ids so we know who isn't on a team
        }
        /** @var GradedGradeable $g */
        foreach ($order->getSortedGradedGradeables() as $g) {
            $graded_gradeables[] = $g;
            if ($gradeable->isTeamAssignment()) {
                $user_ids = array_merge($user_ids, $g->getSubmitter()->getTeam()->getMemberUserIds());
            }
        }
        $teamless_users = [];
        if ($gradeable->isTeamAssignment()) {
            //Find teamless users
            if ($show_all) {
                $students = $this->core->getQueries()->getAllUsers();
            }
            else {
                if ($gradeable->isGradeByRegistration()) {
                    $students = $this->core->getQueries()->getUsersByRegistrationSections($order->getSectionNames());
                }
                else {
                    $students = $this->core->getQueries()->getUsersByRotatingSections($order->getSectionNames());
                }
            }
            foreach ($students as $user) {
                if (!in_array($user->getId(), $user_ids)) {
                    $teamless_users[] = $user;
                }
            }
        }
        $show_all_sections_button = $can_show_all;
        $show_edit_teams = $this->core->getAccess()->canI("grading.electronic.show_edit_teams") && $gradeable->isTeamAssignment();
        $show_import_teams_button = $show_edit_teams && (count($all_teams) > count($empty_teams));
        $show_export_teams_button = $show_edit_teams && (count($all_teams) == count($empty_teams));
        $past_grade_start_date = $gradeable->getDates()['grade_start_date'] < $this->core->getDateTimeNow();

        $rawOverrides = $this->core->getQueries()->getRawUsersWithOverriddenGrades($gradeable->getId());
        $overrides = [];
        foreach ($rawOverrides as $o) {
            $overrides[] = $o['user_id'];
        }

        $rawAnonIds = $this->core->getQueries()->getAllAnonIdsByGradeableWithUserIds($gradeable->getId());
        if ($gradeable->isTeamAssignment()) {
            $rawAnonIds = array_merge($rawAnonIds, $this->core->getQueries()->getAllTeamAnonIdsByGradeable($gradeable->getId()));
        }
        $anon_ids = [];
        foreach ($rawAnonIds as $anon) {
            if (key_exists('team_id', $anon)) {
                $anon_ids[$anon['team_id']] = $anon['anon_id'];
            }
            else {
                $anon_ids[$anon['user_id']] = $anon['anon_id'];
            }
        }

        $this->core->getOutput()->renderOutput(['grading', 'ElectronicGrader'], 'detailsPage', $gradeable, $graded_gradeables, $teamless_users, $graders, $empty_teams, $show_all_sections_button, $show_import_teams_button, $show_export_teams_button, $show_edit_teams, $past_grade_start_date, $view_all, $sort, $direction, $anon_mode, $overrides, $anon_ids);

        if ($show_edit_teams) {
            $all_reg_sections = $this->core->getQueries()->getRegistrationSections();
            $key = 'sections_registration_id';
            foreach ($all_reg_sections as $i => $section) {
                $all_reg_sections[$i] = $section[$key];
            }

            $all_rot_sections = $this->core->getQueries()->getRotatingSections();
            $key = 'sections_rotating_id';

            foreach ($all_rot_sections as $i => $section) {
                $all_rot_sections[$i] = $section[$key];
            }

            $students = $this->core->getQueries()->getAllUsers();
            $this->core->getOutput()->renderOutput(['grading', 'ElectronicGrader'], 'adminTeamForm', $gradeable, $all_reg_sections, $all_rot_sections, $students);
            $this->core->getOutput()->renderOutput(['grading', 'ElectronicGrader'], 'importTeamForm', $gradeable);

            $this->core->getOutput()->renderOutput(['grading','ElectronicGrader'], 'randomizeButtonWarning', $gradeable);
        }
    }

    /**
     * Get attachments for a gradeable
     * @Route("/courses/{_semester}/{_course}/gradeable/{gradeable_id}/grading/attachments", methods={"GET"})
     */
    public function ajaxGetAttachments($gradeable_id) {
        $anon_id = $_POST['anon_id'] ?? '';
        $grader_id = $_POST['grader_id'] ?? '';

        $grader = $this->core->getQueries()->getUserById($grader_id);
        if ($grader === null) {
            $this->core->getOutput()->renderJsonFail('Insufficient permissions to get attachments.');
            return;
        }
        $gradeable = $this->tryGetGradeable($gradeable_id);
        if ($gradeable === false) {
            $this->core->getOutput()->renderJsonFail('Insufficient permissions to get attachments.');
            return;
        }
        // Make sure this gradeable is an electronic file gradeable
        if ($gradeable->getType() !== GradeableType::ELECTRONIC_FILE) {
            $this->core->getOutput()->renderJsonFail('This gradeable is not an electronic file gradeable');
            return;
        }
        $submitter_id = $this->tryGetSubmitterIdFromAnonId($anon_id, $gradeable_id);
        if ($submitter_id === false) {
            $this->core->getOutput()->renderJsonFail('Insufficient permissions to get attachments.');
            return;
        }
        $graded_gradeable = $this->tryGetGradedGradeable($gradeable, $submitter_id);
        if ($graded_gradeable === false) {
            $this->core->getOutput()->renderJsonFail('Insufficient permissions to get attachments.');
            return;
        }

        // checks if user has permission
        if (!$this->core->getAccess()->canI("path.read.attachments", ["gradeable" => $gradeable, "graded_gradeable" => $graded_gradeable])) {
            $this->core->getOutput()->renderJsonFail('Insufficient permissions to get attachments.');
            return;
        }

        $ta_graded_gradeable = $graded_gradeable->getTaGradedGradeable();

        if ($ta_graded_gradeable !== null) {
            $this->core->getOutput()->renderJsonSuccess($ta_graded_gradeable->getAttachments($grader));
        }
        else {
            $this->core->getOutput()->renderJsonSuccess([]);
        }
    }

    /**
     * Upload an attachment for a grader
     * @Route("/courses/{_semester}/{_course}/gradeable/{gradeable_id}/grading/attachments/upload", methods={"POST"})
     */
    public function uploadAttachment($gradeable_id) {
        $anon_id = $_POST['anon_id'] ?? '';

        //Get the user uploading attachment
        $grader = $this->core->getUser();
        if (!$grader->accessGrading()) {
            $this->core->getOutput()->renderJsonFail('Insufficient permissions to upload attachments.');
            return;
        }

        // Get the gradeable
        $gradeable = $this->tryGetGradeable($gradeable_id);
        if ($gradeable === false) {
            $this->core->getOutput()->renderJsonFail('Insufficient permissions to upload attachments.');
            return;
        }

        // Make sure this gradeable is an electronic file gradeable
        if ($gradeable->getType() !== GradeableType::ELECTRONIC_FILE) {
            $this->core->getOutput()->renderJsonFail('This gradeable is not an electronic file gradeable');
            return;
        }

        // Get user id from the anon id
        $submitter_id = $this->tryGetSubmitterIdFromAnonId($anon_id, $gradeable_id);
        if ($submitter_id === false) {
            $this->core->getOutput()->renderJsonFail('Insufficient permissions to upload attachments.');
            return;
        }

        // Get the graded gradeable
        $graded_gradeable = $this->tryGetGradedGradeable($gradeable, $submitter_id);
        if ($graded_gradeable === false) {
            $this->core->getOutput()->renderJsonFail('Insufficient permissions to upload attachments.');
            return;
        }

        // Check access
        if (!$this->core->getAccess()->canI("path.write.attachments", ["gradeable" => $gradeable, "graded_gradeable" => $graded_gradeable])) {
            $this->core->getOutput()->renderJsonFail('Insufficient permissions to upload attachments.');
            return;
        }

        if (empty($_FILES) || empty($_FILES['attachment']) || empty($_FILES['attachment']['tmp_name'])) {
            $this->core->getOutput()->renderJsonFail('Missing attachment to save.');
            return;
        }

        $attachment = $_FILES['attachment'];
        $status = FileUtils::validateUploadedFiles($attachment);
        if (!$status[0]["success"]) {
            $this->core->getOutput()->renderJsonFail('Failed to validate upload: ' . $status[0]["error"]);
            return;
        }
        $attachment_path_folder = FileUtils::joinPaths($this->core->getConfig()->getCoursePath(), 'attachments', $gradeable->getId(), $submitter_id, $grader->getId());
        FileUtils::createDir($attachment_path_folder, true);
        $attachment_path = FileUtils::joinPaths($attachment_path_folder, $attachment['name']);
        if (!move_uploaded_file($attachment["tmp_name"], $attachment_path)) {
            $this->core->getOutput()->renderJsonFail('Failed to upload file.');
        }
        else {
            // Get the TA graded gradeable
            $ta_graded_gradeable = $graded_gradeable->getOrCreateTaGradedGradeable();

            // New info, so reset the user viewed date
            $ta_graded_gradeable->resetUserViewedDate();

            // Finally, save the changes to the database
            $this->core->getQueries()->saveTaGradedGradeable($ta_graded_gradeable);
            $submitter = $ta_graded_gradeable->getGradedGradeable()->getSubmitter();
            if ($submitter->isTeam()) {
                $this->core->getQueries()->clearTeamViewedTime($submitter->getId());
            }
            $this->core->getOutput()->renderJsonSuccess(
                [
                    "name" => $attachment['name'],
                    "path" => $attachment_path
                ]
            );
        }
    }

    /**
     * Delete an attachment for a grader
     * @Route("/courses/{_semester}/{_course}/gradeable/{gradeable_id}/grading/attachments/delete", methods={"POST"})
     */
    public function deleteAttachment($gradeable_id) {
        $anon_id = $_POST['anon_id'] ?? '';
        $grader = $this->core->getUser();

        // Get the gradeable
        $gradeable = $this->tryGetGradeable($gradeable_id);
        if ($gradeable === false) {
            $this->core->getOutput()->renderJsonFail('Insufficient permissions to delete attachments.');
            return;
        }

        // Make sure this gradeable is an electronic file gradeable
        if ($gradeable->getType() !== GradeableType::ELECTRONIC_FILE) {
            $this->core->getOutput()->renderJsonFail('This gradeable is not an electronic file gradeable');
            return;
        }

        // Get user id from the anon id
        $submitter_id = $this->tryGetSubmitterIdFromAnonId($anon_id, $gradeable_id);
        if ($submitter_id === false) {
            $this->core->getOutput()->renderJsonFail('Insufficient permissions to delete attachments.');
            return;
        }

        // Get the graded gradeable
        $graded_gradeable = $this->tryGetGradedGradeable($gradeable, $submitter_id);
        if ($graded_gradeable === false) {
            $this->core->getOutput()->renderJsonFail('Insufficient permissions to delete attachment.');
            return;
        }

        // Check access
        if (!$this->core->getAccess()->canI("path.write.attachments", ["gradeable" => $gradeable, "graded_gradeable" => $graded_gradeable])) {
            $this->core->getOutput()->renderJsonFail('Insufficient permissions to delete attachments.');
            return;
        }

        if (empty($_POST['attachment'])) {
            $this->core->getOutput()->renderJsonFail('Missing attachment to delete.');
            return;
        }

        if (strpos($_POST['attachment'], "..") !== false) {
            $this->core->getOutput()->renderJsonFail('Invalid path.');
            return;
        }

        $attachment_path = FileUtils::joinPaths($this->core->getConfig()->getCoursePath(), 'attachments', $gradeable->getId(), $submitter_id, $grader->getId(), $_POST["attachment"]);
        if (is_file($attachment_path)) {
            if (@unlink($attachment_path)) {
                $this->core->getOutput()->renderJsonSuccess();
            }
            else {
                $this->core->getOutput()->renderJsonFail('Failed to remove file.');
            }
        }
        else {
            $this->core->getOutput()->renderJsonFail('File not found.');
        }
    }

    /**
     * Imports teams from a csv file upload
     * @Route("/courses/{_semester}/{_course}/gradeable/{gradeable_id}/grading/teams/import", methods={"POST"})
     */
    public function importTeams($gradeable_id) {
        $gradeable = $this->tryGetGradeable($gradeable_id, false);
        if ($gradeable === false) {
            $this->core->addErrorMessage("Failed to load gradeable: {$gradeable_id}");
            $this->core->redirect($this->core->buildCourseUrl());
        }

        // Make sure this gradeable is an electronic file gradeable
        if ($gradeable->getType() !== GradeableType::ELECTRONIC_FILE) {
            $this->core->addErrorMessage('This gradeable is not an electronic file gradeable');
            $this->core->redirect($this->core->buildCourseUrl());
        }

        $return_url = $this->core->buildCourseUrl(['gradeable', $gradeable_id, 'grading', 'details']);

        if (!$this->core->getAccess()->canI("grading.electronic.import_teams", ["gradeable" => $gradeable])) {
            $this->core->addErrorMessage("You do not have permission to do that.");
            $this->core->redirect($this->core->buildCourseUrl());
        }

        if (!$gradeable->isTeamAssignment()) {
            $this->core->addErrorMessage("{$gradeable->getTitle()} is not a team assignment");
            $this->core->redirect($return_url);
        }

        if ($_FILES['upload_team']['name'] == "") {
            $this->core->addErrorMessage("No input file specified");
            $this->core->redirect($return_url);
        }

        $csv_file = $_FILES['upload_team']['tmp_name'];
        register_shutdown_function(
            function () use ($csv_file) {
                unlink($csv_file);
            }
        );
        ini_set("auto_detect_line_endings", '1');

        $contents = file($csv_file, FILE_IGNORE_NEW_LINES | FILE_SKIP_EMPTY_LINES);
        if ($contents === false) {
            $this->core->addErrorMessage("File was not properly uploaded. Contact your sysadmin.");
            $this->core->redirect($return_url);
        }

        $row_num = 1;
        $error_message = "";
        /** @var string[][] */
        $new_teams_members = [];
        $team_names = [];
        foreach ($contents as $content) {
            $vals = str_getcsv($content);
            $vals = array_map('trim', $vals);
            if (count($vals) != 7) {
                $error_message .= "ERROR on row {$row_num}, csv row do not follow specified format<br>";
                continue;
            }
            if ($row_num == 1) {
                $row_num += 1;
                continue;
            }
            $team_name = $vals[4];
            $team_id = $vals[3];
            $user_id = $vals[2];

            if ($team_name == '') {
                $team_name = null;
            }

            if ($this->core->getQueries()->getUserById($user_id) === null) {
                $error_message .= "ERROR on row {$row_num}, user_id doesn't exists<br>";
                continue;
            }
            if (!array_key_exists($team_id, $new_teams_members)) {
                $new_teams_members[$team_id] = [];
            }
            $new_teams_members[$team_id][] = $user_id;
            $team_names[$team_id] = $team_name;
        }

        if ($error_message != "") {
            $this->core->addErrorMessage($error_message);
            $this->core->redirect($return_url);
        }

        $gradeable_path = FileUtils::joinPaths($this->core->getConfig()->getCoursePath(), "submissions", $gradeable_id);
        if (!FileUtils::createDir($gradeable_path)) {
            $this->core->addErrorMessage("Failed to make folder for this assignment");
            $this->core->redirect($return_url);
        }

        foreach ($new_teams_members as $team_id => $members) {
            $leader_id = $members[0];

            $leader = $this->core->getQueries()->getUserById($leader_id);
            $members = $this->core->getQueries()->getUsersById(array_slice($members, 1));
            try {
                $gradeable->createTeam($leader, $members, '', -1, $team_names[$team_id]);
            }
            catch (\Exception $e) {
                $this->core->addErrorMessage("Team may not have been properly initialized ($leader_id): {$e->getMessage()}");
            }
        }

        $this->core->addSuccessMessage("All Teams are imported to the gradeable");
        $this->core->redirect($return_url);
    }

    /**
     * Exports team into a csv file and displays it to the user
     * @Route("/courses/{_semester}/{_course}/gradeable/{gradeable_id}/grading/teams/export")
     */
    public function exportTeams($gradeable_id) {
        $gradeable = $this->tryGetGradeable($gradeable_id, false);
        if ($gradeable === false) {
            $this->core->addErrorMessage("Failed to load gradeable: {$gradeable_id}");
            $this->core->redirect($this->core->buildCourseUrl());
        }

        // Make sure this gradeable is an electronic file gradeable
        if ($gradeable->getType() !== GradeableType::ELECTRONIC_FILE) {
            $this->core->addErrorMessage('This gradeable is not an electronic file gradeable');
            $this->core->redirect($this->core->buildCourseUrl());
        }

        if (!$this->core->getAccess()->canI("grading.electronic.export_teams", ["gradeable" => $gradeable])) {
            $this->core->addErrorMessage("You do not have permission to do that.");
            $this->core->redirect($this->core->buildCourseUrl());
        }

        $all_teams = $gradeable->getTeams();
        $nl = "\n";
        $csvdata = "Given Name,Family Name,User ID,Team ID,Team Name,Team Registration Section,Team Rotating Section" . $nl;
        foreach ($all_teams as $team) {
            if ($team->getSize() != 0) {
                foreach ($team->getMemberUsers() as $user) {
                    $csvdata .= implode(',', [
                        $user->getDisplayedGivenName(),
                        $user->getDisplayedFamilyName(),
                        $user->getId(),
                        $team->getId(),
                        $team->getTeamName(),
                        $team->getRegistrationSection(),
                        $team->getRotatingSection()
                    ]);
                    $csvdata .= $nl;
                }
            }
        }
        $filename = $this->core->getConfig()->getCourse() . "_" . $gradeable_id . "_teams.csv";
        $this->core->getOutput()->renderFile($csvdata, $filename);
    }

    /**
     * Randomly redistributes teams with members into Rotating Grading Sections
     * Evenly distributes them between all sections, giving extra teams to Sections numerically if necessary
     * Ex: 13 teams in 3 sections will always give Section 1: 5 teams; Section 2: 4 teams;  Section 3: 4 teams
     * @Route("/courses/{_semester}/{_course}/gradeable/{gradeable_id}/grading/teams/randomize_rotating")
     */
    public function randomizeTeamRotatingSections($gradeable_id) {
        $gradeable = $this->tryGetGradeable($gradeable_id);
        if ($gradeable === false) {
            $this->core->addErrorMessage("Failed to load gradeable: {$gradeable_id}");
            $this->core->redirect($this->core->buildCourseUrl());
        }
        // Make sure this gradeable is an electronic file gradeable
        if ($gradeable->getType() !== GradeableType::ELECTRONIC_FILE) {
            $this->core->addErrorMessage('This gradeable is not an electronic file gradeable');
            $this->core->redirect($this->core->buildCourseUrl());
        }
        $section_count = $this->core->getQueries()->getMaxRotatingSection();
        $return_url = $this->core->buildCourseUrl(['gradeable', $gradeable_id, 'grading', 'details']);
        $teams = $this->core->getQueries()->getTeamsWithMembersFromGradeableID($gradeable_id);

        //Does nothing if there are no sections or no teams
        if ($section_count <= 0 || empty($teams)) {
            $this->core->redirect($return_url);
            return;
        }

        shuffle($teams);

        $cur_group = 1;
        foreach ($teams as $team_id) {
            $this->core->getQueries()->updateTeamRotatingSection($team_id, $cur_group);
            $cur_group++;
            if ($cur_group > $section_count) {
                $cur_group = 1;
            }
        }

        $this->core->redirect($return_url);
    }

    /**
     * Handle requests to create individual teams via the AdminTeamForm
     * @AccessControl(permission="grading.electronic.submit_team_form")
     * @Route("/courses/{_semester}/{_course}/gradeable/{gradeable_id}/grading/teams/new", methods={"POST"})
     */
    public function adminTeamSubmit($gradeable_id) {
        $new_team = ($_POST['new_team'] ?? '') === 'true';
        $leader_id = $_POST['new_team_user_id'] ?? '';
        $team_id = $_POST['edit_team_team_id'] ?? '';
        $reg_section = $_POST['reg_section'] ?? 'NULL';
        $rot_section = $_POST['rot_section'] ?? 'NULL';

        if ($rot_section === 'NULL') {
            $rot_section = 0;
        }
        else {
            $rot_section = intval($rot_section);
        }

        $gradeable = $this->tryGetGradeable($gradeable_id, false);
        if ($gradeable === false) {
            $this->core->addErrorMessage("Failed to load gradeable: {$gradeable_id}");
            $this->core->redirect($this->core->buildCourseUrl());
        }

        // Make sure this gradeable is an electronic file gradeable
        if ($gradeable->getType() !== GradeableType::ELECTRONIC_FILE) {
            $this->core->addErrorMessage('This gradeable is not an electronic file gradeable');
            $this->core->redirect($this->core->buildCourseUrl());
        }

        $return_url = $this->core->buildCourseUrl(['gradeable', $gradeable_id, 'grading', 'details']);

        if (!$gradeable->isTeamAssignment()) {
            $this->core->addErrorMessage("{$gradeable->getTitle()} is not a team assignment");
            $this->core->redirect($return_url);
        }

        $num_users = intval($_POST['num_users']);
        $user_ids = [];
        for ($i = 0; $i < $num_users; $i++) {
            $id = trim(htmlentities($_POST["user_id_{$i}"]));
            if (in_array($id, $user_ids)) {
                $this->core->addErrorMessage("ERROR: {$id} is already on this team");
                $this->core->redirect($return_url);
            }
            // filter empty strings and leader
            if ($id !== "" && $id !== $leader_id) {
                $user_ids[] = $id;
            }
        }

        // Load the user instances from the database
        $users = $this->core->getQueries()->getUsersById($user_ids);
        $invalid_members = array_diff($user_ids, array_keys($users));
        if (count($invalid_members) > 0) {
            $members_message = implode(', ', $invalid_members);
            $this->core->addErrorMessage("ERROR: {$members_message} are not valid User IDs");
            $this->core->redirect($return_url);
        }

        $team_name = $_POST['team_name'] ?? null;

        if ($new_team) {
            $leader = $this->core->getQueries()->getUserById($leader_id);
            try {
                $gradeable->createTeam($leader, $users, $reg_section, $rot_section, $team_name);
                $this->core->addSuccessMessage("Created New Team {$team_id}");
            }
            catch (\Exception $e) {
                $this->core->addErrorMessage("Team may not have been properly initialized: {$e->getMessage()}");
                $this->core->redirect($return_url);
            }
        }
        else {
            $team = $this->core->getQueries()->getTeamById($team_id);
            if ($team === null) {
                $this->core->addErrorMessage("ERROR: {$team_id} is not a valid Team ID");
                $this->core->redirect($return_url);
            }
            $new_team_name = false;
            if ($team_name !== $team->getTeamName()) {
                $new_team_name = true;
            }
            $team_members = $team->getMembers();
            $add_user_ids = [];
            foreach ($user_ids as $id) {
                if (!in_array($id, $team_members)) {
                    if ($this->core->getQueries()->getTeamByGradeableAndUser($gradeable_id, $id) !== null) {
                        $this->core->addErrorMessage("ERROR: {$id} is already on a team");
                        $this->core->redirect($return_url);
                    }
                    $add_user_ids[] = $id;
                }
            }
            $remove_user_ids = [];
            foreach ($team_members as $id) {
                if (!in_array($id, $user_ids)) {
                    $remove_user_ids[] = $id;
                }
            }

            $this->core->getQueries()->updateTeamRegistrationSection($team_id, $reg_section === 'NULL' ? null : $reg_section);
            $this->core->getQueries()->updateTeamRotatingSection($team_id, $rot_section === 0 ? null : $rot_section);
            $this->core->getQueries()->updateTeamName($team_id, $team_name);
            foreach ($add_user_ids as $id) {
                $this->core->getQueries()->declineAllTeamInvitations($gradeable_id, $id);
                $this->core->getQueries()->acceptTeamInvitation($team_id, $id);
            }
            foreach ($remove_user_ids as $id) {
                $this->core->getQueries()->leaveTeam($team_id, $id);
            }
            $this->core->addSuccessMessage("Updated Team {$team_id}");

            $current_time = $this->core->getDateTimeNow()->format("Y-m-d H:i:sO") . " " . $this->core->getConfig()->getTimezone()->getName();
            $settings_file = FileUtils::joinPaths($this->core->getConfig()->getCoursePath(), "submissions", $gradeable_id, $team_id, "user_assignment_settings.json");
            $json = FileUtils::readJsonFile($settings_file);
            if ($json === false) {
                $this->core->addErrorMessage("Failed to open settings file");
                $this->core->redirect($return_url);
            }
            foreach ($add_user_ids as $id) {
                $json["team_history"][] = ["action" => "admin_add_user", "time" => $current_time,
                    "admin_user" => $this->core->getUser()->getId(), "added_user" => $id];
            }
            foreach ($remove_user_ids as $id) {
                $json["team_history"][] = ["action" => "admin_remove_user", "time" => $current_time,
                    "admin_user" => $this->core->getUser()->getId(), "removed_user" => $id];
            }
            if ($new_team_name) {
                $json["team_history"][] = ["action" => "change_name", "time" => $current_time, "user" => $this->core->getUser()->getId()];
            }
            if (!@file_put_contents($settings_file, FileUtils::encodeJson($json))) {
                $this->core->addErrorMessage("Failed to write to team history to settings file");
            }
        }

        $this->core->redirect($return_url);
    }

    /**
     * Given a gradeable, the logged in user, and if the logged in user is a peer
     * determine if the user should be single, double, or unblind grading
     */

    private function amIBlindGrading($gradeable, $user, $peer) {
        if ($peer && $gradeable->getPeerBlind() === Gradeable::DOUBLE_BLIND_GRADING) {
            return "double";
        }

        if (($peer && $gradeable->getPeerBlind() === Gradeable::SINGLE_BLIND_GRADING) || ($gradeable->getLimitedAccessBlind() === Gradeable::SINGLE_BLIND_GRADING && $this->core->getUser()->getGroup() === User::GROUP_LIMITED_ACCESS_GRADER)) {
            return "single";
        }

        return "unblind";
    }

    /**
     * Display the electronic grading page
     *
     * @param string $who_id This is the user we wish to view, this field will only be passed on when the request originates
     *                  on the grading index page
     * @param string $from This is the user that was being viewed when a navigation button was clicked on the TA grading
     *                  interface.  Knowing who we were viewing allows us to decide who to view next.
     * @param null|string $to Used to determine the direction to move in, either 'prev' or 'next'
     *
     * @Route("/courses/{_semester}/{_course}/gradeable/{gradeable_id}/grading/grade")
     */
    public function showGrading(
        $gradeable_id,
        $who_id = '',
        $from = "",
        $to = null,
        $gradeable_version = null,
        $sort = "id",
        $direction = "ASC",
        $component_id = "-1",
        $anon_mode = false,
        $filter = 'default',
        $navigate_assigned_students_only = "true"
    ) {
        if (empty($this->core->getQueries()->getTeamsById([$who_id])) && $this->core->getQueries()->getUserById($who_id) == null) {
            $anon_mode = true;
        }
        /** @var Gradeable $gradeable */

        $gradeable = $this->tryGetGradeable($gradeable_id, false);
        if ($gradeable === false) {
            $this->core->addErrorMessage('Invalid Gradeable!');
            $this->core->redirect($this->core->buildCourseUrl());
        }
        // Make sure this gradeable is an electronic file gradeable
        if ($gradeable->getType() !== GradeableType::ELECTRONIC_FILE) {
            $this->core->addErrorMessage('This gradeable is not an electronic file gradeable');
            $this->core->redirect($this->core->buildCourseUrl());
        }
        $peer = $gradeable->hasPeerComponent() && $this->core->getUser()->getGroup() == User::GROUP_STUDENT;
        $team = $gradeable->isTeamAssignment();
        if ($gradeable->hasPeerComponent() && $this->core->getUser()->getGroup() == User::GROUP_STUDENT) {
            $peer = true;
        }
        $blind_grading = $this->amIBlindGrading($gradeable, $this->core->getUser(), $peer);

        // If $who_id is empty string then this request came from the TA grading interface navigation buttons
        // We must decide who to display prev/next and assign them to $who_id
        $order_all_sections = null;
        if ($who_id === '') {
            $order_grading_sections = new GradingOrder($this->core, $gradeable, $this->core->getUser());
            $order_grading_sections->sort($sort, $direction);

            // Only need to instantiate this order if the user is a full access grader
            // Limited access graders should never need the order that includes all sections
            if ($this->core->getUser()->accessFullGrading() && $navigate_assigned_students_only === "false") {
                $order_all_sections = new GradingOrder($this->core, $gradeable, $this->core->getUser(), true);
                $order_all_sections->sort($sort, $direction);
            }

            // Get the graded gradeable for the $from user
            $id_from_anon = $this->core->getQueries()->getSubmitterIdFromAnonId($from, $gradeable_id);
            if ($blind_grading !== "unblind" || $anon_mode) {
                $from_graded_gradeable = $this->tryGetGradedGradeable($gradeable, $id_from_anon, false);
            }
            else {
                $from_graded_gradeable = $this->tryGetGradedGradeable($gradeable, $from, false);
            }

            if ($from_graded_gradeable === false) {
                $this->core->redirect($this->core->buildCourseUrl(['gradeable', $gradeable_id, 'grading', 'details']));
            }

            // Get the user ID of the user we were viewing on the TA grading interface
            $from_id = $from_graded_gradeable->getSubmitter();

            // Determine the student to go to based on the button that was pressed
            // For full access graders, pressing the single arrow should navigate to the next submission, regardless
            // of if that submission is in their assigned section
            // Limited access graders should only be able to navigate to submissions in their assigned sections
            $goToStudent = null;
            if ($to === 'prev' && $navigate_assigned_students_only === "false" && $this->core->getUser()->accessFullGrading()) {
                $goToStudent = $order_all_sections->getPrevSubmitter($from_id, is_numeric($component_id) ? $component_id : -1, $filter);
            }
            elseif ($to === 'prev') {
                $goToStudent = $order_grading_sections->getPrevSubmitter($from_id, is_numeric($component_id) ? $component_id : -1, $filter);
            }
            elseif ($to === 'next' && $navigate_assigned_students_only === "false" && $this->core->getUser()->accessFullGrading()) {
                $goToStudent = $order_all_sections->getNextSubmitter($from_id, is_numeric($component_id) ? $component_id : -1, $filter);
            }
            elseif ($to === 'next') {
                $goToStudent = $order_grading_sections->getNextSubmitter($from_id, is_numeric($component_id) ? $component_id : -1, $filter);
            }
            // Reassign who_id
            if ($goToStudent !== null) {
                $who_id = $goToStudent->getId();
                if ($blind_grading || $anon_mode) {
                    $who_id = $goToStudent->getAnonId($gradeable_id);
                }
            }
            if (empty($who_id)) {
                $message = "You've reached the ";
                $message .= $to === 'prev' ? " start" : " end";
                $message .= " of";
                $message .= $navigate_assigned_students_only !== "false" ? " your assigned sections" : " the list";
                $message .= $filter !== 'default' ? " (using filter '" . $filter . "')." : ".";
                $this->core->addSuccessMessage($message);
                $this->core->redirect($this->core->buildCourseUrl(['gradeable', $gradeable_id, 'grading', 'details'])  . '?' . http_build_query(['sort' => $sort, 'direction' => $direction]));
            }
        }
        // Get the graded gradeable for the submitter we are requesting
        $graded_gradeable = false;
        $id_from_anon = $this->core->getQueries()->getSubmitterIdFromAnonId($who_id, $gradeable_id);
        if ($blind_grading !== "unblind" || $anon_mode) {
            $graded_gradeable = $this->tryGetGradedGradeable($gradeable, $id_from_anon, false);
        }
        else {
            $graded_gradeable = $this->tryGetGradedGradeable($gradeable, $who_id, false);
        }
        if ($graded_gradeable === false) {
            $this->core->redirect($this->core->buildCourseUrl(['gradeable', $gradeable_id, 'grading', 'details'])  . '?' . http_build_query(['sort' => $sort, 'direction' => $direction]));
            $peer = false;
        }

        $gradeableUrl = $this->core->buildCourseUrl(['gradeable', $gradeable->getId(), 'grading', 'details']);
        $this->core->getOutput()->addBreadcrumb("{$gradeable->getTitle()} Grading", $gradeableUrl);
        $indexUrl = $this->core->buildCourseUrl(['gradeable', $gradeable_id, 'grading', 'details']);
        $this->core->getOutput()->addBreadcrumb('Grading Interface ' . GradingOrder::getGradingOrderMessage($sort, $direction));
        $graded = 0;
        $total = 0;
        $total_submitted = 0;
        $non_late_total_submitted = 0;
        $non_late_graded = 0;

        // Assure late day cache is calculated
        $this->core->getQueries()->generateLateDayCacheForUsers();
<<<<<<< HEAD

=======
        $section_key = ($gradeable->isGradeByRegistration() ? 'registration_section' : 'rotating_section');
>>>>>>> 038d9acf
        if ($peer) {
            $total = $gradeable->getPeerGradeSet();
            $graded = $this->core->getQueries()->getNumGradedPeerComponents($gradeable->getId(), $this->core->getUser()->getId()) / count($gradeable->getPeerComponents());
            $non_late_total_submitted = $total_submitted;
            $non_late_graded = $graded;
        }
        elseif ($gradeable->isGradeByRegistration()) {
            $sections = $this->core->getUser()->getGradingRegistrationSections();
            if ($this->core->getAccess()->canI("grading.electronic.grade.if_no_sections_exist") && $sections == null) {
                $sections = $this->core->getQueries()->getRegistrationSections();
                for ($i = 0; $i < count($sections); $i++) {
                    $sections[$i] = $sections[$i]['sections_registration_id'];
                }
            }
            if ($team) {
<<<<<<< HEAD
                $graded = array_sum($this->core->getQueries()->getGradedComponentsCountByGradingSections($gradeable_id, $sections, 'registration_section', $team));
                $total = array_sum($this->core->getQueries()->getTotalTeamCountByGradingSections($gradeable_id, $sections, 'registration_section'));
                $total_submitted = array_sum($this->core->getQueries()->getSubmittedTeamCountByGradingSections($gradeable_id, $sections, 'registration_section'));
                $late_submitted = $this->core->getQueries()->getBadTeamSubmissionsByGradingSection($gradeable_id, $sections, 'registration_section');
                $non_late_total_submitted = $total_submitted - array_sum($late_submitted);
                $late_graded = $this->core->getQueries()->getBadGradedComponentsCountByGradingSections($gradeable_id, $sections, 'registration_section', $gradeable->isTeamAssignment());
                $non_late_graded = $graded - array_sum($late_graded);
            }
            else {
                $graded = array_sum($this->core->getQueries()->getGradedComponentsCountByGradingSections($gradeable_id, $sections, 'registration_section', $team));
                $total = array_sum($this->core->getQueries()->getTotalUserCountByGradingSections($sections, 'registration_section'));
                $total_submitted = array_sum($this->core->getQueries()->getTotalSubmittedUserCountByGradingSections($gradeable_id, $sections, 'registration_section'));
                $late_submitted = $this->core->getQueries()->getBadUserSubmissionsByGradingSection($gradeable_id, $sections, 'registration_section');
                $non_late_total_submitted = $total_submitted - array_sum($late_submitted);
                $late_graded = $this->core->getQueries()->getBadGradedComponentsCountByGradingSections($gradeable_id, $sections, 'registration_section', $gradeable->isTeamAssignment());
=======
                $graded = array_sum($this->core->getQueries()->getGradedComponentsCountByGradingSections($gradeable_id, $sections, $section_key, $team));
                $total = array_sum($this->core->getQueries()->getTotalTeamCountByGradingSections($gradeable_id, $sections, $section_key));
                $total_submitted = array_sum($this->core->getQueries()->getSubmittedTeamCountByGradingSections($gradeable_id, $sections, $section_key));
                $late_submitted = $this->core->getQueries()->getBadTeamSubmissionsByGradingSection($gradeable_id, $sections, $section_key);
                $non_late_total_submitted = $total_submitted - array_sum($late_submitted);
                $late_graded = $this->core->getQueries()->getBadGradedComponentsCountByGradingSections($gradeable_id, $sections, $section_key, $gradeable->isTeamAssignment());
                $non_late_graded = $graded - array_sum($late_graded);
            }
            else {
                $graded = array_sum($this->core->getQueries()->getGradedComponentsCountByGradingSections($gradeable_id, $sections, $section_key, $team));
                $total = array_sum($this->core->getQueries()->getTotalUserCountByGradingSections($sections, $section_key));
                $total_submitted = array_sum($this->core->getQueries()->getTotalSubmittedUserCountByGradingSections($gradeable_id, $sections, $section_key));
                $late_submitted = $this->core->getQueries()->getBadUserSubmissionsByGradingSection($gradeable_id, $sections, $section_key);
                $non_late_total_submitted = $total_submitted - array_sum($late_submitted);
                $late_graded = $this->core->getQueries()->getBadGradedComponentsCountByGradingSections($gradeable_id, $sections, $section_key, $gradeable->isTeamAssignment());

>>>>>>> 038d9acf
                $non_late_graded = $graded - array_sum($late_graded);
            }
        }
        else {
            $sections = $this->core->getQueries()->getRotatingSectionsForGradeableAndUser($gradeable_id, $this->core->getUser()->getId());
            if ($this->core->getAccess()->canI("grading.electronic.grade.if_no_sections_exist") && $sections == null) {
                $sections = $this->core->getQueries()->getRotatingSections();
                for ($i = 0; $i < count($sections); $i++) {
                    $sections[$i] = $sections[$i]['sections_rotating_id'];
                }
            }
            if ($team) {
                //$total = array_sum($this->core->getQueries()->getTotalTeamCountByGradingSections($gradeable_id, $sections, 'rotating_section'));
<<<<<<< HEAD
                $late_submitted = $this->core->getQueries()->getBadTeamSubmissionsByGradingSection($gradeable_id, $sections, 'rotating_section');
                $total_submitted = array_sum($this->core->getQueries()->getSubmittedTeamCountByGradingSections($gradeable_id, $sections, 'rotating_section'));
            }
            else {
                $late_submitted = $this->core->getQueries()->getBadUserSubmissionsByGradingSection($gradeable_id, $sections, 'rotating_section');
                $total_submitted = array_sum($this->core->getQueries()->getTotalSubmittedUserCountByGradingSections($gradeable->getId(), $sections, 'rotating_section'));
            }
            $late_graded = $this->core->getQueries()->getBadGradedComponentsCountByGradingSections($gradeable_id, $sections, 'rotating_section', $gradeable->isTeamAssignment());
            $non_late_total_submitted = $total_submitted - array_sum($late_submitted);
            $graded = array_sum($this->core->getQueries()->getGradedComponentsCountByGradingSections($gradeable_id, $sections, 'rotating_section', $team));
=======
                $late_submitted = $this->core->getQueries()->getBadTeamSubmissionsByGradingSection($gradeable_id, $sections, $section_key);
                $total_submitted = array_sum($this->core->getQueries()->getSubmittedTeamCountByGradingSections($gradeable_id, $sections, $section_key));
            }
            else {
                $late_submitted = $this->core->getQueries()->getBadUserSubmissionsByGradingSection($gradeable_id, $sections, $section_key);
                $total_submitted = array_sum($this->core->getQueries()->getTotalSubmittedUserCountByGradingSections($gradeable->getId(), $sections, $section_key));
            }
            $late_graded = $this->core->getQueries()->getBadGradedComponentsCountByGradingSections($gradeable_id, $sections, $section_key, $gradeable->isTeamAssignment());
            $non_late_total_submitted = $total_submitted - array_sum($late_submitted);
            $graded = array_sum($this->core->getQueries()->getGradedComponentsCountByGradingSections($gradeable_id, $sections, $section_key, $team));
>>>>>>> 038d9acf
            $non_late_graded = $graded - array_sum($late_graded);
        }
        //multiplies users and the number of components a gradeable has together
        if ($team) {
            $total_submitted = ($total_submitted * count($gradeable->getComponents()));
        }
        else {
            $total_submitted = ($total_submitted * count($gradeable->getComponents()));
        }
        if ($total_submitted == 0) {
            $progress = 100;
        }
        else {
            $progress = round(($graded / $total_submitted) * 100, 1);

<<<<<<< HEAD
            if (array_key_exists('include_late_submissions', $_COOKIE) && $_COOKIE['include_late_submissions'] == 'false') {
=======
            if (array_key_exists('include_bad_submissions', $_COOKIE) && $_COOKIE['include_bad_submissions'] == 'include') {
>>>>>>> 038d9acf
                $progress = round(($non_late_graded / $non_late_total_submitted) * 100, 1);
            }
        }


        if (!$this->core->getAccess()->canI("grading.electronic.grade", ["gradeable" => $gradeable, "graded_gradeable" => $graded_gradeable])) {
            $this->core->addErrorMessage("ERROR: You do not have access to grade the requested student.");
            $this->core->redirect($this->core->buildCourseUrl(['gradeable', $gradeable->getId(), 'grading', 'status']));
        }

        $show_verify_all = false;
        //check if verify all button should be shown or not
        foreach ($gradeable->getComponents() as $component) {
            $graded_component = $graded_gradeable->getOrCreateTaGradedGradeable()->getGradedComponent($component, $this->core->getUser());
            if ($graded_component === null) {
                continue;
            }
            if ($graded_component->getGrader()->getId() !== $this->core->getUser()->getId() && $graded_component->getVerifierId() === '') {
                $show_verify_all = true;
                break;
            }
        }
        $can_inquiry = $this->core->getAccess()->canI("grading.electronic.grade_inquiry", ['graded_gradeable' => $graded_gradeable]);
        $can_verify = $this->core->getAccess()->canI("grading.electronic.verify_grader");
        $show_verify_all = $show_verify_all && $can_verify;

        $show_silent_edit = $this->core->getAccess()->canI("grading.electronic.silent_edit");

        $display_version = intval($gradeable_version ?? '0');
        if ($display_version <= 0) {
            $display_version = $graded_gradeable->getAutoGradedGradeable()->getActiveVersion();
        }

        $late_days_users = [];
        if ($gradeable->isTeamAssignment()) {
            // If its a team assignment, use the leader for late days...
            $late_days_users = $graded_gradeable->getSubmitter()->getTeam()->getMemberUsers();
        }
        else {
            $late_days_users[] = $graded_gradeable->getSubmitter()->getUser();
        }

        $late_status = null;  // Assume its good
        $rollback_submission = PHP_INT_MAX;

        // Get the "worst" status from all users in the submission
        foreach ($late_days_users as $user) {
            $ld = new LateDays($this->core, $user, [$graded_gradeable]);
            $ldi = $ld->getLateDayInfoByGradeable($gradeable);

            // Skip null entries
            if ($ldi === null) {
                continue;
            }

            $late_status = max($ldi->getStatus(), $late_status ?? 0);
            $rollback_submission = min($rollback_submission, $ld->getLatestValidVersion($graded_gradeable));
        }

        if ($late_status === null) {
            $late_status = LateDayInfo::STATUS_GOOD;  // Assume its good
        }

        $logger_params = [
            "course_semester" => $this->core->getConfig()->getTerm(),
            "course_name" => $this->core->getDisplayedCourseName(),
            "gradeable_id" => $gradeable_id,
            "grader_id" => $this->core->getUser()->getId(),
            "submitter_id" => $who_id,
            "action" => "VIEW_PAGE",
        ];
        Logger::logTAGrading($logger_params);
        $anon_mode = isset($_COOKIE['anon_mode']) && $_COOKIE['anon_mode'] === 'on';
        $submitter_itempool_map = $this->getItempoolMapForSubmitter($gradeable, $graded_gradeable->getSubmitter()->getId());
        $solution_ta_notes = $this->getSolutionTaNotesForGradeable($gradeable, $submitter_itempool_map) ?? [];

        $this->core->getOutput()->addInternalCss('forum.css');
        $this->core->getOutput()->addInternalCss('electronic.css');

        $this->core->getOutput()->addInternalJs('forum.js');
        $this->core->getOutput()->addInternalCss('grade-inquiry.css');
        $this->core->getOutput()->addInternalJs('grade-inquiry.js');
        $this->core->getOutput()->addInternalJs('websocket.js');
        $show_hidden = $this->core->getAccess()->canI("autograding.show_hidden_cases", ["gradeable" => $gradeable]);
        $this->core->getOutput()->renderOutput(['grading', 'ElectronicGrader'], 'hwGradingPage', $gradeable, $graded_gradeable, $display_version, $progress, $show_hidden, $can_inquiry, $can_verify, $show_verify_all, $show_silent_edit, $late_status, $rollback_submission, $sort, $direction, $who_id, $solution_ta_notes, $submitter_itempool_map, $anon_mode, $blind_grading);
        $this->core->getOutput()->renderOutput(['grading', 'ElectronicGrader'], 'popupStudents');
        $this->core->getOutput()->renderOutput(['grading', 'ElectronicGrader'], 'popupMarkConflicts');
        $this->core->getOutput()->renderOutput(['grading', 'ElectronicGrader'], 'popupSettings');
    }

    /**
     * Route for fetching a gradeable's rubric information
     * @Route("/courses/{_semester}/{_course}/gradeable/{gradeable_id}/rubric", methods={"GET"})
     */
    public function ajaxGetGradeableRubric($gradeable_id) {
        $grader = $this->core->getUser();
        // Get the gradeable
        $gradeable = $this->tryGetGradeable($gradeable_id);
        if ($gradeable === false) {
            return;
        }

        // Make sure that this gradeable is an electronic file gradeable
        if ($gradeable->getType() !== GradeableType::ELECTRONIC_FILE) {
            $this->core->getOutput()->renderJsonFail('This gradeable is not an electronic file gradeable');
            return;
        }

        // checks if user has permission
        if (!$this->core->getAccess()->canI("grading.electronic.grade", ["gradeable" => $gradeable])) {
            $this->core->getOutput()->renderJsonFail('Insufficient permissions to get gradeable rubric data');
            return;
        }

        try {
            // Once we've parsed the inputs and checked permissions, perform the operation
            $results = $this->getGradeableRubric($gradeable, $grader);
            $this->core->getOutput()->renderJsonSuccess($results);
        }
        catch (\InvalidArgumentException $e) {
            $this->core->getOutput()->renderJsonFail($e->getMessage());
        }
        catch (\Exception $e) {
            $this->core->getOutput()->renderJsonError($e->getMessage());
        }
    }

    public function getGradeableRubric(Gradeable $gradeable, User $grader) {
        $return = [
            'id' => $gradeable->getId(),
            'precision' => $gradeable->getPrecision()
        ];
        // Filter out the components that we shouldn't see
        //  TODO: instructors see all components, some may not be visible in non-super-edit-mode
        $return['components'] = array_map(function (Component $component) {
                return $component->toArray();
        }, array_filter($gradeable->getComponents(), function (Component $component) use ($gradeable) {
                return $this->core->getAccess()->canI('grading.electronic.view_component', ['gradeable' => $gradeable, 'component' => $component]);
        }));
        $return['components'] = array_values($return['components']);
        return $return;
    }

    /**
     * Gets a component and all of its marks
     * @Route("/courses/{_semester}/{_course}/gradeable/{gradeable_id}/components")
     */
    public function ajaxGetComponent($gradeable_id, $component_id) {
        // Get the gradeable
        $gradeable = $this->tryGetGradeable($gradeable_id);
        if ($gradeable === false) {
            return;
        }
        // Make sure that this gradeable is an electronic file gradeable
        if ($gradeable->getType() !== GradeableType::ELECTRONIC_FILE) {
            $this->core->getOutput()->renderJsonFail('This gradeable is not an electronic file gradeable');
            return;
        }

        $graded_gradeable = $this->tryGetGradedGradeable($gradeable, $this->core->getUser()->getId(), false);

        // Get the component
        $component = $this->tryGetComponent($gradeable, $component_id);
        if ($component === false) {
            return;
        }

        // checks if user has permission
        if (!$this->core->getAccess()->canI("grading.electronic.view_component", ["gradeable" => $gradeable, "component" => $component])) {
            $this->core->getOutput()->renderJsonFail('Insufficient permissions to get component');
            return;
        }

        try {
            // Once we've parsed the inputs and checked permissions, perform the operation
            $this->core->getOutput()->renderJsonSuccess($component->toArray());
        }
        catch (\InvalidArgumentException $e) {
            $this->core->getOutput()->renderJsonFail($e->getMessage());
        }
        catch (\Exception $e) {
            $this->core->getOutput()->renderJsonError($e->getMessage());
        }
    }

    /**
     * Route for getting information about a individual grader
     * @Route("/courses/{_semester}/{_course}/gradeable/{gradeable_id}/grading/graded_gradeable")
     */
    public function ajaxGetGradedGradeable($gradeable_id, $anon_id = '', $all_peers = false) {
        // Get the gradeable
        $gradeable = $this->tryGetGradeable($gradeable_id);
        if ($gradeable === false) {
            return;
        }
        // Make sure that this gradeable is an electronic file gradeable
        if ($gradeable->getType() !== GradeableType::ELECTRONIC_FILE) {
            $this->core->getOutput()->renderJsonFail('This gradeable is not an electronic file gradeable');
            return;
        }

        $all_peers = ($all_peers === "true");

        $grader = $this->core->getUser();

        // Get user id from the anon id
        $submitter_id = $this->tryGetSubmitterIdFromAnonId($anon_id, $gradeable_id);
        if ($submitter_id === false) {
            return;
        }

        $section = null;

        if ($gradeable->isGradeByRegistration()) {
            $section = $this->core->getQueries()->getSubmitterById($submitter_id)->getRegistrationSection();
        }
        else {
            $section = $this->core->getQueries()->getSubmitterById($submitter_id)->getRotatingSection();
        }

        // Get the graded gradeable
        $graded_gradeable = $this->tryGetGradedGradeable($gradeable, $submitter_id);
        if ($graded_gradeable === false) {
            return;
        }

        // checks if user has permission
        if (!$this->core->getAccess()->canI("grading.electronic.grade", ["gradeable" => $gradeable, "graded_gradeable" => $graded_gradeable, "section" => $section])) {
            $this->core->getOutput()->renderJsonFail('Insufficient permissions to get graded gradeable');
            return;
        }

        // Check if user has permission to view all peer grades
        /*if ($all_peers) {
            $this->core->getOutput()->renderJsonFail('Insufficient permissions to get view peer panel');
            return;
        }*/

        // Get / create the TA grade
        $ta_graded_gradeable = $graded_gradeable->getOrCreateTaGradedGradeable();

        try {
            // Once we've parsed the inputs and checked permissions, perform the operation
            $response_data = null;
            if ($ta_graded_gradeable !== null) {
                $response_data = $this->getGradedGradeable($ta_graded_gradeable, $grader, $all_peers);
            }
            $this->core->getOutput()->renderJsonSuccess($response_data);
        }
        catch (\InvalidArgumentException $e) {
            $this->core->getOutput()->renderJsonFail($e->getMessage());
        }
        catch (\Exception $e) {
            $this->core->getOutput()->renderJsonError($e->getMessage());
        }
    }

    public function getGradedGradeable(TaGradedGradeable $ta_graded_gradeable, User $grader, $all_peers = false) {

        // Passing null returns grading for all graders.
        $grading_done_by = ($all_peers ? null : $grader);
        $response_data = $ta_graded_gradeable->toArray($grading_done_by);
        $response_data_with_peer = $ta_graded_gradeable->toArray();
        $graded_gradeable = $ta_graded_gradeable->getGradedGradeable();
        $gradeable = $graded_gradeable->getGradeable();
        $submitter = $graded_gradeable->getSubmitter()->getId();
        $combined_score = 0;
        foreach ($response_data_with_peer['peer_scores'] as $score) {
            $combined_score += $score;
        }
        //remove non peer component scores from combined score to get the combined peer score
        $combined_peer_score = $combined_score - $ta_graded_gradeable->getTotalTaScore($this->core->getUser());

        // If there is autograding, also send that information TODO: this should be restricted to non-peer
        if (count($gradeable->getAutogradingConfig()->getPersonalizedTestcases($submitter)) > 1) {
            // NOTE/REDESIGN FIXME: We might have autograding that is
            // penalty only.  The available positive autograding
            // points might be zero.  Testing for autograding > 1 is
            // ignoring the submission limit test case... but this is
            // also imperfect.  We want to render the column if any
            // student has received the penalty.  But if no one has
            // received the penalty maybe we omit it?  (expensive?/confusing?)
            // See also note in ElectronicGraderView.php
            // if ($gradeable->getAutogradingConfig()->anyPoints()) {
            $response_data['auto_grading_total'] = $gradeable->getAutogradingConfig()->getTotalNonExtraCredit();

            // Furthermore, if the user has a grade, send that information
            if ($graded_gradeable->getAutoGradedGradeable()->hasActiveVersion()) {
                $response_data['auto_grading_earned'] = $graded_gradeable->getAutoGradedGradeable()->getActiveVersionInstance()->getTotalPoints();
            }
        }
        //send ta score information
        $response_data['ta_grading_total'] = $gradeable->getTaPoints();
        if ($gradeable->hasPeerComponent()) {
            $response_data['ta_grading_earned'] = $ta_graded_gradeable->getTotalTaScore($this->core->getUser());
            $response_data['see_peer_grade'] = $ta_graded_gradeable->getTotalPeerScore($grading_done_by);
            $response_data['peer_grade_earned'] = $ta_graded_gradeable->getTotalScore($this->core->getUser());
            $response_data['peer_total'] = $gradeable->getPeerPoints();
            $response_data['user_group'] = $this->core->getUser()->getGroup();
            $response_data['peer_gradeable'] = true;
            $response_data['combined_peer_score'] = $combined_peer_score;
        }
        else {
            $response_data['ta_grading_earned'] = $ta_graded_gradeable->getTotalScore(null);
            $response_data['user_group'] = $this->core->getUser()->getGroup();
            $response_data['peer_gradeable'] = false;
        }

        $response_data['anon_id'] = $graded_gradeable->getSubmitter()->getAnonId($gradeable->getId());

        $response_data['itempool_items'] = [];
        $components = $gradeable->getComponents();
        $submitter_itempool_map = $this->getItempoolMapForSubmitter($gradeable, $submitter);
        foreach ($components as $key => $value) {
            $response_data['itempool_items'][$value->getId()] = $value->getItempool() === '' ? '' : $submitter_itempool_map[$value->getItempool()];
        }

        return $response_data;
    }

    /**
     * Route for saving the marks the submitter received for a component
     * @Route("/courses/{_semester}/{_course}/gradeable/{gradeable_id}/grading/graded_gradeable/graded_component", methods={"POST"})
     */
    public function ajaxSaveGradedComponent($gradeable_id) {
        $anon_id = $_POST['anon_id'] ?? '';
        $component_id = $_POST['component_id'] ?? '';
        $custom_message = $_POST['custom_message'] ?? null;
        $custom_points = $_POST['custom_points'] ?? null;
        $component_version = $_POST['graded_version'] ?? null;
        // Optional marks parameter
        $marks = $_POST['mark_ids'] ?? [];

        // Validate required parameters
        if ($custom_message === null) {
            $this->core->getOutput()->renderJsonFail('Missing custom_message parameter');
            return;
        }
        if ($custom_points === null) {
            $this->core->getOutput()->renderJsonFail('Missing custom_points parameter');
            return;
        }
        if (!is_numeric($custom_points)) {
            $this->core->getOutput()->renderJsonFail('Invalid custom_points parameter');
            return;
        }
        if ($component_version === null) {
            $this->core->getOutput()->renderJsonFail('Missing graded_version parameter');
            return;
        }
        if (!ctype_digit($component_version)) {
            $this->core->getOutput()->renderJsonFail('Invalid graded_version parameter');
            return;
        }

        // Convert the mark ids to integers
        $numeric_mark_ids = [];
        foreach ($marks as $mark) {
            if (!ctype_digit($mark)) {
                $this->core->getOutput()->renderJsonFail('One of provided mark ids was invalid');
                return;
            }
            $numeric_mark_ids[] = intval($mark);
        }
        $marks = $numeric_mark_ids;

        // Parse the strings into ints/floats
        $component_version = intval($component_version);
        $custom_points = floatval($custom_points);

        // Optional Parameters
        $silent_edit = ($_POST['silent_edit'] ?? 'false') === 'true';

        $grader = $this->core->getUser();

        // Get the gradeable
        $gradeable = $this->tryGetGradeable($gradeable_id);
        if ($gradeable === false) {
            return;
        }
        // Make sure that this gradeable is an electronic file gradeable
        if ($gradeable->getType() !== GradeableType::ELECTRONIC_FILE) {
            $this->core->getOutput()->renderJsonFail('This gradeable is not an electronic file gradeable');
            return;
        }
        // get the component
        $component = $this->tryGetComponent($gradeable, $component_id);
        if ($component === false) {
            return;
        }

        // Get user id from the anon id
        $submitter_id = $this->tryGetSubmitterIdFromAnonId($anon_id, $gradeable_id);
        if ($submitter_id === false) {
            return;
        }

        // Get the graded gradeable
        $graded_gradeable = $this->tryGetGradedGradeable($gradeable, $submitter_id);
        if ($graded_gradeable === false) {
            return;
        }


        // checks if user has permission
        if (!$this->core->getAccess()->canI("grading.electronic.save_graded_component", ["gradeable" => $gradeable, "graded_gradeable" => $graded_gradeable, "component" => $component])) {
            $this->core->getOutput()->renderJsonFail('Insufficient permissions to save component/marks');
            return;
        }

        //don't allow custom marks if they are disabled
        if ($custom_message != null || $custom_points != null) {
            if (!$gradeable->getAllowCustomMarks()) {
                $this->core->getOutput()->renderJsonFail('Custom marks are disabled for this assignment');
                return;
            }
        }

        //don't allow peer graders to save custom marks no matter how gradeable is configured
        if (($custom_message != null || $custom_points != null) && $gradeable->hasPeerComponent()) {
            if ($this->core->getUser()->getGroup() == User::GROUP_STUDENT) {
                $this->core->getOutput()->renderJsonFail('Insufficient permissions to save component/marks');
                return;
            }
        }
        // Check if the user can silently edit assigned marks
        if (!$this->core->getAccess()->canI('grading.electronic.silent_edit')) {
            $silent_edit = false;
        }

        $logger_params = [
            "course_semester" => $this->core->getConfig()->getTerm(),
            "course_name" => $this->core->getDisplayedCourseName(),
            "gradeable_id" => $gradeable_id,
            "grader_id" => $this->core->getUser()->getId(),
            "component_id" => $component_id,
            "action" => "SAVE_COMPONENT",
            "submitter_id" => $submitter_id
        ];
        Logger::logTAGrading($logger_params);

        // Get / create the TA grade
        $ta_graded_gradeable = $graded_gradeable->getOrCreateTaGradedGradeable();

        // Get / create the graded component
        $graded_component = $ta_graded_gradeable->getOrCreateGradedComponent($component, $grader, true);

        try {
            // Once we've parsed the inputs and checked permissions, perform the operation
            $this->saveGradedComponent(
                $ta_graded_gradeable,
                $graded_component,
                $grader,
                $custom_points,
                $custom_message,
                $marks,
                $component_version,
                !$silent_edit
            );
            $this->core->getOutput()->renderJsonSuccess();
        }
        catch (\InvalidArgumentException $e) {
            $this->core->getOutput()->renderJsonFail($e->getMessage());
        }
        catch (\Exception $e) {
            $this->core->getOutput()->renderJsonError($e->getMessage());
        }
    }

    public function saveGradedComponent(TaGradedGradeable $ta_graded_gradeable, GradedComponent $graded_component, User $grader, float $custom_points, string $custom_message, array $mark_ids, int $component_version, bool $overwrite) {
        // Only update the grader if we're set to overwrite it
        if ($overwrite) {
            $graded_component->setGrader($grader);
        }
        $version_updated = $graded_component->getGradedVersion() !== $component_version;
        if ($version_updated) {
            $graded_component->setGradedVersion($component_version);
        }
        $graded_component->setComment($custom_message);
        $graded_component->setScore($custom_points);
        $graded_component->setGradeTime($this->core->getDateTimeNow());

        // Set the marks the submitter received
        $graded_component->setMarkIds($mark_ids);

        // Check if this graded component should be deleted
        if (
            count($graded_component->getMarkIds()) === 0
            && $graded_component->getScore() === 0.0
            && $graded_component->getComment() === ''
        ) {
            $ta_graded_gradeable->deleteGradedComponent($graded_component->getComponent(), $graded_component->getGrader());
            $graded_component = null;
        }
        else {
            //change the component to be unverified after changing a mark
            if ($graded_component->isMarksModified()) {
                $graded_component->setVerifier();
                $graded_component->setVerifyTime(null);
            }
        }

        // TODO: is this desirable
        // Reset the user viewed date since we updated the grade
        $ta_graded_gradeable->resetUserViewedDate();

        // Finally, save the changes to the database
        $this->core->getQueries()->saveTaGradedGradeable($ta_graded_gradeable);
        $submitter = $ta_graded_gradeable->getGradedGradeable()->getSubmitter();
        if ($submitter->isTeam()) {
            $this->core->getQueries()->clearTeamViewedTime($submitter->getId());
        }
    }

    /**
     * Route for saving a component's properties (not its marks)
     * @Route("/courses/{_semester}/{_course}/gradeable/{gradeable_id}/components/save", methods={"POST"})
     */
    public function ajaxSaveComponent($gradeable_id) {
        // Required parameters
        $component_id = $_POST['component_id'] ?? '';
        $title = $_POST['title'] ?? '';
        $ta_comment = $_POST['ta_comment'] ?? '';
        $student_comment = $_POST['student_comment'] ?? '';
        $lower_clamp = $_POST['lower_clamp'] ?? null;
        $default = $_POST['default'] ?? null;
        $max_value = $_POST['max_value'] ?? null;
        $upper_clamp = $_POST['upper_clamp'] ?? null;
        $is_itempool_linked = $_POST['is_itempool_linked'] ?? false;
        $itempool_option = $_POST['itempool_option'] ?? null;

        // Use 'page_number' since 'page' is used in the router
        $page = $_POST['page_number'] ?? '';

        // Validate required parameters
        if ($lower_clamp === null) {
            $this->core->getOutput()->renderJsonFail('Missing lower_clamp parameter');
            return;
        }
        if ($default === null) {
            $this->core->getOutput()->renderJsonFail('Missing default parameter');
            return;
        }
        if ($max_value === null) {
            $this->core->getOutput()->renderJsonFail('Missing max_value parameter');
            return;
        }
        if ($upper_clamp === null) {
            $this->core->getOutput()->renderJsonFail('Missing upper_clamp parameter');
            return;
        }
        if ($page === '') {
            $this->core->getOutput()->renderJsonFail('Missing page parameter');
        }
        if (!is_numeric($lower_clamp)) {
            $this->core->getOutput()->renderJsonFail('Invalid lower_clamp parameter');
            return;
        }
        if (!is_numeric($default)) {
            $this->core->getOutput()->renderJsonFail('Invalid default parameter');
            return;
        }
        if (!is_numeric($max_value)) {
            $this->core->getOutput()->renderJsonFail('Invalid max_value parameter');
            return;
        }
        if (!is_numeric($upper_clamp)) {
            $this->core->getOutput()->renderJsonFail('Invalid upper_clamp parameter');
            return;
        }
        if (strval(intval($page)) !== $page) {
            $this->core->getOutput()->renderJsonFail('Invalid page parameter');
        }

        // Get the gradeable
        $gradeable = $this->tryGetGradeable($gradeable_id);
        if ($gradeable === false) {
            return;
        }

        // Make sure this gradeable is an electronic file gradeable
        if ($gradeable->getType() !== GradeableType::ELECTRONIC_FILE) {
            $this->core->getOutput()->renderJsonFail('This gradeable is not an electronic file gradeable');
            return;
        }

        // get the component
        $component = $this->tryGetComponent($gradeable, $component_id);
        if ($component === false) {
            return;
        }

        // checks if user has permission
        if (!$this->core->getAccess()->canI("grading.electronic.save_component", ["gradeable" => $gradeable])) {
            $this->core->getOutput()->renderJsonFail('Insufficient permissions to save components');
            return;
        }

        $is_notebook_gradeable = ($gradeable->getAutogradingConfig() !== null) && $gradeable->getAutogradingConfig()->isNotebookGradeable();

        if ($is_notebook_gradeable) {
            if ($is_itempool_linked === 'true') {
                if (!$itempool_option) {
                    $this->core->getOutput()->renderJsonFail('Missing itempool_option parameter');
                    return;
                }
            }
        }

        try {
            // Once we've parsed the inputs and checked permissions, perform the operation
            $component->setTitle($title);
            $component->setTaComment($ta_comment);
            $component->setStudentComment($student_comment);
            $component->setPoints([
                'lower_clamp' => $lower_clamp,
                'default' => $default,
                'max_value' => $max_value,
                'upper_clamp' => $upper_clamp
                ]);
            $component->setPage($page);
            if ($is_notebook_gradeable) {
                if ($is_itempool_linked === 'true') {
                    $component->setIsItempoolLinked(true);
                    $component->setItempool($itempool_option);
                }
                else {
                    $component->setIsItempoolLinked(false);
                    $component->setItempool('');
                }
            }

            $this->core->getQueries()->saveComponent($component);
            $this->core->getOutput()->renderJsonSuccess();
        }
        catch (\InvalidArgumentException $e) {
            $this->core->getOutput()->renderJsonFail($e->getMessage());
        }
        catch (\Exception $e) {
            $this->core->getOutput()->renderJsonError($e->getMessage());
        }
    }

    /**
     * Route for saving the order of components in a gradeable
     * @Route("/courses/{_semester}/{_course}/gradeable/{gradeable_id}/components/order", methods={"POST"})
     */
    public function ajaxSaveComponentOrder($gradeable_id) {
        // Required parameters
        $order = json_decode($_POST['order'] ?? '[]', true);

        // Validate required parameters
        if (count($order) === 0) {
            $this->core->getOutput()->renderJsonFail('Missing order parameter');
            return;
        }

        // Get the gradeable
        $gradeable = $this->tryGetGradeable($gradeable_id);
        if ($gradeable === false) {
            return;
        }

        // Make sure this gradeable is an electronic file gradeable
        if ($gradeable->getType() !== GradeableType::ELECTRONIC_FILE) {
            $this->core->getOutput()->renderJsonFail('This gradeable is not an electronic file gradeable');
            return;
        }

        // checks if user has permission
        if (!$this->core->getAccess()->canI("grading.electronic.save_component", ["gradeable" => $gradeable])) {
            $this->core->getOutput()->renderJsonFail('Insufficient permissions to save marks');
            return;
        }

        try {
            // Once we've parsed the inputs and checked permissions, perform the operation
            $this->saveComponentOrder($gradeable, $order);
            $this->core->getOutput()->renderJsonSuccess();
        }
        catch (\InvalidArgumentException $e) {
            $this->core->getOutput()->renderJsonFail($e->getMessage());
        }
        catch (\Exception $e) {
            $this->core->getOutput()->renderJsonError($e->getMessage());
        }
    }

    public function saveComponentOrder(Gradeable $gradeable, array $orders) {
        foreach ($gradeable->getComponents() as $component) {
            if (!isset($orders[$component->getId()])) {
                throw new \InvalidArgumentException('Missing component id in order array');
            }
            $order = $orders[$component->getId()];
            if (!is_int($order) || $order < 0) {
                throw new \InvalidArgumentException('All order values must be non-negative integers');
            }
            $component->setOrder(intval($order));
        }
        $this->core->getQueries()->updateGradeable($gradeable);
    }

    /**
     * Route for saving the page numbers of the components
     * NOTE: the 'pages' parameter can be an associate array to set the page numbers of each component,
     *  or a single-element array with the key 'page' of the page number to set all components' page to
     *
     * @Route("/courses/{_semester}/{_course}/gradeable/{gradeable_id}/components/save_pages", methods={"POST"})
     */
    public function ajaxSaveComponentPages($gradeable_id) {
        // Required parameters
        $pages = json_decode($_POST['pages'] ?? '[]', true);

        // Validate required parameters
        if (count($pages) === 0) {
            $this->core->getOutput()->renderJsonFail('Missing pages parameter');
            return;
        }

        // Get the gradeable
        $gradeable = $this->tryGetGradeable($gradeable_id);
        if ($gradeable === false) {
            return;
        }

        // Make sure this gradeable is an electronic file gradeable
        if ($gradeable->getType() !== GradeableType::ELECTRONIC_FILE) {
            $this->core->getOutput()->renderJsonFail('This gradeable is not an electronic file gradeable');
            return;
        }

        // checks if user has permission
        if (!$this->core->getAccess()->canI("grading.electronic.save_component", ["gradeable" => $gradeable])) {
            $this->core->getOutput()->renderJsonFail('Insufficient permissions to save marks');
            return;
        }

        try {
            // Once we've parsed the inputs and checked permissions, perform the operation
            if (isset($pages['page']) && count($pages) === 1) {
                // if one page is sent, set all to that page.  This is useful
                //  for setting the page settings to 'none' or 'student-assign'
                $this->saveComponentsPage($gradeable, $pages['page']);
            }
            else {
                $this->saveComponentPages($gradeable, $pages);
            }
            $this->core->getQueries()->updateGradeable($gradeable);
            $this->core->getOutput()->renderJsonSuccess();
        }
        catch (\InvalidArgumentException $e) {
            $this->core->getOutput()->renderJsonFail($e->getMessage());
        }
        catch (\Exception $e) {
            $this->core->getOutput()->renderJsonError($e->getMessage());
        }
    }

    public function saveComponentPages(Gradeable $gradeable, array $pages) {
        foreach ($gradeable->getComponents() as $component) {
            if (!isset($pages[$component->getId()])) {
                throw new \InvalidArgumentException('Missing component id in pages array');
            }
            $page = $pages[$component->getId()];
            if (!is_int($page)) {
                throw new \InvalidArgumentException('All page values must be integers');
            }
            $component->setPage(max(intval($page), -1));
        }
    }

    public function saveComponentsPage(Gradeable $gradeable, int $page) {
        foreach ($gradeable->getComponents() as $component) {
            $component->setPage(max($page, -1));
        }
    }

    /**
     * Route for adding a new component to a gradeable
     * @Route("/courses/{_semester}/{_course}/gradeable/{gradeable_id}/components/new", methods={"POST"})
     */
    public function ajaxAddComponent($gradeable_id) {
        // Get the gradeable
        $gradeable = $this->tryGetGradeable($gradeable_id);
        if ($gradeable === false) {
            return;
        }

        // Make sure this gradeable is an electronic file gradeable
        if ($gradeable->getType() !== GradeableType::ELECTRONIC_FILE) {
            $this->core->getOutput()->renderJsonFail('This gradeable is not an electronic file gradeable');
            return;
        }

        $peer = $_POST['peer'] === 'true';

        // checks if user has permission
        if (!$this->core->getAccess()->canI("grading.electronic.add_component", ["gradeable" => $gradeable])) {
            $this->core->getOutput()->renderJsonFail('Insufficient permissions to add components');
            return;
        }

        try {
            $page = $gradeable->isPdfUpload() ? ($gradeable->isStudentPdfUpload() ? Component::PDF_PAGE_STUDENT : 1) : Component::PDF_PAGE_NONE;

            // Once we've parsed the inputs and checked permissions, perform the operation
            $component = $gradeable->addComponent(
                'Problem ' . strval(count($gradeable->getComponents()) + 1),
                '',
                '',
                0,
                0,
                0,
                0,
                false,
                $peer,
                $page
            );
            $component->addMark('No Credit', 0.0, false);
            $this->core->getQueries()->updateGradeable($gradeable);
            $this->core->getOutput()->renderJsonSuccess(['component_id' => $component->getId()]);
        }
        catch (\InvalidArgumentException $e) {
            $this->core->getOutput()->renderJsonFail($e->getMessage());
        }
        catch (\Exception $e) {
            $this->core->getOutput()->renderJsonError($e->getMessage());
        }
    }

    /**
     * Route for deleting a component from a gradeable
     * @Route("/courses/{_semester}/{_course}/gradeable/{gradeable_id}/components/delete", methods={"POST"})
     */
    public function ajaxDeleteComponent($gradeable_id) {
        // Required parameters
        $component_id = $_POST['component_id'] ?? '';

        // Get the gradeable
        $gradeable = $this->tryGetGradeable($gradeable_id);
        if ($gradeable === false) {
            return;
        }

        // get the component
        $component = $this->tryGetComponent($gradeable, $component_id);
        if ($component === false) {
            return;
        }

        // Make sure this gradeable is an electronic file gradeable
        if ($gradeable->getType() !== GradeableType::ELECTRONIC_FILE) {
            $this->core->getOutput()->renderJsonFail('This gradeable is not an electronic file gradeable');
            return;
        }

        // checks if user has permission
        if (!$this->core->getAccess()->canI("grading.electronic.delete_component", ["gradeable" => $gradeable])) {
            $this->core->getOutput()->renderJsonFail('Insufficient permissions to delete components');
            return;
        }

        try {
            // Once we've parsed the inputs and checked permissions, perform the operation
            $gradeable->deleteComponent($component);
            $this->core->getQueries()->updateGradeable($gradeable);
            $this->core->getOutput()->renderJsonSuccess();
        }
        catch (\InvalidArgumentException $e) {
            $this->core->getOutput()->renderJsonFail($e->getMessage());
        }
        catch (\Exception $e) {
            $this->core->getOutput()->renderJsonError($e->getMessage());
        }
    }

    /**
     * Route for saving a mark's title/point value
     * @Route("/courses/{_semester}/{_course}/gradeable/{gradeable_id}/components/marks/save", methods={"POST"})
     */
    public function ajaxSaveMark($gradeable_id) {
        // Required parameters
        $component_id = $_POST['component_id'] ?? '';
        $mark_id = $_POST['mark_id'] ?? '';
        $points = $_POST['points'] ?? '';
        $title = $_POST['title'] ?? null;
        $publish = ($_POST['publish'] ?? 'false') === 'true';

        // Validate required parameters
        if ($title === null) {
            $this->core->getOutput()->renderJsonFail('Missing title parameter');
            return;
        }
        if ($points === null) {
            $this->core->getOutput()->renderJsonFail('Missing points parameter');
            return;
        }
        if (!is_numeric($points)) {
            $this->core->getOutput()->renderJsonFail('Invalid points parameter');
            return;
        }

        $points = floatval($points);

        // Get the gradeable
        $gradeable = $this->tryGetGradeable($gradeable_id);
        if ($gradeable === false) {
            return;
        }

        // Make sure this gradeable is an electronic file gradeable
        if ($gradeable->getType() !== GradeableType::ELECTRONIC_FILE) {
            $this->core->getOutput()->renderJsonFail('This gradeable is not an electronic file gradeable');
            return;
        }

        // get the component
        $component = $this->tryGetComponent($gradeable, $component_id);
        if ($component === false) {
            return;
        }

        // get the mark
        $mark = $this->tryGetMark($component, $mark_id);
        if ($mark === false) {
            return;
        }

        // checks if user has permission
        if (!$this->core->getAccess()->canI("grading.electronic.save_mark", ["gradeable" => $gradeable])) {
            $this->core->getOutput()->renderJsonFail('Insufficient permissions to save marks');
            return;
        }

        try {
            // Once we've parsed the inputs and checked permissions, perform the operation
            $this->saveMark($mark, $points, $title, $publish);
            $this->core->getOutput()->renderJsonSuccess();
        }
        catch (\InvalidArgumentException $e) {
            $this->core->getOutput()->renderJsonFail($e->getMessage());
        }
        catch (\Exception $e) {
            $this->core->getOutput()->renderJsonError($e->getMessage());
        }
    }

    public function saveMark(Mark $mark, float $points, string $title, bool $publish) {
        if ($mark->getPoints() !== $points) {
            $mark->setPoints($points);
        }
        if ($mark->getTitle() !== $title) {
            $mark->setTitle($title);
        }
        if ($mark->isPublish() !== $publish) {
            $mark->setPublish($publish);
        }
        $this->core->getQueries()->updateGradeable($mark->getComponent()->getGradeable());
    }

    /**
     * Route for saving a the order of marks in a component
     * @Route("/courses/{_semester}/{_course}/gradeable/{gradeable_id}/components/marks/save_order", methods={"POST"})
     */
    public function ajaxSaveMarkOrder($gradeable_id) {
        // Required parameters
        $component_id = $_POST['component_id'] ?? '';
        $order = json_decode($_POST['order'] ?? '[]', true);

        // Validate required parameters
        if (count($order) === 0) {
            $this->core->getOutput()->renderJsonFail('Missing order parameter');
            return;
        }

        // Get the gradeable
        $gradeable = $this->tryGetGradeable($gradeable_id);
        if ($gradeable === false) {
            return;
        }

        // Make sure this gradeable is an electronic file gradeable
        if ($gradeable->getType() !== GradeableType::ELECTRONIC_FILE) {
            $this->core->getOutput()->renderJsonFail('This gradeable is not an electronic file gradeable');
            return;
        }

        // get the component
        $component = $this->tryGetComponent($gradeable, $component_id);
        if ($component === false) {
            return;
        }

        // checks if user has permission
        if (!$this->core->getAccess()->canI("grading.electronic.save_mark", ["gradeable" => $gradeable])) {
            $this->core->getOutput()->renderJsonFail('Insufficient permissions to save marks');
            return;
        }

        try {
            // Once we've parsed the inputs and checked permissions, perform the operation
            $this->saveMarkOrder($component, $order);
            $this->core->getOutput()->renderJsonSuccess();
        }
        catch (\InvalidArgumentException $e) {
            $this->core->getOutput()->renderJsonFail($e->getMessage());
        }
        catch (\Exception $e) {
            $this->core->getOutput()->renderJsonError($e->getMessage());
        }
    }

    public function saveMarkOrder(Component $component, array $orders) {
        foreach ($component->getMarks() as $mark) {
            if (!isset($orders[$mark->getId()])) {
                throw new \InvalidArgumentException('Missing mark id in order array');
            }
            $order = $orders[$mark->getId()];
            if (!is_int($order) || $order < 0) {
                throw new \InvalidArgumentException('All order values must be non-negative integers');
            }
            $mark->setOrder(intval($order));
        }
        $this->core->getQueries()->saveComponent($component);
    }

    /**
     * Route for getting the student's program output for the diff-viewer
     * @Route("/courses/{_semester}/{_course}/gradeable/{gradeable_id}/grading/student_output")
     */
    public function ajaxGetStudentOutput($gradeable_id, $who_id = '', $version = '', $index = '') {
        // Get the gradeable
        $gradeable = $this->tryGetGradeable($gradeable_id);
        if ($gradeable === false) {
            return;
        }

        // Make sure this gradeable is an electronic file gradeable
        if ($gradeable->getType() !== GradeableType::ELECTRONIC_FILE) {
            $this->core->getOutput()->renderJsonFail('This gradeable is not an electronic file gradeable');
            return;
        }

        // Get the graded gradeable
        $who_id = $this->core->getQueries()->getSubmitterIdFromAnonId($who_id, $gradeable_id);
        $graded_gradeable = $this->tryGetGradedGradeable($gradeable, $who_id);
        if ($graded_gradeable === false) {
            return;
        }

        // get the requested version
        $version_instance = $this->tryGetVersion($graded_gradeable->getAutoGradedGradeable(), $version);
        if ($version_instance === false) {
            return;
        }

        // Get the requested testcase
        $testcase = $this->tryGetTestcase($version_instance, $index);
        if ($testcase === false) {
            return;
        }

        // Check access
        if (!$this->core->getAccess()->canI("autograding.load_checks", ["gradeable" => $gradeable, "graded_gradeable" => $graded_gradeable])) {
            // TODO: streamline permission error strings
            $this->core->getOutput()->renderJsonFail('You have insufficient permissions to access this command');
            return;
        }

        try {
            //display hidden testcases only if the user can view the entirety of this gradeable.
            $can_view_hidden = $this->core->getAccess()->canI("autograding.show_hidden_cases", ["gradeable" => $gradeable, "graded_gradeable" => $graded_gradeable]);
            $popup_css = "diff-viewer.css";
            $this->core->getOutput()->renderJsonSuccess(
                $this->core->getOutput()->renderTemplate(
                    'AutoGrading',
                    'loadAutoChecks',
                    $graded_gradeable,
                    $version_instance,
                    $testcase,
                    $popup_css,
                    $who_id,
                    $can_view_hidden
                )
            );
        }
        catch (\Exception $e) {
            $this->core->getOutput()->renderJsonError($e->getMessage());
        }
    }

    /**
     * Route for adding a mark to a component
     * @Route("/courses/{_semester}/{_course}/gradeable/{gradeable_id}/components/marks/add", methods={"POST"})
     */
    public function ajaxAddNewMark($gradeable_id) {
        // Required parameters
        $component_id = $_POST['component_id'] ?? '';
        $points = $_POST['points'] ?? '';
        $title = $_POST['title'] ?? null;
        $publish = ($_POST['publish'] ?? 'false') === 'true';

        // Validate required parameters
        if ($title === null) {
            $this->core->getOutput()->renderJsonFail('Missing title parameter');
            return;
        }
        if ($points === null) {
            $this->core->getOutput()->renderJsonFail('Missing points parameter');
            return;
        }
        if (!is_numeric($points)) {
            $this->core->getOutput()->renderJsonFail('Invalid points parameter');
            return;
        }

        // Get the gradeable
        $gradeable = $this->tryGetGradeable($gradeable_id);
        if ($gradeable === false) {
            return;
        }

        // Make sure this gradeable is an electronic file gradeable
        if ($gradeable->getType() !== GradeableType::ELECTRONIC_FILE) {
            $this->core->getOutput()->renderJsonFail('This gradeable is not an electronic file gradeable');
            return;
        }

        // get the component
        $component = $this->tryGetComponent($gradeable, $component_id);
        if ($component === false) {
            return;
        }

        // checks if user has permission
        if (!$this->core->getAccess()->canI("grading.electronic.add_new_mark", ["gradeable" => $gradeable])) {
            $this->core->getOutput()->renderJsonFail('Insufficient permissions to add mark');
            return;
        }

        try {
            // Once we've parsed the inputs and checked permissions, perform the operation
            $mark = $this->addNewMark($component, $title, $points, $publish);
            $this->core->getOutput()->renderJsonSuccess(['mark_id' => $mark->getId()]);
        }
        catch (\InvalidArgumentException $e) {
            $this->core->getOutput()->renderJsonFail($e->getMessage());
        }
        catch (\Exception $e) {
            $this->core->getOutput()->renderJsonError($e->getMessage());
        }
    }

    public function addNewMark(Component $component, string $title, float $points, bool $publish) {
        $mark = $component->addMark($title, $points, $publish);
        $this->core->getQueries()->saveComponent($component);
        return $mark;
    }

    /**
     * Route for deleting a mark from a component
     * @Route("/courses/{_semester}/{_course}/gradeable/{gradeable_id}/components/marks/delete", methods={"POST"})
     */
    public function ajaxDeleteMark($gradeable_id) {
        // Required parameters
        $component_id = $_POST['component_id'] ?? '';
        $mark_id = $_POST['mark_id'] ?? '';

        // Get the gradeable
        $gradeable = $this->tryGetGradeable($gradeable_id);
        if ($gradeable === false) {
            return;
        }

        // Make sure this gradeable is an electronic file gradeable
        if ($gradeable->getType() !== GradeableType::ELECTRONIC_FILE) {
            $this->core->getOutput()->renderJsonFail('This gradeable is not an electronic file gradeable');
            return;
        }

        // get the component
        $component = $this->tryGetComponent($gradeable, $component_id);
        if ($component === false) {
            return;
        }

        // get the mark
        $mark = $this->tryGetMark($component, $mark_id);
        if ($mark === false) {
            return;
        }

        // checks if user has permission
        if (!$this->core->getAccess()->canI("grading.electronic.delete_mark", ["gradeable" => $gradeable])) {
            $this->core->getOutput()->renderJsonFail('Insufficient permissions to delete marks');
            return;
        }

        try {
            // Once we've parsed the inputs and checked permissions, perform the operation
            $this->deleteMark($mark);
            $this->core->getOutput()->renderJsonSuccess();
        }
        catch (\InvalidArgumentException $e) {
            $this->core->getOutput()->renderJsonFail($e->getMessage());
        }
        catch (\Exception $e) {
            $this->core->getOutput()->renderJsonError($e->getMessage());
        }
    }

    public function deleteMark(Mark $mark) {
        $mark->getComponent()->deleteMark($mark);
        $this->core->getQueries()->saveComponent($mark->getComponent());
    }

    /**
     * Route for saving the general comment for the gradeable
     * @Route("/courses/{_semester}/{_course}/gradeable/{gradeable_id}/grading/comments", methods={"POST"})
     */
    public function ajaxSaveOverallComment($gradeable_id) {
        $anon_id = $_POST['anon_id'] ?? '';
        $comment = $_POST['overall_comment'] ?? '';
        $grader = $this->core->getUser();

        // Get the gradeable
        $gradeable = $this->tryGetGradeable($gradeable_id);
        if ($gradeable === false) {
            return;
        }

        // Make sure this gradeable is an electronic file gradeable
        if ($gradeable->getType() !== GradeableType::ELECTRONIC_FILE) {
            $this->core->getOutput()->renderJsonFail('This gradeable is not an electronic file gradeable');
            return;
        }

        // Get user id from the anon id
        $submitter_id = $this->tryGetSubmitterIdFromAnonId($anon_id, $gradeable_id);
        if ($submitter_id === false) {
            return;
        }

        // Get the graded gradeable
        $graded_gradeable = $this->tryGetGradedGradeable($gradeable, $submitter_id);
        if ($graded_gradeable === false) {
            return;
        }

        // Check access
        if (!$this->core->getAccess()->canI("grading.electronic.save_general_comment", ["gradeable" => $gradeable, "graded_gradeable" => $graded_gradeable])) {
            $this->core->getOutput()->renderJsonFail('Insufficient permissions to save component general comment');
            return;
        }

        // Get the Ta graded gradeable
        $ta_graded_gradeable = $graded_gradeable->getOrCreateTaGradedGradeable();

        try {
            // Once we've parsed the inputs and checked permissions, perform the operation
            $this->saveOverallComment($ta_graded_gradeable, $comment, $grader);
            $this->core->getOutput()->renderJsonSuccess();
        }
        catch (\InvalidArgumentException $e) {
            $this->core->getOutput()->renderJsonFail($e->getMessage());
        }
        catch (\Exception $e) {
            $this->core->getOutput()->renderJsonError($e->getMessage());
        }
    }

    public function saveOverallComment(TaGradedGradeable $ta_graded_gradeable, string $comment, User $grader) {
        // Set the comment
        $ta_graded_gradeable->setOverallComment($comment, $grader->getId());

        // New info, so reset the user viewed date
        $ta_graded_gradeable->resetUserViewedDate();

        // Finally, save the graded gradeable
        $this->core->getQueries()->saveTaGradedGradeable($ta_graded_gradeable);
        $submitter = $ta_graded_gradeable->getGradedGradeable()->getSubmitter();
        if ($submitter->isTeam()) {
            $this->core->getQueries()->clearTeamViewedTime($submitter->getId());
        }
    }

    /**
     * Route for getting a GradedComponent
     * @Route("/courses/{_semester}/{_course}/gradeable/{gradeable_id}/grading/graded_gradeable/graded_component", methods={"GET"})
     */
    public function ajaxGetGradedComponent($gradeable_id, $anon_id = '', $component_id = '') {
        $grader = $this->core->getUser();

        // Get the gradeable
        $gradeable = $this->tryGetGradeable($gradeable_id);
        if ($gradeable === false) {
            return;
        }

        // Make sure this gradeable is an electronic file gradeable
        if ($gradeable->getType() !== GradeableType::ELECTRONIC_FILE) {
            $this->core->getOutput()->renderJsonFail('This gradeable is not an electronic file gradeable');
            return;
        }

        // get the component
        $component = $this->tryGetComponent($gradeable, $component_id);
        if ($component === false) {
            return;
        }

        // Get user id from the anon id
        $submitter_id = $this->tryGetSubmitterIdFromAnonId($anon_id, $gradeable_id);
        if ($submitter_id === false) {
            return;
        }

        // Get the graded gradeable
        $graded_gradeable = $this->tryGetGradedGradeable($gradeable, $submitter_id);
        if ($graded_gradeable === false) {
            return;
        }

        // checks if user has permission
        if (!$this->core->getAccess()->canI("grading.electronic.view_component_grade", ["gradeable" => $gradeable, "graded_gradeable" => $graded_gradeable, "component" => $component])) {
            $this->core->getOutput()->renderJsonFail('Insufficient permissions to get component data');
            return;
        }

        // Get / create the TA grade
        $ta_graded_gradeable = $graded_gradeable->getOrCreateTaGradedGradeable();

        // Get / create the graded component
        $graded_component = $ta_graded_gradeable->getGradedComponent($component, $grader);

        $logger_params = [
            "course_semester" => $this->core->getConfig()->getTerm(),
            "course_name" => $this->core->getDisplayedCourseName(),
            "gradeable_id" => $gradeable_id,
            "grader_id" => $this->core->getUser()->getId(),
            "component_id" => $component_id,
            "action" => "OPEN_COMPONENT",
            "submitter_id" => $submitter_id
        ];
        Logger::logTAGrading($logger_params);


        try {
            // Once we've parsed the inputs and checked permissions, perform the operation
            $response_data = null;
            if ($graded_component !== null) {
                $response_data = $graded_component->toArray();
            }
            $this->core->getOutput()->renderJsonSuccess($response_data);
        }
        catch (\InvalidArgumentException $e) {
            $this->core->getOutput()->renderJsonFail($e->getMessage());
        }
        catch (\Exception $e) {
            $this->core->getOutput()->renderJsonError($e->getMessage());
        }
    }

    /**
     * Route for getting the overall comment for the currently logged in user.
     * @param string $gradeable_id
     * @param string $anon_id, the anonymous id of the student
     * @Route("/courses/{_semester}/{_course}/gradeable/{gradeable_id}/grading/comments", methods={"GET"})
     */
    public function ajaxGetOverallComment($gradeable_id, $anon_id = '') {
        // Get the gradeable
        $gradeable = $this->tryGetGradeable($gradeable_id);
        if ($gradeable === false) {
            return;
        }

        // Make sure this gradeable is an electronic file gradeable
        if ($gradeable->getType() !== GradeableType::ELECTRONIC_FILE) {
            $this->core->getOutput()->renderJsonFail('This gradeable is not an electronic file gradeable');
            return;
        }

        // Get user id from the anon id
        $submitter_id = $this->tryGetSubmitterIdFromAnonId($anon_id, $gradeable_id);
        if ($submitter_id === false) {
            return;
        }
        $commenter = $this->core->getUser();

        // Get the graded gradeable
        $graded_gradeable = $this->tryGetGradedGradeable($gradeable, $submitter_id);
        if ($graded_gradeable === false) {
            return;
        }

        // checks if user has permission
        if (!$this->core->getAccess()->canI("grading.electronic.get_gradeable_comment", ["gradeable" => $gradeable, "graded_gradeable" => $graded_gradeable])) {
            $this->core->getOutput()->renderJsonFail('Insufficient permissions to save gradeable comment');
            return;
        }

        // Get / create the TA grade
        $ta_graded_gradeable = $graded_gradeable->getOrCreateTaGradedGradeable();

        // Once we've parsed the inputs and checked permissions, perform the operation
        $this->core->getOutput()->renderJsonSuccess($ta_graded_gradeable->getOverallComments($commenter));
    }

    /**
     * Route for getting all submitters that received a mark and stats about that mark
     * @Route("/courses/{_semester}/{_course}/gradeable/{gradeable_id}/components/marks/stats", methods={"POST"})
     */
    public function ajaxGetMarkStats($gradeable_id) {
        // Required parameters
        $component_id = $_POST['component_id'] ?? '';
        $mark_id = $_POST['mark_id'] ?? '';

        $grader = $this->core->getUser();

        // Get the gradeable
        $gradeable = $this->tryGetGradeable($gradeable_id);
        if ($gradeable === false) {
            return;
        }

        // Make sure this gradeable is an electronic file gradeable
        if ($gradeable->getType() !== GradeableType::ELECTRONIC_FILE) {
            $this->core->getOutput()->renderJsonFail('This gradeable is not an electronic file gradeable');
            return;
        }

        // get the component
        $component = $this->tryGetComponent($gradeable, $component_id);
        if ($component === false) {
            return;
        }

        // get the mark
        $mark = $this->tryGetMark($component, $mark_id);
        if ($mark === false) {
            return;
        }

        // checks if user has permission
        if (!$this->core->getAccess()->canI("grading.electronic.get_marked_users", ["gradeable" => $gradeable])) {
            $this->core->getOutput()->renderJsonFail('Insufficient permissions to view marked users');
            return;
        }

        try {
            // Once we've parsed the inputs and checked permissions, perform the operation
            $results = $this->getMarkStats($mark, $grader);
            $this->core->getOutput()->renderJsonSuccess($results);
        }
        catch (\InvalidArgumentException $e) {
            $this->core->getOutput()->renderJsonFail($e->getMessage());
        }
        catch (\Exception $e) {
            $this->core->getOutput()->renderJsonError($e->getMessage());
        }
    }

    private function getMarkStats(Mark $mark, User $grader) {
        $gradeable = $mark->getComponent()->getGradeable();

        $anon = $this->amIBlindGrading($gradeable, $grader, false);

        $section_submitter_ids = $this->core->getQueries()->getSubmittersWhoGotMarkBySection($mark, $grader, $gradeable, $anon);
        $all_submitter_ids     = $this->core->getQueries()->getAllSubmittersWhoGotMark($mark, $anon);

        // Show all submitters if grader has permissions, otherwise just section submitters
        $submitter_ids = ($grader->accessFullGrading() ? $all_submitter_ids : $section_submitter_ids);

        if ($gradeable->isTeamAssignment()) {
            $submitter_anon_ids = ($anon != 'unblind') ? $submitter_ids : $this->core->getQueries()->getTeamAnonId($submitter_ids);
        }
        else {
            $submitter_anon_ids = ($anon != 'unblind') ? $submitter_ids : $this->core->getQueries()->getAnonId($submitter_ids, $gradeable->getId());
        }

        $section_graded_component_count = 0;
        $section_total_component_count  = 0;
        $total_graded_component_count   = 0;
        $total_total_component_count    = 0;

        $this->getStats($gradeable, $grader, true, $total_graded_component_count, $total_total_component_count);
        $this->getStats($gradeable, $grader, false, $section_graded_component_count, $section_total_component_count);

        return [
            'section_submitter_count' => count($section_submitter_ids),
            'total_submitter_count'   => count($all_submitter_ids),
            'section_graded_component_count' => $section_graded_component_count,
            'total_graded_component_count'   => $total_graded_component_count,
            'section_total_component_count' => $section_total_component_count,
            'total_total_component_count'   => $total_total_component_count,
            'submitter_ids' => $submitter_ids,
            'submitter_anon_ids' => $submitter_anon_ids
        ];
    }

    /**
     * Gets... stats
     * @param Gradeable $gradeable
     * @param User      $grader
     * @param bool      $full_stats
     */
    private function getStats(Gradeable $gradeable, User $grader, bool $full_stats, &$total_graded, &$total_total) {
        $num_components = $this->core->getQueries()->getTotalComponentCount($gradeable->getId());
        $sections = [];
        if ($full_stats) {
            $sections = $this->core->getQueries()->getAllSectionsForGradeable($gradeable);
        }
        elseif ($gradeable->isGradeByRegistration()) {
            $sections = $grader->getGradingRegistrationSections();
        }
        else {
            $sections = $this->core->getQueries()->getRotatingSectionsForGradeableAndUser($gradeable->getId(), $grader->getId());
        }

        $section_key = ($gradeable->isGradeByRegistration() ? 'registration_section' : 'rotating_section');
        $total_users       = [];
        $graded_components = [];
        $ta_graded_components = [];
        if (count($sections) > 0) {
            $total_users = ($gradeable->isTeamAssignment()) ?
                $this->core->getQueries()->getTotalTeamCountByGradingSections($gradeable->getId(), $sections, $section_key) :
                $this->core->getQueries()->getTotalUserCountByGradingSections($sections, $section_key);
            $graded_components = $this->core->getQueries()->getGradedComponentsCountByGradingSections($gradeable->getId(), $sections, $section_key, $gradeable->isTeamAssignment());
        }

        foreach ($graded_components as $key => $value) {
            $total_graded += intval($value);
        }
        foreach ($total_users as $key => $value) {
            $total_total += $value * $num_components;
        }
    }

    /**
     * @param Gradeable $gradeable
     * @param string $who_id
     * @return array
     */
    protected function getItempoolMapForSubmitter($gradeable, $who_id) {
        $user_item_map = [];
        // read config file
        $gradeable_config = $gradeable->getAutogradingConfig();

        $notebook_config = $gradeable_config->getNotebookConfig();
        $hashes = $gradeable_config->getUserSpecificNotebook($who_id)->getHashes();
        $que_idx = 0;
        // loop through the notebook key, and find from_pool key in each object (or question)
        foreach ($notebook_config as $key => $item) {
            // store those question which are having count(from_pool array) > 1
            if (isset($item['type']) && $item['type'] === 'item') {
                $item_id = !empty($item['item_label']) ? $item["item_label"] : "item";
                $item_id = isset($user_item_map[$item_id]) ? $item_id . '_' . $key : $item_id;
                $selected_idx = $item["user_item_map"][$who_id] ?? null;
                if (is_null($selected_idx)) {
                    $selected_idx = $hashes[$que_idx] % count($item['from_pool']);
                    $que_idx++;
                }
                $user_item_map[$item_id] = $item['from_pool'][$selected_idx];
            }
        }
        return $user_item_map;
    }

    /**
     * @param Gradeable $gradeable
     * @param array $submitter_itempool_map
     * @return array
     */
    public function getSolutionTaNotesForGradeable($gradeable, $submitter_itempool_map) {
        $solutions = [];
        try {
            $result_rows = $this->core->getQueries()->getSolutionForAllComponentIds($gradeable->getId());

            foreach ($result_rows as $row) {
                foreach ($row as $values) {
                    // itempool_name === '' indicates that the component is not linked with the itempool
                    if (empty($values['itempool_name']) || $submitter_itempool_map[$values['itempool_name']] === $values['itempool_item']) {
                        $solutions[$values['component_id']] = $values;
                        break;
                    }
                }
            }
        }
        catch (\Exception $exception) {
            $error = $exception->getMessage();
            $this->core->getOutput()->renderResultMessage("Something went wrong while fetching solutions " . $error, false);
        }
        return $solutions;
    }

    /**
     * @Route("/courses/{_semester}/{_course}/gradeable/{gradeable_id}/solution_ta_notes", methods={"POST"})
     * @return JsonResponse
     */
    public function updateSolutionTaNotes($gradeable_id) {
        $solution_text = $_POST['solution_text'] ?? '';
        $component_id = $_POST['component_id'];
        $gradeable = $this->tryGetGradeable($gradeable_id);
        $author_id = $this->core->getUser()->getId();
        $itempool_item = $_POST['itempool_item'] ?? '';
        $error = "";
        $solution_row = [];
        $componentItempoolInfo = $this->core->getQueries()->componentItempoolInfo($gradeable_id, $component_id);
        if (!$gradeable) {
            $error = "Invalid Gradeable ID given!";
        }
        elseif ($gradeable->getType() !== GradeableType::ELECTRONIC_FILE) {
            $error = 'This gradeable is not an electronic file gradeable';
        }
        elseif ($componentItempoolInfo['is_linked'] && empty($itempool_item)) {
            //Itempool must be non-empty when component is linked with the itempool
            $error = 'This component expects only non-empty itempool-item!';
        }
        elseif (!$componentItempoolInfo['is_linked'] && !empty($itempool_item)) {
            // Itempool item passed when the component is not linked with itempool
            $error = 'This Component expects only non-empty itempool-item!' . json_encode($componentItempoolInfo) . $itempool_item;
        }
        else {
            try {
                $this->core->getQueries()->addSolutionForComponentId($gradeable_id, $component_id, $itempool_item, $solution_text, $author_id);
                $solution_row = $this->core->getQueries()->getSolutionForComponentItempoolItem($gradeable_id, $component_id, $itempool_item);
            }
            catch (\Exception $exception) {
                $error = $exception->getMessage();
            }
        }

        return empty($error) ? JsonResponse::getSuccessResponse([
            "author" => $author_id,
            "current_user_id" => $this->core->getUser()->getId(),
            "edited_at" => DateUtils::convertTimeStamp(
                $this->core->getUser(),
                $solution_row['edited_at'],
                $this->core->getConfig()->getDateTimeFormat()->getFormat('solution_ta_notes')
            ),
            "solution_text" => $solution_text,
            "component_id" => $component_id,
            "itempool_item" => $solution_row['itempool_item'],
        ]) : JsonResponse::getErrorResponse($error);
    }

    /**
     * @Route("/courses/{_semester}/{_course}/gradeable/{gradeable_id}/feedback/set", methods={"POST"})
     */
    public function ajaxSetPeerFeedback($gradeable_id) {
        $grader_id = $_POST['grader_id'] ?? '';
        $user_id = $_POST['user_id'] ?? '';
        $feedback = $_POST['feedback'];
        $gradeable = $this->tryGetGradeable($gradeable_id);
        if ($gradeable === false) {
            return null;
        }
        // Make sure this gradeable is an electronic file gradeable
        if ($gradeable->getType() !== GradeableType::ELECTRONIC_FILE) {
            $this->core->getOutput()->renderJsonError("This gradeable is not an electronic file gradeable");
            return null;
        }
        $graded_gradeable = $this->tryGetGradedGradeable($gradeable, $user_id)->getGradeableId() == $gradeable_id;
        if ($graded_gradeable === false) {
            return null;
        }
        if ($gradeable->setPeerFeedback($this->core->getQueries()->getUserFromAnon($grader_id, $gradeable_id)[$grader_id], $user_id, $feedback)) {
            $this->core->getOutput()->renderJsonSuccess("Feedback successfully uploaded");
        }
        else {
            $this->core->getOutput()->renderJsonError("Failed to save feedback");
        }
        return true;
    }

    /**
     * @Route("/courses/{_semester}/{_course}/gradeable/{gradeable_id}/grading/clear_peer_marks", methods={"POST"})
     * @AccessControl(role="FULL_ACCESS_GRADER")
     */
    public function ajaxClearPeerMarks($gradeable_id) {
        $submitter_id = $_POST['submitter_id'] ?? '';
        $peer_id = $_POST['peer_id'] ?? '';
        $gradeable = $this->tryGetGradeable($gradeable_id);
        if ($gradeable === false) {
            $this->core->getOutput()->renderJsonFail('Could not fetch gradeable');
            return;
        }
        // Make sure this gradeable is an electronic file gradeable
        if ($gradeable->getType() !== GradeableType::ELECTRONIC_FILE) {
            $this->core->getOutput()->renderJsonFail('This gradeable is not an electronic file gradeable');
            return;
        }
        $graded_gradeable = $this->tryGetGradedGradeable($gradeable, $submitter_id);
        if ($graded_gradeable === false) {
            $this->core->getOutput()->renderJsonFail('Could not fetch graded gradeable');
            return;
        }
        $ta_graded_gradeable = $graded_gradeable->getOrCreateTaGradedGradeable();
        foreach ($ta_graded_gradeable->getGradedComponentContainers() as $container) {
            $component = $container->getComponent();
            $ta_graded_gradeable->deleteGradedComponent($component, $this->core->getQueries()->getUserById($peer_id));
        }
        $ta_graded_gradeable->removeOverallComment($peer_id);
        $this->core->getQueries()->deleteOverallComment($gradeable_id, $peer_id);
        $this->core->getQueries()->deleteTaGradedGradeableByIds($gradeable_id, $peer_id);
        $ta_graded_gradeable->resetUserViewedDate();

        // Finally, save the graded gradeable
        $this->core->getQueries()->saveTaGradedGradeable($ta_graded_gradeable);
        $submitter = $ta_graded_gradeable->getGradedGradeable()->getSubmitter();
        if ($submitter->isTeam()) {
            $this->core->getQueries()->clearTeamViewedTime($submitter->getId());
        }
        $this->core->getOutput()->renderJsonSuccess("Marks removed successfully!");
        return true;
    }
}<|MERGE_RESOLUTION|>--- conflicted
+++ resolved
@@ -586,14 +586,9 @@
 
         // Assure late day cache is calculated
         $this->core->getQueries()->generateLateDayCacheForUsers();
-<<<<<<< HEAD
-
-        $regrade_requests = $this->core->getQueries()->getNumberGradeInquiries($gradeable_id, $gradeable->isGradeInquiryPerComponentAllowed());
-=======
         $section_key = ($gradeable->isGradeByRegistration() ? 'registration_section' : 'rotating_section');
         $grade_inquiries = $this->core->getQueries()->getNumberGradeInquiries($gradeable_id, $gradeable->isGradeInquiryPerComponentAllowed());
         $graders_of_inquiries = $this->core->getQueries()->getGraderofGradeInquiry($gradeable_id, $gradeable->isGradeInquiryPerComponentAllowed());
->>>>>>> 038d9acf
         if ($isPeerGradeable) {
             $total_users_who_submitted = $this->core->getQueries()->getTotalSubmittedUserCountByGradingSections($gradeable_id, $sections, $section_key);
             $peer_graded_components = 0;
@@ -660,13 +655,8 @@
 
         //Check if this is a team project or a single-user project
         if ($gradeable->isTeamAssignment()) {
-<<<<<<< HEAD
-            $num_submitted = $this->core->getQueries()->getSubmittedTeamCountByGradingSections($gradeable_id, $sections, 'registration_section');
-            $late_submitted = $this->core->getQueries()->getBadTeamSubmissionsByGradingSection($gradeable_id, $sections, 'registration_section');
-=======
             $num_submitted = $this->core->getQueries()->getSubmittedTeamCountByGradingSections($gradeable_id, $sections, $section_key);
             $late_submitted = $this->core->getQueries()->getBadTeamSubmissionsByGradingSection($gradeable_id, $sections, $section_key);
->>>>>>> 038d9acf
         }
         else {
             $num_submitted = $this->core->getQueries()->getTotalSubmittedUserCountByGradingSections($gradeable_id, $sections, $section_key);
@@ -686,20 +676,6 @@
                 $team_users = [];
                 $individual_viewed_grade = 0;
             }
-<<<<<<< HEAD
-            $cookie_options = [
-                'override' => array_key_exists('include_grade_overrides', $_COOKIE) ? $_COOKIE['include_grade_overrides'] === 'true' : false,
-                'null_section' => array_key_exists('include_null_registration', $_COOKIE) ? $_COOKIE['include_null_registration'] === 'true' : false,
-                'late_submissions' => array_key_exists('include_late_submissions', $_COOKIE) ? $_COOKIE['include_late_submissions'] === 'true' : true
-            ];
-
-            $graded_components = $this->core->getQueries()->getGradedComponentsCountByGradingSections($gradeable_id, $sections, $section_key, $gradeable->isTeamAssignment());
-            $late_components = $this->core->getQueries()->getBadGradedComponentsCountByGradingSections($gradeable_id, $sections, $section_key, $gradeable->isTeamAssignment());
-            $ta_graded_components = $this->core->getQueries()->getGradedComponentsCountByGradingSections($gradeable_id, $sections, $section_key, $gradeable->isTeamAssignment());
-            $component_averages = $this->core->getQueries()->getAverageComponentScores($gradeable_id, $section_key, $gradeable->isTeamAssignment(), $cookie_options);
-            $autograded_average = $this->core->getQueries()->getAverageAutogradedScores($gradeable_id, $section_key, $gradeable->isTeamAssignment());
-            $overall_average = $this->core->getQueries()->getAverageForGradeable($gradeable_id, $section_key, $gradeable->isTeamAssignment(), $cookie_options);
-=======
             $override_cookie = array_key_exists('include_grade_override', $_COOKIE) ? $_COOKIE['include_grade_override'] : 'omit';
             $bad_submissions_cookie = array_key_exists('include_bad_submissions', $_COOKIE) ? $_COOKIE['include_bad_submissions'] : 'omit';
             $null_section_cookie = array_key_exists('include_null_section', $_COOKIE) ? $_COOKIE['include_null_section'] : 'omit';
@@ -709,7 +685,6 @@
             $component_averages = $this->core->getQueries()->getAverageComponentScores($gradeable_id, $section_key, $gradeable->isTeamAssignment(), $override_cookie, $bad_submissions_cookie, $null_section_cookie);
             $autograded_average = $this->core->getQueries()->getAverageAutogradedScores($gradeable_id, $section_key, $gradeable->isTeamAssignment(), $bad_submissions_cookie, $null_section_cookie);
             $overall_average = $this->core->getQueries()->getAverageForGradeable($gradeable_id, $section_key, $gradeable->isTeamAssignment(), $override_cookie, $bad_submissions_cookie, $null_section_cookie);
->>>>>>> 038d9acf
             $order = new GradingOrder($this->core, $gradeable, $this->core->getUser(), true);
             $overall_scores = [];
             $overall_scores = $order->getSortedGradedGradeables();
@@ -725,11 +700,7 @@
             foreach ($total_users as $key => $value) {
                 // If we allow NULL sections, use any.
                 // If not, make sure $key is not NULL
-<<<<<<< HEAD
-                if ($key == 'NULL' && (!array_key_exists('include_null_registration', $_COOKIE) || $_COOKIE['include_null_registration'] === 'false')) {
-=======
                 if ($key === "NULL" && (!array_key_exists('include_null_section', $_COOKIE) || $_COOKIE['include_null_section'] === 'omit')) {
->>>>>>> 038d9acf
                     continue;
                 }
                 $total_submissions += $value;
@@ -737,11 +708,7 @@
             foreach ($total_users_who_submitted as $key => $value) {
                 // If we allow NULL sections, use any.
                 // If not, make sure $key is not NULL
-<<<<<<< HEAD
-                if ($key == 'NULL' && (!array_key_exists('include_null_registration', $_COOKIE) || $_COOKIE['include_null_registration'] === 'false')) {
-=======
                 if ($key === "NULL" && (!array_key_exists('include_null_section', $_COOKIE) || $_COOKIE['include_null_section'] === 'omit')) {
->>>>>>> 038d9acf
                     continue;
                 }
                 $total_who_submitted += $value;
@@ -1774,11 +1741,7 @@
 
         // Assure late day cache is calculated
         $this->core->getQueries()->generateLateDayCacheForUsers();
-<<<<<<< HEAD
-
-=======
         $section_key = ($gradeable->isGradeByRegistration() ? 'registration_section' : 'rotating_section');
->>>>>>> 038d9acf
         if ($peer) {
             $total = $gradeable->getPeerGradeSet();
             $graded = $this->core->getQueries()->getNumGradedPeerComponents($gradeable->getId(), $this->core->getUser()->getId()) / count($gradeable->getPeerComponents());
@@ -1794,23 +1757,6 @@
                 }
             }
             if ($team) {
-<<<<<<< HEAD
-                $graded = array_sum($this->core->getQueries()->getGradedComponentsCountByGradingSections($gradeable_id, $sections, 'registration_section', $team));
-                $total = array_sum($this->core->getQueries()->getTotalTeamCountByGradingSections($gradeable_id, $sections, 'registration_section'));
-                $total_submitted = array_sum($this->core->getQueries()->getSubmittedTeamCountByGradingSections($gradeable_id, $sections, 'registration_section'));
-                $late_submitted = $this->core->getQueries()->getBadTeamSubmissionsByGradingSection($gradeable_id, $sections, 'registration_section');
-                $non_late_total_submitted = $total_submitted - array_sum($late_submitted);
-                $late_graded = $this->core->getQueries()->getBadGradedComponentsCountByGradingSections($gradeable_id, $sections, 'registration_section', $gradeable->isTeamAssignment());
-                $non_late_graded = $graded - array_sum($late_graded);
-            }
-            else {
-                $graded = array_sum($this->core->getQueries()->getGradedComponentsCountByGradingSections($gradeable_id, $sections, 'registration_section', $team));
-                $total = array_sum($this->core->getQueries()->getTotalUserCountByGradingSections($sections, 'registration_section'));
-                $total_submitted = array_sum($this->core->getQueries()->getTotalSubmittedUserCountByGradingSections($gradeable_id, $sections, 'registration_section'));
-                $late_submitted = $this->core->getQueries()->getBadUserSubmissionsByGradingSection($gradeable_id, $sections, 'registration_section');
-                $non_late_total_submitted = $total_submitted - array_sum($late_submitted);
-                $late_graded = $this->core->getQueries()->getBadGradedComponentsCountByGradingSections($gradeable_id, $sections, 'registration_section', $gradeable->isTeamAssignment());
-=======
                 $graded = array_sum($this->core->getQueries()->getGradedComponentsCountByGradingSections($gradeable_id, $sections, $section_key, $team));
                 $total = array_sum($this->core->getQueries()->getTotalTeamCountByGradingSections($gradeable_id, $sections, $section_key));
                 $total_submitted = array_sum($this->core->getQueries()->getSubmittedTeamCountByGradingSections($gradeable_id, $sections, $section_key));
@@ -1827,7 +1773,6 @@
                 $non_late_total_submitted = $total_submitted - array_sum($late_submitted);
                 $late_graded = $this->core->getQueries()->getBadGradedComponentsCountByGradingSections($gradeable_id, $sections, $section_key, $gradeable->isTeamAssignment());
 
->>>>>>> 038d9acf
                 $non_late_graded = $graded - array_sum($late_graded);
             }
         }
@@ -1841,18 +1786,6 @@
             }
             if ($team) {
                 //$total = array_sum($this->core->getQueries()->getTotalTeamCountByGradingSections($gradeable_id, $sections, 'rotating_section'));
-<<<<<<< HEAD
-                $late_submitted = $this->core->getQueries()->getBadTeamSubmissionsByGradingSection($gradeable_id, $sections, 'rotating_section');
-                $total_submitted = array_sum($this->core->getQueries()->getSubmittedTeamCountByGradingSections($gradeable_id, $sections, 'rotating_section'));
-            }
-            else {
-                $late_submitted = $this->core->getQueries()->getBadUserSubmissionsByGradingSection($gradeable_id, $sections, 'rotating_section');
-                $total_submitted = array_sum($this->core->getQueries()->getTotalSubmittedUserCountByGradingSections($gradeable->getId(), $sections, 'rotating_section'));
-            }
-            $late_graded = $this->core->getQueries()->getBadGradedComponentsCountByGradingSections($gradeable_id, $sections, 'rotating_section', $gradeable->isTeamAssignment());
-            $non_late_total_submitted = $total_submitted - array_sum($late_submitted);
-            $graded = array_sum($this->core->getQueries()->getGradedComponentsCountByGradingSections($gradeable_id, $sections, 'rotating_section', $team));
-=======
                 $late_submitted = $this->core->getQueries()->getBadTeamSubmissionsByGradingSection($gradeable_id, $sections, $section_key);
                 $total_submitted = array_sum($this->core->getQueries()->getSubmittedTeamCountByGradingSections($gradeable_id, $sections, $section_key));
             }
@@ -1863,7 +1796,6 @@
             $late_graded = $this->core->getQueries()->getBadGradedComponentsCountByGradingSections($gradeable_id, $sections, $section_key, $gradeable->isTeamAssignment());
             $non_late_total_submitted = $total_submitted - array_sum($late_submitted);
             $graded = array_sum($this->core->getQueries()->getGradedComponentsCountByGradingSections($gradeable_id, $sections, $section_key, $team));
->>>>>>> 038d9acf
             $non_late_graded = $graded - array_sum($late_graded);
         }
         //multiplies users and the number of components a gradeable has together
@@ -1879,11 +1811,7 @@
         else {
             $progress = round(($graded / $total_submitted) * 100, 1);
 
-<<<<<<< HEAD
-            if (array_key_exists('include_late_submissions', $_COOKIE) && $_COOKIE['include_late_submissions'] == 'false') {
-=======
             if (array_key_exists('include_bad_submissions', $_COOKIE) && $_COOKIE['include_bad_submissions'] == 'include') {
->>>>>>> 038d9acf
                 $progress = round(($non_late_graded / $non_late_total_submitted) * 100, 1);
             }
         }
