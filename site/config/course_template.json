--- conflicted
+++ resolved
@@ -23,11 +23,7 @@
         "room_seating_gradeable_id": "",
         "auto_rainbow_grades": false,
         "queue_enabled": false,
-<<<<<<< HEAD
-        "queue_contact_info": false
-=======
         "queue_contact_info": false,
         "queue_message": ""
->>>>>>> 91c7d3c8
     }
 }