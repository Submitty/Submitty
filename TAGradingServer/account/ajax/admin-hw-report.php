--- conflicted
+++ resolved
@@ -149,16 +149,11 @@
                     // Generate output (period is string concatenation in PHP)
                     $student_output_text_main .= strtoupper($rubric['rubric_name']) . " GRADE" . $nl;
                     $student_output_text_main .= "----------------------------------------------------------------------" . $nl;
-<<<<<<< HEAD
-
 
 		    if ($grade_user_first_name == "Mentor" || $grade_user_first_name == "TA" || $grade_user_first_name == "") {
 		    } else {
 		      $student_output_text_main .= "Graded by: " . $grade_user_first_name . " " . $grade_user_last_name . " &lt;" . $grade_user_email . "&gt;" . $nl;
                     }
-=======
-                    $student_output_text_main .= "Graded by: " . $grade_user_first_name . " " . $grade_user_last_name . " <" . $grade_user_email . ">" . $nl;
->>>>>>> 21381e7a
                     $student_output_text_main .= "Any regrade requests are due within 7 days of posting to: " . $grade_user_email . $nl;
 
 
