--- conflicted
+++ resolved
@@ -559,12 +559,6 @@
     if ($semester == "s15") {
         return true;
     }
-    //For auto-setup script:
-<<<<<<< HEAD
-    if ($semester == "s15") {return true;}
-=======
-    //if ($semester == "s15") {return true;}
->>>>>>> 6ad9e608
     return false;
 }
 
@@ -592,12 +586,6 @@
     if ($course == "csci4530") {
         return true;
     }
-    //For auto-setup script:
-<<<<<<< HEAD
-    if ($course == "csci1200") {return true;}
-=======
-    //if ($course == "csci1200") {return true;}
->>>>>>> 6ad9e608
     return false;
 }
 
@@ -890,10 +878,6 @@
 
 }
 
-<<<<<<< HEAD
-=======
-
->>>>>>> 6ad9e608
 
 // FROM http://www.php.net/manual/en/function.json-decode.php
 function removeTrailingCommas($json){
