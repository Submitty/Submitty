--- conflicted
+++ resolved
@@ -218,7 +218,7 @@
                 $return .= <<<HTML
              <div>
                 Number of students who have ongoing regrade requests: {$regrade_requests}
-            </div>
+        </div>
 HTML;
             }
         $return .= <<<HTML
@@ -747,12 +747,12 @@
                 else if ($row->beenTAgraded()) {
                     if($row->validateVersions()) {
                         if($row->getRegradeStatus() === 0){
-                          $btn_class = "btn-default";
-                          $contents = "{$row->getGradedTAPoints()}&nbsp;/&nbsp;{$row->getTotalTANonExtraCreditPoints()}";
-                          $graded += $row->getGradedTAPoints();
-                        }
-                    }
-                    else {
+                        $btn_class = "btn-default";
+                        $contents = "{$row->getGradedTAPoints()}&nbsp;/&nbsp;{$row->getTotalTANonExtraCreditPoints()}";
+			            $graded += $row->getGradedTAPoints();
+                    }
+                    }
+                    else{
                         $btn_class = "btn-primary";
                         if(!$row->isFullyGraded()){
                             $contents = "Grading Incomplete";
@@ -764,7 +764,7 @@
                     if($row->getRegradeStatus() === -1){
                           $btn_class = "btn-danger";
                           $contents = "Regrade Requested";
-                    }
+                }
                 }
                 else {
                     $btn_class = "btn-primary";
@@ -1011,7 +1011,7 @@
                 $return .= <<<HTML
                 <i title="Show/Hide Regrade Information (Press X)" class="fa fa-hand-paper-o icon-header" onclick="toggleRegrade(); updateCookies();"></i>
 HTML;
-            }
+        }
         }
         $return .= <<<HTML
 </div>
@@ -1470,9 +1470,6 @@
 HTML;
         }
 
-<<<<<<< HEAD
-        $this->core->getOutput()->addInternalJs('ta-grading.js');
-        $this->core->getOutput()->addInternalJs('ta-grading-mark.js');
         $setRegradeVisible="";
         if($gradeable->getRegradeStatus() !== 0){
         $return .= <<<HTML
@@ -1490,35 +1487,6 @@
 HTML;
 }
 $return.= <<<HTML
-<script type="text/javascript">
-//
-// This is needed to resolve conflicts between Chrome and other browsers
-//   where Chrome can only do synchronous ajax calls on 'onbeforeunload'
-//   and other browsers can only do synchronous ajax calls on 'onunload'
-//
-// Reference:
-//    https://stackoverflow.com/questions/4945932/window-onbeforeunload-ajax-request-in-chrome
-//
-var __unloadRequestSent = false;
-function unloadSave() {
-    if (!__unloadRequestSent) {
-        __unloadRequestSent = true;
-        saveLastOpenedMark('{$gradeable->getId()}' ,'{$user->getAnonId()}', {$gradeable->getActiveVersion()}, '{$your_user_id}', '-1', false, function() {
-        }, function() {
-            // Unable to save so try saving at a different time
-            __unloadRequestSent = false;
-        });
-    }
-}
-// Will work for Chrome
-window.onbeforeunload = unloadSave;
-// Will work for other browsers
-window.onunload = unloadSave;
-</script>
-=======
-        $return .= <<<HTML
-</div>
->>>>>>> 9f528303
 <script type="text/javascript">
     function openFrame(html_file, url_file, num) {
         var iframe = $('#file_viewer_' + num);
