--- conflicted
+++ resolved
@@ -351,9 +351,6 @@
     captureTabInModal("edit-course-materials-folder-form");
 }
 
-<<<<<<< HEAD
-function newEditCourseMaterialsForm(id, dir, this_file_section, this_hide_from_students, release_time, file_path, display_name, is_link, link_title, link_url) {
-=======
 function newEditCourseMaterialsForm(tag) {
     let id = $(tag).data('id');
     let dir = $(tag).data('priority');
@@ -363,7 +360,8 @@
     let is_link = $(tag).data('is-link');
     let link_title = $(tag).data('link-title');
     let link_url = $(tag).data('link-url');
->>>>>>> 01ee4613
+    let file_path = $(tag).data('path');
+    let dispaly_name = $(tag).data('display-name');
 
     let form = $("#edit-course-materials-form");
 
@@ -397,8 +395,6 @@
         $("#all-sections-showing-yes", form).prop('checked',false);
         $("#all-sections-showing-no", form).prop('checked',true);
     }
-<<<<<<< HEAD
-
     const path = $("#new-file-name");
     path.val(file_path.substring(1));
     const displayName = $("#display-name");
@@ -410,29 +406,6 @@
     } else if (!display_name){
         displayName.val(file_path.split("/").pop());
     }
-
-=======
-    const title_label = $("#edit-url-title-label", form);
-    const url_label = $("#edit-url-url-label", form);
-    if (is_link === 1) {
-        title_label.css('display', 'block');
-        url_label.css('display', 'block');
-        const title = $("#edit-url-title");
-        title.prop('disabled', false);
-        title.val(link_title);
-        const url = $("#edit-url-url");
-        url.prop('disabled', false);
-        url.val(link_url);
-    }
-    else {
-        if (title_label.css('display') !== 'none') {
-            title_label.css('display', 'none');
-        }
-        if (url_label.css('display') !== 'none') {
-            url_label.css('display', 'none');
-        }
-    }
->>>>>>> 01ee4613
     $("#material-edit-form", form).attr('data-id', id);
     $("#edit-picker", form).attr('value', release_time);
     $("#edit-sort", form).attr('value', dir);
