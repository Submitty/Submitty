--
-- PostgreSQL database dump
--


SET statement_timeout = 0;
SET lock_timeout = 0;
SET idle_in_transaction_session_timeout = 0;
SET client_encoding = 'UTF8';
SET standard_conforming_strings = on;
SET check_function_bodies = false;
SET xmloption = content;
SET client_min_messages = warning;
SET row_security = off;

--
-- Name: dblink; Type: EXTENSION; Schema: -; Owner: -
--

CREATE EXTENSION IF NOT EXISTS dblink WITH SCHEMA public;


--
-- Name: EXTENSION dblink; Type: COMMENT; Schema: -; Owner: -
--

COMMENT ON EXTENSION dblink IS 'connect to other PostgreSQL databases from within a database';


--
-- Name: pgcrypto; Type: EXTENSION; Schema: -; Owner: -
--

CREATE EXTENSION IF NOT EXISTS pgcrypto WITH SCHEMA public;


--
-- Name: EXTENSION pgcrypto; Type: COMMENT; Schema: -; Owner: -
--

COMMENT ON EXTENSION pgcrypto IS 'cryptographic functions';


--
-- Name: generate_api_key(); Type: FUNCTION; Schema: public; Owner: -
--

CREATE FUNCTION public.generate_api_key() RETURNS trigger
    LANGUAGE plpgsql
    AS $$
-- TRIGGER function to generate api_key on INSERT or UPDATE of user_password in
-- table users.
BEGIN
    NEW.api_key := encode(gen_random_bytes(16), 'hex');
    RETURN NEW;
END;
$$;


--
-- Name: saml_mapping_check(); Type: FUNCTION; Schema: public; Owner: -
--

CREATE FUNCTION public.saml_mapping_check() RETURNS trigger
    LANGUAGE plpgsql
    AS $$
        BEGIN
            IF (SELECT count(*) FROM saml_mapped_users WHERE NEW.user_id = user_id) = 2
            THEN
                IF (SELECT count(*) FROM saml_mapped_users WHERE NEW.user_id = user_id AND user_id = saml_id) > 0
                THEN
                    RAISE EXCEPTION 'SAML mapping already exists for this user';
                end if;
                IF NEW.user_id = NEW.saml_id
                THEN
                    RAISE EXCEPTION 'Cannot create SAML mapping for proxy user';
                end if;
            end if;
            RETURN NEW;
        END;
        $$;


--
-- Name: sync_courses_user(); Type: FUNCTION; Schema: public; Owner: -
--

CREATE FUNCTION public.sync_courses_user() RETURNS trigger
    LANGUAGE plpgsql
    AS $$
<<<<<<< HEAD
    DECLARE
        user_row record;
        db_conn varchar;
        query_string text;
    BEGIN
        db_conn := format('dbname=submitty_%s_%s', NEW.semester, NEW.course);

        IF (TG_OP = 'INSERT') THEN
            -- FULL data sync on INSERT of a new user record.
            SELECT * INTO user_row FROM users WHERE user_id=NEW.user_id;
            query_string := 'INSERT INTO users (user_id, user_numeric_id, user_pronouns, user_givenname, user_preferred_givenname, user_familyname, user_preferred_familyname, user_email, user_updated, instructor_updated, user_group, registration_section, registration_type, manual_registration) ' ||
                    'VALUES (' || quote_literal(user_row.user_id) || ', ' || quote_nullable(user_row.user_numeric_id) || ', ' || quote_nullable(user_row.user_pronouns) || ', ' || quote_literal(user_row.user_givenname) || ', ' || quote_nullable(user_row.user_preferred_givenname) || ', ' || quote_literal(user_row.user_familyname) || ', ' ||
                    '' || quote_nullable(user_row.user_preferred_familyname) || ', ' || quote_literal(user_row.user_email) || ', ' || quote_literal(user_row.user_updated) || ', ' || quote_literal(user_row.instructor_updated) || ', ' ||
                    '' || NEW.user_group || ', ' || quote_nullable(NEW.registration_section) || ', ' || quote_literal(NEW.registration_type) || ', ' || NEW.manual_registration || ')';
            IF query_string IS NULL THEN
                RAISE EXCEPTION 'query_string error in trigger function sync_courses_user() when doing INSERT';
            END IF;
            PERFORM dblink_exec(db_conn, query_string);
        ELSIF (TG_OP = 'UPDATE') THEN
            -- User update on registration_section
            -- CASE clause ensures user's rotating section is set NULL when
            -- registration is updated to NULL.  (e.g. student has dropped)
            query_string = 'UPDATE users SET user_group=' || NEW.user_group || ', registration_section=' || quote_nullable(NEW.registration_section) || ', rotating_section=' || CASE WHEN NEW.registration_section IS NULL THEN 'null' ELSE 'rotating_section' END || ', registration_type=' || quote_literal(NEW.registration_type) || ', manual_registration=' || NEW.manual_registration || ' WHERE user_id=' || QUOTE_LITERAL(NEW.user_id);
            IF query_string IS NULL THEN
                RAISE EXCEPTION 'query_string error in trigger function sync_courses_user() when doing UPDATE';
            END IF;
            PERFORM dblink_exec(db_conn, query_string);
        END IF;
=======
            DECLARE
                user_row record;
                db_conn varchar;
                query_string text;
            BEGIN
                db_conn := format('dbname=submitty_%s_%s', NEW.semester, NEW.course);

                IF (TG_OP = 'INSERT') THEN
                    -- FULL data sync on INSERT of a new user record.
                    SELECT * INTO user_row FROM users WHERE user_id=NEW.user_id;
                    query_string := 'INSERT INTO users (user_id, user_numeric_id, user_givenname, user_preferred_givenname, user_familyname, user_preferred_familyname, user_email, user_email_secondary, user_email_secondary_notify, user_updated, instructor_updated, user_group, registration_section, registration_type, manual_registration) ' ||
                            'VALUES (' || quote_literal(user_row.user_id) || ', ' || quote_nullable(user_row.user_numeric_id) || ', ' || quote_literal(user_row.user_givenname) || ', ' || quote_nullable(user_row.user_preferred_givenname) || ', ' || quote_literal(user_row.user_familyname) || ', ' ||
                            '' || quote_nullable(user_row.user_preferred_familyname) || ', ' || quote_literal(user_row.user_email) || ', ' || quote_literal(user_row.user_email_secondary) || ', ' || quote_literal(user_row.user_email_secondary_notify) || ', ' || quote_literal(user_row.user_updated) || ', ' ||
                            '' || quote_literal(user_row.instructor_updated) || ', ' || NEW.user_group || ', ' || quote_nullable(NEW.registration_section) || ', ' || quote_literal(NEW.registration_type) || ', ' || NEW.manual_registration || ')';
                    IF query_string IS NULL THEN
                        RAISE EXCEPTION 'query_string error in trigger function sync_courses_user() when doing INSERT';
                    END IF;
                    PERFORM dblink_exec(db_conn, query_string);
                ELSIF (TG_OP = 'UPDATE') THEN
                    -- User update on registration_section
                    -- CASE clause ensures user's rotating section is set NULL when
                    -- registration is updated to NULL.  (e.g. student has dropped)
                    query_string = 'UPDATE users SET user_group=' || NEW.user_group || ', registration_section=' || quote_nullable(NEW.registration_section) || ', rotating_section=' || CASE WHEN NEW.registration_section IS NULL THEN 'null' ELSE 'rotating_section' END || ', registration_type=' || quote_literal(NEW.registration_type) || ', manual_registration=' || NEW.manual_registration || ' WHERE user_id=' || QUOTE_LITERAL(NEW.user_id);
                    IF query_string IS NULL THEN
                        RAISE EXCEPTION 'query_string error in trigger function sync_courses_user() when doing UPDATE';
                    END IF;
                    PERFORM dblink_exec(db_conn, query_string);
                END IF;
>>>>>>> a488bb00

                -- All done.
                RETURN NULL;
            END;
            $$;


--
-- Name: sync_delete_registration_section(); Type: FUNCTION; Schema: public; Owner: -
--

CREATE FUNCTION public.sync_delete_registration_section() RETURNS trigger
    LANGUAGE plpgsql
    AS $$
-- BEFORE DELETE trigger function to DELETE registration sections from course DB, as needed.
DECLARE
    registration_row RECORD;
    db_conn VARCHAR;
    query_string TEXT;
BEGIN
    db_conn := format('dbname=submitty_%s_%s', OLD.semester, OLD.course);
    query_string := 'DELETE FROM sections_registration WHERE sections_registration_id = ' || quote_literal(OLD.registration_section_id);
    -- Need to make sure that query_string was set properly as dblink_exec will happily take a null and then do nothing
    IF query_string IS NULL THEN
        RAISE EXCEPTION 'query_string error in trigger function sync_delete_registration_section()';
    END IF;
    PERFORM dblink_exec(db_conn, query_string);

    -- All done.  As this is a BEFORE DELETE trigger, RETURN OLD allows original triggering DELETE query to proceed.
    RETURN OLD;

-- Trying to delete a registration section while users are still enrolled will raise an integrity constraint violation exception.
-- We should catch this exception and stop execution with no rows processed.
-- No rows processed will indicate to the UsersController that deletion had an error and did not occur.
EXCEPTION WHEN integrity_constraint_violation THEN
    RAISE NOTICE 'Users are still enrolled in registration section ''%''', OLD.registration_section_id;
    -- Return NULL so we do not proceed with original triggering DELETE query.
    RETURN NULL;
END;
$$;


--
-- Name: sync_delete_user(); Type: FUNCTION; Schema: public; Owner: -
--

CREATE FUNCTION public.sync_delete_user() RETURNS trigger
    LANGUAGE plpgsql
    AS $$
-- BEFORE DELETE trigger function to DELETE users from course DB.
DECLARE
    db_conn VARCHAR;
    query_string TEXT;
BEGIN
    db_conn := format('dbname=submitty_%s_%s', OLD.semester, OLD.course);
    -- Need to delete anon_id entry from gradeable_anon otherwise foreign key constraint will be violated and execution will fail
    query_string := 'DELETE FROM gradeable_anon WHERE user_id = ' || quote_literal(OLD.user_id) || '; '
                    || 'DELETE FROM users WHERE user_id = ' || quote_literal(OLD.user_id);
    -- Need to make sure that query_string was set properly as dblink_exec will happily take a null and then do nothing
    IF query_string IS NULL THEN
        RAISE EXCEPTION 'query_string error in trigger function sync_delete_user()';
    END IF;
    PERFORM dblink_exec(db_conn, query_string);

    -- All done.  As this is a BEFORE DELETE trigger, RETURN OLD allows original triggering DELETE query to proceed.
    RETURN OLD;

-- Trying to delete a user with existing data (via foreign keys) will raise an integrity constraint violation exception.
-- We should catch this exception and stop execution with no rows processed.
-- No rows processed will indicate that deletion had an error and did not occur.
EXCEPTION WHEN integrity_constraint_violation THEN
    -- Show that an exception occurred, and what was the exception.
    RAISE NOTICE 'User ''%'' still has existing data in course DB ''%''', OLD.user_id, substring(db_conn FROM 8);
    RAISE NOTICE '%', SQLERRM;
    -- Return NULL so we do not proceed with original triggering DELETE query.
    RETURN NULL;
END;
$$;


--
-- Name: sync_delete_user_cleanup(); Type: FUNCTION; Schema: public; Owner: -
--

CREATE FUNCTION public.sync_delete_user_cleanup() RETURNS trigger
    LANGUAGE plpgsql
    AS $$
-- AFTER DELETE trigger function removes user from master.users if they have no
-- existing course enrollment.  (i.e. no entries in courses_users)
DECLARE
    user_courses INTEGER;
BEGIN
    SELECT COUNT(*) INTO user_courses FROM courses_users WHERE user_id = OLD.user_id;
    IF user_courses = 0 THEN
        DELETE FROM users WHERE user_id = OLD.user_id;
    END IF;
    RETURN NULL;

-- The SELECT Count(*) / If check should prevent this exception, but this
-- exception handling is provided 'just in case' so process isn't interrupted.
EXCEPTION WHEN integrity_constraint_violation THEN
    -- Show that an exception occurred, and what was the exception.
    RAISE NOTICE 'Integrity constraint prevented user ''%'' from being deleted from master.users table.', OLD.user_id;
    RAISE NOTICE '%', SQLERRM;
    RETURN NULL;
END;
$$;


--
-- Name: sync_insert_registration_section(); Type: FUNCTION; Schema: public; Owner: -
--

CREATE FUNCTION public.sync_insert_registration_section() RETURNS trigger
    LANGUAGE plpgsql
    AS $$
-- AFTER INSERT trigger function to INSERT registration sections to course DB, as needed.
DECLARE
    registration_row RECORD;
    db_conn VARCHAR;
    query_string TEXT;
BEGIN
    db_conn := format('dbname=submitty_%s_%s', NEW.semester, NEW.course);
    query_string := 'INSERT INTO sections_registration VALUES(' || quote_literal(NEW.registration_section_id) || ') ON CONFLICT DO NOTHING';
    -- Need to make sure that query_string was set properly as dblink_exec will happily take a null and then do nothing
    IF query_string IS NULL THEN
        RAISE EXCEPTION 'query_string error in trigger function sync_insert_registration_section()';
    END IF;
    PERFORM dblink_exec(db_conn, query_string);

    -- All done.
    RETURN NULL;
END;
$$;


--
-- Name: sync_user(); Type: FUNCTION; Schema: public; Owner: -
--

CREATE FUNCTION public.sync_user() RETURNS trigger
    LANGUAGE plpgsql
    AS $$
        DECLARE
            course_row RECORD;
            db_conn VARCHAR;
            query_string TEXT;
            preferred_name_change_details TEXT;
        BEGIN
            -- Check for changes in users.user_preferred_givenname and users.user_preferred_familyname.
            IF coalesce(OLD.user_preferred_givenname, '') <> coalesce(NEW.user_preferred_givenname, '') THEN
                preferred_name_change_details := format('PREFERRED_GIVENNAME OLD: "%s" NEW: "%s" ', OLD.user_preferred_givenname, NEW.user_preferred_givenname);
            END IF;
            IF coalesce(OLD.user_preferred_familyname, '') <> coalesce(NEW.user_preferred_familyname, '') THEN
                preferred_name_change_details := format('%sPREFERRED_FAMILYNAME OLD: "%s" NEW: "%s"', preferred_name_change_details, OLD.user_preferred_familyname, NEW.user_preferred_familyname);
            END IF;
            -- If any preferred_name data has changed, preferred_name_change_details will not be NULL.
            IF preferred_name_change_details IS NOT NULL THEN
                preferred_name_change_details := format('USER_ID: "%s" %s', NEW.user_id, preferred_name_change_details);
                RAISE LOG USING MESSAGE = 'PREFERRED_NAME DATA UPDATE', DETAIL = preferred_name_change_details;
            END IF;
            -- Propagate UPDATE to course DBs
            FOR course_row IN SELECT semester, course FROM courses_users WHERE user_id=NEW.user_id LOOP
                RAISE NOTICE 'Semester: %, Course: %', course_row.semester, course_row.course;
                db_conn := format('dbname=submitty_%s_%s', course_row.semester, course_row.course);
                query_string := 'UPDATE users SET user_numeric_id=' || quote_nullable(NEW.user_numeric_id) || ', user_pronouns=' || quote_literal(NEW.user_pronouns) || ', user_givenname=' || quote_literal(NEW.user_givenname) || ', user_preferred_givenname=' || quote_nullable(NEW.user_preferred_givenname) || ', user_familyname=' || quote_literal(NEW.user_familyname) || ', user_preferred_familyname=' || quote_nullable(NEW.user_preferred_familyname) || ', user_email=' || quote_literal(NEW.user_email) || ', user_email_secondary=' || quote_literal(NEW.user_email_secondary) || ',user_email_secondary_notify=' || quote_literal(NEW.user_email_secondary_notify) || ', time_zone=' || quote_literal(NEW.time_zone)  || ', display_image_state=' || quote_literal(NEW.display_image_state)  || ', user_updated=' || quote_literal(NEW.user_updated) || ', instructor_updated=' || quote_literal(NEW.instructor_updated) || ' WHERE user_id=' || quote_literal(NEW.user_id);
                -- Need to make sure that query_string was set properly as dblink_exec will happily take a null and then do nothing
                IF query_string IS NULL THEN
                    RAISE EXCEPTION 'query_string error in trigger function sync_user()';
                END IF;
                PERFORM dblink_exec(db_conn, query_string);
            END LOOP;

            -- All done.
            RETURN NULL;
        END;
        $$;


SET default_tablespace = '';


--
-- Name: courses; Type: TABLE; Schema: public; Owner: -
--

CREATE TABLE public.courses (
    semester character varying(255) NOT NULL,
    course character varying(255) NOT NULL,
    status smallint DEFAULT 1 NOT NULL,
    group_name character varying(255) NOT NULL,
    owner_name character varying(255) NOT NULL,
    CONSTRAINT group_validate CHECK (((group_name)::text ~ '^[a-zA-Z0-9_-]*$'::text)),
    CONSTRAINT owner_validate CHECK (((owner_name)::text ~ '^[a-zA-Z0-9_-]*$'::text))
);


--
-- Name: courses_registration_sections; Type: TABLE; Schema: public; Owner: -
--

CREATE TABLE public.courses_registration_sections (
    semester character varying(255) NOT NULL,
    course character varying(255) NOT NULL,
    registration_section_id character varying(255) NOT NULL
);


--
-- Name: courses_users; Type: TABLE; Schema: public; Owner: -
--

CREATE TABLE public.courses_users (
    semester character varying(255) NOT NULL,
    course character varying(255) NOT NULL,
    user_id character varying NOT NULL,
    user_group integer NOT NULL,
    registration_section character varying(255),
    registration_type character varying(255) DEFAULT 'graded'::character varying,
    manual_registration boolean DEFAULT false,
    CONSTRAINT check_registration_type CHECK (((registration_type)::text = ANY (ARRAY[('graded'::character varying)::text, ('audit'::character varying)::text, ('withdrawn'::character varying)::text, ('staff'::character varying)::text]))),
    CONSTRAINT users_user_group_check CHECK (((user_group >= 1) AND (user_group <= 4)))
);


--
-- Name: emails; Type: TABLE; Schema: public; Owner: -
--

CREATE TABLE public.emails (
    id bigint NOT NULL,
    user_id character varying NOT NULL,
    subject text NOT NULL,
    body text NOT NULL,
    created timestamp without time zone NOT NULL,
    sent timestamp without time zone,
    error character varying DEFAULT ''::character varying NOT NULL,
    email_address character varying(255) DEFAULT ''::character varying NOT NULL,
    semester character varying,
    course character varying
);


--
-- Name: emails_id_seq; Type: SEQUENCE; Schema: public; Owner: -
--

CREATE SEQUENCE public.emails_id_seq
    AS integer
    START WITH 1
    INCREMENT BY 1
    NO MINVALUE
    NO MAXVALUE
    CACHE 1;


--
-- Name: emails_id_seq; Type: SEQUENCE OWNED BY; Schema: public; Owner: -
--

ALTER SEQUENCE public.emails_id_seq OWNED BY public.emails.id;


--
-- Name: mapped_courses; Type: TABLE; Schema: public; Owner: -
--

CREATE TABLE public.mapped_courses (
    semester character varying(255) NOT NULL,
    course character varying(255) NOT NULL,
    registration_section character varying(255) NOT NULL,
    mapped_course character varying(255) NOT NULL,
    mapped_section character varying(255) NOT NULL
);


--
-- Name: migrations_master; Type: TABLE; Schema: public; Owner: -
--

CREATE TABLE public.migrations_master (
    id character varying(100) NOT NULL,
    commit_time timestamp without time zone DEFAULT CURRENT_TIMESTAMP NOT NULL,
    status numeric(1,0) DEFAULT 0 NOT NULL
);


--
-- Name: migrations_system; Type: TABLE; Schema: public; Owner: -
--

CREATE TABLE public.migrations_system (
    id character varying(100) NOT NULL,
    commit_time timestamp without time zone DEFAULT CURRENT_TIMESTAMP NOT NULL,
    status numeric(1,0) DEFAULT 0 NOT NULL
);


--
-- Name: saml_mapped_users; Type: TABLE; Schema: public; Owner: -
--

CREATE TABLE public.saml_mapped_users (
    id integer NOT NULL,
    saml_id character varying(255) NOT NULL,
    user_id character varying(255) NOT NULL,
    active boolean DEFAULT true NOT NULL
);


--
-- Name: saml_mapped_users_id_seq; Type: SEQUENCE; Schema: public; Owner: -
--

CREATE SEQUENCE public.saml_mapped_users_id_seq
    AS integer
    START WITH 1
    INCREMENT BY 1
    NO MINVALUE
    NO MAXVALUE
    CACHE 1;


--
-- Name: saml_mapped_users_id_seq; Type: SEQUENCE OWNED BY; Schema: public; Owner: -
--

ALTER SEQUENCE public.saml_mapped_users_id_seq OWNED BY public.saml_mapped_users.id;


--
-- Name: sessions; Type: TABLE; Schema: public; Owner: -
--

CREATE TABLE public.sessions (
    session_id character varying(255) NOT NULL,
    user_id character varying(255) NOT NULL,
    csrf_token character varying(255) NOT NULL,
    session_expires timestamp(6) with time zone NOT NULL
);


--
-- Name: terms; Type: TABLE; Schema: public; Owner: -
--

CREATE TABLE public.terms (
    term_id character varying(255) NOT NULL,
    name character varying(255) NOT NULL,
    start_date date NOT NULL,
    end_date date NOT NULL,
    CONSTRAINT terms_check CHECK ((end_date > start_date))
);


--
-- Name: users; Type: TABLE; Schema: public; Owner: -
--

CREATE TABLE public.users (
    user_id character varying NOT NULL,
    user_numeric_id character varying,
    user_password character varying,
    user_givenname character varying NOT NULL,
    user_preferred_givenname character varying,
    user_familyname character varying NOT NULL,
    user_preferred_familyname character varying,
    user_access_level integer DEFAULT 3 NOT NULL,
    user_email character varying NOT NULL,
    user_updated boolean DEFAULT false NOT NULL,
    instructor_updated boolean DEFAULT false NOT NULL,
    last_updated timestamp(6) with time zone,
    api_key character varying(255) DEFAULT encode(public.gen_random_bytes(16), 'hex'::text) NOT NULL,
    time_zone character varying DEFAULT 'NOT_SET/NOT_SET'::character varying NOT NULL,
    display_image_state character varying DEFAULT 'system'::character varying NOT NULL,
    user_email_secondary character varying(255) DEFAULT ''::character varying NOT NULL,
    user_email_secondary_notify boolean DEFAULT false,
    user_pronouns character varying(255) DEFAULT ''::character varying,
    CONSTRAINT users_user_access_level_check CHECK (((user_access_level >= 1) AND (user_access_level <= 3)))
);


--
-- Name: vcs_auth_tokens; Type: TABLE; Schema: public; Owner: -
--

CREATE TABLE public.vcs_auth_tokens (
    id integer NOT NULL,
    user_id character varying NOT NULL,
    token character varying NOT NULL,
    name character varying NOT NULL,
    expiration timestamp(0) with time zone
);


--
-- Name: vcs_auth_tokens_id_seq; Type: SEQUENCE; Schema: public; Owner: -
--

CREATE SEQUENCE public.vcs_auth_tokens_id_seq
    AS integer
    START WITH 1
    INCREMENT BY 1
    NO MINVALUE
    NO MAXVALUE
    CACHE 1;


--
-- Name: vcs_auth_tokens_id_seq; Type: SEQUENCE OWNED BY; Schema: public; Owner: -
--

ALTER SEQUENCE public.vcs_auth_tokens_id_seq OWNED BY public.vcs_auth_tokens.id;


--
-- Name: emails id; Type: DEFAULT; Schema: public; Owner: -
--

ALTER TABLE ONLY public.emails ALTER COLUMN id SET DEFAULT nextval('public.emails_id_seq'::regclass);


--
-- Name: saml_mapped_users id; Type: DEFAULT; Schema: public; Owner: -
--

ALTER TABLE ONLY public.saml_mapped_users ALTER COLUMN id SET DEFAULT nextval('public.saml_mapped_users_id_seq'::regclass);


--
-- Name: vcs_auth_tokens id; Type: DEFAULT; Schema: public; Owner: -
--

ALTER TABLE ONLY public.vcs_auth_tokens ALTER COLUMN id SET DEFAULT nextval('public.vcs_auth_tokens_id_seq'::regclass);


--
-- Name: courses courses_pkey; Type: CONSTRAINT; Schema: public; Owner: -
--

ALTER TABLE ONLY public.courses
    ADD CONSTRAINT courses_pkey PRIMARY KEY (semester, course);


--
-- Name: courses_registration_sections courses_registration_sections_pkey; Type: CONSTRAINT; Schema: public; Owner: -
--

ALTER TABLE ONLY public.courses_registration_sections
    ADD CONSTRAINT courses_registration_sections_pkey PRIMARY KEY (semester, course, registration_section_id);


--
-- Name: courses_users courses_users_pkey; Type: CONSTRAINT; Schema: public; Owner: -
--

ALTER TABLE ONLY public.courses_users
    ADD CONSTRAINT courses_users_pkey PRIMARY KEY (semester, course, user_id);


--
-- Name: emails emails_pkey; Type: CONSTRAINT; Schema: public; Owner: -
--

ALTER TABLE ONLY public.emails
    ADD CONSTRAINT emails_pkey PRIMARY KEY (id);


--
-- Name: mapped_courses mapped_courses_pkey; Type: CONSTRAINT; Schema: public; Owner: -
--

ALTER TABLE ONLY public.mapped_courses
    ADD CONSTRAINT mapped_courses_pkey PRIMARY KEY (semester, course, registration_section);


--
-- Name: migrations_master migrations_master_pkey; Type: CONSTRAINT; Schema: public; Owner: -
--

ALTER TABLE ONLY public.migrations_master
    ADD CONSTRAINT migrations_master_pkey PRIMARY KEY (id);


--
-- Name: migrations_system migrations_system_pkey; Type: CONSTRAINT; Schema: public; Owner: -
--

ALTER TABLE ONLY public.migrations_system
    ADD CONSTRAINT migrations_system_pkey PRIMARY KEY (id);


--
-- Name: saml_mapped_users saml_mapped_users_pkey; Type: CONSTRAINT; Schema: public; Owner: -
--

ALTER TABLE ONLY public.saml_mapped_users
    ADD CONSTRAINT saml_mapped_users_pkey PRIMARY KEY (id);


--
-- Name: saml_mapped_users saml_mapped_users_saml_id_user_id_key; Type: CONSTRAINT; Schema: public; Owner: -
--

ALTER TABLE ONLY public.saml_mapped_users
    ADD CONSTRAINT saml_mapped_users_saml_id_user_id_key UNIQUE (saml_id, user_id);


--
-- Name: sessions sessions_pkey; Type: CONSTRAINT; Schema: public; Owner: -
--

ALTER TABLE ONLY public.sessions
    ADD CONSTRAINT sessions_pkey PRIMARY KEY (session_id);


--
-- Name: terms terms_pkey; Type: CONSTRAINT; Schema: public; Owner: -
--

ALTER TABLE ONLY public.terms
    ADD CONSTRAINT terms_pkey PRIMARY KEY (term_id);


--
-- Name: users users_api_key_key; Type: CONSTRAINT; Schema: public; Owner: -
--

ALTER TABLE ONLY public.users
    ADD CONSTRAINT users_api_key_key UNIQUE (api_key);


--
-- Name: users users_pkey; Type: CONSTRAINT; Schema: public; Owner: -
--

ALTER TABLE ONLY public.users
    ADD CONSTRAINT users_pkey PRIMARY KEY (user_id);


--
-- Name: vcs_auth_tokens vcs_auth_tokens_pkey; Type: CONSTRAINT; Schema: public; Owner: -
--

ALTER TABLE ONLY public.vcs_auth_tokens
    ADD CONSTRAINT vcs_auth_tokens_pkey PRIMARY KEY (id);


--
-- Name: courses_users after_delete_sync_delete_user_cleanup; Type: TRIGGER; Schema: public; Owner: -
--

CREATE TRIGGER after_delete_sync_delete_user_cleanup AFTER DELETE ON public.courses_users FOR EACH ROW EXECUTE PROCEDURE public.sync_delete_user_cleanup();


--
-- Name: courses_users before_delete_sync_delete_user; Type: TRIGGER; Schema: public; Owner: -
--

CREATE TRIGGER before_delete_sync_delete_user BEFORE DELETE ON public.courses_users FOR EACH ROW EXECUTE PROCEDURE public.sync_delete_user();


--
-- Name: courses_registration_sections delete_sync_registration_id; Type: TRIGGER; Schema: public; Owner: -
--

CREATE TRIGGER delete_sync_registration_id BEFORE DELETE ON public.courses_registration_sections FOR EACH ROW EXECUTE PROCEDURE public.sync_delete_registration_section();


--
-- Name: users generate_api_key; Type: TRIGGER; Schema: public; Owner: -
--

CREATE TRIGGER generate_api_key BEFORE INSERT OR UPDATE OF user_password ON public.users FOR EACH ROW EXECUTE PROCEDURE public.generate_api_key();


--
-- Name: courses_registration_sections insert_sync_registration_id; Type: TRIGGER; Schema: public; Owner: -
--

CREATE TRIGGER insert_sync_registration_id AFTER INSERT OR UPDATE ON public.courses_registration_sections FOR EACH ROW EXECUTE PROCEDURE public.sync_insert_registration_section();


--
-- Name: saml_mapped_users saml_mapping_check_trigger; Type: TRIGGER; Schema: public; Owner: -
--

CREATE TRIGGER saml_mapping_check_trigger AFTER INSERT ON public.saml_mapped_users FOR EACH ROW EXECUTE PROCEDURE public.saml_mapping_check();


--
-- Name: courses_users user_sync_courses_users; Type: TRIGGER; Schema: public; Owner: -
--

CREATE TRIGGER user_sync_courses_users AFTER INSERT OR UPDATE ON public.courses_users FOR EACH ROW EXECUTE PROCEDURE public.sync_courses_user();


--
-- Name: users user_sync_users; Type: TRIGGER; Schema: public; Owner: -
--

CREATE TRIGGER user_sync_users AFTER UPDATE ON public.users FOR EACH ROW EXECUTE PROCEDURE public.sync_user();


--
-- Name: courses courses_fkey; Type: FK CONSTRAINT; Schema: public; Owner: -
--

ALTER TABLE ONLY public.courses
    ADD CONSTRAINT courses_fkey FOREIGN KEY (semester) REFERENCES public.terms(term_id) ON UPDATE CASCADE;


--
-- Name: courses_registration_sections courses_registration_sections_fkey; Type: FK CONSTRAINT; Schema: public; Owner: -
--

ALTER TABLE ONLY public.courses_registration_sections
    ADD CONSTRAINT courses_registration_sections_fkey FOREIGN KEY (semester, course) REFERENCES public.courses(semester, course) ON UPDATE CASCADE;


--
-- Name: courses_users courses_users_course_fkey; Type: FK CONSTRAINT; Schema: public; Owner: -
--

ALTER TABLE ONLY public.courses_users
    ADD CONSTRAINT courses_users_course_fkey FOREIGN KEY (semester, course) REFERENCES public.courses(semester, course) ON UPDATE CASCADE;


--
-- Name: courses_users courses_users_user_fkey; Type: FK CONSTRAINT; Schema: public; Owner: -
--

ALTER TABLE ONLY public.courses_users
    ADD CONSTRAINT courses_users_user_fkey FOREIGN KEY (user_id) REFERENCES public.users(user_id) ON UPDATE CASCADE;


--
-- Name: emails emails_user_id_fk; Type: FK CONSTRAINT; Schema: public; Owner: -
--

ALTER TABLE ONLY public.emails
    ADD CONSTRAINT emails_user_id_fk FOREIGN KEY (user_id) REFERENCES public.users(user_id) ON UPDATE CASCADE ON DELETE CASCADE;


--
-- Name: saml_mapped_users fk_user_id; Type: FK CONSTRAINT; Schema: public; Owner: -
--

ALTER TABLE ONLY public.saml_mapped_users
    ADD CONSTRAINT fk_user_id FOREIGN KEY (user_id) REFERENCES public.users(user_id);


--
-- Name: mapped_courses mapped_courses_fkey; Type: FK CONSTRAINT; Schema: public; Owner: -
--

ALTER TABLE ONLY public.mapped_courses
    ADD CONSTRAINT mapped_courses_fkey FOREIGN KEY (semester, mapped_course) REFERENCES public.courses(semester, course) ON UPDATE CASCADE;


--
-- Name: sessions sessions_fkey; Type: FK CONSTRAINT; Schema: public; Owner: -
--

ALTER TABLE ONLY public.sessions
    ADD CONSTRAINT sessions_fkey FOREIGN KEY (user_id) REFERENCES public.users(user_id) ON UPDATE CASCADE ON DELETE CASCADE;


--
-- Name: vcs_auth_tokens user_fk; Type: FK CONSTRAINT; Schema: public; Owner: -
--

ALTER TABLE ONLY public.vcs_auth_tokens
    ADD CONSTRAINT user_fk FOREIGN KEY (user_id) REFERENCES public.users(user_id);


--
-- PostgreSQL database dump complete
--
<|MERGE_RESOLUTION|>--- conflicted
+++ resolved
@@ -88,36 +88,6 @@
 CREATE FUNCTION public.sync_courses_user() RETURNS trigger
     LANGUAGE plpgsql
     AS $$
-<<<<<<< HEAD
-    DECLARE
-        user_row record;
-        db_conn varchar;
-        query_string text;
-    BEGIN
-        db_conn := format('dbname=submitty_%s_%s', NEW.semester, NEW.course);
-
-        IF (TG_OP = 'INSERT') THEN
-            -- FULL data sync on INSERT of a new user record.
-            SELECT * INTO user_row FROM users WHERE user_id=NEW.user_id;
-            query_string := 'INSERT INTO users (user_id, user_numeric_id, user_pronouns, user_givenname, user_preferred_givenname, user_familyname, user_preferred_familyname, user_email, user_updated, instructor_updated, user_group, registration_section, registration_type, manual_registration) ' ||
-                    'VALUES (' || quote_literal(user_row.user_id) || ', ' || quote_nullable(user_row.user_numeric_id) || ', ' || quote_nullable(user_row.user_pronouns) || ', ' || quote_literal(user_row.user_givenname) || ', ' || quote_nullable(user_row.user_preferred_givenname) || ', ' || quote_literal(user_row.user_familyname) || ', ' ||
-                    '' || quote_nullable(user_row.user_preferred_familyname) || ', ' || quote_literal(user_row.user_email) || ', ' || quote_literal(user_row.user_updated) || ', ' || quote_literal(user_row.instructor_updated) || ', ' ||
-                    '' || NEW.user_group || ', ' || quote_nullable(NEW.registration_section) || ', ' || quote_literal(NEW.registration_type) || ', ' || NEW.manual_registration || ')';
-            IF query_string IS NULL THEN
-                RAISE EXCEPTION 'query_string error in trigger function sync_courses_user() when doing INSERT';
-            END IF;
-            PERFORM dblink_exec(db_conn, query_string);
-        ELSIF (TG_OP = 'UPDATE') THEN
-            -- User update on registration_section
-            -- CASE clause ensures user's rotating section is set NULL when
-            -- registration is updated to NULL.  (e.g. student has dropped)
-            query_string = 'UPDATE users SET user_group=' || NEW.user_group || ', registration_section=' || quote_nullable(NEW.registration_section) || ', rotating_section=' || CASE WHEN NEW.registration_section IS NULL THEN 'null' ELSE 'rotating_section' END || ', registration_type=' || quote_literal(NEW.registration_type) || ', manual_registration=' || NEW.manual_registration || ' WHERE user_id=' || QUOTE_LITERAL(NEW.user_id);
-            IF query_string IS NULL THEN
-                RAISE EXCEPTION 'query_string error in trigger function sync_courses_user() when doing UPDATE';
-            END IF;
-            PERFORM dblink_exec(db_conn, query_string);
-        END IF;
-=======
             DECLARE
                 user_row record;
                 db_conn varchar;
@@ -128,10 +98,10 @@
                 IF (TG_OP = 'INSERT') THEN
                     -- FULL data sync on INSERT of a new user record.
                     SELECT * INTO user_row FROM users WHERE user_id=NEW.user_id;
-                    query_string := 'INSERT INTO users (user_id, user_numeric_id, user_givenname, user_preferred_givenname, user_familyname, user_preferred_familyname, user_email, user_email_secondary, user_email_secondary_notify, user_updated, instructor_updated, user_group, registration_section, registration_type, manual_registration) ' ||
-                            'VALUES (' || quote_literal(user_row.user_id) || ', ' || quote_nullable(user_row.user_numeric_id) || ', ' || quote_literal(user_row.user_givenname) || ', ' || quote_nullable(user_row.user_preferred_givenname) || ', ' || quote_literal(user_row.user_familyname) || ', ' ||
-                            '' || quote_nullable(user_row.user_preferred_familyname) || ', ' || quote_literal(user_row.user_email) || ', ' || quote_literal(user_row.user_email_secondary) || ', ' || quote_literal(user_row.user_email_secondary_notify) || ', ' || quote_literal(user_row.user_updated) || ', ' ||
-                            '' || quote_literal(user_row.instructor_updated) || ', ' || NEW.user_group || ', ' || quote_nullable(NEW.registration_section) || ', ' || quote_literal(NEW.registration_type) || ', ' || NEW.manual_registration || ')';
+                    query_string := 'INSERT INTO users (user_id, user_numeric_id, user_pronouns, user_givenname, user_preferred_givenname, user_familyname, user_preferred_familyname, user_email, user_updated, instructor_updated, user_group, registration_section, registration_type, manual_registration) ' ||
+                            'VALUES (' || quote_literal(user_row.user_id) || ', ' || quote_nullable(user_row.user_numeric_id) || ', ' || quote_nullable(user_row.user_pronouns) || ', ' || quote_literal(user_row.user_givenname) || ', ' || quote_nullable(user_row.user_preferred_givenname) || ', ' || quote_literal(user_row.user_familyname) || ', ' ||
+                            '' || quote_nullable(user_row.user_preferred_familyname) || ', ' || quote_literal(user_row.user_email) || ', ' || quote_literal(user_row.user_updated) || ', ' || quote_literal(user_row.instructor_updated) || ', ' ||
+                            '' || NEW.user_group || ', ' || quote_nullable(NEW.registration_section) || ', ' || quote_literal(NEW.registration_type) || ', ' || NEW.manual_registration || ')';
                     IF query_string IS NULL THEN
                         RAISE EXCEPTION 'query_string error in trigger function sync_courses_user() when doing INSERT';
                     END IF;
@@ -146,7 +116,6 @@
                     END IF;
                     PERFORM dblink_exec(db_conn, query_string);
                 END IF;
->>>>>>> a488bb00
 
                 -- All done.
                 RETURN NULL;
