--- conflicted
+++ resolved
@@ -164,11 +164,7 @@
         {% if fields['show_auto_rainbow_grades'] %}
             <div class="config-row checkbox-row">
                 <input type="checkbox" name="auto_rainbow_grades" value="true" {{ fields['auto_rainbow_grades'] ? 'checked' : '' }} />
-<<<<<<< HEAD
-                <label for="auto_rainbow_grades">
-=======
                 <label for="auto-rainbow-grades">
->>>>>>> e248b02b
                     <div class="option-title">Automatic Rainbow Grades Generation</div>
                     <div class="option-alt">
                         After providing a configuration, Submitty will run Rainbow Grades on a nightly basis and update student grades.
