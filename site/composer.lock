{
    "_readme": [
        "This file locks the dependencies of your project to a known state",
        "Read more about it at https://getcomposer.org/doc/01-basic-usage.md#installing-dependencies",
        "This file is @generated automatically"
    ],
<<<<<<< HEAD
    "content-hash": "9f569f616d548eeca48ad7fb9ea264a8",
=======
    "content-hash": "9a951dbeeeb945f07b2acc0a9dd59323",
>>>>>>> 9f77060d
    "packages": [
        {
            "name": "aptoma/twig-markdown",
            "version": "3.4.1",
            "source": {
                "type": "git",
                "url": "https://github.com/aptoma/twig-markdown.git",
                "reference": "849248b26f0079f380e6559017e69114c57ef52a"
            },
            "dist": {
                "type": "zip",
                "url": "https://api.github.com/repos/aptoma/twig-markdown/zipball/849248b26f0079f380e6559017e69114c57ef52a",
                "reference": "849248b26f0079f380e6559017e69114c57ef52a",
                "shasum": ""
            },
            "require": {
                "php": "^7.0|^8.0",
                "twig/twig": "^2.7.0|^3.0"
            },
            "require-dev": {
                "erusev/parsedown": "^1.6",
                "guzzlehttp/guzzle": "^7.2",
                "http-interop/http-factory-guzzle": "^1.0",
                "knplabs/github-api": "~3.0",
                "league/commonmark": "~0.5",
                "michelf/php-markdown": "~1",
                "php": "^7.2.5|^8.0",
                "phpunit/phpunit": "~6.0|~5.0|~8.0"
            },
            "suggest": {
                "knplabs/github-api": "Needed for using GitHub's Markdown engine provided through their API.",
                "michelf/php-markdown": "Original Markdown engine with MarkdownExtra."
            },
            "type": "library",
            "autoload": {
                "psr-0": {
                    "Aptoma": "src/"
                }
            },
            "notification-url": "https://packagist.org/downloads/",
            "license": [
                "MIT"
            ],
            "authors": [
                {
                    "name": "Gunnar Lium",
                    "email": "gunnar@aptoma.com"
                },
                {
                    "name": "Joris Berthelot",
                    "email": "joris@berthelot.tel"
                }
            ],
            "description": "Twig extension to work with Markdown content",
            "keywords": [
                "markdown",
                "twig"
            ],
            "support": {
                "issues": "https://github.com/aptoma/twig-markdown/issues",
                "source": "https://github.com/aptoma/twig-markdown/tree/3.4.1"
            },
            "time": "2021-12-14T11:12:21+00:00"
        },
        {
            "name": "brick/math",
            "version": "0.12.1",
            "source": {
                "type": "git",
                "url": "https://github.com/brick/math.git",
                "reference": "f510c0a40911935b77b86859eb5223d58d660df1"
            },
            "dist": {
                "type": "zip",
                "url": "https://api.github.com/repos/brick/math/zipball/f510c0a40911935b77b86859eb5223d58d660df1",
                "reference": "f510c0a40911935b77b86859eb5223d58d660df1",
                "shasum": ""
            },
            "require": {
                "php": "^8.1"
            },
            "require-dev": {
                "php-coveralls/php-coveralls": "^2.2",
                "phpunit/phpunit": "^10.1",
                "vimeo/psalm": "5.16.0"
            },
            "type": "library",
            "autoload": {
                "psr-4": {
                    "Brick\\Math\\": "src/"
                }
            },
            "notification-url": "https://packagist.org/downloads/",
            "license": [
                "MIT"
            ],
            "description": "Arbitrary-precision arithmetic library",
            "keywords": [
                "Arbitrary-precision",
                "BigInteger",
                "BigRational",
                "arithmetic",
                "bigdecimal",
                "bignum",
                "bignumber",
                "brick",
                "decimal",
                "integer",
                "math",
                "mathematics",
                "rational"
            ],
            "support": {
                "issues": "https://github.com/brick/math/issues",
                "source": "https://github.com/brick/math/tree/0.12.1"
            },
            "funding": [
                {
                    "url": "https://github.com/BenMorel",
                    "type": "github"
                }
            ],
            "time": "2023-11-29T23:19:16+00:00"
        },
        {
            "name": "browscap/browscap-php",
            "version": "7.5.0",
            "source": {
                "type": "git",
                "url": "https://github.com/browscap/browscap-php.git",
                "reference": "81c87bab0c440ffcd65a5d8376c660cd9641adb7"
            },
            "dist": {
                "type": "zip",
                "url": "https://api.github.com/repos/browscap/browscap-php/zipball/81c87bab0c440ffcd65a5d8376c660cd9641adb7",
                "reference": "81c87bab0c440ffcd65a5d8376c660cd9641adb7",
                "shasum": ""
            },
            "require": {
                "ext-json": "*",
                "guzzlehttp/guzzle": "^7.8.0",
                "league/flysystem": "^3.21.0",
                "matthiasmullie/scrapbook": "^1.5.1",
                "monolog/monolog": "^3.5.0",
                "php": "~8.1.0 || ~8.2.0 || ~8.3.0 || ~8.4.0",
                "psr/log": "^2.0.0 || ^3.0.0",
                "psr/simple-cache": "^2.0.0 || ^3.0.0",
                "symfony/console": "^6.4.0 || ^7.0.0",
                "symfony/filesystem": "^6.4.0 || ^7.0.0"
            },
            "require-dev": {
                "doctrine/coding-standard": "^12.0.0",
                "mikey179/vfsstream": "^1.6.11",
                "phpstan/extension-installer": "^1.3.1",
                "phpstan/phpstan": "^1.10.43",
                "phpstan/phpstan-beberlei-assert": "^1.1.2",
                "phpstan/phpstan-deprecation-rules": "^1.1.4",
                "phpstan/phpstan-phpunit": "^1.3.15",
                "phpunit/phpunit": "^10.4.2"
            },
            "suggest": {
                "ext-curl": "to use curl requests to get the ini file"
            },
            "bin": [
                "bin/browscap-php"
            ],
            "type": "library",
            "autoload": {
                "psr-4": {
                    "BrowscapPHP\\": "src/"
                }
            },
            "notification-url": "https://packagist.org/downloads/",
            "license": [
                "MIT"
            ],
            "authors": [
                {
                    "name": "Jonathan Stoppani",
                    "email": "jonathan.stoppani@gmail.com"
                },
                {
                    "name": "James Titcumb",
                    "email": "james@asgrim.com"
                },
                {
                    "name": "Thomas Mueller",
                    "email": "mimmi20@live.de"
                }
            ],
            "description": "Standalone replacement for php's native get_browser() function",
            "homepage": "https://github.com/browscap/browscap-php",
            "keywords": [
                "browser",
                "capabilities",
                "get_browser",
                "user agent"
            ],
            "support": {
                "issues": "https://github.com/browscap/browscap-php/issues",
                "source": "https://github.com/browscap/browscap-php"
            },
            "time": "2024-12-20T09:56:03+00:00"
        },
        {
            "name": "cboden/ratchet",
            "version": "v0.4.4",
            "source": {
                "type": "git",
                "url": "https://github.com/ratchetphp/Ratchet.git",
                "reference": "5012dc954541b40c5599d286fd40653f5716a38f"
            },
            "dist": {
                "type": "zip",
                "url": "https://api.github.com/repos/ratchetphp/Ratchet/zipball/5012dc954541b40c5599d286fd40653f5716a38f",
                "reference": "5012dc954541b40c5599d286fd40653f5716a38f",
                "shasum": ""
            },
            "require": {
                "guzzlehttp/psr7": "^1.7|^2.0",
                "php": ">=5.4.2",
                "ratchet/rfc6455": "^0.3.1",
                "react/event-loop": ">=0.4",
                "react/socket": "^1.0 || ^0.8 || ^0.7 || ^0.6 || ^0.5",
                "symfony/http-foundation": "^2.6|^3.0|^4.0|^5.0|^6.0",
                "symfony/routing": "^2.6|^3.0|^4.0|^5.0|^6.0"
            },
            "require-dev": {
                "phpunit/phpunit": "~4.8"
            },
            "type": "library",
            "autoload": {
                "psr-4": {
                    "Ratchet\\": "src/Ratchet"
                }
            },
            "notification-url": "https://packagist.org/downloads/",
            "license": [
                "MIT"
            ],
            "authors": [
                {
                    "name": "Chris Boden",
                    "email": "cboden@gmail.com",
                    "role": "Developer"
                },
                {
                    "name": "Matt Bonneau",
                    "role": "Developer"
                }
            ],
            "description": "PHP WebSocket library",
            "homepage": "http://socketo.me",
            "keywords": [
                "Ratchet",
                "WebSockets",
                "server",
                "sockets",
                "websocket"
            ],
            "support": {
                "chat": "https://gitter.im/reactphp/reactphp",
                "issues": "https://github.com/ratchetphp/Ratchet/issues",
                "source": "https://github.com/ratchetphp/Ratchet/tree/v0.4.4"
            },
            "time": "2021-12-14T00:20:41+00:00"
        },
        {
            "name": "doctrine/annotations",
            "version": "1.14.3",
            "source": {
                "type": "git",
                "url": "https://github.com/doctrine/annotations.git",
                "reference": "fb0d71a7393298a7b232cbf4c8b1f73f3ec3d5af"
            },
            "dist": {
                "type": "zip",
                "url": "https://api.github.com/repos/doctrine/annotations/zipball/fb0d71a7393298a7b232cbf4c8b1f73f3ec3d5af",
                "reference": "fb0d71a7393298a7b232cbf4c8b1f73f3ec3d5af",
                "shasum": ""
            },
            "require": {
                "doctrine/lexer": "^1 || ^2",
                "ext-tokenizer": "*",
                "php": "^7.1 || ^8.0",
                "psr/cache": "^1 || ^2 || ^3"
            },
            "require-dev": {
                "doctrine/cache": "^1.11 || ^2.0",
                "doctrine/coding-standard": "^9 || ^10",
                "phpstan/phpstan": "~1.4.10 || ^1.8.0",
                "phpunit/phpunit": "^7.5 || ^8.5 || ^9.5",
                "symfony/cache": "^4.4 || ^5.4 || ^6",
                "vimeo/psalm": "^4.10"
            },
            "suggest": {
                "php": "PHP 8.0 or higher comes with attributes, a native replacement for annotations"
            },
            "type": "library",
            "autoload": {
                "psr-4": {
                    "Doctrine\\Common\\Annotations\\": "lib/Doctrine/Common/Annotations"
                }
            },
            "notification-url": "https://packagist.org/downloads/",
            "license": [
                "MIT"
            ],
            "authors": [
                {
                    "name": "Guilherme Blanco",
                    "email": "guilhermeblanco@gmail.com"
                },
                {
                    "name": "Roman Borschel",
                    "email": "roman@code-factory.org"
                },
                {
                    "name": "Benjamin Eberlei",
                    "email": "kontakt@beberlei.de"
                },
                {
                    "name": "Jonathan Wage",
                    "email": "jonwage@gmail.com"
                },
                {
                    "name": "Johannes Schmitt",
                    "email": "schmittjoh@gmail.com"
                }
            ],
            "description": "Docblock Annotations Parser",
            "homepage": "https://www.doctrine-project.org/projects/annotations.html",
            "keywords": [
                "annotations",
                "docblock",
                "parser"
            ],
            "support": {
                "issues": "https://github.com/doctrine/annotations/issues",
                "source": "https://github.com/doctrine/annotations/tree/1.14.3"
            },
            "time": "2023-02-01T09:20:38+00:00"
        },
        {
            "name": "doctrine/cache",
            "version": "2.2.0",
            "source": {
                "type": "git",
                "url": "https://github.com/doctrine/cache.git",
                "reference": "1ca8f21980e770095a31456042471a57bc4c68fb"
            },
            "dist": {
                "type": "zip",
                "url": "https://api.github.com/repos/doctrine/cache/zipball/1ca8f21980e770095a31456042471a57bc4c68fb",
                "reference": "1ca8f21980e770095a31456042471a57bc4c68fb",
                "shasum": ""
            },
            "require": {
                "php": "~7.1 || ^8.0"
            },
            "conflict": {
                "doctrine/common": ">2.2,<2.4"
            },
            "require-dev": {
                "cache/integration-tests": "dev-master",
                "doctrine/coding-standard": "^9",
                "phpunit/phpunit": "^7.5 || ^8.5 || ^9.5",
                "psr/cache": "^1.0 || ^2.0 || ^3.0",
                "symfony/cache": "^4.4 || ^5.4 || ^6",
                "symfony/var-exporter": "^4.4 || ^5.4 || ^6"
            },
            "type": "library",
            "autoload": {
                "psr-4": {
                    "Doctrine\\Common\\Cache\\": "lib/Doctrine/Common/Cache"
                }
            },
            "notification-url": "https://packagist.org/downloads/",
            "license": [
                "MIT"
            ],
            "authors": [
                {
                    "name": "Guilherme Blanco",
                    "email": "guilhermeblanco@gmail.com"
                },
                {
                    "name": "Roman Borschel",
                    "email": "roman@code-factory.org"
                },
                {
                    "name": "Benjamin Eberlei",
                    "email": "kontakt@beberlei.de"
                },
                {
                    "name": "Jonathan Wage",
                    "email": "jonwage@gmail.com"
                },
                {
                    "name": "Johannes Schmitt",
                    "email": "schmittjoh@gmail.com"
                }
            ],
            "description": "PHP Doctrine Cache library is a popular cache implementation that supports many different drivers such as redis, memcache, apc, mongodb and others.",
            "homepage": "https://www.doctrine-project.org/projects/cache.html",
            "keywords": [
                "abstraction",
                "apcu",
                "cache",
                "caching",
                "couchdb",
                "memcached",
                "php",
                "redis",
                "xcache"
            ],
            "support": {
                "issues": "https://github.com/doctrine/cache/issues",
                "source": "https://github.com/doctrine/cache/tree/2.2.0"
            },
            "funding": [
                {
                    "url": "https://www.doctrine-project.org/sponsorship.html",
                    "type": "custom"
                },
                {
                    "url": "https://www.patreon.com/phpdoctrine",
                    "type": "patreon"
                },
                {
                    "url": "https://tidelift.com/funding/github/packagist/doctrine%2Fcache",
                    "type": "tidelift"
                }
            ],
            "time": "2022-05-20T20:07:39+00:00"
        },
        {
            "name": "doctrine/collections",
            "version": "2.2.2",
            "source": {
                "type": "git",
                "url": "https://github.com/doctrine/collections.git",
                "reference": "d8af7f248c74f195f7347424600fd9e17b57af59"
            },
            "dist": {
                "type": "zip",
                "url": "https://api.github.com/repos/doctrine/collections/zipball/d8af7f248c74f195f7347424600fd9e17b57af59",
                "reference": "d8af7f248c74f195f7347424600fd9e17b57af59",
                "shasum": ""
            },
            "require": {
                "doctrine/deprecations": "^1",
                "php": "^8.1"
            },
            "require-dev": {
                "doctrine/coding-standard": "^12",
                "ext-json": "*",
                "phpstan/phpstan": "^1.8",
                "phpstan/phpstan-phpunit": "^1.0",
                "phpunit/phpunit": "^10.5",
                "vimeo/psalm": "^5.11"
            },
            "type": "library",
            "autoload": {
                "psr-4": {
                    "Doctrine\\Common\\Collections\\": "src"
                }
            },
            "notification-url": "https://packagist.org/downloads/",
            "license": [
                "MIT"
            ],
            "authors": [
                {
                    "name": "Guilherme Blanco",
                    "email": "guilhermeblanco@gmail.com"
                },
                {
                    "name": "Roman Borschel",
                    "email": "roman@code-factory.org"
                },
                {
                    "name": "Benjamin Eberlei",
                    "email": "kontakt@beberlei.de"
                },
                {
                    "name": "Jonathan Wage",
                    "email": "jonwage@gmail.com"
                },
                {
                    "name": "Johannes Schmitt",
                    "email": "schmittjoh@gmail.com"
                }
            ],
            "description": "PHP Doctrine Collections library that adds additional functionality on top of PHP arrays.",
            "homepage": "https://www.doctrine-project.org/projects/collections.html",
            "keywords": [
                "array",
                "collections",
                "iterators",
                "php"
            ],
            "support": {
                "issues": "https://github.com/doctrine/collections/issues",
                "source": "https://github.com/doctrine/collections/tree/2.2.2"
            },
            "funding": [
                {
                    "url": "https://www.doctrine-project.org/sponsorship.html",
                    "type": "custom"
                },
                {
                    "url": "https://www.patreon.com/phpdoctrine",
                    "type": "patreon"
                },
                {
                    "url": "https://tidelift.com/funding/github/packagist/doctrine%2Fcollections",
                    "type": "tidelift"
                }
            ],
            "time": "2024-04-18T06:56:21+00:00"
        },
        {
            "name": "doctrine/common",
            "version": "3.4.4",
            "source": {
                "type": "git",
                "url": "https://github.com/doctrine/common.git",
                "reference": "0aad4b7ab7ce8c6602dfbb1e1a24581275fb9d1a"
            },
            "dist": {
                "type": "zip",
                "url": "https://api.github.com/repos/doctrine/common/zipball/0aad4b7ab7ce8c6602dfbb1e1a24581275fb9d1a",
                "reference": "0aad4b7ab7ce8c6602dfbb1e1a24581275fb9d1a",
                "shasum": ""
            },
            "require": {
                "doctrine/persistence": "^2.0 || ^3.0",
                "php": "^7.1 || ^8.0"
            },
            "require-dev": {
                "doctrine/coding-standard": "^9.0 || ^10.0",
                "doctrine/collections": "^1",
                "phpstan/phpstan": "^1.4.1",
                "phpstan/phpstan-phpunit": "^1",
                "phpunit/phpunit": "^7.5.20 || ^8.5 || ^9.0",
                "squizlabs/php_codesniffer": "^3.0",
                "symfony/phpunit-bridge": "^6.1",
                "vimeo/psalm": "^4.4"
            },
            "type": "library",
            "autoload": {
                "psr-4": {
                    "Doctrine\\Common\\": "src"
                }
            },
            "notification-url": "https://packagist.org/downloads/",
            "license": [
                "MIT"
            ],
            "authors": [
                {
                    "name": "Guilherme Blanco",
                    "email": "guilhermeblanco@gmail.com"
                },
                {
                    "name": "Roman Borschel",
                    "email": "roman@code-factory.org"
                },
                {
                    "name": "Benjamin Eberlei",
                    "email": "kontakt@beberlei.de"
                },
                {
                    "name": "Jonathan Wage",
                    "email": "jonwage@gmail.com"
                },
                {
                    "name": "Johannes Schmitt",
                    "email": "schmittjoh@gmail.com"
                },
                {
                    "name": "Marco Pivetta",
                    "email": "ocramius@gmail.com"
                }
            ],
            "description": "PHP Doctrine Common project is a library that provides additional functionality that other Doctrine projects depend on such as better reflection support, proxies and much more.",
            "homepage": "https://www.doctrine-project.org/projects/common.html",
            "keywords": [
                "common",
                "doctrine",
                "php"
            ],
            "support": {
                "issues": "https://github.com/doctrine/common/issues",
                "source": "https://github.com/doctrine/common/tree/3.4.4"
            },
            "funding": [
                {
                    "url": "https://www.doctrine-project.org/sponsorship.html",
                    "type": "custom"
                },
                {
                    "url": "https://www.patreon.com/phpdoctrine",
                    "type": "patreon"
                },
                {
                    "url": "https://tidelift.com/funding/github/packagist/doctrine%2Fcommon",
                    "type": "tidelift"
                }
            ],
            "time": "2024-04-16T13:35:33+00:00"
        },
        {
            "name": "doctrine/dbal",
            "version": "3.8.3",
            "source": {
                "type": "git",
                "url": "https://github.com/doctrine/dbal.git",
                "reference": "db922ba9436b7b18a23d1653a0b41ff2369ca41c"
            },
            "dist": {
                "type": "zip",
                "url": "https://api.github.com/repos/doctrine/dbal/zipball/db922ba9436b7b18a23d1653a0b41ff2369ca41c",
                "reference": "db922ba9436b7b18a23d1653a0b41ff2369ca41c",
                "shasum": ""
            },
            "require": {
                "composer-runtime-api": "^2",
                "doctrine/cache": "^1.11|^2.0",
                "doctrine/deprecations": "^0.5.3|^1",
                "doctrine/event-manager": "^1|^2",
                "php": "^7.4 || ^8.0",
                "psr/cache": "^1|^2|^3",
                "psr/log": "^1|^2|^3"
            },
            "require-dev": {
                "doctrine/coding-standard": "12.0.0",
                "fig/log-test": "^1",
                "jetbrains/phpstorm-stubs": "2023.1",
                "phpstan/phpstan": "1.10.58",
                "phpstan/phpstan-strict-rules": "^1.5",
                "phpunit/phpunit": "9.6.16",
                "psalm/plugin-phpunit": "0.18.4",
                "slevomat/coding-standard": "8.13.1",
                "squizlabs/php_codesniffer": "3.9.0",
                "symfony/cache": "^5.4|^6.0|^7.0",
                "symfony/console": "^4.4|^5.4|^6.0|^7.0",
                "vimeo/psalm": "4.30.0"
            },
            "suggest": {
                "symfony/console": "For helpful console commands such as SQL execution and import of files."
            },
            "bin": [
                "bin/doctrine-dbal"
            ],
            "type": "library",
            "autoload": {
                "psr-4": {
                    "Doctrine\\DBAL\\": "src"
                }
            },
            "notification-url": "https://packagist.org/downloads/",
            "license": [
                "MIT"
            ],
            "authors": [
                {
                    "name": "Guilherme Blanco",
                    "email": "guilhermeblanco@gmail.com"
                },
                {
                    "name": "Roman Borschel",
                    "email": "roman@code-factory.org"
                },
                {
                    "name": "Benjamin Eberlei",
                    "email": "kontakt@beberlei.de"
                },
                {
                    "name": "Jonathan Wage",
                    "email": "jonwage@gmail.com"
                }
            ],
            "description": "Powerful PHP database abstraction layer (DBAL) with many features for database schema introspection and management.",
            "homepage": "https://www.doctrine-project.org/projects/dbal.html",
            "keywords": [
                "abstraction",
                "database",
                "db2",
                "dbal",
                "mariadb",
                "mssql",
                "mysql",
                "oci8",
                "oracle",
                "pdo",
                "pgsql",
                "postgresql",
                "queryobject",
                "sasql",
                "sql",
                "sqlite",
                "sqlserver",
                "sqlsrv"
            ],
            "support": {
                "issues": "https://github.com/doctrine/dbal/issues",
                "source": "https://github.com/doctrine/dbal/tree/3.8.3"
            },
            "funding": [
                {
                    "url": "https://www.doctrine-project.org/sponsorship.html",
                    "type": "custom"
                },
                {
                    "url": "https://www.patreon.com/phpdoctrine",
                    "type": "patreon"
                },
                {
                    "url": "https://tidelift.com/funding/github/packagist/doctrine%2Fdbal",
                    "type": "tidelift"
                }
            ],
            "time": "2024-03-03T15:55:06+00:00"
        },
        {
            "name": "doctrine/deprecations",
            "version": "1.1.5",
            "source": {
                "type": "git",
                "url": "https://github.com/doctrine/deprecations.git",
                "reference": "459c2f5dd3d6a4633d3b5f46ee2b1c40f57d3f38"
            },
            "dist": {
                "type": "zip",
                "url": "https://api.github.com/repos/doctrine/deprecations/zipball/459c2f5dd3d6a4633d3b5f46ee2b1c40f57d3f38",
                "reference": "459c2f5dd3d6a4633d3b5f46ee2b1c40f57d3f38",
                "shasum": ""
            },
            "require": {
                "php": "^7.1 || ^8.0"
            },
            "conflict": {
                "phpunit/phpunit": "<=7.5 || >=13"
            },
            "require-dev": {
                "doctrine/coding-standard": "^9 || ^12 || ^13",
                "phpstan/phpstan": "1.4.10 || 2.1.11",
                "phpstan/phpstan-phpunit": "^1.0 || ^2",
                "phpunit/phpunit": "^7.5 || ^8.5 || ^9.6 || ^10.5 || ^11.5 || ^12",
                "psr/log": "^1 || ^2 || ^3"
            },
            "suggest": {
                "psr/log": "Allows logging deprecations via PSR-3 logger implementation"
            },
            "type": "library",
            "autoload": {
                "psr-4": {
                    "Doctrine\\Deprecations\\": "src"
                }
            },
            "notification-url": "https://packagist.org/downloads/",
            "license": [
                "MIT"
            ],
            "description": "A small layer on top of trigger_error(E_USER_DEPRECATED) or PSR-3 logging with options to disable all deprecations or selectively for packages.",
            "homepage": "https://www.doctrine-project.org/",
            "support": {
                "issues": "https://github.com/doctrine/deprecations/issues",
                "source": "https://github.com/doctrine/deprecations/tree/1.1.5"
            },
            "time": "2025-04-07T20:06:18+00:00"
        },
        {
            "name": "doctrine/event-manager",
            "version": "2.0.1",
            "source": {
                "type": "git",
                "url": "https://github.com/doctrine/event-manager.git",
                "reference": "b680156fa328f1dfd874fd48c7026c41570b9c6e"
            },
            "dist": {
                "type": "zip",
                "url": "https://api.github.com/repos/doctrine/event-manager/zipball/b680156fa328f1dfd874fd48c7026c41570b9c6e",
                "reference": "b680156fa328f1dfd874fd48c7026c41570b9c6e",
                "shasum": ""
            },
            "require": {
                "php": "^8.1"
            },
            "conflict": {
                "doctrine/common": "<2.9"
            },
            "require-dev": {
                "doctrine/coding-standard": "^12",
                "phpstan/phpstan": "^1.8.8",
                "phpunit/phpunit": "^10.5",
                "vimeo/psalm": "^5.24"
            },
            "type": "library",
            "autoload": {
                "psr-4": {
                    "Doctrine\\Common\\": "src"
                }
            },
            "notification-url": "https://packagist.org/downloads/",
            "license": [
                "MIT"
            ],
            "authors": [
                {
                    "name": "Guilherme Blanco",
                    "email": "guilhermeblanco@gmail.com"
                },
                {
                    "name": "Roman Borschel",
                    "email": "roman@code-factory.org"
                },
                {
                    "name": "Benjamin Eberlei",
                    "email": "kontakt@beberlei.de"
                },
                {
                    "name": "Jonathan Wage",
                    "email": "jonwage@gmail.com"
                },
                {
                    "name": "Johannes Schmitt",
                    "email": "schmittjoh@gmail.com"
                },
                {
                    "name": "Marco Pivetta",
                    "email": "ocramius@gmail.com"
                }
            ],
            "description": "The Doctrine Event Manager is a simple PHP event system that was built to be used with the various Doctrine projects.",
            "homepage": "https://www.doctrine-project.org/projects/event-manager.html",
            "keywords": [
                "event",
                "event dispatcher",
                "event manager",
                "event system",
                "events"
            ],
            "support": {
                "issues": "https://github.com/doctrine/event-manager/issues",
                "source": "https://github.com/doctrine/event-manager/tree/2.0.1"
            },
            "funding": [
                {
                    "url": "https://www.doctrine-project.org/sponsorship.html",
                    "type": "custom"
                },
                {
                    "url": "https://www.patreon.com/phpdoctrine",
                    "type": "patreon"
                },
                {
                    "url": "https://tidelift.com/funding/github/packagist/doctrine%2Fevent-manager",
                    "type": "tidelift"
                }
            ],
            "time": "2024-05-22T20:47:39+00:00"
        },
        {
            "name": "doctrine/inflector",
            "version": "2.0.10",
            "source": {
                "type": "git",
                "url": "https://github.com/doctrine/inflector.git",
                "reference": "5817d0659c5b50c9b950feb9af7b9668e2c436bc"
            },
            "dist": {
                "type": "zip",
                "url": "https://api.github.com/repos/doctrine/inflector/zipball/5817d0659c5b50c9b950feb9af7b9668e2c436bc",
                "reference": "5817d0659c5b50c9b950feb9af7b9668e2c436bc",
                "shasum": ""
            },
            "require": {
                "php": "^7.2 || ^8.0"
            },
            "require-dev": {
                "doctrine/coding-standard": "^11.0",
                "phpstan/phpstan": "^1.8",
                "phpstan/phpstan-phpunit": "^1.1",
                "phpstan/phpstan-strict-rules": "^1.3",
                "phpunit/phpunit": "^8.5 || ^9.5",
                "vimeo/psalm": "^4.25 || ^5.4"
            },
            "type": "library",
            "autoload": {
                "psr-4": {
                    "Doctrine\\Inflector\\": "lib/Doctrine/Inflector"
                }
            },
            "notification-url": "https://packagist.org/downloads/",
            "license": [
                "MIT"
            ],
            "authors": [
                {
                    "name": "Guilherme Blanco",
                    "email": "guilhermeblanco@gmail.com"
                },
                {
                    "name": "Roman Borschel",
                    "email": "roman@code-factory.org"
                },
                {
                    "name": "Benjamin Eberlei",
                    "email": "kontakt@beberlei.de"
                },
                {
                    "name": "Jonathan Wage",
                    "email": "jonwage@gmail.com"
                },
                {
                    "name": "Johannes Schmitt",
                    "email": "schmittjoh@gmail.com"
                }
            ],
            "description": "PHP Doctrine Inflector is a small library that can perform string manipulations with regard to upper/lowercase and singular/plural forms of words.",
            "homepage": "https://www.doctrine-project.org/projects/inflector.html",
            "keywords": [
                "inflection",
                "inflector",
                "lowercase",
                "manipulation",
                "php",
                "plural",
                "singular",
                "strings",
                "uppercase",
                "words"
            ],
            "support": {
                "issues": "https://github.com/doctrine/inflector/issues",
                "source": "https://github.com/doctrine/inflector/tree/2.0.10"
            },
            "funding": [
                {
                    "url": "https://www.doctrine-project.org/sponsorship.html",
                    "type": "custom"
                },
                {
                    "url": "https://www.patreon.com/phpdoctrine",
                    "type": "patreon"
                },
                {
                    "url": "https://tidelift.com/funding/github/packagist/doctrine%2Finflector",
                    "type": "tidelift"
                }
            ],
            "time": "2024-02-18T20:23:39+00:00"
        },
        {
            "name": "doctrine/instantiator",
            "version": "2.0.0",
            "source": {
                "type": "git",
                "url": "https://github.com/doctrine/instantiator.git",
                "reference": "c6222283fa3f4ac679f8b9ced9a4e23f163e80d0"
            },
            "dist": {
                "type": "zip",
                "url": "https://api.github.com/repos/doctrine/instantiator/zipball/c6222283fa3f4ac679f8b9ced9a4e23f163e80d0",
                "reference": "c6222283fa3f4ac679f8b9ced9a4e23f163e80d0",
                "shasum": ""
            },
            "require": {
                "php": "^8.1"
            },
            "require-dev": {
                "doctrine/coding-standard": "^11",
                "ext-pdo": "*",
                "ext-phar": "*",
                "phpbench/phpbench": "^1.2",
                "phpstan/phpstan": "^1.9.4",
                "phpstan/phpstan-phpunit": "^1.3",
                "phpunit/phpunit": "^9.5.27",
                "vimeo/psalm": "^5.4"
            },
            "type": "library",
            "autoload": {
                "psr-4": {
                    "Doctrine\\Instantiator\\": "src/Doctrine/Instantiator/"
                }
            },
            "notification-url": "https://packagist.org/downloads/",
            "license": [
                "MIT"
            ],
            "authors": [
                {
                    "name": "Marco Pivetta",
                    "email": "ocramius@gmail.com",
                    "homepage": "https://ocramius.github.io/"
                }
            ],
            "description": "A small, lightweight utility to instantiate objects in PHP without invoking their constructors",
            "homepage": "https://www.doctrine-project.org/projects/instantiator.html",
            "keywords": [
                "constructor",
                "instantiate"
            ],
            "support": {
                "issues": "https://github.com/doctrine/instantiator/issues",
                "source": "https://github.com/doctrine/instantiator/tree/2.0.0"
            },
            "funding": [
                {
                    "url": "https://www.doctrine-project.org/sponsorship.html",
                    "type": "custom"
                },
                {
                    "url": "https://www.patreon.com/phpdoctrine",
                    "type": "patreon"
                },
                {
                    "url": "https://tidelift.com/funding/github/packagist/doctrine%2Finstantiator",
                    "type": "tidelift"
                }
            ],
            "time": "2022-12-30T00:23:10+00:00"
        },
        {
            "name": "doctrine/lexer",
            "version": "2.1.1",
            "source": {
                "type": "git",
                "url": "https://github.com/doctrine/lexer.git",
                "reference": "861c870e8b75f7c8f69c146c7f89cc1c0f1b49b6"
            },
            "dist": {
                "type": "zip",
                "url": "https://api.github.com/repos/doctrine/lexer/zipball/861c870e8b75f7c8f69c146c7f89cc1c0f1b49b6",
                "reference": "861c870e8b75f7c8f69c146c7f89cc1c0f1b49b6",
                "shasum": ""
            },
            "require": {
                "doctrine/deprecations": "^1.0",
                "php": "^7.1 || ^8.0"
            },
            "require-dev": {
                "doctrine/coding-standard": "^9 || ^12",
                "phpstan/phpstan": "^1.3",
                "phpunit/phpunit": "^7.5 || ^8.5 || ^9.6",
                "psalm/plugin-phpunit": "^0.18.3",
                "vimeo/psalm": "^4.11 || ^5.21"
            },
            "type": "library",
            "autoload": {
                "psr-4": {
                    "Doctrine\\Common\\Lexer\\": "src"
                }
            },
            "notification-url": "https://packagist.org/downloads/",
            "license": [
                "MIT"
            ],
            "authors": [
                {
                    "name": "Guilherme Blanco",
                    "email": "guilhermeblanco@gmail.com"
                },
                {
                    "name": "Roman Borschel",
                    "email": "roman@code-factory.org"
                },
                {
                    "name": "Johannes Schmitt",
                    "email": "schmittjoh@gmail.com"
                }
            ],
            "description": "PHP Doctrine Lexer parser library that can be used in Top-Down, Recursive Descent Parsers.",
            "homepage": "https://www.doctrine-project.org/projects/lexer.html",
            "keywords": [
                "annotations",
                "docblock",
                "lexer",
                "parser",
                "php"
            ],
            "support": {
                "issues": "https://github.com/doctrine/lexer/issues",
                "source": "https://github.com/doctrine/lexer/tree/2.1.1"
            },
            "funding": [
                {
                    "url": "https://www.doctrine-project.org/sponsorship.html",
                    "type": "custom"
                },
                {
                    "url": "https://www.patreon.com/phpdoctrine",
                    "type": "patreon"
                },
                {
                    "url": "https://tidelift.com/funding/github/packagist/doctrine%2Flexer",
                    "type": "tidelift"
                }
            ],
            "time": "2024-02-05T11:35:39+00:00"
        },
        {
            "name": "doctrine/orm",
            "version": "2.19.6",
            "source": {
                "type": "git",
                "url": "https://github.com/doctrine/orm.git",
                "reference": "c1bb2ccf4b19c845f91ff7c4c01dc7cbba7f4073"
            },
            "dist": {
                "type": "zip",
                "url": "https://api.github.com/repos/doctrine/orm/zipball/c1bb2ccf4b19c845f91ff7c4c01dc7cbba7f4073",
                "reference": "c1bb2ccf4b19c845f91ff7c4c01dc7cbba7f4073",
                "shasum": ""
            },
            "require": {
                "composer-runtime-api": "^2",
                "doctrine/cache": "^1.12.1 || ^2.1.1",
                "doctrine/collections": "^1.5 || ^2.1",
                "doctrine/common": "^3.0.3",
                "doctrine/dbal": "^2.13.1 || ^3.2",
                "doctrine/deprecations": "^0.5.3 || ^1",
                "doctrine/event-manager": "^1.2 || ^2",
                "doctrine/inflector": "^1.4 || ^2.0",
                "doctrine/instantiator": "^1.3 || ^2",
                "doctrine/lexer": "^2 || ^3",
                "doctrine/persistence": "^2.4 || ^3",
                "ext-ctype": "*",
                "php": "^7.1 || ^8.0",
                "psr/cache": "^1 || ^2 || ^3",
                "symfony/console": "^4.2 || ^5.0 || ^6.0 || ^7.0",
                "symfony/polyfill-php72": "^1.23",
                "symfony/polyfill-php80": "^1.16"
            },
            "conflict": {
                "doctrine/annotations": "<1.13 || >= 3.0"
            },
            "require-dev": {
                "doctrine/annotations": "^1.13 || ^2",
                "doctrine/coding-standard": "^9.0.2 || ^12.0",
                "phpbench/phpbench": "^0.16.10 || ^1.0",
                "phpstan/phpstan": "~1.4.10 || 1.11.1",
                "phpunit/phpunit": "^7.5 || ^8.5 || ^9.6",
                "psr/log": "^1 || ^2 || ^3",
                "squizlabs/php_codesniffer": "3.7.2",
                "symfony/cache": "^4.4 || ^5.4 || ^6.4 || ^7.0",
                "symfony/var-exporter": "^4.4 || ^5.4 || ^6.2 || ^7.0",
                "symfony/yaml": "^3.4 || ^4.0 || ^5.0 || ^6.0 || ^7.0",
                "vimeo/psalm": "4.30.0 || 5.24.0"
            },
            "suggest": {
                "ext-dom": "Provides support for XSD validation for XML mapping files",
                "symfony/cache": "Provides cache support for Setup Tool with doctrine/cache 2.0",
                "symfony/yaml": "If you want to use YAML Metadata Mapping Driver"
            },
            "bin": [
                "bin/doctrine"
            ],
            "type": "library",
            "autoload": {
                "psr-4": {
                    "Doctrine\\ORM\\": "src"
                }
            },
            "notification-url": "https://packagist.org/downloads/",
            "license": [
                "MIT"
            ],
            "authors": [
                {
                    "name": "Guilherme Blanco",
                    "email": "guilhermeblanco@gmail.com"
                },
                {
                    "name": "Roman Borschel",
                    "email": "roman@code-factory.org"
                },
                {
                    "name": "Benjamin Eberlei",
                    "email": "kontakt@beberlei.de"
                },
                {
                    "name": "Jonathan Wage",
                    "email": "jonwage@gmail.com"
                },
                {
                    "name": "Marco Pivetta",
                    "email": "ocramius@gmail.com"
                }
            ],
            "description": "Object-Relational-Mapper for PHP",
            "homepage": "https://www.doctrine-project.org/projects/orm.html",
            "keywords": [
                "database",
                "orm"
            ],
            "support": {
                "issues": "https://github.com/doctrine/orm/issues",
                "source": "https://github.com/doctrine/orm/tree/2.19.6"
            },
            "time": "2024-06-26T17:24:40+00:00"
        },
        {
            "name": "doctrine/persistence",
            "version": "3.3.3",
            "source": {
                "type": "git",
                "url": "https://github.com/doctrine/persistence.git",
                "reference": "b337726451f5d530df338fc7f68dee8781b49779"
            },
            "dist": {
                "type": "zip",
                "url": "https://api.github.com/repos/doctrine/persistence/zipball/b337726451f5d530df338fc7f68dee8781b49779",
                "reference": "b337726451f5d530df338fc7f68dee8781b49779",
                "shasum": ""
            },
            "require": {
                "doctrine/event-manager": "^1 || ^2",
                "php": "^7.2 || ^8.0",
                "psr/cache": "^1.0 || ^2.0 || ^3.0"
            },
            "conflict": {
                "doctrine/common": "<2.10"
            },
            "require-dev": {
                "doctrine/coding-standard": "^12",
                "doctrine/common": "^3.0",
                "phpstan/phpstan": "1.11.1",
                "phpstan/phpstan-phpunit": "^1",
                "phpstan/phpstan-strict-rules": "^1.1",
                "phpunit/phpunit": "^8.5 || ^9.5",
                "symfony/cache": "^4.4 || ^5.4 || ^6.0",
                "vimeo/psalm": "4.30.0 || 5.24.0"
            },
            "type": "library",
            "autoload": {
                "psr-4": {
                    "Doctrine\\Persistence\\": "src/Persistence"
                }
            },
            "notification-url": "https://packagist.org/downloads/",
            "license": [
                "MIT"
            ],
            "authors": [
                {
                    "name": "Guilherme Blanco",
                    "email": "guilhermeblanco@gmail.com"
                },
                {
                    "name": "Roman Borschel",
                    "email": "roman@code-factory.org"
                },
                {
                    "name": "Benjamin Eberlei",
                    "email": "kontakt@beberlei.de"
                },
                {
                    "name": "Jonathan Wage",
                    "email": "jonwage@gmail.com"
                },
                {
                    "name": "Johannes Schmitt",
                    "email": "schmittjoh@gmail.com"
                },
                {
                    "name": "Marco Pivetta",
                    "email": "ocramius@gmail.com"
                }
            ],
            "description": "The Doctrine Persistence project is a set of shared interfaces and functionality that the different Doctrine object mappers share.",
            "homepage": "https://www.doctrine-project.org/projects/persistence.html",
            "keywords": [
                "mapper",
                "object",
                "odm",
                "orm",
                "persistence"
            ],
            "support": {
                "issues": "https://github.com/doctrine/persistence/issues",
                "source": "https://github.com/doctrine/persistence/tree/3.3.3"
            },
            "funding": [
                {
                    "url": "https://www.doctrine-project.org/sponsorship.html",
                    "type": "custom"
                },
                {
                    "url": "https://www.patreon.com/phpdoctrine",
                    "type": "patreon"
                },
                {
                    "url": "https://tidelift.com/funding/github/packagist/doctrine%2Fpersistence",
                    "type": "tidelift"
                }
            ],
            "time": "2024-06-20T10:14:30+00:00"
        },
        {
            "name": "egulias/email-validator",
            "version": "4.0.4",
            "source": {
                "type": "git",
                "url": "https://github.com/egulias/EmailValidator.git",
                "reference": "d42c8731f0624ad6bdc8d3e5e9a4524f68801cfa"
            },
            "dist": {
                "type": "zip",
                "url": "https://api.github.com/repos/egulias/EmailValidator/zipball/d42c8731f0624ad6bdc8d3e5e9a4524f68801cfa",
                "reference": "d42c8731f0624ad6bdc8d3e5e9a4524f68801cfa",
                "shasum": ""
            },
            "require": {
                "doctrine/lexer": "^2.0 || ^3.0",
                "php": ">=8.1",
                "symfony/polyfill-intl-idn": "^1.26"
            },
            "require-dev": {
                "phpunit/phpunit": "^10.2",
                "vimeo/psalm": "^5.12"
            },
            "suggest": {
                "ext-intl": "PHP Internationalization Libraries are required to use the SpoofChecking validation"
            },
            "type": "library",
            "extra": {
                "branch-alias": {
                    "dev-master": "4.0.x-dev"
                }
            },
            "autoload": {
                "psr-4": {
                    "Egulias\\EmailValidator\\": "src"
                }
            },
            "notification-url": "https://packagist.org/downloads/",
            "license": [
                "MIT"
            ],
            "authors": [
                {
                    "name": "Eduardo Gulias Davis"
                }
            ],
            "description": "A library for validating emails against several RFCs",
            "homepage": "https://github.com/egulias/EmailValidator",
            "keywords": [
                "email",
                "emailvalidation",
                "emailvalidator",
                "validation",
                "validator"
            ],
            "support": {
                "issues": "https://github.com/egulias/EmailValidator/issues",
                "source": "https://github.com/egulias/EmailValidator/tree/4.0.4"
            },
            "funding": [
                {
                    "url": "https://github.com/egulias",
                    "type": "github"
                }
            ],
            "time": "2025-03-06T22:45:56+00:00"
        },
        {
            "name": "evenement/evenement",
            "version": "v3.0.1",
            "source": {
                "type": "git",
                "url": "https://github.com/igorw/evenement.git",
                "reference": "531bfb9d15f8aa57454f5f0285b18bec903b8fb7"
            },
            "dist": {
                "type": "zip",
                "url": "https://api.github.com/repos/igorw/evenement/zipball/531bfb9d15f8aa57454f5f0285b18bec903b8fb7",
                "reference": "531bfb9d15f8aa57454f5f0285b18bec903b8fb7",
                "shasum": ""
            },
            "require": {
                "php": ">=7.0"
            },
            "require-dev": {
                "phpunit/phpunit": "^6.0"
            },
            "type": "library",
            "autoload": {
                "psr-0": {
                    "Evenement": "src"
                }
            },
            "notification-url": "https://packagist.org/downloads/",
            "license": [
                "MIT"
            ],
            "authors": [
                {
                    "name": "Igor Wiedler",
                    "email": "igor@wiedler.ch"
                }
            ],
            "description": "Événement is a very simple event dispatching library for PHP",
            "keywords": [
                "event-dispatcher",
                "event-emitter"
            ],
            "support": {
                "issues": "https://github.com/igorw/evenement/issues",
                "source": "https://github.com/igorw/evenement/tree/master"
            },
            "time": "2017-07-23T21:35:13+00:00"
        },
        {
            "name": "guzzlehttp/guzzle",
            "version": "7.9.2",
            "source": {
                "type": "git",
                "url": "https://github.com/guzzle/guzzle.git",
                "reference": "d281ed313b989f213357e3be1a179f02196ac99b"
            },
            "dist": {
                "type": "zip",
                "url": "https://api.github.com/repos/guzzle/guzzle/zipball/d281ed313b989f213357e3be1a179f02196ac99b",
                "reference": "d281ed313b989f213357e3be1a179f02196ac99b",
                "shasum": ""
            },
            "require": {
                "ext-json": "*",
                "guzzlehttp/promises": "^1.5.3 || ^2.0.3",
                "guzzlehttp/psr7": "^2.7.0",
                "php": "^7.2.5 || ^8.0",
                "psr/http-client": "^1.0",
                "symfony/deprecation-contracts": "^2.2 || ^3.0"
            },
            "provide": {
                "psr/http-client-implementation": "1.0"
            },
            "require-dev": {
                "bamarni/composer-bin-plugin": "^1.8.2",
                "ext-curl": "*",
                "guzzle/client-integration-tests": "3.0.2",
                "php-http/message-factory": "^1.1",
                "phpunit/phpunit": "^8.5.39 || ^9.6.20",
                "psr/log": "^1.1 || ^2.0 || ^3.0"
            },
            "suggest": {
                "ext-curl": "Required for CURL handler support",
                "ext-intl": "Required for Internationalized Domain Name (IDN) support",
                "psr/log": "Required for using the Log middleware"
            },
            "type": "library",
            "extra": {
                "bamarni-bin": {
                    "bin-links": true,
                    "forward-command": false
                }
            },
            "autoload": {
                "files": [
                    "src/functions_include.php"
                ],
                "psr-4": {
                    "GuzzleHttp\\": "src/"
                }
            },
            "notification-url": "https://packagist.org/downloads/",
            "license": [
                "MIT"
            ],
            "authors": [
                {
                    "name": "Graham Campbell",
                    "email": "hello@gjcampbell.co.uk",
                    "homepage": "https://github.com/GrahamCampbell"
                },
                {
                    "name": "Michael Dowling",
                    "email": "mtdowling@gmail.com",
                    "homepage": "https://github.com/mtdowling"
                },
                {
                    "name": "Jeremy Lindblom",
                    "email": "jeremeamia@gmail.com",
                    "homepage": "https://github.com/jeremeamia"
                },
                {
                    "name": "George Mponos",
                    "email": "gmponos@gmail.com",
                    "homepage": "https://github.com/gmponos"
                },
                {
                    "name": "Tobias Nyholm",
                    "email": "tobias.nyholm@gmail.com",
                    "homepage": "https://github.com/Nyholm"
                },
                {
                    "name": "Márk Sági-Kazár",
                    "email": "mark.sagikazar@gmail.com",
                    "homepage": "https://github.com/sagikazarmark"
                },
                {
                    "name": "Tobias Schultze",
                    "email": "webmaster@tubo-world.de",
                    "homepage": "https://github.com/Tobion"
                }
            ],
            "description": "Guzzle is a PHP HTTP client library",
            "keywords": [
                "client",
                "curl",
                "framework",
                "http",
                "http client",
                "psr-18",
                "psr-7",
                "rest",
                "web service"
            ],
            "support": {
                "issues": "https://github.com/guzzle/guzzle/issues",
                "source": "https://github.com/guzzle/guzzle/tree/7.9.2"
            },
            "funding": [
                {
                    "url": "https://github.com/GrahamCampbell",
                    "type": "github"
                },
                {
                    "url": "https://github.com/Nyholm",
                    "type": "github"
                },
                {
                    "url": "https://tidelift.com/funding/github/packagist/guzzlehttp/guzzle",
                    "type": "tidelift"
                }
            ],
            "time": "2024-07-24T11:22:20+00:00"
        },
        {
            "name": "guzzlehttp/promises",
            "version": "2.0.4",
            "source": {
                "type": "git",
                "url": "https://github.com/guzzle/promises.git",
                "reference": "f9c436286ab2892c7db7be8c8da4ef61ccf7b455"
            },
            "dist": {
                "type": "zip",
                "url": "https://api.github.com/repos/guzzle/promises/zipball/f9c436286ab2892c7db7be8c8da4ef61ccf7b455",
                "reference": "f9c436286ab2892c7db7be8c8da4ef61ccf7b455",
                "shasum": ""
            },
            "require": {
                "php": "^7.2.5 || ^8.0"
            },
            "require-dev": {
                "bamarni/composer-bin-plugin": "^1.8.2",
                "phpunit/phpunit": "^8.5.39 || ^9.6.20"
            },
            "type": "library",
            "extra": {
                "bamarni-bin": {
                    "bin-links": true,
                    "forward-command": false
                }
            },
            "autoload": {
                "psr-4": {
                    "GuzzleHttp\\Promise\\": "src/"
                }
            },
            "notification-url": "https://packagist.org/downloads/",
            "license": [
                "MIT"
            ],
            "authors": [
                {
                    "name": "Graham Campbell",
                    "email": "hello@gjcampbell.co.uk",
                    "homepage": "https://github.com/GrahamCampbell"
                },
                {
                    "name": "Michael Dowling",
                    "email": "mtdowling@gmail.com",
                    "homepage": "https://github.com/mtdowling"
                },
                {
                    "name": "Tobias Nyholm",
                    "email": "tobias.nyholm@gmail.com",
                    "homepage": "https://github.com/Nyholm"
                },
                {
                    "name": "Tobias Schultze",
                    "email": "webmaster@tubo-world.de",
                    "homepage": "https://github.com/Tobion"
                }
            ],
            "description": "Guzzle promises library",
            "keywords": [
                "promise"
            ],
            "support": {
                "issues": "https://github.com/guzzle/promises/issues",
                "source": "https://github.com/guzzle/promises/tree/2.0.4"
            },
            "funding": [
                {
                    "url": "https://github.com/GrahamCampbell",
                    "type": "github"
                },
                {
                    "url": "https://github.com/Nyholm",
                    "type": "github"
                },
                {
                    "url": "https://tidelift.com/funding/github/packagist/guzzlehttp/promises",
                    "type": "tidelift"
                }
            ],
            "time": "2024-10-17T10:06:22+00:00"
        },
        {
            "name": "guzzlehttp/psr7",
            "version": "2.7.0",
            "source": {
                "type": "git",
                "url": "https://github.com/guzzle/psr7.git",
                "reference": "a70f5c95fb43bc83f07c9c948baa0dc1829bf201"
            },
            "dist": {
                "type": "zip",
                "url": "https://api.github.com/repos/guzzle/psr7/zipball/a70f5c95fb43bc83f07c9c948baa0dc1829bf201",
                "reference": "a70f5c95fb43bc83f07c9c948baa0dc1829bf201",
                "shasum": ""
            },
            "require": {
                "php": "^7.2.5 || ^8.0",
                "psr/http-factory": "^1.0",
                "psr/http-message": "^1.1 || ^2.0",
                "ralouphie/getallheaders": "^3.0"
            },
            "provide": {
                "psr/http-factory-implementation": "1.0",
                "psr/http-message-implementation": "1.0"
            },
            "require-dev": {
                "bamarni/composer-bin-plugin": "^1.8.2",
                "http-interop/http-factory-tests": "0.9.0",
                "phpunit/phpunit": "^8.5.39 || ^9.6.20"
            },
            "suggest": {
                "laminas/laminas-httphandlerrunner": "Emit PSR-7 responses"
            },
            "type": "library",
            "extra": {
                "bamarni-bin": {
                    "bin-links": true,
                    "forward-command": false
                }
            },
            "autoload": {
                "psr-4": {
                    "GuzzleHttp\\Psr7\\": "src/"
                }
            },
            "notification-url": "https://packagist.org/downloads/",
            "license": [
                "MIT"
            ],
            "authors": [
                {
                    "name": "Graham Campbell",
                    "email": "hello@gjcampbell.co.uk",
                    "homepage": "https://github.com/GrahamCampbell"
                },
                {
                    "name": "Michael Dowling",
                    "email": "mtdowling@gmail.com",
                    "homepage": "https://github.com/mtdowling"
                },
                {
                    "name": "George Mponos",
                    "email": "gmponos@gmail.com",
                    "homepage": "https://github.com/gmponos"
                },
                {
                    "name": "Tobias Nyholm",
                    "email": "tobias.nyholm@gmail.com",
                    "homepage": "https://github.com/Nyholm"
                },
                {
                    "name": "Márk Sági-Kazár",
                    "email": "mark.sagikazar@gmail.com",
                    "homepage": "https://github.com/sagikazarmark"
                },
                {
                    "name": "Tobias Schultze",
                    "email": "webmaster@tubo-world.de",
                    "homepage": "https://github.com/Tobion"
                },
                {
                    "name": "Márk Sági-Kazár",
                    "email": "mark.sagikazar@gmail.com",
                    "homepage": "https://sagikazarmark.hu"
                }
            ],
            "description": "PSR-7 message implementation that also provides common utility methods",
            "keywords": [
                "http",
                "message",
                "psr-7",
                "request",
                "response",
                "stream",
                "uri",
                "url"
            ],
            "support": {
                "issues": "https://github.com/guzzle/psr7/issues",
                "source": "https://github.com/guzzle/psr7/tree/2.7.0"
            },
            "funding": [
                {
                    "url": "https://github.com/GrahamCampbell",
                    "type": "github"
                },
                {
                    "url": "https://github.com/Nyholm",
                    "type": "github"
                },
                {
                    "url": "https://tidelift.com/funding/github/packagist/guzzlehttp/psr7",
                    "type": "tidelift"
                }
            ],
            "time": "2024-07-18T11:15:46+00:00"
        },
        {
            "name": "lcobucci/jwt",
            "version": "5.3.0",
            "source": {
                "type": "git",
                "url": "https://github.com/lcobucci/jwt.git",
                "reference": "08071d8d2c7f4b00222cc4b1fb6aa46990a80f83"
            },
            "dist": {
                "type": "zip",
                "url": "https://api.github.com/repos/lcobucci/jwt/zipball/08071d8d2c7f4b00222cc4b1fb6aa46990a80f83",
                "reference": "08071d8d2c7f4b00222cc4b1fb6aa46990a80f83",
                "shasum": ""
            },
            "require": {
                "ext-openssl": "*",
                "ext-sodium": "*",
                "php": "~8.1.0 || ~8.2.0 || ~8.3.0",
                "psr/clock": "^1.0"
            },
            "require-dev": {
                "infection/infection": "^0.27.0",
                "lcobucci/clock": "^3.0",
                "lcobucci/coding-standard": "^11.0",
                "phpbench/phpbench": "^1.2.9",
                "phpstan/extension-installer": "^1.2",
                "phpstan/phpstan": "^1.10.7",
                "phpstan/phpstan-deprecation-rules": "^1.1.3",
                "phpstan/phpstan-phpunit": "^1.3.10",
                "phpstan/phpstan-strict-rules": "^1.5.0",
                "phpunit/phpunit": "^10.2.6"
            },
            "suggest": {
                "lcobucci/clock": ">= 3.0"
            },
            "type": "library",
            "autoload": {
                "psr-4": {
                    "Lcobucci\\JWT\\": "src"
                }
            },
            "notification-url": "https://packagist.org/downloads/",
            "license": [
                "BSD-3-Clause"
            ],
            "authors": [
                {
                    "name": "Luís Cobucci",
                    "email": "lcobucci@gmail.com",
                    "role": "Developer"
                }
            ],
            "description": "A simple library to work with JSON Web Token and JSON Web Signature",
            "keywords": [
                "JWS",
                "jwt"
            ],
            "support": {
                "issues": "https://github.com/lcobucci/jwt/issues",
                "source": "https://github.com/lcobucci/jwt/tree/5.3.0"
            },
            "funding": [
                {
                    "url": "https://github.com/lcobucci",
                    "type": "github"
                },
                {
                    "url": "https://www.patreon.com/lcobucci",
                    "type": "patreon"
                }
            ],
            "time": "2024-04-11T23:07:54+00:00"
        },
        {
            "name": "league/commonmark",
            "version": "1.6.7",
            "source": {
                "type": "git",
                "url": "https://github.com/thephpleague/commonmark.git",
                "reference": "2b8185c13bc9578367a5bf901881d1c1b5bbd09b"
            },
            "dist": {
                "type": "zip",
                "url": "https://api.github.com/repos/thephpleague/commonmark/zipball/2b8185c13bc9578367a5bf901881d1c1b5bbd09b",
                "reference": "2b8185c13bc9578367a5bf901881d1c1b5bbd09b",
                "shasum": ""
            },
            "require": {
                "ext-mbstring": "*",
                "php": "^7.1 || ^8.0"
            },
            "conflict": {
                "scrutinizer/ocular": "1.7.*"
            },
            "require-dev": {
                "cebe/markdown": "~1.0",
                "commonmark/commonmark.js": "0.29.2",
                "erusev/parsedown": "~1.0",
                "ext-json": "*",
                "github/gfm": "0.29.0",
                "michelf/php-markdown": "~1.4",
                "mikehaertl/php-shellcommand": "^1.4",
                "phpstan/phpstan": "^0.12.90",
                "phpunit/phpunit": "^7.5 || ^8.5 || ^9.2",
                "scrutinizer/ocular": "^1.5",
                "symfony/finder": "^4.2"
            },
            "bin": [
                "bin/commonmark"
            ],
            "type": "library",
            "autoload": {
                "psr-4": {
                    "League\\CommonMark\\": "src"
                }
            },
            "notification-url": "https://packagist.org/downloads/",
            "license": [
                "BSD-3-Clause"
            ],
            "authors": [
                {
                    "name": "Colin O'Dell",
                    "email": "colinodell@gmail.com",
                    "homepage": "https://www.colinodell.com",
                    "role": "Lead Developer"
                }
            ],
            "description": "Highly-extensible PHP Markdown parser which fully supports the CommonMark spec and Github-Flavored Markdown (GFM)",
            "homepage": "https://commonmark.thephpleague.com",
            "keywords": [
                "commonmark",
                "flavored",
                "gfm",
                "github",
                "github-flavored",
                "markdown",
                "md",
                "parser"
            ],
            "support": {
                "docs": "https://commonmark.thephpleague.com/",
                "issues": "https://github.com/thephpleague/commonmark/issues",
                "rss": "https://github.com/thephpleague/commonmark/releases.atom",
                "source": "https://github.com/thephpleague/commonmark"
            },
            "funding": [
                {
                    "url": "https://www.colinodell.com/sponsor",
                    "type": "custom"
                },
                {
                    "url": "https://www.paypal.me/colinpodell/10.00",
                    "type": "custom"
                },
                {
                    "url": "https://github.com/colinodell",
                    "type": "github"
                },
                {
                    "url": "https://tidelift.com/funding/github/packagist/league/commonmark",
                    "type": "tidelift"
                }
            ],
            "time": "2022-01-13T17:18:13+00:00"
        },
        {
            "name": "league/flysystem",
            "version": "3.29.1",
            "source": {
                "type": "git",
                "url": "https://github.com/thephpleague/flysystem.git",
                "reference": "edc1bb7c86fab0776c3287dbd19b5fa278347319"
            },
            "dist": {
                "type": "zip",
                "url": "https://api.github.com/repos/thephpleague/flysystem/zipball/edc1bb7c86fab0776c3287dbd19b5fa278347319",
                "reference": "edc1bb7c86fab0776c3287dbd19b5fa278347319",
                "shasum": ""
            },
            "require": {
                "league/flysystem-local": "^3.0.0",
                "league/mime-type-detection": "^1.0.0",
                "php": "^8.0.2"
            },
            "conflict": {
                "async-aws/core": "<1.19.0",
                "async-aws/s3": "<1.14.0",
                "aws/aws-sdk-php": "3.209.31 || 3.210.0",
                "guzzlehttp/guzzle": "<7.0",
                "guzzlehttp/ringphp": "<1.1.1",
                "phpseclib/phpseclib": "3.0.15",
                "symfony/http-client": "<5.2"
            },
            "require-dev": {
                "async-aws/s3": "^1.5 || ^2.0",
                "async-aws/simple-s3": "^1.1 || ^2.0",
                "aws/aws-sdk-php": "^3.295.10",
                "composer/semver": "^3.0",
                "ext-fileinfo": "*",
                "ext-ftp": "*",
                "ext-mongodb": "^1.3",
                "ext-zip": "*",
                "friendsofphp/php-cs-fixer": "^3.5",
                "google/cloud-storage": "^1.23",
                "guzzlehttp/psr7": "^2.6",
                "microsoft/azure-storage-blob": "^1.1",
                "mongodb/mongodb": "^1.2",
                "phpseclib/phpseclib": "^3.0.36",
                "phpstan/phpstan": "^1.10",
                "phpunit/phpunit": "^9.5.11|^10.0",
                "sabre/dav": "^4.6.0"
            },
            "type": "library",
            "autoload": {
                "psr-4": {
                    "League\\Flysystem\\": "src"
                }
            },
            "notification-url": "https://packagist.org/downloads/",
            "license": [
                "MIT"
            ],
            "authors": [
                {
                    "name": "Frank de Jonge",
                    "email": "info@frankdejonge.nl"
                }
            ],
            "description": "File storage abstraction for PHP",
            "keywords": [
                "WebDAV",
                "aws",
                "cloud",
                "file",
                "files",
                "filesystem",
                "filesystems",
                "ftp",
                "s3",
                "sftp",
                "storage"
            ],
            "support": {
                "issues": "https://github.com/thephpleague/flysystem/issues",
                "source": "https://github.com/thephpleague/flysystem/tree/3.29.1"
            },
            "time": "2024-10-08T08:58:34+00:00"
        },
        {
            "name": "league/flysystem-local",
            "version": "3.29.0",
            "source": {
                "type": "git",
                "url": "https://github.com/thephpleague/flysystem-local.git",
                "reference": "e0e8d52ce4b2ed154148453d321e97c8e931bd27"
            },
            "dist": {
                "type": "zip",
                "url": "https://api.github.com/repos/thephpleague/flysystem-local/zipball/e0e8d52ce4b2ed154148453d321e97c8e931bd27",
                "reference": "e0e8d52ce4b2ed154148453d321e97c8e931bd27",
                "shasum": ""
            },
            "require": {
                "ext-fileinfo": "*",
                "league/flysystem": "^3.0.0",
                "league/mime-type-detection": "^1.0.0",
                "php": "^8.0.2"
            },
            "type": "library",
            "autoload": {
                "psr-4": {
                    "League\\Flysystem\\Local\\": ""
                }
            },
            "notification-url": "https://packagist.org/downloads/",
            "license": [
                "MIT"
            ],
            "authors": [
                {
                    "name": "Frank de Jonge",
                    "email": "info@frankdejonge.nl"
                }
            ],
            "description": "Local filesystem adapter for Flysystem.",
            "keywords": [
                "Flysystem",
                "file",
                "files",
                "filesystem",
                "local"
            ],
            "support": {
                "source": "https://github.com/thephpleague/flysystem-local/tree/3.29.0"
            },
            "time": "2024-08-09T21:24:39+00:00"
        },
        {
            "name": "league/mime-type-detection",
            "version": "1.16.0",
            "source": {
                "type": "git",
                "url": "https://github.com/thephpleague/mime-type-detection.git",
                "reference": "2d6702ff215bf922936ccc1ad31007edc76451b9"
            },
            "dist": {
                "type": "zip",
                "url": "https://api.github.com/repos/thephpleague/mime-type-detection/zipball/2d6702ff215bf922936ccc1ad31007edc76451b9",
                "reference": "2d6702ff215bf922936ccc1ad31007edc76451b9",
                "shasum": ""
            },
            "require": {
                "ext-fileinfo": "*",
                "php": "^7.4 || ^8.0"
            },
            "require-dev": {
                "friendsofphp/php-cs-fixer": "^3.2",
                "phpstan/phpstan": "^0.12.68",
                "phpunit/phpunit": "^8.5.8 || ^9.3 || ^10.0"
            },
            "type": "library",
            "autoload": {
                "psr-4": {
                    "League\\MimeTypeDetection\\": "src"
                }
            },
            "notification-url": "https://packagist.org/downloads/",
            "license": [
                "MIT"
            ],
            "authors": [
                {
                    "name": "Frank de Jonge",
                    "email": "info@frankdejonge.nl"
                }
            ],
            "description": "Mime-type detection for Flysystem",
            "support": {
                "issues": "https://github.com/thephpleague/mime-type-detection/issues",
                "source": "https://github.com/thephpleague/mime-type-detection/tree/1.16.0"
            },
            "funding": [
                {
                    "url": "https://github.com/frankdejonge",
                    "type": "github"
                },
                {
                    "url": "https://tidelift.com/funding/github/packagist/league/flysystem",
                    "type": "tidelift"
                }
            ],
            "time": "2024-09-21T08:32:55+00:00"
        },
        {
            "name": "maennchen/zipstream-php",
            "version": "3.1.1",
            "source": {
                "type": "git",
                "url": "https://github.com/maennchen/ZipStream-PHP.git",
                "reference": "6187e9cc4493da94b9b63eb2315821552015fca9"
            },
            "dist": {
                "type": "zip",
                "url": "https://api.github.com/repos/maennchen/ZipStream-PHP/zipball/6187e9cc4493da94b9b63eb2315821552015fca9",
                "reference": "6187e9cc4493da94b9b63eb2315821552015fca9",
                "shasum": ""
            },
            "require": {
                "ext-mbstring": "*",
                "ext-zlib": "*",
                "php-64bit": "^8.1"
            },
            "require-dev": {
                "ext-zip": "*",
                "friendsofphp/php-cs-fixer": "^3.16",
                "guzzlehttp/guzzle": "^7.5",
                "mikey179/vfsstream": "^1.6",
                "php-coveralls/php-coveralls": "^2.5",
                "phpunit/phpunit": "^10.0",
                "vimeo/psalm": "^5.0"
            },
            "suggest": {
                "guzzlehttp/psr7": "^2.4",
                "psr/http-message": "^2.0"
            },
            "type": "library",
            "autoload": {
                "psr-4": {
                    "ZipStream\\": "src/"
                }
            },
            "notification-url": "https://packagist.org/downloads/",
            "license": [
                "MIT"
            ],
            "authors": [
                {
                    "name": "Paul Duncan",
                    "email": "pabs@pablotron.org"
                },
                {
                    "name": "Jonatan Männchen",
                    "email": "jonatan@maennchen.ch"
                },
                {
                    "name": "Jesse Donat",
                    "email": "donatj@gmail.com"
                },
                {
                    "name": "András Kolesár",
                    "email": "kolesar@kolesar.hu"
                }
            ],
            "description": "ZipStream is a library for dynamically streaming dynamic zip files from PHP without writing to the disk at all on the server.",
            "keywords": [
                "stream",
                "zip"
            ],
            "support": {
                "issues": "https://github.com/maennchen/ZipStream-PHP/issues",
                "source": "https://github.com/maennchen/ZipStream-PHP/tree/3.1.1"
            },
            "funding": [
                {
                    "url": "https://github.com/maennchen",
                    "type": "github"
                }
            ],
            "time": "2024-10-10T12:33:01+00:00"
        },
        {
            "name": "matthiasmullie/scrapbook",
            "version": "1.5.4",
            "source": {
                "type": "git",
                "url": "https://github.com/matthiasmullie/scrapbook.git",
                "reference": "6ca64d54d7106deffbb98cb9c6a6f5fdb13ce1f1"
            },
            "dist": {
                "type": "zip",
                "url": "https://api.github.com/repos/matthiasmullie/scrapbook/zipball/6ca64d54d7106deffbb98cb9c6a6f5fdb13ce1f1",
                "reference": "6ca64d54d7106deffbb98cb9c6a6f5fdb13ce1f1",
                "shasum": ""
            },
            "require": {
                "php": ">=8.0.0",
                "psr/cache": "^2.0||^3.0",
                "psr/simple-cache": "^2.0||^3.0"
            },
            "provide": {
                "psr/cache-implementation": "^1.0||^2.0||^3.0",
                "psr/simple-cache-implementation": "^1.0||^2.0||^3.0"
            },
            "require-dev": {
                "ext-pcntl": "*",
                "friendsofphp/php-cs-fixer": ">=3.0",
                "phpunit/phpunit": ">=10.0"
            },
            "suggest": {
                "couchbase/couchbase": ">=3.0",
                "ext-apcu": ">=4.0.0",
                "ext-couchbase": ">=3.0.0",
                "ext-memcached": ">=2.0.0",
                "ext-pdo": ">=0.1.0",
                "ext-redis": ">=2.2.0||0.0.0.0",
                "league/flysystem": ">=1.0"
            },
            "type": "library",
            "autoload": {
                "psr-4": {
                    "MatthiasMullie\\Scrapbook\\": "src/"
                }
            },
            "notification-url": "https://packagist.org/downloads/",
            "license": [
                "MIT"
            ],
            "authors": [
                {
                    "name": "Matthias Mullie",
                    "email": "scrapbook@mullie.eu",
                    "homepage": "https://www.mullie.eu",
                    "role": "Developer"
                }
            ],
            "description": "Scrapbook is a PHP cache library, with adapters for e.g. Memcached, Redis, Couchbase, APCu, SQL and additional capabilities (e.g. transactions, stampede protection) built on top.",
            "homepage": "https://scrapbook.cash",
            "keywords": [
                "Buffer",
                "Flysystem",
                "apc",
                "buffered",
                "cache",
                "caching",
                "commit",
                "couchbase",
                "filesystem",
                "key",
                "memcached",
                "mitigation",
                "mysql",
                "postgresql",
                "protection",
                "psr-16",
                "psr-6",
                "psr-cache",
                "psr-simple-cache",
                "redis",
                "rollback",
                "sql",
                "sqlite",
                "stampede",
                "store",
                "transaction",
                "transactional",
                "value"
            ],
            "support": {
                "issues": "https://github.com/matthiasmullie/scrapbook/issues",
                "source": "https://github.com/matthiasmullie/scrapbook/tree/1.5.4"
            },
            "funding": [
                {
                    "url": "https://github.com/matthiasmullie",
                    "type": "github"
                }
            ],
            "time": "2024-12-20T11:47:12+00:00"
        },
        {
            "name": "monolog/monolog",
            "version": "3.8.1",
            "source": {
                "type": "git",
                "url": "https://github.com/Seldaek/monolog.git",
                "reference": "aef6ee73a77a66e404dd6540934a9ef1b3c855b4"
            },
            "dist": {
                "type": "zip",
                "url": "https://api.github.com/repos/Seldaek/monolog/zipball/aef6ee73a77a66e404dd6540934a9ef1b3c855b4",
                "reference": "aef6ee73a77a66e404dd6540934a9ef1b3c855b4",
                "shasum": ""
            },
            "require": {
                "php": ">=8.1",
                "psr/log": "^2.0 || ^3.0"
            },
            "provide": {
                "psr/log-implementation": "3.0.0"
            },
            "require-dev": {
                "aws/aws-sdk-php": "^3.0",
                "doctrine/couchdb": "~1.0@dev",
                "elasticsearch/elasticsearch": "^7 || ^8",
                "ext-json": "*",
                "graylog2/gelf-php": "^1.4.2 || ^2.0",
                "guzzlehttp/guzzle": "^7.4.5",
                "guzzlehttp/psr7": "^2.2",
                "mongodb/mongodb": "^1.8",
                "php-amqplib/php-amqplib": "~2.4 || ^3",
                "php-console/php-console": "^3.1.8",
                "phpstan/phpstan": "^2",
                "phpstan/phpstan-deprecation-rules": "^2",
                "phpstan/phpstan-strict-rules": "^2",
                "phpunit/phpunit": "^10.5.17 || ^11.0.7",
                "predis/predis": "^1.1 || ^2",
                "rollbar/rollbar": "^4.0",
                "ruflin/elastica": "^7 || ^8",
                "symfony/mailer": "^5.4 || ^6",
                "symfony/mime": "^5.4 || ^6"
            },
            "suggest": {
                "aws/aws-sdk-php": "Allow sending log messages to AWS services like DynamoDB",
                "doctrine/couchdb": "Allow sending log messages to a CouchDB server",
                "elasticsearch/elasticsearch": "Allow sending log messages to an Elasticsearch server via official client",
                "ext-amqp": "Allow sending log messages to an AMQP server (1.0+ required)",
                "ext-curl": "Required to send log messages using the IFTTTHandler, the LogglyHandler, the SendGridHandler, the SlackWebhookHandler or the TelegramBotHandler",
                "ext-mbstring": "Allow to work properly with unicode symbols",
                "ext-mongodb": "Allow sending log messages to a MongoDB server (via driver)",
                "ext-openssl": "Required to send log messages using SSL",
                "ext-sockets": "Allow sending log messages to a Syslog server (via UDP driver)",
                "graylog2/gelf-php": "Allow sending log messages to a GrayLog2 server",
                "mongodb/mongodb": "Allow sending log messages to a MongoDB server (via library)",
                "php-amqplib/php-amqplib": "Allow sending log messages to an AMQP server using php-amqplib",
                "rollbar/rollbar": "Allow sending log messages to Rollbar",
                "ruflin/elastica": "Allow sending log messages to an Elastic Search server"
            },
            "type": "library",
            "extra": {
                "branch-alias": {
                    "dev-main": "3.x-dev"
                }
            },
            "autoload": {
                "psr-4": {
                    "Monolog\\": "src/Monolog"
                }
            },
            "notification-url": "https://packagist.org/downloads/",
            "license": [
                "MIT"
            ],
            "authors": [
                {
                    "name": "Jordi Boggiano",
                    "email": "j.boggiano@seld.be",
                    "homepage": "https://seld.be"
                }
            ],
            "description": "Sends your logs to files, sockets, inboxes, databases and various web services",
            "homepage": "https://github.com/Seldaek/monolog",
            "keywords": [
                "log",
                "logging",
                "psr-3"
            ],
            "support": {
                "issues": "https://github.com/Seldaek/monolog/issues",
                "source": "https://github.com/Seldaek/monolog/tree/3.8.1"
            },
            "funding": [
                {
                    "url": "https://github.com/Seldaek",
                    "type": "github"
                },
                {
                    "url": "https://tidelift.com/funding/github/packagist/monolog/monolog",
                    "type": "tidelift"
                }
            ],
            "time": "2024-12-05T17:15:07+00:00"
        },
        {
            "name": "onelogin/php-saml",
            "version": "4.2.0",
            "source": {
                "type": "git",
                "url": "https://github.com/SAML-Toolkits/php-saml.git",
                "reference": "d3b5172f137db2f412239432d77253ceaaa1e939"
            },
            "dist": {
                "type": "zip",
                "url": "https://api.github.com/repos/SAML-Toolkits/php-saml/zipball/d3b5172f137db2f412239432d77253ceaaa1e939",
                "reference": "d3b5172f137db2f412239432d77253ceaaa1e939",
                "shasum": ""
            },
            "require": {
                "php": ">=7.3",
                "robrichards/xmlseclibs": "^3.1"
            },
            "require-dev": {
                "pdepend/pdepend": "^2.8.0",
                "php-coveralls/php-coveralls": "^2.0",
                "phploc/phploc": "^4.0 || ^5.0 || ^6.0 || ^7.0",
                "phpunit/phpunit": "^9.5",
                "sebastian/phpcpd": "^4.0 || ^5.0 || ^6.0 ",
                "squizlabs/php_codesniffer": "^3.5.8"
            },
            "suggest": {
                "ext-curl": "Install curl lib to be able to use the IdPMetadataParser for parsing remote XMLs",
                "ext-dom": "Install xml lib",
                "ext-openssl": "Install openssl lib in order to handle with x509 certs (require to support sign and encryption)",
                "ext-zlib": "Install zlib"
            },
            "type": "library",
            "autoload": {
                "psr-4": {
                    "OneLogin\\": "src/"
                }
            },
            "notification-url": "https://packagist.org/downloads/",
            "license": [
                "MIT"
            ],
            "description": "PHP SAML Toolkit",
            "homepage": "https://github.com/SAML-Toolkits/php-saml",
            "keywords": [
                "Federation",
                "SAML2",
                "SSO",
                "identity",
                "saml"
            ],
            "support": {
                "email": "sixto.martin.garcia@gmail.com",
                "issues": "https://github.com/onelogin/SAML-Toolkits/issues",
                "source": "https://github.com/onelogin/SAML-Toolkits/"
            },
            "funding": [
                {
                    "url": "https://github.com/SAML-Toolkits",
                    "type": "github"
                }
            ],
            "time": "2024-05-30T15:10:40+00:00"
        },
        {
            "name": "php-ds/php-ds",
            "version": "v1.5.0",
            "source": {
                "type": "git",
                "url": "https://github.com/php-ds/polyfill.git",
                "reference": "7b2c5f1843466d50769a0682ce6fa9ddaaa99cb4"
            },
            "dist": {
                "type": "zip",
                "url": "https://api.github.com/repos/php-ds/polyfill/zipball/7b2c5f1843466d50769a0682ce6fa9ddaaa99cb4",
                "reference": "7b2c5f1843466d50769a0682ce6fa9ddaaa99cb4",
                "shasum": ""
            },
            "require": {
                "ext-json": "*",
                "php": ">=7.0"
            },
            "provide": {
                "ext-ds": "1.5.0"
            },
            "require-dev": {
                "php-ds/tests": "^1.5"
            },
            "suggest": {
                "ext-ds": "to improve performance and reduce memory usage"
            },
            "type": "library",
            "autoload": {
                "psr-4": {
                    "Ds\\": "src"
                }
            },
            "notification-url": "https://packagist.org/downloads/",
            "license": [
                "MIT"
            ],
            "authors": [
                {
                    "name": "Rudi Theunissen",
                    "email": "rudolf.theunissen@gmail.com"
                }
            ],
            "keywords": [
                "data structures",
                "ds",
                "php",
                "polyfill"
            ],
            "support": {
                "issues": "https://github.com/php-ds/polyfill/issues",
                "source": "https://github.com/php-ds/polyfill/tree/v1.5.0"
            },
            "time": "2023-12-19T16:52:21+00:00"
        },
        {
            "name": "phrity/net-uri",
            "version": "1.2.0",
            "source": {
                "type": "git",
                "url": "https://github.com/sirn-se/phrity-net-uri.git",
                "reference": "c6ecf127e7c99a41ce04d3cdcda7f51108dd96f7"
            },
            "dist": {
                "type": "zip",
                "url": "https://api.github.com/repos/sirn-se/phrity-net-uri/zipball/c6ecf127e7c99a41ce04d3cdcda7f51108dd96f7",
                "reference": "c6ecf127e7c99a41ce04d3cdcda7f51108dd96f7",
                "shasum": ""
            },
            "require": {
                "php": "^7.4|^8.0",
                "psr/http-factory": "^1.0",
                "psr/http-message": "^1.0"
            },
            "require-dev": {
                "php-coveralls/php-coveralls": "^2.0",
                "phpunit/phpunit": "^9.0",
                "squizlabs/php_codesniffer": "^3.0"
            },
            "type": "library",
            "autoload": {
                "psr-4": {
                    "": "src/"
                }
            },
            "notification-url": "https://packagist.org/downloads/",
            "license": [
                "MIT"
            ],
            "authors": [
                {
                    "name": "Sören Jensen",
                    "email": "sirn@sirn.se",
                    "homepage": "https://phrity.sirn.se"
                }
            ],
            "description": "PSR-7 Uri and PSR-17 UriFactory implementation",
            "homepage": "https://phrity.sirn.se/net-uri",
            "keywords": [
                "psr-17",
                "psr-7",
                "uri",
                "uri factory"
            ],
            "support": {
                "issues": "https://github.com/sirn-se/phrity-net-uri/issues",
                "source": "https://github.com/sirn-se/phrity-net-uri/tree/1.2.0"
            },
            "time": "2022-11-30T07:20:06+00:00"
        },
        {
            "name": "phrity/util-errorhandler",
            "version": "1.0.1",
            "source": {
                "type": "git",
                "url": "https://github.com/sirn-se/phrity-util-errorhandler.git",
                "reference": "dc9ac8fb70d733c48a9d9d1eb50f7022172da6bc"
            },
            "dist": {
                "type": "zip",
                "url": "https://api.github.com/repos/sirn-se/phrity-util-errorhandler/zipball/dc9ac8fb70d733c48a9d9d1eb50f7022172da6bc",
                "reference": "dc9ac8fb70d733c48a9d9d1eb50f7022172da6bc",
                "shasum": ""
            },
            "require": {
                "php": "^7.2|^8.0"
            },
            "require-dev": {
                "php-coveralls/php-coveralls": "^2.0",
                "phpunit/phpunit": "^8.0|^9.0",
                "squizlabs/php_codesniffer": "^3.5"
            },
            "type": "library",
            "autoload": {
                "psr-4": {
                    "": "src/"
                }
            },
            "notification-url": "https://packagist.org/downloads/",
            "license": [
                "MIT"
            ],
            "authors": [
                {
                    "name": "Sören Jensen",
                    "email": "sirn@sirn.se",
                    "homepage": "https://phrity.sirn.se"
                }
            ],
            "description": "Inline error handler; catch and resolve errors for code block.",
            "homepage": "https://phrity.sirn.se/util-errorhandler",
            "keywords": [
                "error",
                "warning"
            ],
            "support": {
                "issues": "https://github.com/sirn-se/phrity-util-errorhandler/issues",
                "source": "https://github.com/sirn-se/phrity-util-errorhandler/tree/1.0.1"
            },
            "time": "2022-10-27T12:14:42+00:00"
        },
        {
            "name": "psr/cache",
            "version": "3.0.0",
            "source": {
                "type": "git",
                "url": "https://github.com/php-fig/cache.git",
                "reference": "aa5030cfa5405eccfdcb1083ce040c2cb8d253bf"
            },
            "dist": {
                "type": "zip",
                "url": "https://api.github.com/repos/php-fig/cache/zipball/aa5030cfa5405eccfdcb1083ce040c2cb8d253bf",
                "reference": "aa5030cfa5405eccfdcb1083ce040c2cb8d253bf",
                "shasum": ""
            },
            "require": {
                "php": ">=8.0.0"
            },
            "type": "library",
            "extra": {
                "branch-alias": {
                    "dev-master": "1.0.x-dev"
                }
            },
            "autoload": {
                "psr-4": {
                    "Psr\\Cache\\": "src/"
                }
            },
            "notification-url": "https://packagist.org/downloads/",
            "license": [
                "MIT"
            ],
            "authors": [
                {
                    "name": "PHP-FIG",
                    "homepage": "https://www.php-fig.org/"
                }
            ],
            "description": "Common interface for caching libraries",
            "keywords": [
                "cache",
                "psr",
                "psr-6"
            ],
            "support": {
                "source": "https://github.com/php-fig/cache/tree/3.0.0"
            },
            "time": "2021-02-03T23:26:27+00:00"
        },
        {
            "name": "psr/clock",
            "version": "1.0.0",
            "source": {
                "type": "git",
                "url": "https://github.com/php-fig/clock.git",
                "reference": "e41a24703d4560fd0acb709162f73b8adfc3aa0d"
            },
            "dist": {
                "type": "zip",
                "url": "https://api.github.com/repos/php-fig/clock/zipball/e41a24703d4560fd0acb709162f73b8adfc3aa0d",
                "reference": "e41a24703d4560fd0acb709162f73b8adfc3aa0d",
                "shasum": ""
            },
            "require": {
                "php": "^7.0 || ^8.0"
            },
            "type": "library",
            "autoload": {
                "psr-4": {
                    "Psr\\Clock\\": "src/"
                }
            },
            "notification-url": "https://packagist.org/downloads/",
            "license": [
                "MIT"
            ],
            "authors": [
                {
                    "name": "PHP-FIG",
                    "homepage": "https://www.php-fig.org/"
                }
            ],
            "description": "Common interface for reading the clock.",
            "homepage": "https://github.com/php-fig/clock",
            "keywords": [
                "clock",
                "now",
                "psr",
                "psr-20",
                "time"
            ],
            "support": {
                "issues": "https://github.com/php-fig/clock/issues",
                "source": "https://github.com/php-fig/clock/tree/1.0.0"
            },
            "time": "2022-11-25T14:36:26+00:00"
        },
        {
            "name": "psr/container",
            "version": "2.0.2",
            "source": {
                "type": "git",
                "url": "https://github.com/php-fig/container.git",
                "reference": "c71ecc56dfe541dbd90c5360474fbc405f8d5963"
            },
            "dist": {
                "type": "zip",
                "url": "https://api.github.com/repos/php-fig/container/zipball/c71ecc56dfe541dbd90c5360474fbc405f8d5963",
                "reference": "c71ecc56dfe541dbd90c5360474fbc405f8d5963",
                "shasum": ""
            },
            "require": {
                "php": ">=7.4.0"
            },
            "type": "library",
            "extra": {
                "branch-alias": {
                    "dev-master": "2.0.x-dev"
                }
            },
            "autoload": {
                "psr-4": {
                    "Psr\\Container\\": "src/"
                }
            },
            "notification-url": "https://packagist.org/downloads/",
            "license": [
                "MIT"
            ],
            "authors": [
                {
                    "name": "PHP-FIG",
                    "homepage": "https://www.php-fig.org/"
                }
            ],
            "description": "Common Container Interface (PHP FIG PSR-11)",
            "homepage": "https://github.com/php-fig/container",
            "keywords": [
                "PSR-11",
                "container",
                "container-interface",
                "container-interop",
                "psr"
            ],
            "support": {
                "issues": "https://github.com/php-fig/container/issues",
                "source": "https://github.com/php-fig/container/tree/2.0.2"
            },
            "time": "2021-11-05T16:47:00+00:00"
        },
        {
            "name": "psr/event-dispatcher",
            "version": "1.0.0",
            "source": {
                "type": "git",
                "url": "https://github.com/php-fig/event-dispatcher.git",
                "reference": "dbefd12671e8a14ec7f180cab83036ed26714bb0"
            },
            "dist": {
                "type": "zip",
                "url": "https://api.github.com/repos/php-fig/event-dispatcher/zipball/dbefd12671e8a14ec7f180cab83036ed26714bb0",
                "reference": "dbefd12671e8a14ec7f180cab83036ed26714bb0",
                "shasum": ""
            },
            "require": {
                "php": ">=7.2.0"
            },
            "type": "library",
            "extra": {
                "branch-alias": {
                    "dev-master": "1.0.x-dev"
                }
            },
            "autoload": {
                "psr-4": {
                    "Psr\\EventDispatcher\\": "src/"
                }
            },
            "notification-url": "https://packagist.org/downloads/",
            "license": [
                "MIT"
            ],
            "authors": [
                {
                    "name": "PHP-FIG",
                    "homepage": "http://www.php-fig.org/"
                }
            ],
            "description": "Standard interfaces for event handling.",
            "keywords": [
                "events",
                "psr",
                "psr-14"
            ],
            "support": {
                "issues": "https://github.com/php-fig/event-dispatcher/issues",
                "source": "https://github.com/php-fig/event-dispatcher/tree/1.0.0"
            },
            "time": "2019-01-08T18:20:26+00:00"
        },
        {
            "name": "psr/http-client",
            "version": "1.0.3",
            "source": {
                "type": "git",
                "url": "https://github.com/php-fig/http-client.git",
                "reference": "bb5906edc1c324c9a05aa0873d40117941e5fa90"
            },
            "dist": {
                "type": "zip",
                "url": "https://api.github.com/repos/php-fig/http-client/zipball/bb5906edc1c324c9a05aa0873d40117941e5fa90",
                "reference": "bb5906edc1c324c9a05aa0873d40117941e5fa90",
                "shasum": ""
            },
            "require": {
                "php": "^7.0 || ^8.0",
                "psr/http-message": "^1.0 || ^2.0"
            },
            "type": "library",
            "extra": {
                "branch-alias": {
                    "dev-master": "1.0.x-dev"
                }
            },
            "autoload": {
                "psr-4": {
                    "Psr\\Http\\Client\\": "src/"
                }
            },
            "notification-url": "https://packagist.org/downloads/",
            "license": [
                "MIT"
            ],
            "authors": [
                {
                    "name": "PHP-FIG",
                    "homepage": "https://www.php-fig.org/"
                }
            ],
            "description": "Common interface for HTTP clients",
            "homepage": "https://github.com/php-fig/http-client",
            "keywords": [
                "http",
                "http-client",
                "psr",
                "psr-18"
            ],
            "support": {
                "source": "https://github.com/php-fig/http-client"
            },
            "time": "2023-09-23T14:17:50+00:00"
        },
        {
            "name": "psr/http-factory",
            "version": "1.1.0",
            "source": {
                "type": "git",
                "url": "https://github.com/php-fig/http-factory.git",
                "reference": "2b4765fddfe3b508ac62f829e852b1501d3f6e8a"
            },
            "dist": {
                "type": "zip",
                "url": "https://api.github.com/repos/php-fig/http-factory/zipball/2b4765fddfe3b508ac62f829e852b1501d3f6e8a",
                "reference": "2b4765fddfe3b508ac62f829e852b1501d3f6e8a",
                "shasum": ""
            },
            "require": {
                "php": ">=7.1",
                "psr/http-message": "^1.0 || ^2.0"
            },
            "type": "library",
            "extra": {
                "branch-alias": {
                    "dev-master": "1.0.x-dev"
                }
            },
            "autoload": {
                "psr-4": {
                    "Psr\\Http\\Message\\": "src/"
                }
            },
            "notification-url": "https://packagist.org/downloads/",
            "license": [
                "MIT"
            ],
            "authors": [
                {
                    "name": "PHP-FIG",
                    "homepage": "https://www.php-fig.org/"
                }
            ],
            "description": "PSR-17: Common interfaces for PSR-7 HTTP message factories",
            "keywords": [
                "factory",
                "http",
                "message",
                "psr",
                "psr-17",
                "psr-7",
                "request",
                "response"
            ],
            "support": {
                "source": "https://github.com/php-fig/http-factory"
            },
            "time": "2024-04-15T12:06:14+00:00"
        },
        {
            "name": "psr/http-message",
            "version": "1.1",
            "source": {
                "type": "git",
                "url": "https://github.com/php-fig/http-message.git",
                "reference": "cb6ce4845ce34a8ad9e68117c10ee90a29919eba"
            },
            "dist": {
                "type": "zip",
                "url": "https://api.github.com/repos/php-fig/http-message/zipball/cb6ce4845ce34a8ad9e68117c10ee90a29919eba",
                "reference": "cb6ce4845ce34a8ad9e68117c10ee90a29919eba",
                "shasum": ""
            },
            "require": {
                "php": "^7.2 || ^8.0"
            },
            "type": "library",
            "extra": {
                "branch-alias": {
                    "dev-master": "1.1.x-dev"
                }
            },
            "autoload": {
                "psr-4": {
                    "Psr\\Http\\Message\\": "src/"
                }
            },
            "notification-url": "https://packagist.org/downloads/",
            "license": [
                "MIT"
            ],
            "authors": [
                {
                    "name": "PHP-FIG",
                    "homepage": "http://www.php-fig.org/"
                }
            ],
            "description": "Common interface for HTTP messages",
            "homepage": "https://github.com/php-fig/http-message",
            "keywords": [
                "http",
                "http-message",
                "psr",
                "psr-7",
                "request",
                "response"
            ],
            "support": {
                "source": "https://github.com/php-fig/http-message/tree/1.1"
            },
            "time": "2023-04-04T09:50:52+00:00"
        },
        {
            "name": "psr/log",
            "version": "3.0.2",
            "source": {
                "type": "git",
                "url": "https://github.com/php-fig/log.git",
                "reference": "f16e1d5863e37f8d8c2a01719f5b34baa2b714d3"
            },
            "dist": {
                "type": "zip",
                "url": "https://api.github.com/repos/php-fig/log/zipball/f16e1d5863e37f8d8c2a01719f5b34baa2b714d3",
                "reference": "f16e1d5863e37f8d8c2a01719f5b34baa2b714d3",
                "shasum": ""
            },
            "require": {
                "php": ">=8.0.0"
            },
            "type": "library",
            "extra": {
                "branch-alias": {
                    "dev-master": "3.x-dev"
                }
            },
            "autoload": {
                "psr-4": {
                    "Psr\\Log\\": "src"
                }
            },
            "notification-url": "https://packagist.org/downloads/",
            "license": [
                "MIT"
            ],
            "authors": [
                {
                    "name": "PHP-FIG",
                    "homepage": "https://www.php-fig.org/"
                }
            ],
            "description": "Common interface for logging libraries",
            "homepage": "https://github.com/php-fig/log",
            "keywords": [
                "log",
                "psr",
                "psr-3"
            ],
            "support": {
                "source": "https://github.com/php-fig/log/tree/3.0.2"
            },
            "time": "2024-09-11T13:17:53+00:00"
        },
        {
            "name": "psr/simple-cache",
            "version": "3.0.0",
            "source": {
                "type": "git",
                "url": "https://github.com/php-fig/simple-cache.git",
                "reference": "764e0b3939f5ca87cb904f570ef9be2d78a07865"
            },
            "dist": {
                "type": "zip",
                "url": "https://api.github.com/repos/php-fig/simple-cache/zipball/764e0b3939f5ca87cb904f570ef9be2d78a07865",
                "reference": "764e0b3939f5ca87cb904f570ef9be2d78a07865",
                "shasum": ""
            },
            "require": {
                "php": ">=8.0.0"
            },
            "type": "library",
            "extra": {
                "branch-alias": {
                    "dev-master": "3.0.x-dev"
                }
            },
            "autoload": {
                "psr-4": {
                    "Psr\\SimpleCache\\": "src/"
                }
            },
            "notification-url": "https://packagist.org/downloads/",
            "license": [
                "MIT"
            ],
            "authors": [
                {
                    "name": "PHP-FIG",
                    "homepage": "https://www.php-fig.org/"
                }
            ],
            "description": "Common interfaces for simple caching",
            "keywords": [
                "cache",
                "caching",
                "psr",
                "psr-16",
                "simple-cache"
            ],
            "support": {
                "source": "https://github.com/php-fig/simple-cache/tree/3.0.0"
            },
            "time": "2021-10-29T13:26:27+00:00"
        },
        {
            "name": "ralouphie/getallheaders",
            "version": "3.0.3",
            "source": {
                "type": "git",
                "url": "https://github.com/ralouphie/getallheaders.git",
                "reference": "120b605dfeb996808c31b6477290a714d356e822"
            },
            "dist": {
                "type": "zip",
                "url": "https://api.github.com/repos/ralouphie/getallheaders/zipball/120b605dfeb996808c31b6477290a714d356e822",
                "reference": "120b605dfeb996808c31b6477290a714d356e822",
                "shasum": ""
            },
            "require": {
                "php": ">=5.6"
            },
            "require-dev": {
                "php-coveralls/php-coveralls": "^2.1",
                "phpunit/phpunit": "^5 || ^6.5"
            },
            "type": "library",
            "autoload": {
                "files": [
                    "src/getallheaders.php"
                ]
            },
            "notification-url": "https://packagist.org/downloads/",
            "license": [
                "MIT"
            ],
            "authors": [
                {
                    "name": "Ralph Khattar",
                    "email": "ralph.khattar@gmail.com"
                }
            ],
            "description": "A polyfill for getallheaders.",
            "support": {
                "issues": "https://github.com/ralouphie/getallheaders/issues",
                "source": "https://github.com/ralouphie/getallheaders/tree/develop"
            },
            "time": "2019-03-08T08:55:37+00:00"
        },
        {
            "name": "ramsey/collection",
            "version": "2.0.0",
            "source": {
                "type": "git",
                "url": "https://github.com/ramsey/collection.git",
                "reference": "a4b48764bfbb8f3a6a4d1aeb1a35bb5e9ecac4a5"
            },
            "dist": {
                "type": "zip",
                "url": "https://api.github.com/repos/ramsey/collection/zipball/a4b48764bfbb8f3a6a4d1aeb1a35bb5e9ecac4a5",
                "reference": "a4b48764bfbb8f3a6a4d1aeb1a35bb5e9ecac4a5",
                "shasum": ""
            },
            "require": {
                "php": "^8.1"
            },
            "require-dev": {
                "captainhook/plugin-composer": "^5.3",
                "ergebnis/composer-normalize": "^2.28.3",
                "fakerphp/faker": "^1.21",
                "hamcrest/hamcrest-php": "^2.0",
                "jangregor/phpstan-prophecy": "^1.0",
                "mockery/mockery": "^1.5",
                "php-parallel-lint/php-console-highlighter": "^1.0",
                "php-parallel-lint/php-parallel-lint": "^1.3",
                "phpcsstandards/phpcsutils": "^1.0.0-rc1",
                "phpspec/prophecy-phpunit": "^2.0",
                "phpstan/extension-installer": "^1.2",
                "phpstan/phpstan": "^1.9",
                "phpstan/phpstan-mockery": "^1.1",
                "phpstan/phpstan-phpunit": "^1.3",
                "phpunit/phpunit": "^9.5",
                "psalm/plugin-mockery": "^1.1",
                "psalm/plugin-phpunit": "^0.18.4",
                "ramsey/coding-standard": "^2.0.3",
                "ramsey/conventional-commits": "^1.3",
                "vimeo/psalm": "^5.4"
            },
            "type": "library",
            "extra": {
                "captainhook": {
                    "force-install": true
                },
                "ramsey/conventional-commits": {
                    "configFile": "conventional-commits.json"
                }
            },
            "autoload": {
                "psr-4": {
                    "Ramsey\\Collection\\": "src/"
                }
            },
            "notification-url": "https://packagist.org/downloads/",
            "license": [
                "MIT"
            ],
            "authors": [
                {
                    "name": "Ben Ramsey",
                    "email": "ben@benramsey.com",
                    "homepage": "https://benramsey.com"
                }
            ],
            "description": "A PHP library for representing and manipulating collections.",
            "keywords": [
                "array",
                "collection",
                "hash",
                "map",
                "queue",
                "set"
            ],
            "support": {
                "issues": "https://github.com/ramsey/collection/issues",
                "source": "https://github.com/ramsey/collection/tree/2.0.0"
            },
            "funding": [
                {
                    "url": "https://github.com/ramsey",
                    "type": "github"
                },
                {
                    "url": "https://tidelift.com/funding/github/packagist/ramsey/collection",
                    "type": "tidelift"
                }
            ],
            "time": "2022-12-31T21:50:55+00:00"
        },
        {
            "name": "ramsey/uuid",
            "version": "4.7.6",
            "source": {
                "type": "git",
                "url": "https://github.com/ramsey/uuid.git",
                "reference": "91039bc1faa45ba123c4328958e620d382ec7088"
            },
            "dist": {
                "type": "zip",
                "url": "https://api.github.com/repos/ramsey/uuid/zipball/91039bc1faa45ba123c4328958e620d382ec7088",
                "reference": "91039bc1faa45ba123c4328958e620d382ec7088",
                "shasum": ""
            },
            "require": {
                "brick/math": "^0.8.8 || ^0.9 || ^0.10 || ^0.11 || ^0.12",
                "ext-json": "*",
                "php": "^8.0",
                "ramsey/collection": "^1.2 || ^2.0"
            },
            "replace": {
                "rhumsaa/uuid": "self.version"
            },
            "require-dev": {
                "captainhook/captainhook": "^5.10",
                "captainhook/plugin-composer": "^5.3",
                "dealerdirect/phpcodesniffer-composer-installer": "^0.7.0",
                "doctrine/annotations": "^1.8",
                "ergebnis/composer-normalize": "^2.15",
                "mockery/mockery": "^1.3",
                "paragonie/random-lib": "^2",
                "php-mock/php-mock": "^2.2",
                "php-mock/php-mock-mockery": "^1.3",
                "php-parallel-lint/php-parallel-lint": "^1.1",
                "phpbench/phpbench": "^1.0",
                "phpstan/extension-installer": "^1.1",
                "phpstan/phpstan": "^1.8",
                "phpstan/phpstan-mockery": "^1.1",
                "phpstan/phpstan-phpunit": "^1.1",
                "phpunit/phpunit": "^8.5 || ^9",
                "ramsey/composer-repl": "^1.4",
                "slevomat/coding-standard": "^8.4",
                "squizlabs/php_codesniffer": "^3.5",
                "vimeo/psalm": "^4.9"
            },
            "suggest": {
                "ext-bcmath": "Enables faster math with arbitrary-precision integers using BCMath.",
                "ext-gmp": "Enables faster math with arbitrary-precision integers using GMP.",
                "ext-uuid": "Enables the use of PeclUuidTimeGenerator and PeclUuidRandomGenerator.",
                "paragonie/random-lib": "Provides RandomLib for use with the RandomLibAdapter",
                "ramsey/uuid-doctrine": "Allows the use of Ramsey\\Uuid\\Uuid as Doctrine field type."
            },
            "type": "library",
            "extra": {
                "captainhook": {
                    "force-install": true
                }
            },
            "autoload": {
                "files": [
                    "src/functions.php"
                ],
                "psr-4": {
                    "Ramsey\\Uuid\\": "src/"
                }
            },
            "notification-url": "https://packagist.org/downloads/",
            "license": [
                "MIT"
            ],
            "description": "A PHP library for generating and working with universally unique identifiers (UUIDs).",
            "keywords": [
                "guid",
                "identifier",
                "uuid"
            ],
            "support": {
                "issues": "https://github.com/ramsey/uuid/issues",
                "source": "https://github.com/ramsey/uuid/tree/4.7.6"
            },
            "funding": [
                {
                    "url": "https://github.com/ramsey",
                    "type": "github"
                },
                {
                    "url": "https://tidelift.com/funding/github/packagist/ramsey/uuid",
                    "type": "tidelift"
                }
            ],
            "time": "2024-04-27T21:32:50+00:00"
        },
        {
            "name": "ratchet/rfc6455",
            "version": "v0.3.1",
            "source": {
                "type": "git",
                "url": "https://github.com/ratchetphp/RFC6455.git",
                "reference": "7c964514e93456a52a99a20fcfa0de242a43ccdb"
            },
            "dist": {
                "type": "zip",
                "url": "https://api.github.com/repos/ratchetphp/RFC6455/zipball/7c964514e93456a52a99a20fcfa0de242a43ccdb",
                "reference": "7c964514e93456a52a99a20fcfa0de242a43ccdb",
                "shasum": ""
            },
            "require": {
                "guzzlehttp/psr7": "^2 || ^1.7",
                "php": ">=5.4.2"
            },
            "require-dev": {
                "phpunit/phpunit": "^5.7",
                "react/socket": "^1.3"
            },
            "type": "library",
            "autoload": {
                "psr-4": {
                    "Ratchet\\RFC6455\\": "src"
                }
            },
            "notification-url": "https://packagist.org/downloads/",
            "license": [
                "MIT"
            ],
            "authors": [
                {
                    "name": "Chris Boden",
                    "email": "cboden@gmail.com",
                    "role": "Developer"
                },
                {
                    "name": "Matt Bonneau",
                    "role": "Developer"
                }
            ],
            "description": "RFC6455 WebSocket protocol handler",
            "homepage": "http://socketo.me",
            "keywords": [
                "WebSockets",
                "rfc6455",
                "websocket"
            ],
            "support": {
                "chat": "https://gitter.im/reactphp/reactphp",
                "issues": "https://github.com/ratchetphp/RFC6455/issues",
                "source": "https://github.com/ratchetphp/RFC6455/tree/v0.3.1"
            },
            "time": "2021-12-09T23:20:49+00:00"
        },
        {
            "name": "react/cache",
            "version": "v1.2.0",
            "source": {
                "type": "git",
                "url": "https://github.com/reactphp/cache.git",
                "reference": "d47c472b64aa5608225f47965a484b75c7817d5b"
            },
            "dist": {
                "type": "zip",
                "url": "https://api.github.com/repos/reactphp/cache/zipball/d47c472b64aa5608225f47965a484b75c7817d5b",
                "reference": "d47c472b64aa5608225f47965a484b75c7817d5b",
                "shasum": ""
            },
            "require": {
                "php": ">=5.3.0",
                "react/promise": "^3.0 || ^2.0 || ^1.1"
            },
            "require-dev": {
                "phpunit/phpunit": "^9.5 || ^5.7 || ^4.8.35"
            },
            "type": "library",
            "autoload": {
                "psr-4": {
                    "React\\Cache\\": "src/"
                }
            },
            "notification-url": "https://packagist.org/downloads/",
            "license": [
                "MIT"
            ],
            "authors": [
                {
                    "name": "Christian Lück",
                    "email": "christian@clue.engineering",
                    "homepage": "https://clue.engineering/"
                },
                {
                    "name": "Cees-Jan Kiewiet",
                    "email": "reactphp@ceesjankiewiet.nl",
                    "homepage": "https://wyrihaximus.net/"
                },
                {
                    "name": "Jan Sorgalla",
                    "email": "jsorgalla@gmail.com",
                    "homepage": "https://sorgalla.com/"
                },
                {
                    "name": "Chris Boden",
                    "email": "cboden@gmail.com",
                    "homepage": "https://cboden.dev/"
                }
            ],
            "description": "Async, Promise-based cache interface for ReactPHP",
            "keywords": [
                "cache",
                "caching",
                "promise",
                "reactphp"
            ],
            "support": {
                "issues": "https://github.com/reactphp/cache/issues",
                "source": "https://github.com/reactphp/cache/tree/v1.2.0"
            },
            "funding": [
                {
                    "url": "https://opencollective.com/reactphp",
                    "type": "open_collective"
                }
            ],
            "time": "2022-11-30T15:59:55+00:00"
        },
        {
            "name": "react/dns",
            "version": "v1.11.0",
            "source": {
                "type": "git",
                "url": "https://github.com/reactphp/dns.git",
                "reference": "3be0fc8f1eb37d6875cd6f0c6c7d0be81435de9f"
            },
            "dist": {
                "type": "zip",
                "url": "https://api.github.com/repos/reactphp/dns/zipball/3be0fc8f1eb37d6875cd6f0c6c7d0be81435de9f",
                "reference": "3be0fc8f1eb37d6875cd6f0c6c7d0be81435de9f",
                "shasum": ""
            },
            "require": {
                "php": ">=5.3.0",
                "react/cache": "^1.0 || ^0.6 || ^0.5",
                "react/event-loop": "^1.2",
                "react/promise": "^3.0 || ^2.7 || ^1.2.1"
            },
            "require-dev": {
                "phpunit/phpunit": "^9.5 || ^4.8.35",
                "react/async": "^4 || ^3 || ^2",
                "react/promise-timer": "^1.9"
            },
            "type": "library",
            "autoload": {
                "psr-4": {
                    "React\\Dns\\": "src/"
                }
            },
            "notification-url": "https://packagist.org/downloads/",
            "license": [
                "MIT"
            ],
            "authors": [
                {
                    "name": "Christian Lück",
                    "email": "christian@clue.engineering",
                    "homepage": "https://clue.engineering/"
                },
                {
                    "name": "Cees-Jan Kiewiet",
                    "email": "reactphp@ceesjankiewiet.nl",
                    "homepage": "https://wyrihaximus.net/"
                },
                {
                    "name": "Jan Sorgalla",
                    "email": "jsorgalla@gmail.com",
                    "homepage": "https://sorgalla.com/"
                },
                {
                    "name": "Chris Boden",
                    "email": "cboden@gmail.com",
                    "homepage": "https://cboden.dev/"
                }
            ],
            "description": "Async DNS resolver for ReactPHP",
            "keywords": [
                "async",
                "dns",
                "dns-resolver",
                "reactphp"
            ],
            "support": {
                "issues": "https://github.com/reactphp/dns/issues",
                "source": "https://github.com/reactphp/dns/tree/v1.11.0"
            },
            "funding": [
                {
                    "url": "https://opencollective.com/reactphp",
                    "type": "open_collective"
                }
            ],
            "time": "2023-06-02T12:45:26+00:00"
        },
        {
            "name": "react/event-loop",
            "version": "v1.4.0",
            "source": {
                "type": "git",
                "url": "https://github.com/reactphp/event-loop.git",
                "reference": "6e7e587714fff7a83dcc7025aee42ab3b265ae05"
            },
            "dist": {
                "type": "zip",
                "url": "https://api.github.com/repos/reactphp/event-loop/zipball/6e7e587714fff7a83dcc7025aee42ab3b265ae05",
                "reference": "6e7e587714fff7a83dcc7025aee42ab3b265ae05",
                "shasum": ""
            },
            "require": {
                "php": ">=5.3.0"
            },
            "require-dev": {
                "phpunit/phpunit": "^9.6 || ^5.7 || ^4.8.36"
            },
            "suggest": {
                "ext-pcntl": "For signal handling support when using the StreamSelectLoop"
            },
            "type": "library",
            "autoload": {
                "psr-4": {
                    "React\\EventLoop\\": "src/"
                }
            },
            "notification-url": "https://packagist.org/downloads/",
            "license": [
                "MIT"
            ],
            "authors": [
                {
                    "name": "Christian Lück",
                    "email": "christian@clue.engineering",
                    "homepage": "https://clue.engineering/"
                },
                {
                    "name": "Cees-Jan Kiewiet",
                    "email": "reactphp@ceesjankiewiet.nl",
                    "homepage": "https://wyrihaximus.net/"
                },
                {
                    "name": "Jan Sorgalla",
                    "email": "jsorgalla@gmail.com",
                    "homepage": "https://sorgalla.com/"
                },
                {
                    "name": "Chris Boden",
                    "email": "cboden@gmail.com",
                    "homepage": "https://cboden.dev/"
                }
            ],
            "description": "ReactPHP's core reactor event loop that libraries can use for evented I/O.",
            "keywords": [
                "asynchronous",
                "event-loop"
            ],
            "support": {
                "issues": "https://github.com/reactphp/event-loop/issues",
                "source": "https://github.com/reactphp/event-loop/tree/v1.4.0"
            },
            "funding": [
                {
                    "url": "https://opencollective.com/reactphp",
                    "type": "open_collective"
                }
            ],
            "time": "2023-05-05T10:11:24+00:00"
        },
        {
            "name": "react/promise",
            "version": "v3.0.0",
            "source": {
                "type": "git",
                "url": "https://github.com/reactphp/promise.git",
                "reference": "c86753c76fd3be465d93b308f18d189f01a22be4"
            },
            "dist": {
                "type": "zip",
                "url": "https://api.github.com/repos/reactphp/promise/zipball/c86753c76fd3be465d93b308f18d189f01a22be4",
                "reference": "c86753c76fd3be465d93b308f18d189f01a22be4",
                "shasum": ""
            },
            "require": {
                "php": ">=7.1.0"
            },
            "require-dev": {
                "phpstan/phpstan": "1.10.20 || 1.4.10",
                "phpunit/phpunit": "^9.5 || ^7.5"
            },
            "type": "library",
            "autoload": {
                "files": [
                    "src/functions_include.php"
                ],
                "psr-4": {
                    "React\\Promise\\": "src/"
                }
            },
            "notification-url": "https://packagist.org/downloads/",
            "license": [
                "MIT"
            ],
            "authors": [
                {
                    "name": "Jan Sorgalla",
                    "email": "jsorgalla@gmail.com",
                    "homepage": "https://sorgalla.com/"
                },
                {
                    "name": "Christian Lück",
                    "email": "christian@clue.engineering",
                    "homepage": "https://clue.engineering/"
                },
                {
                    "name": "Cees-Jan Kiewiet",
                    "email": "reactphp@ceesjankiewiet.nl",
                    "homepage": "https://wyrihaximus.net/"
                },
                {
                    "name": "Chris Boden",
                    "email": "cboden@gmail.com",
                    "homepage": "https://cboden.dev/"
                }
            ],
            "description": "A lightweight implementation of CommonJS Promises/A for PHP",
            "keywords": [
                "promise",
                "promises"
            ],
            "support": {
                "issues": "https://github.com/reactphp/promise/issues",
                "source": "https://github.com/reactphp/promise/tree/v3.0.0"
            },
            "funding": [
                {
                    "url": "https://opencollective.com/reactphp",
                    "type": "open_collective"
                }
            ],
            "time": "2023-07-11T16:12:49+00:00"
        },
        {
            "name": "react/socket",
            "version": "v1.13.0",
            "source": {
                "type": "git",
                "url": "https://github.com/reactphp/socket.git",
                "reference": "cff482bbad5848ecbe8b57da57e4e213b03619aa"
            },
            "dist": {
                "type": "zip",
                "url": "https://api.github.com/repos/reactphp/socket/zipball/cff482bbad5848ecbe8b57da57e4e213b03619aa",
                "reference": "cff482bbad5848ecbe8b57da57e4e213b03619aa",
                "shasum": ""
            },
            "require": {
                "evenement/evenement": "^3.0 || ^2.0 || ^1.0",
                "php": ">=5.3.0",
                "react/dns": "^1.11",
                "react/event-loop": "^1.2",
                "react/promise": "^3 || ^2.6 || ^1.2.1",
                "react/stream": "^1.2"
            },
            "require-dev": {
                "phpunit/phpunit": "^9.5 || ^5.7 || ^4.8.35",
                "react/async": "^4 || ^3 || ^2",
                "react/promise-stream": "^1.4",
                "react/promise-timer": "^1.9"
            },
            "type": "library",
            "autoload": {
                "psr-4": {
                    "React\\Socket\\": "src"
                }
            },
            "notification-url": "https://packagist.org/downloads/",
            "license": [
                "MIT"
            ],
            "authors": [
                {
                    "name": "Christian Lück",
                    "email": "christian@clue.engineering",
                    "homepage": "https://clue.engineering/"
                },
                {
                    "name": "Cees-Jan Kiewiet",
                    "email": "reactphp@ceesjankiewiet.nl",
                    "homepage": "https://wyrihaximus.net/"
                },
                {
                    "name": "Jan Sorgalla",
                    "email": "jsorgalla@gmail.com",
                    "homepage": "https://sorgalla.com/"
                },
                {
                    "name": "Chris Boden",
                    "email": "cboden@gmail.com",
                    "homepage": "https://cboden.dev/"
                }
            ],
            "description": "Async, streaming plaintext TCP/IP and secure TLS socket server and client connections for ReactPHP",
            "keywords": [
                "Connection",
                "Socket",
                "async",
                "reactphp",
                "stream"
            ],
            "support": {
                "issues": "https://github.com/reactphp/socket/issues",
                "source": "https://github.com/reactphp/socket/tree/v1.13.0"
            },
            "funding": [
                {
                    "url": "https://opencollective.com/reactphp",
                    "type": "open_collective"
                }
            ],
            "time": "2023-06-07T10:28:34+00:00"
        },
        {
            "name": "react/stream",
            "version": "v1.3.0",
            "source": {
                "type": "git",
                "url": "https://github.com/reactphp/stream.git",
                "reference": "6fbc9672905c7d5a885f2da2fc696f65840f4a66"
            },
            "dist": {
                "type": "zip",
                "url": "https://api.github.com/repos/reactphp/stream/zipball/6fbc9672905c7d5a885f2da2fc696f65840f4a66",
                "reference": "6fbc9672905c7d5a885f2da2fc696f65840f4a66",
                "shasum": ""
            },
            "require": {
                "evenement/evenement": "^3.0 || ^2.0 || ^1.0",
                "php": ">=5.3.8",
                "react/event-loop": "^1.2"
            },
            "require-dev": {
                "clue/stream-filter": "~1.2",
                "phpunit/phpunit": "^9.5 || ^5.7 || ^4.8.35"
            },
            "type": "library",
            "autoload": {
                "psr-4": {
                    "React\\Stream\\": "src/"
                }
            },
            "notification-url": "https://packagist.org/downloads/",
            "license": [
                "MIT"
            ],
            "authors": [
                {
                    "name": "Christian Lück",
                    "email": "christian@clue.engineering",
                    "homepage": "https://clue.engineering/"
                },
                {
                    "name": "Cees-Jan Kiewiet",
                    "email": "reactphp@ceesjankiewiet.nl",
                    "homepage": "https://wyrihaximus.net/"
                },
                {
                    "name": "Jan Sorgalla",
                    "email": "jsorgalla@gmail.com",
                    "homepage": "https://sorgalla.com/"
                },
                {
                    "name": "Chris Boden",
                    "email": "cboden@gmail.com",
                    "homepage": "https://cboden.dev/"
                }
            ],
            "description": "Event-driven readable and writable streams for non-blocking I/O in ReactPHP",
            "keywords": [
                "event-driven",
                "io",
                "non-blocking",
                "pipe",
                "reactphp",
                "readable",
                "stream",
                "writable"
            ],
            "support": {
                "issues": "https://github.com/reactphp/stream/issues",
                "source": "https://github.com/reactphp/stream/tree/v1.3.0"
            },
            "funding": [
                {
                    "url": "https://opencollective.com/reactphp",
                    "type": "open_collective"
                }
            ],
            "time": "2023-06-16T10:52:11+00:00"
        },
        {
            "name": "robrichards/xmlseclibs",
            "version": "3.1.1",
            "source": {
                "type": "git",
                "url": "https://github.com/robrichards/xmlseclibs.git",
                "reference": "f8f19e58f26cdb42c54b214ff8a820760292f8df"
            },
            "dist": {
                "type": "zip",
                "url": "https://api.github.com/repos/robrichards/xmlseclibs/zipball/f8f19e58f26cdb42c54b214ff8a820760292f8df",
                "reference": "f8f19e58f26cdb42c54b214ff8a820760292f8df",
                "shasum": ""
            },
            "require": {
                "ext-openssl": "*",
                "php": ">= 5.4"
            },
            "type": "library",
            "autoload": {
                "psr-4": {
                    "RobRichards\\XMLSecLibs\\": "src"
                }
            },
            "notification-url": "https://packagist.org/downloads/",
            "license": [
                "BSD-3-Clause"
            ],
            "description": "A PHP library for XML Security",
            "homepage": "https://github.com/robrichards/xmlseclibs",
            "keywords": [
                "security",
                "signature",
                "xml",
                "xmldsig"
            ],
            "support": {
                "issues": "https://github.com/robrichards/xmlseclibs/issues",
                "source": "https://github.com/robrichards/xmlseclibs/tree/3.1.1"
            },
            "time": "2020-09-05T13:00:25+00:00"
        },
        {
            "name": "symfony/cache",
            "version": "v6.4.7",
            "source": {
                "type": "git",
                "url": "https://github.com/symfony/cache.git",
                "reference": "b9e9b93c9817ec6c789c7943f5e54b57a041c16a"
            },
            "dist": {
                "type": "zip",
                "url": "https://api.github.com/repos/symfony/cache/zipball/b9e9b93c9817ec6c789c7943f5e54b57a041c16a",
                "reference": "b9e9b93c9817ec6c789c7943f5e54b57a041c16a",
                "shasum": ""
            },
            "require": {
                "php": ">=8.1",
                "psr/cache": "^2.0|^3.0",
                "psr/log": "^1.1|^2|^3",
                "symfony/cache-contracts": "^2.5|^3",
                "symfony/service-contracts": "^2.5|^3",
                "symfony/var-exporter": "^6.3.6|^7.0"
            },
            "conflict": {
                "doctrine/dbal": "<2.13.1",
                "symfony/dependency-injection": "<5.4",
                "symfony/http-kernel": "<5.4",
                "symfony/var-dumper": "<5.4"
            },
            "provide": {
                "psr/cache-implementation": "2.0|3.0",
                "psr/simple-cache-implementation": "1.0|2.0|3.0",
                "symfony/cache-implementation": "1.1|2.0|3.0"
            },
            "require-dev": {
                "cache/integration-tests": "dev-master",
                "doctrine/dbal": "^2.13.1|^3|^4",
                "predis/predis": "^1.1|^2.0",
                "psr/simple-cache": "^1.0|^2.0|^3.0",
                "symfony/config": "^5.4|^6.0|^7.0",
                "symfony/dependency-injection": "^5.4|^6.0|^7.0",
                "symfony/filesystem": "^5.4|^6.0|^7.0",
                "symfony/http-kernel": "^5.4|^6.0|^7.0",
                "symfony/messenger": "^5.4|^6.0|^7.0",
                "symfony/var-dumper": "^5.4|^6.0|^7.0"
            },
            "type": "library",
            "autoload": {
                "psr-4": {
                    "Symfony\\Component\\Cache\\": ""
                },
                "classmap": [
                    "Traits/ValueWrapper.php"
                ],
                "exclude-from-classmap": [
                    "/Tests/"
                ]
            },
            "notification-url": "https://packagist.org/downloads/",
            "license": [
                "MIT"
            ],
            "authors": [
                {
                    "name": "Nicolas Grekas",
                    "email": "p@tchwork.com"
                },
                {
                    "name": "Symfony Community",
                    "homepage": "https://symfony.com/contributors"
                }
            ],
            "description": "Provides extended PSR-6, PSR-16 (and tags) implementations",
            "homepage": "https://symfony.com",
            "keywords": [
                "caching",
                "psr6"
            ],
            "support": {
                "source": "https://github.com/symfony/cache/tree/v6.4.7"
            },
            "funding": [
                {
                    "url": "https://symfony.com/sponsor",
                    "type": "custom"
                },
                {
                    "url": "https://github.com/fabpot",
                    "type": "github"
                },
                {
                    "url": "https://tidelift.com/funding/github/packagist/symfony/symfony",
                    "type": "tidelift"
                }
            ],
            "time": "2024-04-18T09:22:46+00:00"
        },
        {
            "name": "symfony/cache-contracts",
            "version": "v3.5.1",
            "source": {
                "type": "git",
                "url": "https://github.com/symfony/cache-contracts.git",
                "reference": "15a4f8e5cd3bce9aeafc882b1acab39ec8de2c1b"
            },
            "dist": {
                "type": "zip",
                "url": "https://api.github.com/repos/symfony/cache-contracts/zipball/15a4f8e5cd3bce9aeafc882b1acab39ec8de2c1b",
                "reference": "15a4f8e5cd3bce9aeafc882b1acab39ec8de2c1b",
                "shasum": ""
            },
            "require": {
                "php": ">=8.1",
                "psr/cache": "^3.0"
            },
            "type": "library",
            "extra": {
                "thanks": {
                    "url": "https://github.com/symfony/contracts",
                    "name": "symfony/contracts"
                },
                "branch-alias": {
                    "dev-main": "3.5-dev"
                }
            },
            "autoload": {
                "psr-4": {
                    "Symfony\\Contracts\\Cache\\": ""
                }
            },
            "notification-url": "https://packagist.org/downloads/",
            "license": [
                "MIT"
            ],
            "authors": [
                {
                    "name": "Nicolas Grekas",
                    "email": "p@tchwork.com"
                },
                {
                    "name": "Symfony Community",
                    "homepage": "https://symfony.com/contributors"
                }
            ],
            "description": "Generic abstractions related to caching",
            "homepage": "https://symfony.com",
            "keywords": [
                "abstractions",
                "contracts",
                "decoupling",
                "interfaces",
                "interoperability",
                "standards"
            ],
            "support": {
                "source": "https://github.com/symfony/cache-contracts/tree/v3.5.1"
            },
            "funding": [
                {
                    "url": "https://symfony.com/sponsor",
                    "type": "custom"
                },
                {
                    "url": "https://github.com/fabpot",
                    "type": "github"
                },
                {
                    "url": "https://tidelift.com/funding/github/packagist/symfony/symfony",
                    "type": "tidelift"
                }
            ],
            "time": "2024-09-25T14:20:29+00:00"
        },
        {
            "name": "symfony/config",
            "version": "v6.4.4",
            "source": {
                "type": "git",
                "url": "https://github.com/symfony/config.git",
                "reference": "6ea4affc27f2086c9d16b92ab5429ce1e3c38047"
            },
            "dist": {
                "type": "zip",
                "url": "https://api.github.com/repos/symfony/config/zipball/6ea4affc27f2086c9d16b92ab5429ce1e3c38047",
                "reference": "6ea4affc27f2086c9d16b92ab5429ce1e3c38047",
                "shasum": ""
            },
            "require": {
                "php": ">=8.1",
                "symfony/deprecation-contracts": "^2.5|^3",
                "symfony/filesystem": "^5.4|^6.0|^7.0",
                "symfony/polyfill-ctype": "~1.8"
            },
            "conflict": {
                "symfony/finder": "<5.4",
                "symfony/service-contracts": "<2.5"
            },
            "require-dev": {
                "symfony/event-dispatcher": "^5.4|^6.0|^7.0",
                "symfony/finder": "^5.4|^6.0|^7.0",
                "symfony/messenger": "^5.4|^6.0|^7.0",
                "symfony/service-contracts": "^2.5|^3",
                "symfony/yaml": "^5.4|^6.0|^7.0"
            },
            "type": "library",
            "autoload": {
                "psr-4": {
                    "Symfony\\Component\\Config\\": ""
                },
                "exclude-from-classmap": [
                    "/Tests/"
                ]
            },
            "notification-url": "https://packagist.org/downloads/",
            "license": [
                "MIT"
            ],
            "authors": [
                {
                    "name": "Fabien Potencier",
                    "email": "fabien@symfony.com"
                },
                {
                    "name": "Symfony Community",
                    "homepage": "https://symfony.com/contributors"
                }
            ],
            "description": "Helps you find, load, combine, autofill and validate configuration values of any kind",
            "homepage": "https://symfony.com",
            "support": {
                "source": "https://github.com/symfony/config/tree/v6.4.4"
            },
            "funding": [
                {
                    "url": "https://symfony.com/sponsor",
                    "type": "custom"
                },
                {
                    "url": "https://github.com/fabpot",
                    "type": "github"
                },
                {
                    "url": "https://tidelift.com/funding/github/packagist/symfony/symfony",
                    "type": "tidelift"
                }
            ],
            "time": "2024-02-26T07:52:26+00:00"
        },
        {
            "name": "symfony/console",
            "version": "v6.4.17",
            "source": {
                "type": "git",
                "url": "https://github.com/symfony/console.git",
                "reference": "799445db3f15768ecc382ac5699e6da0520a0a04"
            },
            "dist": {
                "type": "zip",
                "url": "https://api.github.com/repos/symfony/console/zipball/799445db3f15768ecc382ac5699e6da0520a0a04",
                "reference": "799445db3f15768ecc382ac5699e6da0520a0a04",
                "shasum": ""
            },
            "require": {
                "php": ">=8.1",
                "symfony/deprecation-contracts": "^2.5|^3",
                "symfony/polyfill-mbstring": "~1.0",
                "symfony/service-contracts": "^2.5|^3",
                "symfony/string": "^5.4|^6.0|^7.0"
            },
            "conflict": {
                "symfony/dependency-injection": "<5.4",
                "symfony/dotenv": "<5.4",
                "symfony/event-dispatcher": "<5.4",
                "symfony/lock": "<5.4",
                "symfony/process": "<5.4"
            },
            "provide": {
                "psr/log-implementation": "1.0|2.0|3.0"
            },
            "require-dev": {
                "psr/log": "^1|^2|^3",
                "symfony/config": "^5.4|^6.0|^7.0",
                "symfony/dependency-injection": "^5.4|^6.0|^7.0",
                "symfony/event-dispatcher": "^5.4|^6.0|^7.0",
                "symfony/http-foundation": "^6.4|^7.0",
                "symfony/http-kernel": "^6.4|^7.0",
                "symfony/lock": "^5.4|^6.0|^7.0",
                "symfony/messenger": "^5.4|^6.0|^7.0",
                "symfony/process": "^5.4|^6.0|^7.0",
                "symfony/stopwatch": "^5.4|^6.0|^7.0",
                "symfony/var-dumper": "^5.4|^6.0|^7.0"
            },
            "type": "library",
            "autoload": {
                "psr-4": {
                    "Symfony\\Component\\Console\\": ""
                },
                "exclude-from-classmap": [
                    "/Tests/"
                ]
            },
            "notification-url": "https://packagist.org/downloads/",
            "license": [
                "MIT"
            ],
            "authors": [
                {
                    "name": "Fabien Potencier",
                    "email": "fabien@symfony.com"
                },
                {
                    "name": "Symfony Community",
                    "homepage": "https://symfony.com/contributors"
                }
            ],
            "description": "Eases the creation of beautiful and testable command line interfaces",
            "homepage": "https://symfony.com",
            "keywords": [
                "cli",
                "command-line",
                "console",
                "terminal"
            ],
            "support": {
                "source": "https://github.com/symfony/console/tree/v6.4.17"
            },
            "funding": [
                {
                    "url": "https://symfony.com/sponsor",
                    "type": "custom"
                },
                {
                    "url": "https://github.com/fabpot",
                    "type": "github"
                },
                {
                    "url": "https://tidelift.com/funding/github/packagist/symfony/symfony",
                    "type": "tidelift"
                }
            ],
            "time": "2024-12-07T12:07:30+00:00"
        },
        {
            "name": "symfony/dependency-injection",
            "version": "v6.4.16",
            "source": {
                "type": "git",
                "url": "https://github.com/symfony/dependency-injection.git",
                "reference": "7a379d8871f6a36f01559c14e11141cc02eb8dc8"
            },
            "dist": {
                "type": "zip",
                "url": "https://api.github.com/repos/symfony/dependency-injection/zipball/7a379d8871f6a36f01559c14e11141cc02eb8dc8",
                "reference": "7a379d8871f6a36f01559c14e11141cc02eb8dc8",
                "shasum": ""
            },
            "require": {
                "php": ">=8.1",
                "psr/container": "^1.1|^2.0",
                "symfony/deprecation-contracts": "^2.5|^3",
                "symfony/service-contracts": "^2.5|^3.0",
                "symfony/var-exporter": "^6.2.10|^7.0"
            },
            "conflict": {
                "ext-psr": "<1.1|>=2",
                "symfony/config": "<6.1",
                "symfony/finder": "<5.4",
                "symfony/proxy-manager-bridge": "<6.3",
                "symfony/yaml": "<5.4"
            },
            "provide": {
                "psr/container-implementation": "1.1|2.0",
                "symfony/service-implementation": "1.1|2.0|3.0"
            },
            "require-dev": {
                "symfony/config": "^6.1|^7.0",
                "symfony/expression-language": "^5.4|^6.0|^7.0",
                "symfony/yaml": "^5.4|^6.0|^7.0"
            },
            "type": "library",
            "autoload": {
                "psr-4": {
                    "Symfony\\Component\\DependencyInjection\\": ""
                },
                "exclude-from-classmap": [
                    "/Tests/"
                ]
            },
            "notification-url": "https://packagist.org/downloads/",
            "license": [
                "MIT"
            ],
            "authors": [
                {
                    "name": "Fabien Potencier",
                    "email": "fabien@symfony.com"
                },
                {
                    "name": "Symfony Community",
                    "homepage": "https://symfony.com/contributors"
                }
            ],
            "description": "Allows you to standardize and centralize the way objects are constructed in your application",
            "homepage": "https://symfony.com",
            "support": {
                "source": "https://github.com/symfony/dependency-injection/tree/v6.4.16"
            },
            "funding": [
                {
                    "url": "https://symfony.com/sponsor",
                    "type": "custom"
                },
                {
                    "url": "https://github.com/fabpot",
                    "type": "github"
                },
                {
                    "url": "https://tidelift.com/funding/github/packagist/symfony/symfony",
                    "type": "tidelift"
                }
            ],
            "time": "2024-11-25T14:52:46+00:00"
        },
        {
            "name": "symfony/deprecation-contracts",
            "version": "v3.5.1",
            "source": {
                "type": "git",
                "url": "https://github.com/symfony/deprecation-contracts.git",
                "reference": "74c71c939a79f7d5bf3c1ce9f5ea37ba0114c6f6"
            },
            "dist": {
                "type": "zip",
                "url": "https://api.github.com/repos/symfony/deprecation-contracts/zipball/74c71c939a79f7d5bf3c1ce9f5ea37ba0114c6f6",
                "reference": "74c71c939a79f7d5bf3c1ce9f5ea37ba0114c6f6",
                "shasum": ""
            },
            "require": {
                "php": ">=8.1"
            },
            "type": "library",
            "extra": {
                "thanks": {
                    "url": "https://github.com/symfony/contracts",
                    "name": "symfony/contracts"
                },
                "branch-alias": {
                    "dev-main": "3.5-dev"
                }
            },
            "autoload": {
                "files": [
                    "function.php"
                ]
            },
            "notification-url": "https://packagist.org/downloads/",
            "license": [
                "MIT"
            ],
            "authors": [
                {
                    "name": "Nicolas Grekas",
                    "email": "p@tchwork.com"
                },
                {
                    "name": "Symfony Community",
                    "homepage": "https://symfony.com/contributors"
                }
            ],
            "description": "A generic function and convention to trigger deprecation notices",
            "homepage": "https://symfony.com",
            "support": {
                "source": "https://github.com/symfony/deprecation-contracts/tree/v3.5.1"
            },
            "funding": [
                {
                    "url": "https://symfony.com/sponsor",
                    "type": "custom"
                },
                {
                    "url": "https://github.com/fabpot",
                    "type": "github"
                },
                {
                    "url": "https://tidelift.com/funding/github/packagist/symfony/symfony",
                    "type": "tidelift"
                }
            ],
            "time": "2024-09-25T14:20:29+00:00"
        },
        {
            "name": "symfony/error-handler",
            "version": "v6.4.18",
            "source": {
                "type": "git",
                "url": "https://github.com/symfony/error-handler.git",
                "reference": "e8d3b5b1975e67812a54388b1ba8e9ec28eb770e"
            },
            "dist": {
                "type": "zip",
                "url": "https://api.github.com/repos/symfony/error-handler/zipball/e8d3b5b1975e67812a54388b1ba8e9ec28eb770e",
                "reference": "e8d3b5b1975e67812a54388b1ba8e9ec28eb770e",
                "shasum": ""
            },
            "require": {
                "php": ">=8.1",
                "psr/log": "^1|^2|^3",
                "symfony/var-dumper": "^5.4|^6.0|^7.0"
            },
            "conflict": {
                "symfony/deprecation-contracts": "<2.5",
                "symfony/http-kernel": "<6.4"
            },
            "require-dev": {
                "symfony/deprecation-contracts": "^2.5|^3",
                "symfony/http-kernel": "^6.4|^7.0",
                "symfony/serializer": "^5.4|^6.0|^7.0"
            },
            "bin": [
                "Resources/bin/patch-type-declarations"
            ],
            "type": "library",
            "autoload": {
                "psr-4": {
                    "Symfony\\Component\\ErrorHandler\\": ""
                },
                "exclude-from-classmap": [
                    "/Tests/"
                ]
            },
            "notification-url": "https://packagist.org/downloads/",
            "license": [
                "MIT"
            ],
            "authors": [
                {
                    "name": "Fabien Potencier",
                    "email": "fabien@symfony.com"
                },
                {
                    "name": "Symfony Community",
                    "homepage": "https://symfony.com/contributors"
                }
            ],
            "description": "Provides tools to manage errors and ease debugging PHP code",
            "homepage": "https://symfony.com",
            "support": {
                "source": "https://github.com/symfony/error-handler/tree/v6.4.18"
            },
            "funding": [
                {
                    "url": "https://symfony.com/sponsor",
                    "type": "custom"
                },
                {
                    "url": "https://github.com/fabpot",
                    "type": "github"
                },
                {
                    "url": "https://tidelift.com/funding/github/packagist/symfony/symfony",
                    "type": "tidelift"
                }
            ],
            "time": "2025-01-06T09:38:16+00:00"
        },
        {
            "name": "symfony/event-dispatcher",
            "version": "v6.4.13",
            "source": {
                "type": "git",
                "url": "https://github.com/symfony/event-dispatcher.git",
                "reference": "0ffc48080ab3e9132ea74ef4e09d8dcf26bf897e"
            },
            "dist": {
                "type": "zip",
                "url": "https://api.github.com/repos/symfony/event-dispatcher/zipball/0ffc48080ab3e9132ea74ef4e09d8dcf26bf897e",
                "reference": "0ffc48080ab3e9132ea74ef4e09d8dcf26bf897e",
                "shasum": ""
            },
            "require": {
                "php": ">=8.1",
                "symfony/event-dispatcher-contracts": "^2.5|^3"
            },
            "conflict": {
                "symfony/dependency-injection": "<5.4",
                "symfony/service-contracts": "<2.5"
            },
            "provide": {
                "psr/event-dispatcher-implementation": "1.0",
                "symfony/event-dispatcher-implementation": "2.0|3.0"
            },
            "require-dev": {
                "psr/log": "^1|^2|^3",
                "symfony/config": "^5.4|^6.0|^7.0",
                "symfony/dependency-injection": "^5.4|^6.0|^7.0",
                "symfony/error-handler": "^5.4|^6.0|^7.0",
                "symfony/expression-language": "^5.4|^6.0|^7.0",
                "symfony/http-foundation": "^5.4|^6.0|^7.0",
                "symfony/service-contracts": "^2.5|^3",
                "symfony/stopwatch": "^5.4|^6.0|^7.0"
            },
            "type": "library",
            "autoload": {
                "psr-4": {
                    "Symfony\\Component\\EventDispatcher\\": ""
                },
                "exclude-from-classmap": [
                    "/Tests/"
                ]
            },
            "notification-url": "https://packagist.org/downloads/",
            "license": [
                "MIT"
            ],
            "authors": [
                {
                    "name": "Fabien Potencier",
                    "email": "fabien@symfony.com"
                },
                {
                    "name": "Symfony Community",
                    "homepage": "https://symfony.com/contributors"
                }
            ],
            "description": "Provides tools that allow your application components to communicate with each other by dispatching events and listening to them",
            "homepage": "https://symfony.com",
            "support": {
                "source": "https://github.com/symfony/event-dispatcher/tree/v6.4.13"
            },
            "funding": [
                {
                    "url": "https://symfony.com/sponsor",
                    "type": "custom"
                },
                {
                    "url": "https://github.com/fabpot",
                    "type": "github"
                },
                {
                    "url": "https://tidelift.com/funding/github/packagist/symfony/symfony",
                    "type": "tidelift"
                }
            ],
            "time": "2024-09-25T14:18:03+00:00"
        },
        {
            "name": "symfony/event-dispatcher-contracts",
            "version": "v3.5.1",
            "source": {
                "type": "git",
                "url": "https://github.com/symfony/event-dispatcher-contracts.git",
                "reference": "7642f5e970b672283b7823222ae8ef8bbc160b9f"
            },
            "dist": {
                "type": "zip",
                "url": "https://api.github.com/repos/symfony/event-dispatcher-contracts/zipball/7642f5e970b672283b7823222ae8ef8bbc160b9f",
                "reference": "7642f5e970b672283b7823222ae8ef8bbc160b9f",
                "shasum": ""
            },
            "require": {
                "php": ">=8.1",
                "psr/event-dispatcher": "^1"
            },
            "type": "library",
            "extra": {
                "thanks": {
                    "url": "https://github.com/symfony/contracts",
                    "name": "symfony/contracts"
                },
                "branch-alias": {
                    "dev-main": "3.5-dev"
                }
            },
            "autoload": {
                "psr-4": {
                    "Symfony\\Contracts\\EventDispatcher\\": ""
                }
            },
            "notification-url": "https://packagist.org/downloads/",
            "license": [
                "MIT"
            ],
            "authors": [
                {
                    "name": "Nicolas Grekas",
                    "email": "p@tchwork.com"
                },
                {
                    "name": "Symfony Community",
                    "homepage": "https://symfony.com/contributors"
                }
            ],
            "description": "Generic abstractions related to dispatching event",
            "homepage": "https://symfony.com",
            "keywords": [
                "abstractions",
                "contracts",
                "decoupling",
                "interfaces",
                "interoperability",
                "standards"
            ],
            "support": {
                "source": "https://github.com/symfony/event-dispatcher-contracts/tree/v3.5.1"
            },
            "funding": [
                {
                    "url": "https://symfony.com/sponsor",
                    "type": "custom"
                },
                {
                    "url": "https://github.com/fabpot",
                    "type": "github"
                },
                {
                    "url": "https://tidelift.com/funding/github/packagist/symfony/symfony",
                    "type": "tidelift"
                }
            ],
            "time": "2024-09-25T14:20:29+00:00"
        },
        {
            "name": "symfony/filesystem",
            "version": "v6.4.13",
            "source": {
                "type": "git",
                "url": "https://github.com/symfony/filesystem.git",
                "reference": "4856c9cf585d5a0313d8d35afd681a526f038dd3"
            },
            "dist": {
                "type": "zip",
                "url": "https://api.github.com/repos/symfony/filesystem/zipball/4856c9cf585d5a0313d8d35afd681a526f038dd3",
                "reference": "4856c9cf585d5a0313d8d35afd681a526f038dd3",
                "shasum": ""
            },
            "require": {
                "php": ">=8.1",
                "symfony/polyfill-ctype": "~1.8",
                "symfony/polyfill-mbstring": "~1.8"
            },
            "require-dev": {
                "symfony/process": "^5.4|^6.4|^7.0"
            },
            "type": "library",
            "autoload": {
                "psr-4": {
                    "Symfony\\Component\\Filesystem\\": ""
                },
                "exclude-from-classmap": [
                    "/Tests/"
                ]
            },
            "notification-url": "https://packagist.org/downloads/",
            "license": [
                "MIT"
            ],
            "authors": [
                {
                    "name": "Fabien Potencier",
                    "email": "fabien@symfony.com"
                },
                {
                    "name": "Symfony Community",
                    "homepage": "https://symfony.com/contributors"
                }
            ],
            "description": "Provides basic utilities for the filesystem",
            "homepage": "https://symfony.com",
            "support": {
                "source": "https://github.com/symfony/filesystem/tree/v6.4.13"
            },
            "funding": [
                {
                    "url": "https://symfony.com/sponsor",
                    "type": "custom"
                },
                {
                    "url": "https://github.com/fabpot",
                    "type": "github"
                },
                {
                    "url": "https://tidelift.com/funding/github/packagist/symfony/symfony",
                    "type": "tidelift"
                }
            ],
            "time": "2024-10-25T15:07:50+00:00"
        },
        {
            "name": "symfony/finder",
            "version": "v6.4.17",
            "source": {
                "type": "git",
                "url": "https://github.com/symfony/finder.git",
                "reference": "1d0e8266248c5d9ab6a87e3789e6dc482af3c9c7"
            },
            "dist": {
                "type": "zip",
                "url": "https://api.github.com/repos/symfony/finder/zipball/1d0e8266248c5d9ab6a87e3789e6dc482af3c9c7",
                "reference": "1d0e8266248c5d9ab6a87e3789e6dc482af3c9c7",
                "shasum": ""
            },
            "require": {
                "php": ">=8.1"
            },
            "require-dev": {
                "symfony/filesystem": "^6.0|^7.0"
            },
            "type": "library",
            "autoload": {
                "psr-4": {
                    "Symfony\\Component\\Finder\\": ""
                },
                "exclude-from-classmap": [
                    "/Tests/"
                ]
            },
            "notification-url": "https://packagist.org/downloads/",
            "license": [
                "MIT"
            ],
            "authors": [
                {
                    "name": "Fabien Potencier",
                    "email": "fabien@symfony.com"
                },
                {
                    "name": "Symfony Community",
                    "homepage": "https://symfony.com/contributors"
                }
            ],
            "description": "Finds files and directories via an intuitive fluent interface",
            "homepage": "https://symfony.com",
            "support": {
                "source": "https://github.com/symfony/finder/tree/v6.4.17"
            },
            "funding": [
                {
                    "url": "https://symfony.com/sponsor",
                    "type": "custom"
                },
                {
                    "url": "https://github.com/fabpot",
                    "type": "github"
                },
                {
                    "url": "https://tidelift.com/funding/github/packagist/symfony/symfony",
                    "type": "tidelift"
                }
            ],
            "time": "2024-12-29T13:51:37+00:00"
        },
        {
            "name": "symfony/http-foundation",
            "version": "v6.4.14",
            "source": {
                "type": "git",
                "url": "https://github.com/symfony/http-foundation.git",
                "reference": "ba020a321a95519303a3f09ec2824d34d601c388"
            },
            "dist": {
                "type": "zip",
                "url": "https://api.github.com/repos/symfony/http-foundation/zipball/ba020a321a95519303a3f09ec2824d34d601c388",
                "reference": "ba020a321a95519303a3f09ec2824d34d601c388",
                "shasum": ""
            },
            "require": {
                "php": ">=8.1",
                "symfony/deprecation-contracts": "^2.5|^3",
                "symfony/polyfill-mbstring": "~1.1",
                "symfony/polyfill-php83": "^1.27"
            },
            "conflict": {
                "symfony/cache": "<6.3"
            },
            "require-dev": {
                "doctrine/dbal": "^2.13.1|^3|^4",
                "predis/predis": "^1.1|^2.0",
                "symfony/cache": "^6.3|^7.0",
                "symfony/dependency-injection": "^5.4|^6.0|^7.0",
                "symfony/expression-language": "^5.4|^6.0|^7.0",
                "symfony/http-kernel": "^5.4.12|^6.0.12|^6.1.4|^7.0",
                "symfony/mime": "^5.4|^6.0|^7.0",
                "symfony/rate-limiter": "^5.4|^6.0|^7.0"
            },
            "type": "library",
            "autoload": {
                "psr-4": {
                    "Symfony\\Component\\HttpFoundation\\": ""
                },
                "exclude-from-classmap": [
                    "/Tests/"
                ]
            },
            "notification-url": "https://packagist.org/downloads/",
            "license": [
                "MIT"
            ],
            "authors": [
                {
                    "name": "Fabien Potencier",
                    "email": "fabien@symfony.com"
                },
                {
                    "name": "Symfony Community",
                    "homepage": "https://symfony.com/contributors"
                }
            ],
            "description": "Defines an object-oriented layer for the HTTP specification",
            "homepage": "https://symfony.com",
            "support": {
                "source": "https://github.com/symfony/http-foundation/tree/v6.4.14"
            },
            "funding": [
                {
                    "url": "https://symfony.com/sponsor",
                    "type": "custom"
                },
                {
                    "url": "https://github.com/fabpot",
                    "type": "github"
                },
                {
                    "url": "https://tidelift.com/funding/github/packagist/symfony/symfony",
                    "type": "tidelift"
                }
            ],
            "time": "2024-11-05T16:39:55+00:00"
        },
        {
            "name": "symfony/http-kernel",
            "version": "v6.4.18",
            "source": {
                "type": "git",
                "url": "https://github.com/symfony/http-kernel.git",
                "reference": "fca7197bfe9e99dfae7fb1ad3f7f5bd9ef80e1b7"
            },
            "dist": {
                "type": "zip",
                "url": "https://api.github.com/repos/symfony/http-kernel/zipball/fca7197bfe9e99dfae7fb1ad3f7f5bd9ef80e1b7",
                "reference": "fca7197bfe9e99dfae7fb1ad3f7f5bd9ef80e1b7",
                "shasum": ""
            },
            "require": {
                "php": ">=8.1",
                "psr/log": "^1|^2|^3",
                "symfony/deprecation-contracts": "^2.5|^3",
                "symfony/error-handler": "^6.4|^7.0",
                "symfony/event-dispatcher": "^5.4|^6.0|^7.0",
                "symfony/http-foundation": "^6.4|^7.0",
                "symfony/polyfill-ctype": "^1.8"
            },
            "conflict": {
                "symfony/browser-kit": "<5.4",
                "symfony/cache": "<5.4",
                "symfony/config": "<6.1",
                "symfony/console": "<5.4",
                "symfony/dependency-injection": "<6.4",
                "symfony/doctrine-bridge": "<5.4",
                "symfony/form": "<5.4",
                "symfony/http-client": "<5.4",
                "symfony/http-client-contracts": "<2.5",
                "symfony/mailer": "<5.4",
                "symfony/messenger": "<5.4",
                "symfony/translation": "<5.4",
                "symfony/translation-contracts": "<2.5",
                "symfony/twig-bridge": "<5.4",
                "symfony/validator": "<6.4",
                "symfony/var-dumper": "<6.3",
                "twig/twig": "<2.13"
            },
            "provide": {
                "psr/log-implementation": "1.0|2.0|3.0"
            },
            "require-dev": {
                "psr/cache": "^1.0|^2.0|^3.0",
                "symfony/browser-kit": "^5.4|^6.0|^7.0",
                "symfony/clock": "^6.2|^7.0",
                "symfony/config": "^6.1|^7.0",
                "symfony/console": "^5.4|^6.0|^7.0",
                "symfony/css-selector": "^5.4|^6.0|^7.0",
                "symfony/dependency-injection": "^6.4|^7.0",
                "symfony/dom-crawler": "^5.4|^6.0|^7.0",
                "symfony/expression-language": "^5.4|^6.0|^7.0",
                "symfony/finder": "^5.4|^6.0|^7.0",
                "symfony/http-client-contracts": "^2.5|^3",
                "symfony/process": "^5.4|^6.0|^7.0",
                "symfony/property-access": "^5.4.5|^6.0.5|^7.0",
                "symfony/routing": "^5.4|^6.0|^7.0",
                "symfony/serializer": "^6.4.4|^7.0.4",
                "symfony/stopwatch": "^5.4|^6.0|^7.0",
                "symfony/translation": "^5.4|^6.0|^7.0",
                "symfony/translation-contracts": "^2.5|^3",
                "symfony/uid": "^5.4|^6.0|^7.0",
                "symfony/validator": "^6.4|^7.0",
                "symfony/var-dumper": "^5.4|^6.4|^7.0",
                "symfony/var-exporter": "^6.2|^7.0",
                "twig/twig": "^2.13|^3.0.4"
            },
            "type": "library",
            "autoload": {
                "psr-4": {
                    "Symfony\\Component\\HttpKernel\\": ""
                },
                "exclude-from-classmap": [
                    "/Tests/"
                ]
            },
            "notification-url": "https://packagist.org/downloads/",
            "license": [
                "MIT"
            ],
            "authors": [
                {
                    "name": "Fabien Potencier",
                    "email": "fabien@symfony.com"
                },
                {
                    "name": "Symfony Community",
                    "homepage": "https://symfony.com/contributors"
                }
            ],
            "description": "Provides a structured process for converting a Request into a Response",
            "homepage": "https://symfony.com",
            "support": {
                "source": "https://github.com/symfony/http-kernel/tree/v6.4.18"
            },
            "funding": [
                {
                    "url": "https://symfony.com/sponsor",
                    "type": "custom"
                },
                {
                    "url": "https://github.com/fabpot",
                    "type": "github"
                },
                {
                    "url": "https://tidelift.com/funding/github/packagist/symfony/symfony",
                    "type": "tidelift"
                }
            ],
            "time": "2025-01-29T07:25:58+00:00"
        },
        {
            "name": "symfony/polyfill-ctype",
            "version": "v1.31.0",
            "source": {
                "type": "git",
                "url": "https://github.com/symfony/polyfill-ctype.git",
                "reference": "a3cc8b044a6ea513310cbd48ef7333b384945638"
            },
            "dist": {
                "type": "zip",
                "url": "https://api.github.com/repos/symfony/polyfill-ctype/zipball/a3cc8b044a6ea513310cbd48ef7333b384945638",
                "reference": "a3cc8b044a6ea513310cbd48ef7333b384945638",
                "shasum": ""
            },
            "require": {
                "php": ">=7.2"
            },
            "provide": {
                "ext-ctype": "*"
            },
            "suggest": {
                "ext-ctype": "For best performance"
            },
            "type": "library",
            "extra": {
                "thanks": {
                    "url": "https://github.com/symfony/polyfill",
                    "name": "symfony/polyfill"
                }
            },
            "autoload": {
                "files": [
                    "bootstrap.php"
                ],
                "psr-4": {
                    "Symfony\\Polyfill\\Ctype\\": ""
                }
            },
            "notification-url": "https://packagist.org/downloads/",
            "license": [
                "MIT"
            ],
            "authors": [
                {
                    "name": "Gert de Pagter",
                    "email": "BackEndTea@gmail.com"
                },
                {
                    "name": "Symfony Community",
                    "homepage": "https://symfony.com/contributors"
                }
            ],
            "description": "Symfony polyfill for ctype functions",
            "homepage": "https://symfony.com",
            "keywords": [
                "compatibility",
                "ctype",
                "polyfill",
                "portable"
            ],
            "support": {
                "source": "https://github.com/symfony/polyfill-ctype/tree/v1.31.0"
            },
            "funding": [
                {
                    "url": "https://symfony.com/sponsor",
                    "type": "custom"
                },
                {
                    "url": "https://github.com/fabpot",
                    "type": "github"
                },
                {
                    "url": "https://tidelift.com/funding/github/packagist/symfony/symfony",
                    "type": "tidelift"
                }
            ],
            "time": "2024-09-09T11:45:10+00:00"
        },
        {
            "name": "symfony/polyfill-intl-grapheme",
            "version": "v1.31.0",
            "source": {
                "type": "git",
                "url": "https://github.com/symfony/polyfill-intl-grapheme.git",
                "reference": "b9123926e3b7bc2f98c02ad54f6a4b02b91a8abe"
            },
            "dist": {
                "type": "zip",
                "url": "https://api.github.com/repos/symfony/polyfill-intl-grapheme/zipball/b9123926e3b7bc2f98c02ad54f6a4b02b91a8abe",
                "reference": "b9123926e3b7bc2f98c02ad54f6a4b02b91a8abe",
                "shasum": ""
            },
            "require": {
                "php": ">=7.2"
            },
            "suggest": {
                "ext-intl": "For best performance"
            },
            "type": "library",
            "extra": {
                "thanks": {
                    "url": "https://github.com/symfony/polyfill",
                    "name": "symfony/polyfill"
                }
            },
            "autoload": {
                "files": [
                    "bootstrap.php"
                ],
                "psr-4": {
                    "Symfony\\Polyfill\\Intl\\Grapheme\\": ""
                }
            },
            "notification-url": "https://packagist.org/downloads/",
            "license": [
                "MIT"
            ],
            "authors": [
                {
                    "name": "Nicolas Grekas",
                    "email": "p@tchwork.com"
                },
                {
                    "name": "Symfony Community",
                    "homepage": "https://symfony.com/contributors"
                }
            ],
            "description": "Symfony polyfill for intl's grapheme_* functions",
            "homepage": "https://symfony.com",
            "keywords": [
                "compatibility",
                "grapheme",
                "intl",
                "polyfill",
                "portable",
                "shim"
            ],
            "support": {
                "source": "https://github.com/symfony/polyfill-intl-grapheme/tree/v1.31.0"
            },
            "funding": [
                {
                    "url": "https://symfony.com/sponsor",
                    "type": "custom"
                },
                {
                    "url": "https://github.com/fabpot",
                    "type": "github"
                },
                {
                    "url": "https://tidelift.com/funding/github/packagist/symfony/symfony",
                    "type": "tidelift"
                }
            ],
            "time": "2024-09-09T11:45:10+00:00"
        },
        {
            "name": "symfony/polyfill-intl-idn",
            "version": "v1.31.0",
            "source": {
                "type": "git",
                "url": "https://github.com/symfony/polyfill-intl-idn.git",
                "reference": "c36586dcf89a12315939e00ec9b4474adcb1d773"
            },
            "dist": {
                "type": "zip",
                "url": "https://api.github.com/repos/symfony/polyfill-intl-idn/zipball/c36586dcf89a12315939e00ec9b4474adcb1d773",
                "reference": "c36586dcf89a12315939e00ec9b4474adcb1d773",
                "shasum": ""
            },
            "require": {
                "php": ">=7.2",
                "symfony/polyfill-intl-normalizer": "^1.10"
            },
            "suggest": {
                "ext-intl": "For best performance"
            },
            "type": "library",
            "extra": {
                "thanks": {
                    "url": "https://github.com/symfony/polyfill",
                    "name": "symfony/polyfill"
                }
            },
            "autoload": {
                "files": [
                    "bootstrap.php"
                ],
                "psr-4": {
                    "Symfony\\Polyfill\\Intl\\Idn\\": ""
                }
            },
            "notification-url": "https://packagist.org/downloads/",
            "license": [
                "MIT"
            ],
            "authors": [
                {
                    "name": "Laurent Bassin",
                    "email": "laurent@bassin.info"
                },
                {
                    "name": "Trevor Rowbotham",
                    "email": "trevor.rowbotham@pm.me"
                },
                {
                    "name": "Symfony Community",
                    "homepage": "https://symfony.com/contributors"
                }
            ],
            "description": "Symfony polyfill for intl's idn_to_ascii and idn_to_utf8 functions",
            "homepage": "https://symfony.com",
            "keywords": [
                "compatibility",
                "idn",
                "intl",
                "polyfill",
                "portable",
                "shim"
            ],
            "support": {
                "source": "https://github.com/symfony/polyfill-intl-idn/tree/v1.31.0"
            },
            "funding": [
                {
                    "url": "https://symfony.com/sponsor",
                    "type": "custom"
                },
                {
                    "url": "https://github.com/fabpot",
                    "type": "github"
                },
                {
                    "url": "https://tidelift.com/funding/github/packagist/symfony/symfony",
                    "type": "tidelift"
                }
            ],
            "time": "2024-09-09T11:45:10+00:00"
        },
        {
            "name": "symfony/polyfill-intl-normalizer",
            "version": "v1.31.0",
            "source": {
                "type": "git",
                "url": "https://github.com/symfony/polyfill-intl-normalizer.git",
                "reference": "3833d7255cc303546435cb650316bff708a1c75c"
            },
            "dist": {
                "type": "zip",
                "url": "https://api.github.com/repos/symfony/polyfill-intl-normalizer/zipball/3833d7255cc303546435cb650316bff708a1c75c",
                "reference": "3833d7255cc303546435cb650316bff708a1c75c",
                "shasum": ""
            },
            "require": {
                "php": ">=7.2"
            },
            "suggest": {
                "ext-intl": "For best performance"
            },
            "type": "library",
            "extra": {
                "thanks": {
                    "url": "https://github.com/symfony/polyfill",
                    "name": "symfony/polyfill"
                }
            },
            "autoload": {
                "files": [
                    "bootstrap.php"
                ],
                "psr-4": {
                    "Symfony\\Polyfill\\Intl\\Normalizer\\": ""
                },
                "classmap": [
                    "Resources/stubs"
                ]
            },
            "notification-url": "https://packagist.org/downloads/",
            "license": [
                "MIT"
            ],
            "authors": [
                {
                    "name": "Nicolas Grekas",
                    "email": "p@tchwork.com"
                },
                {
                    "name": "Symfony Community",
                    "homepage": "https://symfony.com/contributors"
                }
            ],
            "description": "Symfony polyfill for intl's Normalizer class and related functions",
            "homepage": "https://symfony.com",
            "keywords": [
                "compatibility",
                "intl",
                "normalizer",
                "polyfill",
                "portable",
                "shim"
            ],
            "support": {
                "source": "https://github.com/symfony/polyfill-intl-normalizer/tree/v1.31.0"
            },
            "funding": [
                {
                    "url": "https://symfony.com/sponsor",
                    "type": "custom"
                },
                {
                    "url": "https://github.com/fabpot",
                    "type": "github"
                },
                {
                    "url": "https://tidelift.com/funding/github/packagist/symfony/symfony",
                    "type": "tidelift"
                }
            ],
            "time": "2024-09-09T11:45:10+00:00"
        },
        {
            "name": "symfony/polyfill-mbstring",
            "version": "v1.31.0",
            "source": {
                "type": "git",
                "url": "https://github.com/symfony/polyfill-mbstring.git",
                "reference": "85181ba99b2345b0ef10ce42ecac37612d9fd341"
            },
            "dist": {
                "type": "zip",
                "url": "https://api.github.com/repos/symfony/polyfill-mbstring/zipball/85181ba99b2345b0ef10ce42ecac37612d9fd341",
                "reference": "85181ba99b2345b0ef10ce42ecac37612d9fd341",
                "shasum": ""
            },
            "require": {
                "php": ">=7.2"
            },
            "provide": {
                "ext-mbstring": "*"
            },
            "suggest": {
                "ext-mbstring": "For best performance"
            },
            "type": "library",
            "extra": {
                "thanks": {
                    "url": "https://github.com/symfony/polyfill",
                    "name": "symfony/polyfill"
                }
            },
            "autoload": {
                "files": [
                    "bootstrap.php"
                ],
                "psr-4": {
                    "Symfony\\Polyfill\\Mbstring\\": ""
                }
            },
            "notification-url": "https://packagist.org/downloads/",
            "license": [
                "MIT"
            ],
            "authors": [
                {
                    "name": "Nicolas Grekas",
                    "email": "p@tchwork.com"
                },
                {
                    "name": "Symfony Community",
                    "homepage": "https://symfony.com/contributors"
                }
            ],
            "description": "Symfony polyfill for the Mbstring extension",
            "homepage": "https://symfony.com",
            "keywords": [
                "compatibility",
                "mbstring",
                "polyfill",
                "portable",
                "shim"
            ],
            "support": {
                "source": "https://github.com/symfony/polyfill-mbstring/tree/v1.31.0"
            },
            "funding": [
                {
                    "url": "https://symfony.com/sponsor",
                    "type": "custom"
                },
                {
                    "url": "https://github.com/fabpot",
                    "type": "github"
                },
                {
                    "url": "https://tidelift.com/funding/github/packagist/symfony/symfony",
                    "type": "tidelift"
                }
            ],
            "time": "2024-09-09T11:45:10+00:00"
        },
        {
            "name": "symfony/polyfill-php72",
            "version": "v1.31.0",
            "source": {
                "type": "git",
                "url": "https://github.com/symfony/polyfill-php72.git",
                "reference": "fa2ae56c44f03bed91a39bfc9822e31e7c5c38ce"
            },
            "dist": {
                "type": "zip",
                "url": "https://api.github.com/repos/symfony/polyfill-php72/zipball/fa2ae56c44f03bed91a39bfc9822e31e7c5c38ce",
                "reference": "fa2ae56c44f03bed91a39bfc9822e31e7c5c38ce",
                "shasum": ""
            },
            "require": {
                "php": ">=7.2"
            },
            "type": "metapackage",
            "extra": {
                "thanks": {
                    "url": "https://github.com/symfony/polyfill",
                    "name": "symfony/polyfill"
                }
            },
            "notification-url": "https://packagist.org/downloads/",
            "license": [
                "MIT"
            ],
            "authors": [
                {
                    "name": "Nicolas Grekas",
                    "email": "p@tchwork.com"
                },
                {
                    "name": "Symfony Community",
                    "homepage": "https://symfony.com/contributors"
                }
            ],
            "description": "Symfony polyfill backporting some PHP 7.2+ features to lower PHP versions",
            "homepage": "https://symfony.com",
            "keywords": [
                "compatibility",
                "polyfill",
                "portable",
                "shim"
            ],
            "support": {
                "source": "https://github.com/symfony/polyfill-php72/tree/v1.31.0"
            },
            "funding": [
                {
                    "url": "https://symfony.com/sponsor",
                    "type": "custom"
                },
                {
                    "url": "https://github.com/fabpot",
                    "type": "github"
                },
                {
                    "url": "https://tidelift.com/funding/github/packagist/symfony/symfony",
                    "type": "tidelift"
                }
            ],
            "time": "2024-09-09T11:45:10+00:00"
        },
        {
            "name": "symfony/polyfill-php80",
            "version": "v1.31.0",
            "source": {
                "type": "git",
                "url": "https://github.com/symfony/polyfill-php80.git",
                "reference": "60328e362d4c2c802a54fcbf04f9d3fb892b4cf8"
            },
            "dist": {
                "type": "zip",
                "url": "https://api.github.com/repos/symfony/polyfill-php80/zipball/60328e362d4c2c802a54fcbf04f9d3fb892b4cf8",
                "reference": "60328e362d4c2c802a54fcbf04f9d3fb892b4cf8",
                "shasum": ""
            },
            "require": {
                "php": ">=7.2"
            },
            "type": "library",
            "extra": {
                "thanks": {
                    "url": "https://github.com/symfony/polyfill",
                    "name": "symfony/polyfill"
                }
            },
            "autoload": {
                "files": [
                    "bootstrap.php"
                ],
                "psr-4": {
                    "Symfony\\Polyfill\\Php80\\": ""
                },
                "classmap": [
                    "Resources/stubs"
                ]
            },
            "notification-url": "https://packagist.org/downloads/",
            "license": [
                "MIT"
            ],
            "authors": [
                {
                    "name": "Ion Bazan",
                    "email": "ion.bazan@gmail.com"
                },
                {
                    "name": "Nicolas Grekas",
                    "email": "p@tchwork.com"
                },
                {
                    "name": "Symfony Community",
                    "homepage": "https://symfony.com/contributors"
                }
            ],
            "description": "Symfony polyfill backporting some PHP 8.0+ features to lower PHP versions",
            "homepage": "https://symfony.com",
            "keywords": [
                "compatibility",
                "polyfill",
                "portable",
                "shim"
            ],
            "support": {
                "source": "https://github.com/symfony/polyfill-php80/tree/v1.31.0"
            },
            "funding": [
                {
                    "url": "https://symfony.com/sponsor",
                    "type": "custom"
                },
                {
                    "url": "https://github.com/fabpot",
                    "type": "github"
                },
                {
                    "url": "https://tidelift.com/funding/github/packagist/symfony/symfony",
                    "type": "tidelift"
                }
            ],
            "time": "2024-09-09T11:45:10+00:00"
        },
        {
            "name": "symfony/polyfill-php83",
            "version": "v1.31.0",
            "source": {
                "type": "git",
                "url": "https://github.com/symfony/polyfill-php83.git",
                "reference": "2fb86d65e2d424369ad2905e83b236a8805ba491"
            },
            "dist": {
                "type": "zip",
                "url": "https://api.github.com/repos/symfony/polyfill-php83/zipball/2fb86d65e2d424369ad2905e83b236a8805ba491",
                "reference": "2fb86d65e2d424369ad2905e83b236a8805ba491",
                "shasum": ""
            },
            "require": {
                "php": ">=7.2"
            },
            "type": "library",
            "extra": {
                "thanks": {
                    "name": "symfony/polyfill",
                    "url": "https://github.com/symfony/polyfill"
                }
            },
            "autoload": {
                "files": [
                    "bootstrap.php"
                ],
                "psr-4": {
                    "Symfony\\Polyfill\\Php83\\": ""
                },
                "classmap": [
                    "Resources/stubs"
                ]
            },
            "notification-url": "https://packagist.org/downloads/",
            "license": [
                "MIT"
            ],
            "authors": [
                {
                    "name": "Nicolas Grekas",
                    "email": "p@tchwork.com"
                },
                {
                    "name": "Symfony Community",
                    "homepage": "https://symfony.com/contributors"
                }
            ],
            "description": "Symfony polyfill backporting some PHP 8.3+ features to lower PHP versions",
            "homepage": "https://symfony.com",
            "keywords": [
                "compatibility",
                "polyfill",
                "portable",
                "shim"
            ],
            "support": {
                "source": "https://github.com/symfony/polyfill-php83/tree/v1.31.0"
            },
            "funding": [
                {
                    "url": "https://symfony.com/sponsor",
                    "type": "custom"
                },
                {
                    "url": "https://github.com/fabpot",
                    "type": "github"
                },
                {
                    "url": "https://tidelift.com/funding/github/packagist/symfony/symfony",
                    "type": "tidelift"
                }
            ],
            "time": "2024-09-09T11:45:10+00:00"
        },
        {
            "name": "symfony/routing",
            "version": "v6.1.11",
            "source": {
                "type": "git",
                "url": "https://github.com/symfony/routing.git",
                "reference": "dd8556e52717bd8559fdac8e9090388be1e2eba7"
            },
            "dist": {
                "type": "zip",
                "url": "https://api.github.com/repos/symfony/routing/zipball/dd8556e52717bd8559fdac8e9090388be1e2eba7",
                "reference": "dd8556e52717bd8559fdac8e9090388be1e2eba7",
                "shasum": ""
            },
            "require": {
                "php": ">=8.1"
            },
            "conflict": {
                "doctrine/annotations": "<1.12",
                "symfony/config": "<5.4",
                "symfony/dependency-injection": "<5.4",
                "symfony/yaml": "<5.4"
            },
            "require-dev": {
                "doctrine/annotations": "^1.12|^2",
                "psr/log": "^1|^2|^3",
                "symfony/config": "^5.4|^6.0",
                "symfony/dependency-injection": "^5.4|^6.0",
                "symfony/expression-language": "^5.4|^6.0",
                "symfony/http-foundation": "^5.4|^6.0",
                "symfony/yaml": "^5.4|^6.0"
            },
            "suggest": {
                "symfony/config": "For using the all-in-one router or any loader",
                "symfony/expression-language": "For using expression matching",
                "symfony/http-foundation": "For using a Symfony Request object",
                "symfony/yaml": "For using the YAML loader"
            },
            "type": "library",
            "autoload": {
                "psr-4": {
                    "Symfony\\Component\\Routing\\": ""
                },
                "exclude-from-classmap": [
                    "/Tests/"
                ]
            },
            "notification-url": "https://packagist.org/downloads/",
            "license": [
                "MIT"
            ],
            "authors": [
                {
                    "name": "Fabien Potencier",
                    "email": "fabien@symfony.com"
                },
                {
                    "name": "Symfony Community",
                    "homepage": "https://symfony.com/contributors"
                }
            ],
            "description": "Maps an HTTP request to a set of configuration variables",
            "homepage": "https://symfony.com",
            "keywords": [
                "router",
                "routing",
                "uri",
                "url"
            ],
            "support": {
                "source": "https://github.com/symfony/routing/tree/v6.1.11"
            },
            "funding": [
                {
                    "url": "https://symfony.com/sponsor",
                    "type": "custom"
                },
                {
                    "url": "https://github.com/fabpot",
                    "type": "github"
                },
                {
                    "url": "https://tidelift.com/funding/github/packagist/symfony/symfony",
                    "type": "tidelift"
                }
            ],
            "time": "2023-01-01T08:36:55+00:00"
        },
        {
            "name": "symfony/service-contracts",
            "version": "v3.5.1",
            "source": {
                "type": "git",
                "url": "https://github.com/symfony/service-contracts.git",
                "reference": "e53260aabf78fb3d63f8d79d69ece59f80d5eda0"
            },
            "dist": {
                "type": "zip",
                "url": "https://api.github.com/repos/symfony/service-contracts/zipball/e53260aabf78fb3d63f8d79d69ece59f80d5eda0",
                "reference": "e53260aabf78fb3d63f8d79d69ece59f80d5eda0",
                "shasum": ""
            },
            "require": {
                "php": ">=8.1",
                "psr/container": "^1.1|^2.0",
                "symfony/deprecation-contracts": "^2.5|^3"
            },
            "conflict": {
                "ext-psr": "<1.1|>=2"
            },
            "type": "library",
            "extra": {
                "thanks": {
                    "url": "https://github.com/symfony/contracts",
                    "name": "symfony/contracts"
                },
                "branch-alias": {
                    "dev-main": "3.5-dev"
                }
            },
            "autoload": {
                "psr-4": {
                    "Symfony\\Contracts\\Service\\": ""
                },
                "exclude-from-classmap": [
                    "/Test/"
                ]
            },
            "notification-url": "https://packagist.org/downloads/",
            "license": [
                "MIT"
            ],
            "authors": [
                {
                    "name": "Nicolas Grekas",
                    "email": "p@tchwork.com"
                },
                {
                    "name": "Symfony Community",
                    "homepage": "https://symfony.com/contributors"
                }
            ],
            "description": "Generic abstractions related to writing services",
            "homepage": "https://symfony.com",
            "keywords": [
                "abstractions",
                "contracts",
                "decoupling",
                "interfaces",
                "interoperability",
                "standards"
            ],
            "support": {
                "source": "https://github.com/symfony/service-contracts/tree/v3.5.1"
            },
            "funding": [
                {
                    "url": "https://symfony.com/sponsor",
                    "type": "custom"
                },
                {
                    "url": "https://github.com/fabpot",
                    "type": "github"
                },
                {
                    "url": "https://tidelift.com/funding/github/packagist/symfony/symfony",
                    "type": "tidelift"
                }
            ],
            "time": "2024-09-25T14:20:29+00:00"
        },
        {
            "name": "symfony/string",
            "version": "v6.4.15",
            "source": {
                "type": "git",
                "url": "https://github.com/symfony/string.git",
                "reference": "73a5e66ea2e1677c98d4449177c5a9cf9d8b4c6f"
            },
            "dist": {
                "type": "zip",
                "url": "https://api.github.com/repos/symfony/string/zipball/73a5e66ea2e1677c98d4449177c5a9cf9d8b4c6f",
                "reference": "73a5e66ea2e1677c98d4449177c5a9cf9d8b4c6f",
                "shasum": ""
            },
            "require": {
                "php": ">=8.1",
                "symfony/polyfill-ctype": "~1.8",
                "symfony/polyfill-intl-grapheme": "~1.0",
                "symfony/polyfill-intl-normalizer": "~1.0",
                "symfony/polyfill-mbstring": "~1.0"
            },
            "conflict": {
                "symfony/translation-contracts": "<2.5"
            },
            "require-dev": {
                "symfony/error-handler": "^5.4|^6.0|^7.0",
                "symfony/http-client": "^5.4|^6.0|^7.0",
                "symfony/intl": "^6.2|^7.0",
                "symfony/translation-contracts": "^2.5|^3.0",
                "symfony/var-exporter": "^5.4|^6.0|^7.0"
            },
            "type": "library",
            "autoload": {
                "files": [
                    "Resources/functions.php"
                ],
                "psr-4": {
                    "Symfony\\Component\\String\\": ""
                },
                "exclude-from-classmap": [
                    "/Tests/"
                ]
            },
            "notification-url": "https://packagist.org/downloads/",
            "license": [
                "MIT"
            ],
            "authors": [
                {
                    "name": "Nicolas Grekas",
                    "email": "p@tchwork.com"
                },
                {
                    "name": "Symfony Community",
                    "homepage": "https://symfony.com/contributors"
                }
            ],
            "description": "Provides an object-oriented API to strings and deals with bytes, UTF-8 code points and grapheme clusters in a unified way",
            "homepage": "https://symfony.com",
            "keywords": [
                "grapheme",
                "i18n",
                "string",
                "unicode",
                "utf-8",
                "utf8"
            ],
            "support": {
                "source": "https://github.com/symfony/string/tree/v6.4.15"
            },
            "funding": [
                {
                    "url": "https://symfony.com/sponsor",
                    "type": "custom"
                },
                {
                    "url": "https://github.com/fabpot",
                    "type": "github"
                },
                {
                    "url": "https://tidelift.com/funding/github/packagist/symfony/symfony",
                    "type": "tidelift"
                }
            ],
            "time": "2024-11-13T13:31:12+00:00"
        },
        {
            "name": "symfony/translation-contracts",
            "version": "v3.5.1",
            "source": {
                "type": "git",
                "url": "https://github.com/symfony/translation-contracts.git",
                "reference": "4667ff3bd513750603a09c8dedbea942487fb07c"
            },
            "dist": {
                "type": "zip",
                "url": "https://api.github.com/repos/symfony/translation-contracts/zipball/4667ff3bd513750603a09c8dedbea942487fb07c",
                "reference": "4667ff3bd513750603a09c8dedbea942487fb07c",
                "shasum": ""
            },
            "require": {
                "php": ">=8.1"
            },
            "type": "library",
            "extra": {
                "thanks": {
                    "url": "https://github.com/symfony/contracts",
                    "name": "symfony/contracts"
                },
                "branch-alias": {
                    "dev-main": "3.5-dev"
                }
            },
            "autoload": {
                "psr-4": {
                    "Symfony\\Contracts\\Translation\\": ""
                },
                "exclude-from-classmap": [
                    "/Test/"
                ]
            },
            "notification-url": "https://packagist.org/downloads/",
            "license": [
                "MIT"
            ],
            "authors": [
                {
                    "name": "Nicolas Grekas",
                    "email": "p@tchwork.com"
                },
                {
                    "name": "Symfony Community",
                    "homepage": "https://symfony.com/contributors"
                }
            ],
            "description": "Generic abstractions related to translation",
            "homepage": "https://symfony.com",
            "keywords": [
                "abstractions",
                "contracts",
                "decoupling",
                "interfaces",
                "interoperability",
                "standards"
            ],
            "support": {
                "source": "https://github.com/symfony/translation-contracts/tree/v3.5.1"
            },
            "funding": [
                {
                    "url": "https://symfony.com/sponsor",
                    "type": "custom"
                },
                {
                    "url": "https://github.com/fabpot",
                    "type": "github"
                },
                {
                    "url": "https://tidelift.com/funding/github/packagist/symfony/symfony",
                    "type": "tidelift"
                }
            ],
            "time": "2024-09-25T14:20:29+00:00"
        },
        {
            "name": "symfony/twig-bridge",
            "version": "v6.4.17",
            "source": {
                "type": "git",
                "url": "https://github.com/symfony/twig-bridge.git",
                "reference": "238e1aac992b5231c66faf10131ace7bdba97065"
            },
            "dist": {
                "type": "zip",
                "url": "https://api.github.com/repos/symfony/twig-bridge/zipball/238e1aac992b5231c66faf10131ace7bdba97065",
                "reference": "238e1aac992b5231c66faf10131ace7bdba97065",
                "shasum": ""
            },
            "require": {
                "php": ">=8.1",
                "symfony/deprecation-contracts": "^2.5|^3",
                "symfony/translation-contracts": "^2.5|^3",
                "twig/twig": "^2.13|^3.0.4"
            },
            "conflict": {
                "phpdocumentor/reflection-docblock": "<3.2.2",
                "phpdocumentor/type-resolver": "<1.4.0",
                "symfony/console": "<5.4",
                "symfony/form": "<6.3",
                "symfony/http-foundation": "<5.4",
                "symfony/http-kernel": "<6.4",
                "symfony/mime": "<6.2",
                "symfony/serializer": "<6.4",
                "symfony/translation": "<5.4",
                "symfony/workflow": "<5.4"
            },
            "require-dev": {
                "egulias/email-validator": "^2.1.10|^3|^4",
                "league/html-to-markdown": "^5.0",
                "phpdocumentor/reflection-docblock": "^3.0|^4.0|^5.0",
                "symfony/asset": "^5.4|^6.0|^7.0",
                "symfony/asset-mapper": "^6.3|^7.0",
                "symfony/console": "^5.4|^6.0|^7.0",
                "symfony/dependency-injection": "^5.4|^6.0|^7.0",
                "symfony/expression-language": "^5.4|^6.0|^7.0",
                "symfony/finder": "^5.4|^6.0|^7.0",
                "symfony/form": "^6.4|^7.0",
                "symfony/html-sanitizer": "^6.1|^7.0",
                "symfony/http-foundation": "^5.4|^6.0|^7.0",
                "symfony/http-kernel": "^6.4|^7.0",
                "symfony/intl": "^5.4|^6.0|^7.0",
                "symfony/mime": "^6.2|^7.0",
                "symfony/polyfill-intl-icu": "~1.0",
                "symfony/property-info": "^5.4|^6.0|^7.0",
                "symfony/routing": "^5.4|^6.0|^7.0",
                "symfony/security-acl": "^2.8|^3.0",
                "symfony/security-core": "^5.4|^6.0|^7.0",
                "symfony/security-csrf": "^5.4|^6.0|^7.0",
                "symfony/security-http": "^5.4|^6.0|^7.0",
                "symfony/serializer": "^6.4.3|^7.0.3",
                "symfony/stopwatch": "^5.4|^6.0|^7.0",
                "symfony/translation": "^6.1|^7.0",
                "symfony/web-link": "^5.4|^6.0|^7.0",
                "symfony/workflow": "^5.4|^6.0|^7.0",
                "symfony/yaml": "^5.4|^6.0|^7.0",
                "twig/cssinliner-extra": "^2.12|^3",
                "twig/inky-extra": "^2.12|^3",
                "twig/markdown-extra": "^2.12|^3"
            },
            "type": "symfony-bridge",
            "autoload": {
                "psr-4": {
                    "Symfony\\Bridge\\Twig\\": ""
                },
                "exclude-from-classmap": [
                    "/Tests/"
                ]
            },
            "notification-url": "https://packagist.org/downloads/",
            "license": [
                "MIT"
            ],
            "authors": [
                {
                    "name": "Fabien Potencier",
                    "email": "fabien@symfony.com"
                },
                {
                    "name": "Symfony Community",
                    "homepage": "https://symfony.com/contributors"
                }
            ],
            "description": "Provides integration for Twig with various Symfony components",
            "homepage": "https://symfony.com",
            "support": {
                "source": "https://github.com/symfony/twig-bridge/tree/v6.4.17"
            },
            "funding": [
                {
                    "url": "https://symfony.com/sponsor",
                    "type": "custom"
                },
                {
                    "url": "https://github.com/fabpot",
                    "type": "github"
                },
                {
                    "url": "https://tidelift.com/funding/github/packagist/symfony/symfony",
                    "type": "tidelift"
                }
            ],
            "time": "2024-12-19T14:08:41+00:00"
        },
        {
            "name": "symfony/twig-bundle",
            "version": "v6.4.13",
            "source": {
                "type": "git",
                "url": "https://github.com/symfony/twig-bundle.git",
                "reference": "c3beeb5336aba1ea03c37e526968c2fde3ef25c4"
            },
            "dist": {
                "type": "zip",
                "url": "https://api.github.com/repos/symfony/twig-bundle/zipball/c3beeb5336aba1ea03c37e526968c2fde3ef25c4",
                "reference": "c3beeb5336aba1ea03c37e526968c2fde3ef25c4",
                "shasum": ""
            },
            "require": {
                "composer-runtime-api": ">=2.1",
                "php": ">=8.1",
                "symfony/config": "^6.1|^7.0",
                "symfony/dependency-injection": "^6.1|^7.0",
                "symfony/http-foundation": "^5.4|^6.0|^7.0",
                "symfony/http-kernel": "^6.2",
                "symfony/twig-bridge": "^6.4",
                "twig/twig": "^2.13|^3.0.4"
            },
            "conflict": {
                "symfony/framework-bundle": "<5.4",
                "symfony/translation": "<5.4"
            },
            "require-dev": {
                "symfony/asset": "^5.4|^6.0|^7.0",
                "symfony/expression-language": "^5.4|^6.0|^7.0",
                "symfony/finder": "^5.4|^6.0|^7.0",
                "symfony/form": "^5.4|^6.0|^7.0",
                "symfony/framework-bundle": "^5.4|^6.0|^7.0",
                "symfony/routing": "^5.4|^6.0|^7.0",
                "symfony/stopwatch": "^5.4|^6.0|^7.0",
                "symfony/translation": "^5.4|^6.0|^7.0",
                "symfony/web-link": "^5.4|^6.0|^7.0",
                "symfony/yaml": "^5.4|^6.0|^7.0"
            },
            "type": "symfony-bundle",
            "autoload": {
                "psr-4": {
                    "Symfony\\Bundle\\TwigBundle\\": ""
                },
                "exclude-from-classmap": [
                    "/Tests/"
                ]
            },
            "notification-url": "https://packagist.org/downloads/",
            "license": [
                "MIT"
            ],
            "authors": [
                {
                    "name": "Fabien Potencier",
                    "email": "fabien@symfony.com"
                },
                {
                    "name": "Symfony Community",
                    "homepage": "https://symfony.com/contributors"
                }
            ],
            "description": "Provides a tight integration of Twig into the Symfony full-stack framework",
            "homepage": "https://symfony.com",
            "support": {
                "source": "https://github.com/symfony/twig-bundle/tree/v6.4.13"
            },
            "funding": [
                {
                    "url": "https://symfony.com/sponsor",
                    "type": "custom"
                },
                {
                    "url": "https://github.com/fabpot",
                    "type": "github"
                },
                {
                    "url": "https://tidelift.com/funding/github/packagist/symfony/symfony",
                    "type": "tidelift"
                }
            ],
            "time": "2024-09-25T14:18:03+00:00"
        },
        {
            "name": "symfony/var-dumper",
            "version": "v6.4.18",
            "source": {
                "type": "git",
                "url": "https://github.com/symfony/var-dumper.git",
                "reference": "4ad10cf8b020e77ba665305bb7804389884b4837"
            },
            "dist": {
                "type": "zip",
                "url": "https://api.github.com/repos/symfony/var-dumper/zipball/4ad10cf8b020e77ba665305bb7804389884b4837",
                "reference": "4ad10cf8b020e77ba665305bb7804389884b4837",
                "shasum": ""
            },
            "require": {
                "php": ">=8.1",
                "symfony/deprecation-contracts": "^2.5|^3",
                "symfony/polyfill-mbstring": "~1.0"
            },
            "conflict": {
                "symfony/console": "<5.4"
            },
            "require-dev": {
                "ext-iconv": "*",
                "symfony/console": "^5.4|^6.0|^7.0",
                "symfony/error-handler": "^6.3|^7.0",
                "symfony/http-kernel": "^5.4|^6.0|^7.0",
                "symfony/process": "^5.4|^6.0|^7.0",
                "symfony/uid": "^5.4|^6.0|^7.0",
                "twig/twig": "^2.13|^3.0.4"
            },
            "bin": [
                "Resources/bin/var-dump-server"
            ],
            "type": "library",
            "autoload": {
                "files": [
                    "Resources/functions/dump.php"
                ],
                "psr-4": {
                    "Symfony\\Component\\VarDumper\\": ""
                },
                "exclude-from-classmap": [
                    "/Tests/"
                ]
            },
            "notification-url": "https://packagist.org/downloads/",
            "license": [
                "MIT"
            ],
            "authors": [
                {
                    "name": "Nicolas Grekas",
                    "email": "p@tchwork.com"
                },
                {
                    "name": "Symfony Community",
                    "homepage": "https://symfony.com/contributors"
                }
            ],
            "description": "Provides mechanisms for walking through any arbitrary PHP variable",
            "homepage": "https://symfony.com",
            "keywords": [
                "debug",
                "dump"
            ],
            "support": {
                "source": "https://github.com/symfony/var-dumper/tree/v6.4.18"
            },
            "funding": [
                {
                    "url": "https://symfony.com/sponsor",
                    "type": "custom"
                },
                {
                    "url": "https://github.com/fabpot",
                    "type": "github"
                },
                {
                    "url": "https://tidelift.com/funding/github/packagist/symfony/symfony",
                    "type": "tidelift"
                }
            ],
            "time": "2025-01-17T11:26:11+00:00"
        },
        {
            "name": "symfony/var-exporter",
            "version": "v6.4.7",
            "source": {
                "type": "git",
                "url": "https://github.com/symfony/var-exporter.git",
                "reference": "825f9b00c37bbe1c1691cc1aff9b5451fc9b4405"
            },
            "dist": {
                "type": "zip",
                "url": "https://api.github.com/repos/symfony/var-exporter/zipball/825f9b00c37bbe1c1691cc1aff9b5451fc9b4405",
                "reference": "825f9b00c37bbe1c1691cc1aff9b5451fc9b4405",
                "shasum": ""
            },
            "require": {
                "php": ">=8.1",
                "symfony/deprecation-contracts": "^2.5|^3"
            },
            "require-dev": {
                "symfony/property-access": "^6.4|^7.0",
                "symfony/serializer": "^6.4|^7.0",
                "symfony/var-dumper": "^5.4|^6.0|^7.0"
            },
            "type": "library",
            "autoload": {
                "psr-4": {
                    "Symfony\\Component\\VarExporter\\": ""
                },
                "exclude-from-classmap": [
                    "/Tests/"
                ]
            },
            "notification-url": "https://packagist.org/downloads/",
            "license": [
                "MIT"
            ],
            "authors": [
                {
                    "name": "Nicolas Grekas",
                    "email": "p@tchwork.com"
                },
                {
                    "name": "Symfony Community",
                    "homepage": "https://symfony.com/contributors"
                }
            ],
            "description": "Allows exporting any serializable PHP data structure to plain PHP code",
            "homepage": "https://symfony.com",
            "keywords": [
                "clone",
                "construct",
                "export",
                "hydrate",
                "instantiate",
                "lazy-loading",
                "proxy",
                "serialize"
            ],
            "support": {
                "source": "https://github.com/symfony/var-exporter/tree/v6.4.7"
            },
            "funding": [
                {
                    "url": "https://symfony.com/sponsor",
                    "type": "custom"
                },
                {
                    "url": "https://github.com/fabpot",
                    "type": "github"
                },
                {
                    "url": "https://tidelift.com/funding/github/packagist/symfony/symfony",
                    "type": "tidelift"
                }
            ],
            "time": "2024-04-18T09:22:46+00:00"
        },
        {
            "name": "textalk/websocket",
            "version": "1.6.3",
            "source": {
                "type": "git",
                "url": "https://github.com/Textalk/websocket-php.git",
                "reference": "67de79745b1a357caf812bfc44e0abf481cee012"
            },
            "dist": {
                "type": "zip",
                "url": "https://api.github.com/repos/Textalk/websocket-php/zipball/67de79745b1a357caf812bfc44e0abf481cee012",
                "reference": "67de79745b1a357caf812bfc44e0abf481cee012",
                "shasum": ""
            },
            "require": {
                "php": "^7.4 | ^8.0",
                "phrity/net-uri": "^1.0",
                "phrity/util-errorhandler": "^1.0",
                "psr/http-message": "^1.0",
                "psr/log": "^1.0 | ^2.0 | ^3.0"
            },
            "require-dev": {
                "php-coveralls/php-coveralls": "^2.0",
                "phpunit/phpunit": "^9.0",
                "squizlabs/php_codesniffer": "^3.5"
            },
            "type": "library",
            "autoload": {
                "psr-4": {
                    "WebSocket\\": "lib"
                }
            },
            "notification-url": "https://packagist.org/downloads/",
            "license": [
                "ISC"
            ],
            "authors": [
                {
                    "name": "Fredrik Liljegren"
                },
                {
                    "name": "Sören Jensen"
                }
            ],
            "description": "WebSocket client and server",
            "support": {
                "issues": "https://github.com/Textalk/websocket-php/issues",
                "source": "https://github.com/Textalk/websocket-php/tree/1.6.3"
            },
            "time": "2022-11-07T18:59:33+00:00"
        },
        {
            "name": "twig/twig",
            "version": "v3.20.0",
            "source": {
                "type": "git",
                "url": "https://github.com/twigphp/Twig.git",
                "reference": "3468920399451a384bef53cf7996965f7cd40183"
            },
            "dist": {
                "type": "zip",
                "url": "https://api.github.com/repos/twigphp/Twig/zipball/3468920399451a384bef53cf7996965f7cd40183",
                "reference": "3468920399451a384bef53cf7996965f7cd40183",
                "shasum": ""
            },
            "require": {
                "php": ">=8.1.0",
                "symfony/deprecation-contracts": "^2.5|^3",
                "symfony/polyfill-ctype": "^1.8",
                "symfony/polyfill-mbstring": "^1.3"
            },
            "require-dev": {
                "phpstan/phpstan": "^2.0",
                "psr/container": "^1.0|^2.0",
                "symfony/phpunit-bridge": "^5.4.9|^6.4|^7.0"
            },
            "type": "library",
            "autoload": {
                "files": [
                    "src/Resources/core.php",
                    "src/Resources/debug.php",
                    "src/Resources/escaper.php",
                    "src/Resources/string_loader.php"
                ],
                "psr-4": {
                    "Twig\\": "src/"
                }
            },
            "notification-url": "https://packagist.org/downloads/",
            "license": [
                "BSD-3-Clause"
            ],
            "authors": [
                {
                    "name": "Fabien Potencier",
                    "email": "fabien@symfony.com",
                    "homepage": "http://fabien.potencier.org",
                    "role": "Lead Developer"
                },
                {
                    "name": "Twig Team",
                    "role": "Contributors"
                },
                {
                    "name": "Armin Ronacher",
                    "email": "armin.ronacher@active-4.com",
                    "role": "Project Founder"
                }
            ],
            "description": "Twig, the flexible, fast, and secure template language for PHP",
            "homepage": "https://twig.symfony.com",
            "keywords": [
                "templating"
            ],
            "support": {
                "issues": "https://github.com/twigphp/Twig/issues",
                "source": "https://github.com/twigphp/Twig/tree/v3.20.0"
            },
            "funding": [
                {
                    "url": "https://github.com/fabpot",
                    "type": "github"
                },
                {
                    "url": "https://tidelift.com/funding/github/packagist/twig/twig",
                    "type": "tidelift"
                }
            ],
            "time": "2025-02-13T08:34:43+00:00"
        }
    ],
    "packages-dev": [
        {
            "name": "dealerdirect/phpcodesniffer-composer-installer",
            "version": "v1.0.0",
            "source": {
                "type": "git",
                "url": "https://github.com/PHPCSStandards/composer-installer.git",
                "reference": "4be43904336affa5c2f70744a348312336afd0da"
            },
            "dist": {
                "type": "zip",
                "url": "https://api.github.com/repos/PHPCSStandards/composer-installer/zipball/4be43904336affa5c2f70744a348312336afd0da",
                "reference": "4be43904336affa5c2f70744a348312336afd0da",
                "shasum": ""
            },
            "require": {
                "composer-plugin-api": "^1.0 || ^2.0",
                "php": ">=5.4",
                "squizlabs/php_codesniffer": "^2.0 || ^3.1.0 || ^4.0"
            },
            "require-dev": {
                "composer/composer": "*",
                "ext-json": "*",
                "ext-zip": "*",
                "php-parallel-lint/php-parallel-lint": "^1.3.1",
                "phpcompatibility/php-compatibility": "^9.0",
                "yoast/phpunit-polyfills": "^1.0"
            },
            "type": "composer-plugin",
            "extra": {
                "class": "PHPCSStandards\\Composer\\Plugin\\Installers\\PHPCodeSniffer\\Plugin"
            },
            "autoload": {
                "psr-4": {
                    "PHPCSStandards\\Composer\\Plugin\\Installers\\PHPCodeSniffer\\": "src/"
                }
            },
            "notification-url": "https://packagist.org/downloads/",
            "license": [
                "MIT"
            ],
            "authors": [
                {
                    "name": "Franck Nijhof",
                    "email": "franck.nijhof@dealerdirect.com",
                    "homepage": "http://www.frenck.nl",
                    "role": "Developer / IT Manager"
                },
                {
                    "name": "Contributors",
                    "homepage": "https://github.com/PHPCSStandards/composer-installer/graphs/contributors"
                }
            ],
            "description": "PHP_CodeSniffer Standards Composer Installer Plugin",
            "homepage": "http://www.dealerdirect.com",
            "keywords": [
                "PHPCodeSniffer",
                "PHP_CodeSniffer",
                "code quality",
                "codesniffer",
                "composer",
                "installer",
                "phpcbf",
                "phpcs",
                "plugin",
                "qa",
                "quality",
                "standard",
                "standards",
                "style guide",
                "stylecheck",
                "tests"
            ],
            "support": {
                "issues": "https://github.com/PHPCSStandards/composer-installer/issues",
                "source": "https://github.com/PHPCSStandards/composer-installer"
            },
            "time": "2023-01-05T11:28:13+00:00"
        },
        {
            "name": "myclabs/deep-copy",
            "version": "1.11.1",
            "source": {
                "type": "git",
                "url": "https://github.com/myclabs/DeepCopy.git",
                "reference": "7284c22080590fb39f2ffa3e9057f10a4ddd0e0c"
            },
            "dist": {
                "type": "zip",
                "url": "https://api.github.com/repos/myclabs/DeepCopy/zipball/7284c22080590fb39f2ffa3e9057f10a4ddd0e0c",
                "reference": "7284c22080590fb39f2ffa3e9057f10a4ddd0e0c",
                "shasum": ""
            },
            "require": {
                "php": "^7.1 || ^8.0"
            },
            "conflict": {
                "doctrine/collections": "<1.6.8",
                "doctrine/common": "<2.13.3 || >=3,<3.2.2"
            },
            "require-dev": {
                "doctrine/collections": "^1.6.8",
                "doctrine/common": "^2.13.3 || ^3.2.2",
                "phpunit/phpunit": "^7.5.20 || ^8.5.23 || ^9.5.13"
            },
            "type": "library",
            "autoload": {
                "files": [
                    "src/DeepCopy/deep_copy.php"
                ],
                "psr-4": {
                    "DeepCopy\\": "src/DeepCopy/"
                }
            },
            "notification-url": "https://packagist.org/downloads/",
            "license": [
                "MIT"
            ],
            "description": "Create deep copies (clones) of your objects",
            "keywords": [
                "clone",
                "copy",
                "duplicate",
                "object",
                "object graph"
            ],
            "support": {
                "issues": "https://github.com/myclabs/DeepCopy/issues",
                "source": "https://github.com/myclabs/DeepCopy/tree/1.11.1"
            },
            "funding": [
                {
                    "url": "https://tidelift.com/funding/github/packagist/myclabs/deep-copy",
                    "type": "tidelift"
                }
            ],
            "time": "2023-03-08T13:26:56+00:00"
        },
        {
            "name": "nikic/php-parser",
            "version": "v4.17.1",
            "source": {
                "type": "git",
                "url": "https://github.com/nikic/PHP-Parser.git",
                "reference": "a6303e50c90c355c7eeee2c4a8b27fe8dc8fef1d"
            },
            "dist": {
                "type": "zip",
                "url": "https://api.github.com/repos/nikic/PHP-Parser/zipball/a6303e50c90c355c7eeee2c4a8b27fe8dc8fef1d",
                "reference": "a6303e50c90c355c7eeee2c4a8b27fe8dc8fef1d",
                "shasum": ""
            },
            "require": {
                "ext-tokenizer": "*",
                "php": ">=7.0"
            },
            "require-dev": {
                "ircmaxell/php-yacc": "^0.0.7",
                "phpunit/phpunit": "^6.5 || ^7.0 || ^8.0 || ^9.0"
            },
            "bin": [
                "bin/php-parse"
            ],
            "type": "library",
            "extra": {
                "branch-alias": {
                    "dev-master": "4.9-dev"
                }
            },
            "autoload": {
                "psr-4": {
                    "PhpParser\\": "lib/PhpParser"
                }
            },
            "notification-url": "https://packagist.org/downloads/",
            "license": [
                "BSD-3-Clause"
            ],
            "authors": [
                {
                    "name": "Nikita Popov"
                }
            ],
            "description": "A PHP parser written in PHP",
            "keywords": [
                "parser",
                "php"
            ],
            "support": {
                "issues": "https://github.com/nikic/PHP-Parser/issues",
                "source": "https://github.com/nikic/PHP-Parser/tree/v4.17.1"
            },
            "time": "2023-08-13T19:53:39+00:00"
        },
        {
            "name": "phar-io/manifest",
            "version": "2.0.3",
            "source": {
                "type": "git",
                "url": "https://github.com/phar-io/manifest.git",
                "reference": "97803eca37d319dfa7826cc2437fc020857acb53"
            },
            "dist": {
                "type": "zip",
                "url": "https://api.github.com/repos/phar-io/manifest/zipball/97803eca37d319dfa7826cc2437fc020857acb53",
                "reference": "97803eca37d319dfa7826cc2437fc020857acb53",
                "shasum": ""
            },
            "require": {
                "ext-dom": "*",
                "ext-phar": "*",
                "ext-xmlwriter": "*",
                "phar-io/version": "^3.0.1",
                "php": "^7.2 || ^8.0"
            },
            "type": "library",
            "extra": {
                "branch-alias": {
                    "dev-master": "2.0.x-dev"
                }
            },
            "autoload": {
                "classmap": [
                    "src/"
                ]
            },
            "notification-url": "https://packagist.org/downloads/",
            "license": [
                "BSD-3-Clause"
            ],
            "authors": [
                {
                    "name": "Arne Blankerts",
                    "email": "arne@blankerts.de",
                    "role": "Developer"
                },
                {
                    "name": "Sebastian Heuer",
                    "email": "sebastian@phpeople.de",
                    "role": "Developer"
                },
                {
                    "name": "Sebastian Bergmann",
                    "email": "sebastian@phpunit.de",
                    "role": "Developer"
                }
            ],
            "description": "Component for reading phar.io manifest information from a PHP Archive (PHAR)",
            "support": {
                "issues": "https://github.com/phar-io/manifest/issues",
                "source": "https://github.com/phar-io/manifest/tree/2.0.3"
            },
            "time": "2021-07-20T11:28:43+00:00"
        },
        {
            "name": "phar-io/version",
            "version": "3.2.1",
            "source": {
                "type": "git",
                "url": "https://github.com/phar-io/version.git",
                "reference": "4f7fd7836c6f332bb2933569e566a0d6c4cbed74"
            },
            "dist": {
                "type": "zip",
                "url": "https://api.github.com/repos/phar-io/version/zipball/4f7fd7836c6f332bb2933569e566a0d6c4cbed74",
                "reference": "4f7fd7836c6f332bb2933569e566a0d6c4cbed74",
                "shasum": ""
            },
            "require": {
                "php": "^7.2 || ^8.0"
            },
            "type": "library",
            "autoload": {
                "classmap": [
                    "src/"
                ]
            },
            "notification-url": "https://packagist.org/downloads/",
            "license": [
                "BSD-3-Clause"
            ],
            "authors": [
                {
                    "name": "Arne Blankerts",
                    "email": "arne@blankerts.de",
                    "role": "Developer"
                },
                {
                    "name": "Sebastian Heuer",
                    "email": "sebastian@phpeople.de",
                    "role": "Developer"
                },
                {
                    "name": "Sebastian Bergmann",
                    "email": "sebastian@phpunit.de",
                    "role": "Developer"
                }
            ],
            "description": "Library for handling version information and constraints",
            "support": {
                "issues": "https://github.com/phar-io/version/issues",
                "source": "https://github.com/phar-io/version/tree/3.2.1"
            },
            "time": "2022-02-21T01:04:05+00:00"
        },
        {
            "name": "php-mock/php-mock",
            "version": "2.4.1",
            "source": {
                "type": "git",
                "url": "https://github.com/php-mock/php-mock.git",
                "reference": "6240b6f0a76d7b9d1ee4d70e686a7cc711619a9d"
            },
            "dist": {
                "type": "zip",
                "url": "https://api.github.com/repos/php-mock/php-mock/zipball/6240b6f0a76d7b9d1ee4d70e686a7cc711619a9d",
                "reference": "6240b6f0a76d7b9d1ee4d70e686a7cc711619a9d",
                "shasum": ""
            },
            "require": {
                "php": "^5.6 || ^7.0 || ^8.0",
                "phpunit/php-text-template": "^1 || ^2 || ^3"
            },
            "replace": {
                "malkusch/php-mock": "*"
            },
            "require-dev": {
                "phpunit/phpunit": "^5.7 || ^6.5 || ^7.5 || ^8.0 || ^9.0 || ^10.0",
                "squizlabs/php_codesniffer": "^3.5"
            },
            "suggest": {
                "php-mock/php-mock-phpunit": "Allows integration into PHPUnit testcase with the trait PHPMock."
            },
            "type": "library",
            "autoload": {
                "files": [
                    "autoload.php"
                ],
                "psr-4": {
                    "phpmock\\": [
                        "classes/",
                        "tests/"
                    ]
                }
            },
            "notification-url": "https://packagist.org/downloads/",
            "license": [
                "WTFPL"
            ],
            "authors": [
                {
                    "name": "Markus Malkusch",
                    "email": "markus@malkusch.de",
                    "homepage": "http://markus.malkusch.de",
                    "role": "Developer"
                }
            ],
            "description": "PHP-Mock can mock built-in PHP functions (e.g. time()). PHP-Mock relies on PHP's namespace fallback policy. No further extension is needed.",
            "homepage": "https://github.com/php-mock/php-mock",
            "keywords": [
                "BDD",
                "TDD",
                "function",
                "mock",
                "stub",
                "test",
                "test double",
                "testing"
            ],
            "support": {
                "issues": "https://github.com/php-mock/php-mock/issues",
                "source": "https://github.com/php-mock/php-mock/tree/2.4.1"
            },
            "funding": [
                {
                    "url": "https://github.com/michalbundyra",
                    "type": "github"
                }
            ],
            "time": "2023-06-12T20:48:52+00:00"
        },
        {
            "name": "php-mock/php-mock-integration",
            "version": "2.2.1",
            "source": {
                "type": "git",
                "url": "https://github.com/php-mock/php-mock-integration.git",
                "reference": "04f4a8d5442ca457b102b5204673f77323e3edb5"
            },
            "dist": {
                "type": "zip",
                "url": "https://api.github.com/repos/php-mock/php-mock-integration/zipball/04f4a8d5442ca457b102b5204673f77323e3edb5",
                "reference": "04f4a8d5442ca457b102b5204673f77323e3edb5",
                "shasum": ""
            },
            "require": {
                "php": ">=5.6",
                "php-mock/php-mock": "^2.4",
                "phpunit/php-text-template": "^1 || ^2 || ^3"
            },
            "require-dev": {
                "phpunit/phpunit": "^5.7.27 || ^6 || ^7 || ^8 || ^9 || ^10"
            },
            "type": "library",
            "autoload": {
                "psr-4": {
                    "phpmock\\integration\\": "classes/"
                }
            },
            "notification-url": "https://packagist.org/downloads/",
            "license": [
                "WTFPL"
            ],
            "authors": [
                {
                    "name": "Markus Malkusch",
                    "email": "markus@malkusch.de",
                    "homepage": "http://markus.malkusch.de",
                    "role": "Developer"
                }
            ],
            "description": "Integration package for PHP-Mock",
            "homepage": "https://github.com/php-mock/php-mock-integration",
            "keywords": [
                "BDD",
                "TDD",
                "function",
                "mock",
                "stub",
                "test",
                "test double"
            ],
            "support": {
                "issues": "https://github.com/php-mock/php-mock-integration/issues",
                "source": "https://github.com/php-mock/php-mock-integration/tree/2.2.1"
            },
            "funding": [
                {
                    "url": "https://github.com/michalbundyra",
                    "type": "github"
                }
            ],
            "time": "2023-02-13T09:51:29+00:00"
        },
        {
            "name": "php-mock/php-mock-phpunit",
            "version": "2.9.0",
            "source": {
                "type": "git",
                "url": "https://github.com/php-mock/php-mock-phpunit.git",
                "reference": "3dabfd474d43da4d1d2fee5260c634457c5da344"
            },
            "dist": {
                "type": "zip",
                "url": "https://api.github.com/repos/php-mock/php-mock-phpunit/zipball/3dabfd474d43da4d1d2fee5260c634457c5da344",
                "reference": "3dabfd474d43da4d1d2fee5260c634457c5da344",
                "shasum": ""
            },
            "require": {
                "php": ">=7",
                "php-mock/php-mock-integration": "^2.2.1",
                "phpunit/phpunit": "^6 || ^7 || ^8 || ^9 || ^10.0.17"
            },
            "require-dev": {
                "mockery/mockery": "^1.3.6"
            },
            "type": "library",
            "autoload": {
                "files": [
                    "autoload.php"
                ],
                "psr-4": {
                    "phpmock\\phpunit\\": "classes/"
                }
            },
            "notification-url": "https://packagist.org/downloads/",
            "license": [
                "WTFPL"
            ],
            "authors": [
                {
                    "name": "Markus Malkusch",
                    "email": "markus@malkusch.de",
                    "homepage": "http://markus.malkusch.de",
                    "role": "Developer"
                }
            ],
            "description": "Mock built-in PHP functions (e.g. time()) with PHPUnit. This package relies on PHP's namespace fallback policy. No further extension is needed.",
            "homepage": "https://github.com/php-mock/php-mock-phpunit",
            "keywords": [
                "BDD",
                "TDD",
                "function",
                "mock",
                "phpunit",
                "stub",
                "test",
                "test double",
                "testing"
            ],
            "support": {
                "issues": "https://github.com/php-mock/php-mock-phpunit/issues",
                "source": "https://github.com/php-mock/php-mock-phpunit/tree/2.9.0"
            },
            "funding": [
                {
                    "url": "https://github.com/michalbundyra",
                    "type": "github"
                }
            ],
            "time": "2023-12-01T21:50:22+00:00"
        },
        {
            "name": "phpstan/phpdoc-parser",
            "version": "1.27.0",
            "source": {
                "type": "git",
                "url": "https://github.com/phpstan/phpdoc-parser.git",
                "reference": "86e4d5a4b036f8f0be1464522f4c6b584c452757"
            },
            "dist": {
                "type": "zip",
                "url": "https://api.github.com/repos/phpstan/phpdoc-parser/zipball/86e4d5a4b036f8f0be1464522f4c6b584c452757",
                "reference": "86e4d5a4b036f8f0be1464522f4c6b584c452757",
                "shasum": ""
            },
            "require": {
                "php": "^7.2 || ^8.0"
            },
            "require-dev": {
                "doctrine/annotations": "^2.0",
                "nikic/php-parser": "^4.15",
                "php-parallel-lint/php-parallel-lint": "^1.2",
                "phpstan/extension-installer": "^1.0",
                "phpstan/phpstan": "^1.5",
                "phpstan/phpstan-phpunit": "^1.1",
                "phpstan/phpstan-strict-rules": "^1.0",
                "phpunit/phpunit": "^9.5",
                "symfony/process": "^5.2"
            },
            "type": "library",
            "autoload": {
                "psr-4": {
                    "PHPStan\\PhpDocParser\\": [
                        "src/"
                    ]
                }
            },
            "notification-url": "https://packagist.org/downloads/",
            "license": [
                "MIT"
            ],
            "description": "PHPDoc parser with support for nullable, intersection and generic types",
            "support": {
                "issues": "https://github.com/phpstan/phpdoc-parser/issues",
                "source": "https://github.com/phpstan/phpdoc-parser/tree/1.27.0"
            },
            "time": "2024-03-21T13:14:53+00:00"
        },
        {
            "name": "phpstan/phpstan",
            "version": "1.10.57",
            "source": {
                "type": "git",
                "url": "https://github.com/phpstan/phpstan.git",
                "reference": "1627b1d03446904aaa77593f370c5201d2ecc34e"
            },
            "dist": {
                "type": "zip",
                "url": "https://api.github.com/repos/phpstan/phpstan/zipball/1627b1d03446904aaa77593f370c5201d2ecc34e",
                "reference": "1627b1d03446904aaa77593f370c5201d2ecc34e",
                "shasum": ""
            },
            "require": {
                "php": "^7.2|^8.0"
            },
            "conflict": {
                "phpstan/phpstan-shim": "*"
            },
            "bin": [
                "phpstan",
                "phpstan.phar"
            ],
            "type": "library",
            "autoload": {
                "files": [
                    "bootstrap.php"
                ]
            },
            "notification-url": "https://packagist.org/downloads/",
            "license": [
                "MIT"
            ],
            "description": "PHPStan - PHP Static Analysis Tool",
            "keywords": [
                "dev",
                "static analysis"
            ],
            "support": {
                "docs": "https://phpstan.org/user-guide/getting-started",
                "forum": "https://github.com/phpstan/phpstan/discussions",
                "issues": "https://github.com/phpstan/phpstan/issues",
                "security": "https://github.com/phpstan/phpstan/security/policy",
                "source": "https://github.com/phpstan/phpstan-src"
            },
            "funding": [
                {
                    "url": "https://github.com/ondrejmirtes",
                    "type": "github"
                },
                {
                    "url": "https://github.com/phpstan",
                    "type": "github"
                },
                {
                    "url": "https://tidelift.com/funding/github/packagist/phpstan/phpstan",
                    "type": "tidelift"
                }
            ],
            "time": "2024-01-24T11:51:34+00:00"
        },
        {
            "name": "phpstan/phpstan-deprecation-rules",
            "version": "1.1.4",
            "source": {
                "type": "git",
                "url": "https://github.com/phpstan/phpstan-deprecation-rules.git",
                "reference": "089d8a8258ed0aeefdc7b68b6c3d25572ebfdbaa"
            },
            "dist": {
                "type": "zip",
                "url": "https://api.github.com/repos/phpstan/phpstan-deprecation-rules/zipball/089d8a8258ed0aeefdc7b68b6c3d25572ebfdbaa",
                "reference": "089d8a8258ed0aeefdc7b68b6c3d25572ebfdbaa",
                "shasum": ""
            },
            "require": {
                "php": "^7.2 || ^8.0",
                "phpstan/phpstan": "^1.10.3"
            },
            "require-dev": {
                "php-parallel-lint/php-parallel-lint": "^1.2",
                "phpstan/phpstan-php-parser": "^1.1",
                "phpstan/phpstan-phpunit": "^1.0",
                "phpunit/phpunit": "^9.5"
            },
            "type": "phpstan-extension",
            "extra": {
                "phpstan": {
                    "includes": [
                        "rules.neon"
                    ]
                }
            },
            "autoload": {
                "psr-4": {
                    "PHPStan\\": "src/"
                }
            },
            "notification-url": "https://packagist.org/downloads/",
            "license": [
                "MIT"
            ],
            "description": "PHPStan rules for detecting usage of deprecated classes, methods, properties, constants and traits.",
            "support": {
                "issues": "https://github.com/phpstan/phpstan-deprecation-rules/issues",
                "source": "https://github.com/phpstan/phpstan-deprecation-rules/tree/1.1.4"
            },
            "time": "2023-08-05T09:02:04+00:00"
        },
        {
            "name": "phpstan/phpstan-doctrine",
            "version": "1.3.62",
            "source": {
                "type": "git",
                "url": "https://github.com/phpstan/phpstan-doctrine.git",
                "reference": "f3abbd8e93e12fed8091be3aeec216b06bed0950"
            },
            "dist": {
                "type": "zip",
                "url": "https://api.github.com/repos/phpstan/phpstan-doctrine/zipball/f3abbd8e93e12fed8091be3aeec216b06bed0950",
                "reference": "f3abbd8e93e12fed8091be3aeec216b06bed0950",
                "shasum": ""
            },
            "require": {
                "php": "^7.2 || ^8.0",
                "phpstan/phpstan": "^1.10.48"
            },
            "conflict": {
                "doctrine/collections": "<1.0",
                "doctrine/common": "<2.7",
                "doctrine/mongodb-odm": "<1.2",
                "doctrine/orm": "<2.5",
                "doctrine/persistence": "<1.3"
            },
            "require-dev": {
                "cache/array-adapter": "^1.1",
                "composer/semver": "^3.3.2",
                "cweagans/composer-patches": "^1.7.3",
                "doctrine/annotations": "^1.11 || ^2.0",
                "doctrine/collections": "^1.6 || ^2.1",
                "doctrine/common": "^2.7 || ^3.0",
                "doctrine/dbal": "^2.13.8 || ^3.3.3",
                "doctrine/lexer": "^2.0 || ^3.0",
                "doctrine/mongodb-odm": "^1.3 || ^2.4.3",
                "doctrine/orm": "^2.16.0",
                "doctrine/persistence": "^2.2.1 || ^3.2",
                "gedmo/doctrine-extensions": "^3.8",
                "nesbot/carbon": "^2.49",
                "nikic/php-parser": "^4.13.2",
                "php-parallel-lint/php-parallel-lint": "^1.2",
                "phpstan/phpstan-phpunit": "^1.3.13",
                "phpstan/phpstan-strict-rules": "^1.5.1",
                "phpunit/phpunit": "^9.6.16",
                "ramsey/uuid": "^4.2",
                "symfony/cache": "^5.4"
            },
            "type": "phpstan-extension",
            "extra": {
                "phpstan": {
                    "includes": [
                        "extension.neon",
                        "rules.neon"
                    ]
                }
            },
            "autoload": {
                "psr-4": {
                    "PHPStan\\": "src/"
                }
            },
            "notification-url": "https://packagist.org/downloads/",
            "license": [
                "MIT"
            ],
            "description": "Doctrine extensions for PHPStan",
            "support": {
                "issues": "https://github.com/phpstan/phpstan-doctrine/issues",
                "source": "https://github.com/phpstan/phpstan-doctrine/tree/1.3.62"
            },
            "time": "2024-02-12T11:52:17+00:00"
        },
        {
            "name": "phpstan/phpstan-strict-rules",
            "version": "1.5.2",
            "source": {
                "type": "git",
                "url": "https://github.com/phpstan/phpstan-strict-rules.git",
                "reference": "7a50e9662ee9f3942e4aaaf3d603653f60282542"
            },
            "dist": {
                "type": "zip",
                "url": "https://api.github.com/repos/phpstan/phpstan-strict-rules/zipball/7a50e9662ee9f3942e4aaaf3d603653f60282542",
                "reference": "7a50e9662ee9f3942e4aaaf3d603653f60282542",
                "shasum": ""
            },
            "require": {
                "php": "^7.2 || ^8.0",
                "phpstan/phpstan": "^1.10.34"
            },
            "require-dev": {
                "nikic/php-parser": "^4.13.0",
                "php-parallel-lint/php-parallel-lint": "^1.2",
                "phpstan/phpstan-deprecation-rules": "^1.1",
                "phpstan/phpstan-phpunit": "^1.0",
                "phpunit/phpunit": "^9.5"
            },
            "type": "phpstan-extension",
            "extra": {
                "phpstan": {
                    "includes": [
                        "rules.neon"
                    ]
                }
            },
            "autoload": {
                "psr-4": {
                    "PHPStan\\": "src/"
                }
            },
            "notification-url": "https://packagist.org/downloads/",
            "license": [
                "MIT"
            ],
            "description": "Extra strict and opinionated rules for PHPStan",
            "support": {
                "issues": "https://github.com/phpstan/phpstan-strict-rules/issues",
                "source": "https://github.com/phpstan/phpstan-strict-rules/tree/1.5.2"
            },
            "time": "2023-10-30T14:35:06+00:00"
        },
        {
            "name": "phpunit/php-code-coverage",
            "version": "9.2.29",
            "source": {
                "type": "git",
                "url": "https://github.com/sebastianbergmann/php-code-coverage.git",
                "reference": "6a3a87ac2bbe33b25042753df8195ba4aa534c76"
            },
            "dist": {
                "type": "zip",
                "url": "https://api.github.com/repos/sebastianbergmann/php-code-coverage/zipball/6a3a87ac2bbe33b25042753df8195ba4aa534c76",
                "reference": "6a3a87ac2bbe33b25042753df8195ba4aa534c76",
                "shasum": ""
            },
            "require": {
                "ext-dom": "*",
                "ext-libxml": "*",
                "ext-xmlwriter": "*",
                "nikic/php-parser": "^4.15",
                "php": ">=7.3",
                "phpunit/php-file-iterator": "^3.0.3",
                "phpunit/php-text-template": "^2.0.2",
                "sebastian/code-unit-reverse-lookup": "^2.0.2",
                "sebastian/complexity": "^2.0",
                "sebastian/environment": "^5.1.2",
                "sebastian/lines-of-code": "^1.0.3",
                "sebastian/version": "^3.0.1",
                "theseer/tokenizer": "^1.2.0"
            },
            "require-dev": {
                "phpunit/phpunit": "^9.3"
            },
            "suggest": {
                "ext-pcov": "PHP extension that provides line coverage",
                "ext-xdebug": "PHP extension that provides line coverage as well as branch and path coverage"
            },
            "type": "library",
            "extra": {
                "branch-alias": {
                    "dev-master": "9.2-dev"
                }
            },
            "autoload": {
                "classmap": [
                    "src/"
                ]
            },
            "notification-url": "https://packagist.org/downloads/",
            "license": [
                "BSD-3-Clause"
            ],
            "authors": [
                {
                    "name": "Sebastian Bergmann",
                    "email": "sebastian@phpunit.de",
                    "role": "lead"
                }
            ],
            "description": "Library that provides collection, processing, and rendering functionality for PHP code coverage information.",
            "homepage": "https://github.com/sebastianbergmann/php-code-coverage",
            "keywords": [
                "coverage",
                "testing",
                "xunit"
            ],
            "support": {
                "issues": "https://github.com/sebastianbergmann/php-code-coverage/issues",
                "security": "https://github.com/sebastianbergmann/php-code-coverage/security/policy",
                "source": "https://github.com/sebastianbergmann/php-code-coverage/tree/9.2.29"
            },
            "funding": [
                {
                    "url": "https://github.com/sebastianbergmann",
                    "type": "github"
                }
            ],
            "time": "2023-09-19T04:57:46+00:00"
        },
        {
            "name": "phpunit/php-file-iterator",
            "version": "3.0.6",
            "source": {
                "type": "git",
                "url": "https://github.com/sebastianbergmann/php-file-iterator.git",
                "reference": "cf1c2e7c203ac650e352f4cc675a7021e7d1b3cf"
            },
            "dist": {
                "type": "zip",
                "url": "https://api.github.com/repos/sebastianbergmann/php-file-iterator/zipball/cf1c2e7c203ac650e352f4cc675a7021e7d1b3cf",
                "reference": "cf1c2e7c203ac650e352f4cc675a7021e7d1b3cf",
                "shasum": ""
            },
            "require": {
                "php": ">=7.3"
            },
            "require-dev": {
                "phpunit/phpunit": "^9.3"
            },
            "type": "library",
            "extra": {
                "branch-alias": {
                    "dev-master": "3.0-dev"
                }
            },
            "autoload": {
                "classmap": [
                    "src/"
                ]
            },
            "notification-url": "https://packagist.org/downloads/",
            "license": [
                "BSD-3-Clause"
            ],
            "authors": [
                {
                    "name": "Sebastian Bergmann",
                    "email": "sebastian@phpunit.de",
                    "role": "lead"
                }
            ],
            "description": "FilterIterator implementation that filters files based on a list of suffixes.",
            "homepage": "https://github.com/sebastianbergmann/php-file-iterator/",
            "keywords": [
                "filesystem",
                "iterator"
            ],
            "support": {
                "issues": "https://github.com/sebastianbergmann/php-file-iterator/issues",
                "source": "https://github.com/sebastianbergmann/php-file-iterator/tree/3.0.6"
            },
            "funding": [
                {
                    "url": "https://github.com/sebastianbergmann",
                    "type": "github"
                }
            ],
            "time": "2021-12-02T12:48:52+00:00"
        },
        {
            "name": "phpunit/php-invoker",
            "version": "3.1.1",
            "source": {
                "type": "git",
                "url": "https://github.com/sebastianbergmann/php-invoker.git",
                "reference": "5a10147d0aaf65b58940a0b72f71c9ac0423cc67"
            },
            "dist": {
                "type": "zip",
                "url": "https://api.github.com/repos/sebastianbergmann/php-invoker/zipball/5a10147d0aaf65b58940a0b72f71c9ac0423cc67",
                "reference": "5a10147d0aaf65b58940a0b72f71c9ac0423cc67",
                "shasum": ""
            },
            "require": {
                "php": ">=7.3"
            },
            "require-dev": {
                "ext-pcntl": "*",
                "phpunit/phpunit": "^9.3"
            },
            "suggest": {
                "ext-pcntl": "*"
            },
            "type": "library",
            "extra": {
                "branch-alias": {
                    "dev-master": "3.1-dev"
                }
            },
            "autoload": {
                "classmap": [
                    "src/"
                ]
            },
            "notification-url": "https://packagist.org/downloads/",
            "license": [
                "BSD-3-Clause"
            ],
            "authors": [
                {
                    "name": "Sebastian Bergmann",
                    "email": "sebastian@phpunit.de",
                    "role": "lead"
                }
            ],
            "description": "Invoke callables with a timeout",
            "homepage": "https://github.com/sebastianbergmann/php-invoker/",
            "keywords": [
                "process"
            ],
            "support": {
                "issues": "https://github.com/sebastianbergmann/php-invoker/issues",
                "source": "https://github.com/sebastianbergmann/php-invoker/tree/3.1.1"
            },
            "funding": [
                {
                    "url": "https://github.com/sebastianbergmann",
                    "type": "github"
                }
            ],
            "time": "2020-09-28T05:58:55+00:00"
        },
        {
            "name": "phpunit/php-text-template",
            "version": "2.0.4",
            "source": {
                "type": "git",
                "url": "https://github.com/sebastianbergmann/php-text-template.git",
                "reference": "5da5f67fc95621df9ff4c4e5a84d6a8a2acf7c28"
            },
            "dist": {
                "type": "zip",
                "url": "https://api.github.com/repos/sebastianbergmann/php-text-template/zipball/5da5f67fc95621df9ff4c4e5a84d6a8a2acf7c28",
                "reference": "5da5f67fc95621df9ff4c4e5a84d6a8a2acf7c28",
                "shasum": ""
            },
            "require": {
                "php": ">=7.3"
            },
            "require-dev": {
                "phpunit/phpunit": "^9.3"
            },
            "type": "library",
            "extra": {
                "branch-alias": {
                    "dev-master": "2.0-dev"
                }
            },
            "autoload": {
                "classmap": [
                    "src/"
                ]
            },
            "notification-url": "https://packagist.org/downloads/",
            "license": [
                "BSD-3-Clause"
            ],
            "authors": [
                {
                    "name": "Sebastian Bergmann",
                    "email": "sebastian@phpunit.de",
                    "role": "lead"
                }
            ],
            "description": "Simple template engine.",
            "homepage": "https://github.com/sebastianbergmann/php-text-template/",
            "keywords": [
                "template"
            ],
            "support": {
                "issues": "https://github.com/sebastianbergmann/php-text-template/issues",
                "source": "https://github.com/sebastianbergmann/php-text-template/tree/2.0.4"
            },
            "funding": [
                {
                    "url": "https://github.com/sebastianbergmann",
                    "type": "github"
                }
            ],
            "time": "2020-10-26T05:33:50+00:00"
        },
        {
            "name": "phpunit/php-timer",
            "version": "5.0.3",
            "source": {
                "type": "git",
                "url": "https://github.com/sebastianbergmann/php-timer.git",
                "reference": "5a63ce20ed1b5bf577850e2c4e87f4aa902afbd2"
            },
            "dist": {
                "type": "zip",
                "url": "https://api.github.com/repos/sebastianbergmann/php-timer/zipball/5a63ce20ed1b5bf577850e2c4e87f4aa902afbd2",
                "reference": "5a63ce20ed1b5bf577850e2c4e87f4aa902afbd2",
                "shasum": ""
            },
            "require": {
                "php": ">=7.3"
            },
            "require-dev": {
                "phpunit/phpunit": "^9.3"
            },
            "type": "library",
            "extra": {
                "branch-alias": {
                    "dev-master": "5.0-dev"
                }
            },
            "autoload": {
                "classmap": [
                    "src/"
                ]
            },
            "notification-url": "https://packagist.org/downloads/",
            "license": [
                "BSD-3-Clause"
            ],
            "authors": [
                {
                    "name": "Sebastian Bergmann",
                    "email": "sebastian@phpunit.de",
                    "role": "lead"
                }
            ],
            "description": "Utility class for timing",
            "homepage": "https://github.com/sebastianbergmann/php-timer/",
            "keywords": [
                "timer"
            ],
            "support": {
                "issues": "https://github.com/sebastianbergmann/php-timer/issues",
                "source": "https://github.com/sebastianbergmann/php-timer/tree/5.0.3"
            },
            "funding": [
                {
                    "url": "https://github.com/sebastianbergmann",
                    "type": "github"
                }
            ],
            "time": "2020-10-26T13:16:10+00:00"
        },
        {
            "name": "phpunit/phpunit",
            "version": "9.6.9",
            "source": {
                "type": "git",
                "url": "https://github.com/sebastianbergmann/phpunit.git",
                "reference": "a9aceaf20a682aeacf28d582654a1670d8826778"
            },
            "dist": {
                "type": "zip",
                "url": "https://api.github.com/repos/sebastianbergmann/phpunit/zipball/a9aceaf20a682aeacf28d582654a1670d8826778",
                "reference": "a9aceaf20a682aeacf28d582654a1670d8826778",
                "shasum": ""
            },
            "require": {
                "doctrine/instantiator": "^1.3.1 || ^2",
                "ext-dom": "*",
                "ext-json": "*",
                "ext-libxml": "*",
                "ext-mbstring": "*",
                "ext-xml": "*",
                "ext-xmlwriter": "*",
                "myclabs/deep-copy": "^1.10.1",
                "phar-io/manifest": "^2.0.3",
                "phar-io/version": "^3.0.2",
                "php": ">=7.3",
                "phpunit/php-code-coverage": "^9.2.13",
                "phpunit/php-file-iterator": "^3.0.5",
                "phpunit/php-invoker": "^3.1.1",
                "phpunit/php-text-template": "^2.0.3",
                "phpunit/php-timer": "^5.0.2",
                "sebastian/cli-parser": "^1.0.1",
                "sebastian/code-unit": "^1.0.6",
                "sebastian/comparator": "^4.0.8",
                "sebastian/diff": "^4.0.3",
                "sebastian/environment": "^5.1.3",
                "sebastian/exporter": "^4.0.5",
                "sebastian/global-state": "^5.0.1",
                "sebastian/object-enumerator": "^4.0.3",
                "sebastian/resource-operations": "^3.0.3",
                "sebastian/type": "^3.2",
                "sebastian/version": "^3.0.2"
            },
            "suggest": {
                "ext-soap": "To be able to generate mocks based on WSDL files",
                "ext-xdebug": "PHP extension that provides line coverage as well as branch and path coverage"
            },
            "bin": [
                "phpunit"
            ],
            "type": "library",
            "extra": {
                "branch-alias": {
                    "dev-master": "9.6-dev"
                }
            },
            "autoload": {
                "files": [
                    "src/Framework/Assert/Functions.php"
                ],
                "classmap": [
                    "src/"
                ]
            },
            "notification-url": "https://packagist.org/downloads/",
            "license": [
                "BSD-3-Clause"
            ],
            "authors": [
                {
                    "name": "Sebastian Bergmann",
                    "email": "sebastian@phpunit.de",
                    "role": "lead"
                }
            ],
            "description": "The PHP Unit Testing framework.",
            "homepage": "https://phpunit.de/",
            "keywords": [
                "phpunit",
                "testing",
                "xunit"
            ],
            "support": {
                "issues": "https://github.com/sebastianbergmann/phpunit/issues",
                "security": "https://github.com/sebastianbergmann/phpunit/security/policy",
                "source": "https://github.com/sebastianbergmann/phpunit/tree/9.6.9"
            },
            "funding": [
                {
                    "url": "https://phpunit.de/sponsors.html",
                    "type": "custom"
                },
                {
                    "url": "https://github.com/sebastianbergmann",
                    "type": "github"
                },
                {
                    "url": "https://tidelift.com/funding/github/packagist/phpunit/phpunit",
                    "type": "tidelift"
                }
            ],
            "time": "2023-06-11T06:13:56+00:00"
        },
        {
            "name": "sebastian/cli-parser",
            "version": "1.0.1",
            "source": {
                "type": "git",
                "url": "https://github.com/sebastianbergmann/cli-parser.git",
                "reference": "442e7c7e687e42adc03470c7b668bc4b2402c0b2"
            },
            "dist": {
                "type": "zip",
                "url": "https://api.github.com/repos/sebastianbergmann/cli-parser/zipball/442e7c7e687e42adc03470c7b668bc4b2402c0b2",
                "reference": "442e7c7e687e42adc03470c7b668bc4b2402c0b2",
                "shasum": ""
            },
            "require": {
                "php": ">=7.3"
            },
            "require-dev": {
                "phpunit/phpunit": "^9.3"
            },
            "type": "library",
            "extra": {
                "branch-alias": {
                    "dev-master": "1.0-dev"
                }
            },
            "autoload": {
                "classmap": [
                    "src/"
                ]
            },
            "notification-url": "https://packagist.org/downloads/",
            "license": [
                "BSD-3-Clause"
            ],
            "authors": [
                {
                    "name": "Sebastian Bergmann",
                    "email": "sebastian@phpunit.de",
                    "role": "lead"
                }
            ],
            "description": "Library for parsing CLI options",
            "homepage": "https://github.com/sebastianbergmann/cli-parser",
            "support": {
                "issues": "https://github.com/sebastianbergmann/cli-parser/issues",
                "source": "https://github.com/sebastianbergmann/cli-parser/tree/1.0.1"
            },
            "funding": [
                {
                    "url": "https://github.com/sebastianbergmann",
                    "type": "github"
                }
            ],
            "time": "2020-09-28T06:08:49+00:00"
        },
        {
            "name": "sebastian/code-unit",
            "version": "1.0.8",
            "source": {
                "type": "git",
                "url": "https://github.com/sebastianbergmann/code-unit.git",
                "reference": "1fc9f64c0927627ef78ba436c9b17d967e68e120"
            },
            "dist": {
                "type": "zip",
                "url": "https://api.github.com/repos/sebastianbergmann/code-unit/zipball/1fc9f64c0927627ef78ba436c9b17d967e68e120",
                "reference": "1fc9f64c0927627ef78ba436c9b17d967e68e120",
                "shasum": ""
            },
            "require": {
                "php": ">=7.3"
            },
            "require-dev": {
                "phpunit/phpunit": "^9.3"
            },
            "type": "library",
            "extra": {
                "branch-alias": {
                    "dev-master": "1.0-dev"
                }
            },
            "autoload": {
                "classmap": [
                    "src/"
                ]
            },
            "notification-url": "https://packagist.org/downloads/",
            "license": [
                "BSD-3-Clause"
            ],
            "authors": [
                {
                    "name": "Sebastian Bergmann",
                    "email": "sebastian@phpunit.de",
                    "role": "lead"
                }
            ],
            "description": "Collection of value objects that represent the PHP code units",
            "homepage": "https://github.com/sebastianbergmann/code-unit",
            "support": {
                "issues": "https://github.com/sebastianbergmann/code-unit/issues",
                "source": "https://github.com/sebastianbergmann/code-unit/tree/1.0.8"
            },
            "funding": [
                {
                    "url": "https://github.com/sebastianbergmann",
                    "type": "github"
                }
            ],
            "time": "2020-10-26T13:08:54+00:00"
        },
        {
            "name": "sebastian/code-unit-reverse-lookup",
            "version": "2.0.3",
            "source": {
                "type": "git",
                "url": "https://github.com/sebastianbergmann/code-unit-reverse-lookup.git",
                "reference": "ac91f01ccec49fb77bdc6fd1e548bc70f7faa3e5"
            },
            "dist": {
                "type": "zip",
                "url": "https://api.github.com/repos/sebastianbergmann/code-unit-reverse-lookup/zipball/ac91f01ccec49fb77bdc6fd1e548bc70f7faa3e5",
                "reference": "ac91f01ccec49fb77bdc6fd1e548bc70f7faa3e5",
                "shasum": ""
            },
            "require": {
                "php": ">=7.3"
            },
            "require-dev": {
                "phpunit/phpunit": "^9.3"
            },
            "type": "library",
            "extra": {
                "branch-alias": {
                    "dev-master": "2.0-dev"
                }
            },
            "autoload": {
                "classmap": [
                    "src/"
                ]
            },
            "notification-url": "https://packagist.org/downloads/",
            "license": [
                "BSD-3-Clause"
            ],
            "authors": [
                {
                    "name": "Sebastian Bergmann",
                    "email": "sebastian@phpunit.de"
                }
            ],
            "description": "Looks up which function or method a line of code belongs to",
            "homepage": "https://github.com/sebastianbergmann/code-unit-reverse-lookup/",
            "support": {
                "issues": "https://github.com/sebastianbergmann/code-unit-reverse-lookup/issues",
                "source": "https://github.com/sebastianbergmann/code-unit-reverse-lookup/tree/2.0.3"
            },
            "funding": [
                {
                    "url": "https://github.com/sebastianbergmann",
                    "type": "github"
                }
            ],
            "time": "2020-09-28T05:30:19+00:00"
        },
        {
            "name": "sebastian/comparator",
            "version": "4.0.8",
            "source": {
                "type": "git",
                "url": "https://github.com/sebastianbergmann/comparator.git",
                "reference": "fa0f136dd2334583309d32b62544682ee972b51a"
            },
            "dist": {
                "type": "zip",
                "url": "https://api.github.com/repos/sebastianbergmann/comparator/zipball/fa0f136dd2334583309d32b62544682ee972b51a",
                "reference": "fa0f136dd2334583309d32b62544682ee972b51a",
                "shasum": ""
            },
            "require": {
                "php": ">=7.3",
                "sebastian/diff": "^4.0",
                "sebastian/exporter": "^4.0"
            },
            "require-dev": {
                "phpunit/phpunit": "^9.3"
            },
            "type": "library",
            "extra": {
                "branch-alias": {
                    "dev-master": "4.0-dev"
                }
            },
            "autoload": {
                "classmap": [
                    "src/"
                ]
            },
            "notification-url": "https://packagist.org/downloads/",
            "license": [
                "BSD-3-Clause"
            ],
            "authors": [
                {
                    "name": "Sebastian Bergmann",
                    "email": "sebastian@phpunit.de"
                },
                {
                    "name": "Jeff Welch",
                    "email": "whatthejeff@gmail.com"
                },
                {
                    "name": "Volker Dusch",
                    "email": "github@wallbash.com"
                },
                {
                    "name": "Bernhard Schussek",
                    "email": "bschussek@2bepublished.at"
                }
            ],
            "description": "Provides the functionality to compare PHP values for equality",
            "homepage": "https://github.com/sebastianbergmann/comparator",
            "keywords": [
                "comparator",
                "compare",
                "equality"
            ],
            "support": {
                "issues": "https://github.com/sebastianbergmann/comparator/issues",
                "source": "https://github.com/sebastianbergmann/comparator/tree/4.0.8"
            },
            "funding": [
                {
                    "url": "https://github.com/sebastianbergmann",
                    "type": "github"
                }
            ],
            "time": "2022-09-14T12:41:17+00:00"
        },
        {
            "name": "sebastian/complexity",
            "version": "2.0.2",
            "source": {
                "type": "git",
                "url": "https://github.com/sebastianbergmann/complexity.git",
                "reference": "739b35e53379900cc9ac327b2147867b8b6efd88"
            },
            "dist": {
                "type": "zip",
                "url": "https://api.github.com/repos/sebastianbergmann/complexity/zipball/739b35e53379900cc9ac327b2147867b8b6efd88",
                "reference": "739b35e53379900cc9ac327b2147867b8b6efd88",
                "shasum": ""
            },
            "require": {
                "nikic/php-parser": "^4.7",
                "php": ">=7.3"
            },
            "require-dev": {
                "phpunit/phpunit": "^9.3"
            },
            "type": "library",
            "extra": {
                "branch-alias": {
                    "dev-master": "2.0-dev"
                }
            },
            "autoload": {
                "classmap": [
                    "src/"
                ]
            },
            "notification-url": "https://packagist.org/downloads/",
            "license": [
                "BSD-3-Clause"
            ],
            "authors": [
                {
                    "name": "Sebastian Bergmann",
                    "email": "sebastian@phpunit.de",
                    "role": "lead"
                }
            ],
            "description": "Library for calculating the complexity of PHP code units",
            "homepage": "https://github.com/sebastianbergmann/complexity",
            "support": {
                "issues": "https://github.com/sebastianbergmann/complexity/issues",
                "source": "https://github.com/sebastianbergmann/complexity/tree/2.0.2"
            },
            "funding": [
                {
                    "url": "https://github.com/sebastianbergmann",
                    "type": "github"
                }
            ],
            "time": "2020-10-26T15:52:27+00:00"
        },
        {
            "name": "sebastian/diff",
            "version": "4.0.5",
            "source": {
                "type": "git",
                "url": "https://github.com/sebastianbergmann/diff.git",
                "reference": "74be17022044ebaaecfdf0c5cd504fc9cd5a7131"
            },
            "dist": {
                "type": "zip",
                "url": "https://api.github.com/repos/sebastianbergmann/diff/zipball/74be17022044ebaaecfdf0c5cd504fc9cd5a7131",
                "reference": "74be17022044ebaaecfdf0c5cd504fc9cd5a7131",
                "shasum": ""
            },
            "require": {
                "php": ">=7.3"
            },
            "require-dev": {
                "phpunit/phpunit": "^9.3",
                "symfony/process": "^4.2 || ^5"
            },
            "type": "library",
            "extra": {
                "branch-alias": {
                    "dev-master": "4.0-dev"
                }
            },
            "autoload": {
                "classmap": [
                    "src/"
                ]
            },
            "notification-url": "https://packagist.org/downloads/",
            "license": [
                "BSD-3-Clause"
            ],
            "authors": [
                {
                    "name": "Sebastian Bergmann",
                    "email": "sebastian@phpunit.de"
                },
                {
                    "name": "Kore Nordmann",
                    "email": "mail@kore-nordmann.de"
                }
            ],
            "description": "Diff implementation",
            "homepage": "https://github.com/sebastianbergmann/diff",
            "keywords": [
                "diff",
                "udiff",
                "unidiff",
                "unified diff"
            ],
            "support": {
                "issues": "https://github.com/sebastianbergmann/diff/issues",
                "source": "https://github.com/sebastianbergmann/diff/tree/4.0.5"
            },
            "funding": [
                {
                    "url": "https://github.com/sebastianbergmann",
                    "type": "github"
                }
            ],
            "time": "2023-05-07T05:35:17+00:00"
        },
        {
            "name": "sebastian/environment",
            "version": "5.1.5",
            "source": {
                "type": "git",
                "url": "https://github.com/sebastianbergmann/environment.git",
                "reference": "830c43a844f1f8d5b7a1f6d6076b784454d8b7ed"
            },
            "dist": {
                "type": "zip",
                "url": "https://api.github.com/repos/sebastianbergmann/environment/zipball/830c43a844f1f8d5b7a1f6d6076b784454d8b7ed",
                "reference": "830c43a844f1f8d5b7a1f6d6076b784454d8b7ed",
                "shasum": ""
            },
            "require": {
                "php": ">=7.3"
            },
            "require-dev": {
                "phpunit/phpunit": "^9.3"
            },
            "suggest": {
                "ext-posix": "*"
            },
            "type": "library",
            "extra": {
                "branch-alias": {
                    "dev-master": "5.1-dev"
                }
            },
            "autoload": {
                "classmap": [
                    "src/"
                ]
            },
            "notification-url": "https://packagist.org/downloads/",
            "license": [
                "BSD-3-Clause"
            ],
            "authors": [
                {
                    "name": "Sebastian Bergmann",
                    "email": "sebastian@phpunit.de"
                }
            ],
            "description": "Provides functionality to handle HHVM/PHP environments",
            "homepage": "http://www.github.com/sebastianbergmann/environment",
            "keywords": [
                "Xdebug",
                "environment",
                "hhvm"
            ],
            "support": {
                "issues": "https://github.com/sebastianbergmann/environment/issues",
                "source": "https://github.com/sebastianbergmann/environment/tree/5.1.5"
            },
            "funding": [
                {
                    "url": "https://github.com/sebastianbergmann",
                    "type": "github"
                }
            ],
            "time": "2023-02-03T06:03:51+00:00"
        },
        {
            "name": "sebastian/exporter",
            "version": "4.0.5",
            "source": {
                "type": "git",
                "url": "https://github.com/sebastianbergmann/exporter.git",
                "reference": "ac230ed27f0f98f597c8a2b6eb7ac563af5e5b9d"
            },
            "dist": {
                "type": "zip",
                "url": "https://api.github.com/repos/sebastianbergmann/exporter/zipball/ac230ed27f0f98f597c8a2b6eb7ac563af5e5b9d",
                "reference": "ac230ed27f0f98f597c8a2b6eb7ac563af5e5b9d",
                "shasum": ""
            },
            "require": {
                "php": ">=7.3",
                "sebastian/recursion-context": "^4.0"
            },
            "require-dev": {
                "ext-mbstring": "*",
                "phpunit/phpunit": "^9.3"
            },
            "type": "library",
            "extra": {
                "branch-alias": {
                    "dev-master": "4.0-dev"
                }
            },
            "autoload": {
                "classmap": [
                    "src/"
                ]
            },
            "notification-url": "https://packagist.org/downloads/",
            "license": [
                "BSD-3-Clause"
            ],
            "authors": [
                {
                    "name": "Sebastian Bergmann",
                    "email": "sebastian@phpunit.de"
                },
                {
                    "name": "Jeff Welch",
                    "email": "whatthejeff@gmail.com"
                },
                {
                    "name": "Volker Dusch",
                    "email": "github@wallbash.com"
                },
                {
                    "name": "Adam Harvey",
                    "email": "aharvey@php.net"
                },
                {
                    "name": "Bernhard Schussek",
                    "email": "bschussek@gmail.com"
                }
            ],
            "description": "Provides the functionality to export PHP variables for visualization",
            "homepage": "https://www.github.com/sebastianbergmann/exporter",
            "keywords": [
                "export",
                "exporter"
            ],
            "support": {
                "issues": "https://github.com/sebastianbergmann/exporter/issues",
                "source": "https://github.com/sebastianbergmann/exporter/tree/4.0.5"
            },
            "funding": [
                {
                    "url": "https://github.com/sebastianbergmann",
                    "type": "github"
                }
            ],
            "time": "2022-09-14T06:03:37+00:00"
        },
        {
            "name": "sebastian/global-state",
            "version": "5.0.6",
            "source": {
                "type": "git",
                "url": "https://github.com/sebastianbergmann/global-state.git",
                "reference": "bde739e7565280bda77be70044ac1047bc007e34"
            },
            "dist": {
                "type": "zip",
                "url": "https://api.github.com/repos/sebastianbergmann/global-state/zipball/bde739e7565280bda77be70044ac1047bc007e34",
                "reference": "bde739e7565280bda77be70044ac1047bc007e34",
                "shasum": ""
            },
            "require": {
                "php": ">=7.3",
                "sebastian/object-reflector": "^2.0",
                "sebastian/recursion-context": "^4.0"
            },
            "require-dev": {
                "ext-dom": "*",
                "phpunit/phpunit": "^9.3"
            },
            "suggest": {
                "ext-uopz": "*"
            },
            "type": "library",
            "extra": {
                "branch-alias": {
                    "dev-master": "5.0-dev"
                }
            },
            "autoload": {
                "classmap": [
                    "src/"
                ]
            },
            "notification-url": "https://packagist.org/downloads/",
            "license": [
                "BSD-3-Clause"
            ],
            "authors": [
                {
                    "name": "Sebastian Bergmann",
                    "email": "sebastian@phpunit.de"
                }
            ],
            "description": "Snapshotting of global state",
            "homepage": "http://www.github.com/sebastianbergmann/global-state",
            "keywords": [
                "global state"
            ],
            "support": {
                "issues": "https://github.com/sebastianbergmann/global-state/issues",
                "source": "https://github.com/sebastianbergmann/global-state/tree/5.0.6"
            },
            "funding": [
                {
                    "url": "https://github.com/sebastianbergmann",
                    "type": "github"
                }
            ],
            "time": "2023-08-02T09:26:13+00:00"
        },
        {
            "name": "sebastian/lines-of-code",
            "version": "1.0.3",
            "source": {
                "type": "git",
                "url": "https://github.com/sebastianbergmann/lines-of-code.git",
                "reference": "c1c2e997aa3146983ed888ad08b15470a2e22ecc"
            },
            "dist": {
                "type": "zip",
                "url": "https://api.github.com/repos/sebastianbergmann/lines-of-code/zipball/c1c2e997aa3146983ed888ad08b15470a2e22ecc",
                "reference": "c1c2e997aa3146983ed888ad08b15470a2e22ecc",
                "shasum": ""
            },
            "require": {
                "nikic/php-parser": "^4.6",
                "php": ">=7.3"
            },
            "require-dev": {
                "phpunit/phpunit": "^9.3"
            },
            "type": "library",
            "extra": {
                "branch-alias": {
                    "dev-master": "1.0-dev"
                }
            },
            "autoload": {
                "classmap": [
                    "src/"
                ]
            },
            "notification-url": "https://packagist.org/downloads/",
            "license": [
                "BSD-3-Clause"
            ],
            "authors": [
                {
                    "name": "Sebastian Bergmann",
                    "email": "sebastian@phpunit.de",
                    "role": "lead"
                }
            ],
            "description": "Library for counting the lines of code in PHP source code",
            "homepage": "https://github.com/sebastianbergmann/lines-of-code",
            "support": {
                "issues": "https://github.com/sebastianbergmann/lines-of-code/issues",
                "source": "https://github.com/sebastianbergmann/lines-of-code/tree/1.0.3"
            },
            "funding": [
                {
                    "url": "https://github.com/sebastianbergmann",
                    "type": "github"
                }
            ],
            "time": "2020-11-28T06:42:11+00:00"
        },
        {
            "name": "sebastian/object-enumerator",
            "version": "4.0.4",
            "source": {
                "type": "git",
                "url": "https://github.com/sebastianbergmann/object-enumerator.git",
                "reference": "5c9eeac41b290a3712d88851518825ad78f45c71"
            },
            "dist": {
                "type": "zip",
                "url": "https://api.github.com/repos/sebastianbergmann/object-enumerator/zipball/5c9eeac41b290a3712d88851518825ad78f45c71",
                "reference": "5c9eeac41b290a3712d88851518825ad78f45c71",
                "shasum": ""
            },
            "require": {
                "php": ">=7.3",
                "sebastian/object-reflector": "^2.0",
                "sebastian/recursion-context": "^4.0"
            },
            "require-dev": {
                "phpunit/phpunit": "^9.3"
            },
            "type": "library",
            "extra": {
                "branch-alias": {
                    "dev-master": "4.0-dev"
                }
            },
            "autoload": {
                "classmap": [
                    "src/"
                ]
            },
            "notification-url": "https://packagist.org/downloads/",
            "license": [
                "BSD-3-Clause"
            ],
            "authors": [
                {
                    "name": "Sebastian Bergmann",
                    "email": "sebastian@phpunit.de"
                }
            ],
            "description": "Traverses array structures and object graphs to enumerate all referenced objects",
            "homepage": "https://github.com/sebastianbergmann/object-enumerator/",
            "support": {
                "issues": "https://github.com/sebastianbergmann/object-enumerator/issues",
                "source": "https://github.com/sebastianbergmann/object-enumerator/tree/4.0.4"
            },
            "funding": [
                {
                    "url": "https://github.com/sebastianbergmann",
                    "type": "github"
                }
            ],
            "time": "2020-10-26T13:12:34+00:00"
        },
        {
            "name": "sebastian/object-reflector",
            "version": "2.0.4",
            "source": {
                "type": "git",
                "url": "https://github.com/sebastianbergmann/object-reflector.git",
                "reference": "b4f479ebdbf63ac605d183ece17d8d7fe49c15c7"
            },
            "dist": {
                "type": "zip",
                "url": "https://api.github.com/repos/sebastianbergmann/object-reflector/zipball/b4f479ebdbf63ac605d183ece17d8d7fe49c15c7",
                "reference": "b4f479ebdbf63ac605d183ece17d8d7fe49c15c7",
                "shasum": ""
            },
            "require": {
                "php": ">=7.3"
            },
            "require-dev": {
                "phpunit/phpunit": "^9.3"
            },
            "type": "library",
            "extra": {
                "branch-alias": {
                    "dev-master": "2.0-dev"
                }
            },
            "autoload": {
                "classmap": [
                    "src/"
                ]
            },
            "notification-url": "https://packagist.org/downloads/",
            "license": [
                "BSD-3-Clause"
            ],
            "authors": [
                {
                    "name": "Sebastian Bergmann",
                    "email": "sebastian@phpunit.de"
                }
            ],
            "description": "Allows reflection of object attributes, including inherited and non-public ones",
            "homepage": "https://github.com/sebastianbergmann/object-reflector/",
            "support": {
                "issues": "https://github.com/sebastianbergmann/object-reflector/issues",
                "source": "https://github.com/sebastianbergmann/object-reflector/tree/2.0.4"
            },
            "funding": [
                {
                    "url": "https://github.com/sebastianbergmann",
                    "type": "github"
                }
            ],
            "time": "2020-10-26T13:14:26+00:00"
        },
        {
            "name": "sebastian/recursion-context",
            "version": "4.0.5",
            "source": {
                "type": "git",
                "url": "https://github.com/sebastianbergmann/recursion-context.git",
                "reference": "e75bd0f07204fec2a0af9b0f3cfe97d05f92efc1"
            },
            "dist": {
                "type": "zip",
                "url": "https://api.github.com/repos/sebastianbergmann/recursion-context/zipball/e75bd0f07204fec2a0af9b0f3cfe97d05f92efc1",
                "reference": "e75bd0f07204fec2a0af9b0f3cfe97d05f92efc1",
                "shasum": ""
            },
            "require": {
                "php": ">=7.3"
            },
            "require-dev": {
                "phpunit/phpunit": "^9.3"
            },
            "type": "library",
            "extra": {
                "branch-alias": {
                    "dev-master": "4.0-dev"
                }
            },
            "autoload": {
                "classmap": [
                    "src/"
                ]
            },
            "notification-url": "https://packagist.org/downloads/",
            "license": [
                "BSD-3-Clause"
            ],
            "authors": [
                {
                    "name": "Sebastian Bergmann",
                    "email": "sebastian@phpunit.de"
                },
                {
                    "name": "Jeff Welch",
                    "email": "whatthejeff@gmail.com"
                },
                {
                    "name": "Adam Harvey",
                    "email": "aharvey@php.net"
                }
            ],
            "description": "Provides functionality to recursively process PHP variables",
            "homepage": "https://github.com/sebastianbergmann/recursion-context",
            "support": {
                "issues": "https://github.com/sebastianbergmann/recursion-context/issues",
                "source": "https://github.com/sebastianbergmann/recursion-context/tree/4.0.5"
            },
            "funding": [
                {
                    "url": "https://github.com/sebastianbergmann",
                    "type": "github"
                }
            ],
            "time": "2023-02-03T06:07:39+00:00"
        },
        {
            "name": "sebastian/resource-operations",
            "version": "3.0.3",
            "source": {
                "type": "git",
                "url": "https://github.com/sebastianbergmann/resource-operations.git",
                "reference": "0f4443cb3a1d92ce809899753bc0d5d5a8dd19a8"
            },
            "dist": {
                "type": "zip",
                "url": "https://api.github.com/repos/sebastianbergmann/resource-operations/zipball/0f4443cb3a1d92ce809899753bc0d5d5a8dd19a8",
                "reference": "0f4443cb3a1d92ce809899753bc0d5d5a8dd19a8",
                "shasum": ""
            },
            "require": {
                "php": ">=7.3"
            },
            "require-dev": {
                "phpunit/phpunit": "^9.0"
            },
            "type": "library",
            "extra": {
                "branch-alias": {
                    "dev-master": "3.0-dev"
                }
            },
            "autoload": {
                "classmap": [
                    "src/"
                ]
            },
            "notification-url": "https://packagist.org/downloads/",
            "license": [
                "BSD-3-Clause"
            ],
            "authors": [
                {
                    "name": "Sebastian Bergmann",
                    "email": "sebastian@phpunit.de"
                }
            ],
            "description": "Provides a list of PHP built-in functions that operate on resources",
            "homepage": "https://www.github.com/sebastianbergmann/resource-operations",
            "support": {
                "issues": "https://github.com/sebastianbergmann/resource-operations/issues",
                "source": "https://github.com/sebastianbergmann/resource-operations/tree/3.0.3"
            },
            "funding": [
                {
                    "url": "https://github.com/sebastianbergmann",
                    "type": "github"
                }
            ],
            "time": "2020-09-28T06:45:17+00:00"
        },
        {
            "name": "sebastian/type",
            "version": "3.2.1",
            "source": {
                "type": "git",
                "url": "https://github.com/sebastianbergmann/type.git",
                "reference": "75e2c2a32f5e0b3aef905b9ed0b179b953b3d7c7"
            },
            "dist": {
                "type": "zip",
                "url": "https://api.github.com/repos/sebastianbergmann/type/zipball/75e2c2a32f5e0b3aef905b9ed0b179b953b3d7c7",
                "reference": "75e2c2a32f5e0b3aef905b9ed0b179b953b3d7c7",
                "shasum": ""
            },
            "require": {
                "php": ">=7.3"
            },
            "require-dev": {
                "phpunit/phpunit": "^9.5"
            },
            "type": "library",
            "extra": {
                "branch-alias": {
                    "dev-master": "3.2-dev"
                }
            },
            "autoload": {
                "classmap": [
                    "src/"
                ]
            },
            "notification-url": "https://packagist.org/downloads/",
            "license": [
                "BSD-3-Clause"
            ],
            "authors": [
                {
                    "name": "Sebastian Bergmann",
                    "email": "sebastian@phpunit.de",
                    "role": "lead"
                }
            ],
            "description": "Collection of value objects that represent the types of the PHP type system",
            "homepage": "https://github.com/sebastianbergmann/type",
            "support": {
                "issues": "https://github.com/sebastianbergmann/type/issues",
                "source": "https://github.com/sebastianbergmann/type/tree/3.2.1"
            },
            "funding": [
                {
                    "url": "https://github.com/sebastianbergmann",
                    "type": "github"
                }
            ],
            "time": "2023-02-03T06:13:03+00:00"
        },
        {
            "name": "sebastian/version",
            "version": "3.0.2",
            "source": {
                "type": "git",
                "url": "https://github.com/sebastianbergmann/version.git",
                "reference": "c6c1022351a901512170118436c764e473f6de8c"
            },
            "dist": {
                "type": "zip",
                "url": "https://api.github.com/repos/sebastianbergmann/version/zipball/c6c1022351a901512170118436c764e473f6de8c",
                "reference": "c6c1022351a901512170118436c764e473f6de8c",
                "shasum": ""
            },
            "require": {
                "php": ">=7.3"
            },
            "type": "library",
            "extra": {
                "branch-alias": {
                    "dev-master": "3.0-dev"
                }
            },
            "autoload": {
                "classmap": [
                    "src/"
                ]
            },
            "notification-url": "https://packagist.org/downloads/",
            "license": [
                "BSD-3-Clause"
            ],
            "authors": [
                {
                    "name": "Sebastian Bergmann",
                    "email": "sebastian@phpunit.de",
                    "role": "lead"
                }
            ],
            "description": "Library that helps with managing the version number of Git-hosted PHP projects",
            "homepage": "https://github.com/sebastianbergmann/version",
            "support": {
                "issues": "https://github.com/sebastianbergmann/version/issues",
                "source": "https://github.com/sebastianbergmann/version/tree/3.0.2"
            },
            "funding": [
                {
                    "url": "https://github.com/sebastianbergmann",
                    "type": "github"
                }
            ],
            "time": "2020-09-28T06:39:44+00:00"
        },
        {
            "name": "slevomat/coding-standard",
            "version": "8.15.0",
            "source": {
                "type": "git",
                "url": "https://github.com/slevomat/coding-standard.git",
                "reference": "7d1d957421618a3803b593ec31ace470177d7817"
            },
            "dist": {
                "type": "zip",
                "url": "https://api.github.com/repos/slevomat/coding-standard/zipball/7d1d957421618a3803b593ec31ace470177d7817",
                "reference": "7d1d957421618a3803b593ec31ace470177d7817",
                "shasum": ""
            },
            "require": {
                "dealerdirect/phpcodesniffer-composer-installer": "^0.6.2 || ^0.7 || ^1.0",
                "php": "^7.2 || ^8.0",
                "phpstan/phpdoc-parser": "^1.23.1",
                "squizlabs/php_codesniffer": "^3.9.0"
            },
            "require-dev": {
                "phing/phing": "2.17.4",
                "php-parallel-lint/php-parallel-lint": "1.3.2",
                "phpstan/phpstan": "1.10.60",
                "phpstan/phpstan-deprecation-rules": "1.1.4",
                "phpstan/phpstan-phpunit": "1.3.16",
                "phpstan/phpstan-strict-rules": "1.5.2",
                "phpunit/phpunit": "8.5.21|9.6.8|10.5.11"
            },
            "type": "phpcodesniffer-standard",
            "extra": {
                "branch-alias": {
                    "dev-master": "8.x-dev"
                }
            },
            "autoload": {
                "psr-4": {
                    "SlevomatCodingStandard\\": "SlevomatCodingStandard/"
                }
            },
            "notification-url": "https://packagist.org/downloads/",
            "license": [
                "MIT"
            ],
            "description": "Slevomat Coding Standard for PHP_CodeSniffer complements Consistence Coding Standard by providing sniffs with additional checks.",
            "keywords": [
                "dev",
                "phpcs"
            ],
            "support": {
                "issues": "https://github.com/slevomat/coding-standard/issues",
                "source": "https://github.com/slevomat/coding-standard/tree/8.15.0"
            },
            "funding": [
                {
                    "url": "https://github.com/kukulich",
                    "type": "github"
                },
                {
                    "url": "https://tidelift.com/funding/github/packagist/slevomat/coding-standard",
                    "type": "tidelift"
                }
            ],
            "time": "2024-03-09T15:20:58+00:00"
        },
        {
            "name": "squizlabs/php_codesniffer",
            "version": "3.11.1",
            "source": {
                "type": "git",
                "url": "https://github.com/PHPCSStandards/PHP_CodeSniffer.git",
                "reference": "19473c30efe4f7b3cd42522d0b2e6e7f243c6f87"
            },
            "dist": {
                "type": "zip",
                "url": "https://api.github.com/repos/PHPCSStandards/PHP_CodeSniffer/zipball/19473c30efe4f7b3cd42522d0b2e6e7f243c6f87",
                "reference": "19473c30efe4f7b3cd42522d0b2e6e7f243c6f87",
                "shasum": ""
            },
            "require": {
                "ext-simplexml": "*",
                "ext-tokenizer": "*",
                "ext-xmlwriter": "*",
                "php": ">=5.4.0"
            },
            "require-dev": {
                "phpunit/phpunit": "^4.0 || ^5.0 || ^6.0 || ^7.0 || ^8.0 || ^9.3.4"
            },
            "bin": [
                "bin/phpcbf",
                "bin/phpcs"
            ],
            "type": "library",
            "extra": {
                "branch-alias": {
                    "dev-master": "3.x-dev"
                }
            },
            "notification-url": "https://packagist.org/downloads/",
            "license": [
                "BSD-3-Clause"
            ],
            "authors": [
                {
                    "name": "Greg Sherwood",
                    "role": "Former lead"
                },
                {
                    "name": "Juliette Reinders Folmer",
                    "role": "Current lead"
                },
                {
                    "name": "Contributors",
                    "homepage": "https://github.com/PHPCSStandards/PHP_CodeSniffer/graphs/contributors"
                }
            ],
            "description": "PHP_CodeSniffer tokenizes PHP, JavaScript and CSS files and detects violations of a defined set of coding standards.",
            "homepage": "https://github.com/PHPCSStandards/PHP_CodeSniffer",
            "keywords": [
                "phpcs",
                "standards",
                "static analysis"
            ],
            "support": {
                "issues": "https://github.com/PHPCSStandards/PHP_CodeSniffer/issues",
                "security": "https://github.com/PHPCSStandards/PHP_CodeSniffer/security/policy",
                "source": "https://github.com/PHPCSStandards/PHP_CodeSniffer",
                "wiki": "https://github.com/PHPCSStandards/PHP_CodeSniffer/wiki"
            },
            "funding": [
                {
                    "url": "https://github.com/PHPCSStandards",
                    "type": "github"
                },
                {
                    "url": "https://github.com/jrfnl",
                    "type": "github"
                },
                {
                    "url": "https://opencollective.com/php_codesniffer",
                    "type": "open_collective"
                }
            ],
            "time": "2024-11-16T12:02:36+00:00"
        },
        {
            "name": "submitty/php-codesniffer",
            "version": "3.0.1",
            "source": {
                "type": "git",
                "url": "https://github.com/Submitty/submitty-php-codesniffer.git",
                "reference": "703c92addbb70d6c2d7e7ea4fbcfbb50b502e2c4"
            },
            "dist": {
                "type": "zip",
                "url": "https://api.github.com/repos/Submitty/submitty-php-codesniffer/zipball/703c92addbb70d6c2d7e7ea4fbcfbb50b502e2c4",
                "reference": "703c92addbb70d6c2d7e7ea4fbcfbb50b502e2c4",
                "shasum": ""
            },
            "require": {
                "php": ">=8.1",
                "slevomat/coding-standard": "^8.15.0",
                "squizlabs/php_codesniffer": "^3.5.4"
            },
            "require-dev": {
                "dealerdirect/phpcodesniffer-composer-installer": "^0.7.1",
                "phpunit/phpunit": "^9.3.4"
            },
            "suggest": {
                "dealerdirect/phpcodesniffer-composer-installer": "^0.7.0 || This Composer plugin will sort out the PHPCS 'installed_paths' automatically."
            },
            "type": "phpcodesniffer-standard",
            "autoload": {
                "psr-4": {
                    "SubmittyStandard\\": "SubmittyStandard"
                }
            },
            "notification-url": "https://packagist.org/downloads/",
            "license": [
                "MIT"
            ],
            "authors": [
                {
                    "name": "Matthew Peveler",
                    "email": "matt.peveler@gmail.com"
                }
            ],
            "description": "Submitty PHP CodeSniffer Standard",
            "support": {
                "source": "https://github.com/Submitty/submitty-php-codesniffer/tree/3.0.1"
            },
            "time": "2024-04-02T18:44:12+00:00"
        },
        {
            "name": "theseer/tokenizer",
            "version": "1.2.2",
            "source": {
                "type": "git",
                "url": "https://github.com/theseer/tokenizer.git",
                "reference": "b2ad5003ca10d4ee50a12da31de12a5774ba6b96"
            },
            "dist": {
                "type": "zip",
                "url": "https://api.github.com/repos/theseer/tokenizer/zipball/b2ad5003ca10d4ee50a12da31de12a5774ba6b96",
                "reference": "b2ad5003ca10d4ee50a12da31de12a5774ba6b96",
                "shasum": ""
            },
            "require": {
                "ext-dom": "*",
                "ext-tokenizer": "*",
                "ext-xmlwriter": "*",
                "php": "^7.2 || ^8.0"
            },
            "type": "library",
            "autoload": {
                "classmap": [
                    "src/"
                ]
            },
            "notification-url": "https://packagist.org/downloads/",
            "license": [
                "BSD-3-Clause"
            ],
            "authors": [
                {
                    "name": "Arne Blankerts",
                    "email": "arne@blankerts.de",
                    "role": "Developer"
                }
            ],
            "description": "A small library for converting tokenized PHP source code into XML and potentially other formats",
            "support": {
                "issues": "https://github.com/theseer/tokenizer/issues",
                "source": "https://github.com/theseer/tokenizer/tree/1.2.2"
            },
            "funding": [
                {
                    "url": "https://github.com/theseer",
                    "type": "github"
                }
            ],
            "time": "2023-11-20T00:12:19+00:00"
        }
    ],
    "aliases": [],
    "minimum-stability": "stable",
    "stability-flags": {},
    "prefer-stable": false,
    "prefer-lowest": false,
    "platform": {},
    "platform-dev": {},
    "platform-overrides": {
        "php": "8.1"
    },
    "plugin-api-version": "2.6.0"
}<|MERGE_RESOLUTION|>--- conflicted
+++ resolved
@@ -4,11 +4,7 @@
         "Read more about it at https://getcomposer.org/doc/01-basic-usage.md#installing-dependencies",
         "This file is @generated automatically"
     ],
-<<<<<<< HEAD
-    "content-hash": "9f569f616d548eeca48ad7fb9ea264a8",
-=======
     "content-hash": "9a951dbeeeb945f07b2acc0a9dd59323",
->>>>>>> 9f77060d
     "packages": [
         {
             "name": "aptoma/twig-markdown",
