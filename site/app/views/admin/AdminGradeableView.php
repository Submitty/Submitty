--- conflicted
+++ resolved
@@ -104,16 +104,13 @@
                 $precision = $data[3]['eg_precision'];
                 $electronic_gradeable['eg_precision'] = $precision;
                 $use_ta_grading = $data[3]['eg_use_ta_grading'];
-<<<<<<< HEAD
                 $can_student_submit = $data[3]['eg_can_student_submit'];
                 $can_student_view = $data[3]['eg_can_student_view'];
                 $can_student_download_active = $data[3]['eg_can_student_download_active'];
                 $can_student_download_any = $data[3]['eg_can_student_download_any'];
-=======
                 $peer_yes_checked = $data[3]['eg_peer_grading'];
                 $peer_no_checked = !$peer_yes_checked;
                 $peer_grade_set = $data[3]['eg_peer_grade_set'];
->>>>>>> 13f5f67c
                 $old_questions = $data[5];
                 $num_old_questions = count($old_questions);                
                 $component_ids = array();
@@ -141,16 +138,13 @@
             if ($data[0]['g_gradeable_type'] === 0) {
                 $electronic_gradeable['eg_config_path'] = $data[3]['eg_config_path'];
                 $use_ta_grading = $data[3]['eg_use_ta_grading'];
-<<<<<<< HEAD
                 $can_student_submit = $data[3]['eg_can_student_submit'];
                 $can_student_view = $data[3]['eg_can_student_view'];
                 $can_student_download_active = $data[3]['eg_can_student_download_active'];
                 $can_student_download_any = $data[3]['eg_can_student_download_any'];
-=======
                 $peer_yes_checked = $data[3]['eg_peer_grading'];
                 $peer_no_checked = !$peer_yes_checked;
                 $peer_grade_set = $data[3]['eg_peer_grade_set'];
->>>>>>> 13f5f67c
                 $precision = $data[3]['eg_precision'];
                 $electronic_gradeable['eg_precision'] = $precision;
                 $old_questions = $data[5];
