--- conflicted
+++ resolved
@@ -39,14 +39,8 @@
             {% endif %}
             {% for file in uploaded_pdfs %}
                 {{ file.name }}
-<<<<<<< HEAD
-                {#<a class="btn btn-primary" onclick="openUrl('{{ core.buildUrl({'component':'student', 'page':'PDF', 'action':'download_annotated_pdf', 'gradeable_id': gradeable_id, 'file_name': file.name}) }}')">Download <i class="fa fa-download"></i></a>#}
-                <a class="btn btn-primary" onclick="openUrl('{{ core.buildUrl({'component':'pdf', 'page':'student_pdf_view', 'gradeable_id': gradeable_id, 'file_name': file.name}) }}')">View Popup <i class="fa fa-window-restore"></i></a>
-                <br />
-=======
                 {#<a class="btn btn-primary" onclick="openUrl('{{ core.buildUrl({'component':'student', 'page':'PDF', 'action':'download_annotated_pdf', 'gradeable_id': gradeable_id, 'file_name': file.name}) }}')">Download <i class="fas fa-download"></i></a>#}
                 <a class="btn btn-primary" onclick="openUrl('{{ core.buildUrl({'component':'pdf', 'page':'student_pdf_view', 'gradeable_id': gradeable_id, 'file_name': file.name}) }}')">View Popup <i class="fas fa-window-restore"></i></a>
->>>>>>> f9771e67
             {% endfor %}
         </div>
         {% endif %}
