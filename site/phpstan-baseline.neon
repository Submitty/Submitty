--- conflicted
+++ resolved
@@ -1362,35 +1362,10 @@
 			count: 2
 			path: app/controllers/admin/ConfigurationController.php
 
-		-
-<<<<<<< HEAD
-			message: "#^Method app\\\\controllers\\\\admin\\\\ConfigurationController\\:\\:getGradeableSeatingOptions\\(\\) return type has no value type specified in iterable type array\\.$#"
-			count: 1
-			path: app/controllers/admin/ConfigurationController.php
-
-		-
-			message: "#^Method app\\\\controllers\\\\admin\\\\EmailRoomSeatingController\\:\\:replacePlaceholders\\(\\) has parameter \\$data with no value type specified in iterable type array\\.$#"
-			count: 1
-			path: app/controllers/admin/EmailRoomSeatingController.php
-
-		-
-			message: "#^Method app\\\\controllers\\\\admin\\\\GradeOverrideController\\:\\:deleteOverriddenGrades\\(\\) has no return type specified\\.$#"
-=======
-			message: '#^Construct empty\(\) is not allowed\. Use more strict comparison\.$#'
-			identifier: empty.notAllowed
-			count: 1
-			path: app/controllers/admin/GradeOverrideController.php
-
-		-
-			message: '#^Loose comparison via "\=\=" is not allowed\.$#'
-			identifier: equal.notAllowed
-			count: 2
-			path: app/controllers/admin/GradeOverrideController.php
 
 		-
 			message: '#^Method app\\controllers\\admin\\GradeOverrideController\:\:deleteOverriddenGrades\(\) has no return type specified\.$#'
 			identifier: missingType.return
->>>>>>> 99ee6c36
 			count: 1
 			path: app/controllers/admin/GradeOverrideController.php
 
