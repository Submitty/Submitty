--- conflicted
+++ resolved
@@ -122,22 +122,14 @@
 }
 
 function calculateLateDayCache() {
-<<<<<<< HEAD
-    const url = buildCourseUrl(['bulk_late_days', 'calculate']);
-=======
     const url = buildCourseUrl(['late_days_forensics', 'calculate']);
->>>>>>> edc25ad9
     const confirm_message = "Are you sure you want to recalculate the cache? Calculating the remaining late day information for every user may take a while.";
     const status = "Recaclulating...";
     updateCacheBuildStatus(url, confirm_message, status);
 }
 
 function flushLateDayCache() {
-<<<<<<< HEAD
-    const url = buildCourseUrl(['bulk_late_days', 'flush']);
-=======
     const url = buildCourseUrl(['late_days_forensics', 'flush']);
->>>>>>> edc25ad9
     const confirm_message = "Are you sure you want to flush the cache? This will remove the late day cache for every user.";
     const status = "Flushing...";
     updateCacheBuildStatus(url, confirm_message, status);
