--- conflicted
+++ resolved
@@ -51,7 +51,6 @@
     ];
 
     /**
-<<<<<<< HEAD
      * @Route("/api/{_semester}/{_course}/{gradeable_id}/download", methods={"GET"})
      * @Route("/courses/{_semester}/{_course}/{gradeable_id}/download", methods={"GET"})
      * @AccessControl(role="INSTRUCTOR")
@@ -120,7 +119,9 @@
             }
         }
         return JsonResponse::getSuccessResponse($return_json);
-=======
+    }
+
+    /*
      * Creates a gradeable based on uploaded JSON data
      * @return JsonResponse
      * @AccessControl(role="INSTRUCTOR")
@@ -215,7 +216,6 @@
         catch (\Exception $e) {
             return JsonResponse::getErrorResponse($e->getMessage());
         }
->>>>>>> d0c7c55a
     }
 
     /**
