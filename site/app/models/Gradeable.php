--- conflicted
+++ resolved
@@ -27,10 +27,7 @@
  * @method int getHighestVersion()
  * @method int getActiveVersion()
  * @method void setActiveVersion(int $version)
-<<<<<<< HEAD
  * @method void setGradedVersion(int $version)
-=======
->>>>>>> 2313b7bf
  * @method int getMaxSubmissions()
  * @method float getMaxSize()
  * @method GradeableVersion[] getVersions()
