--- conflicted
+++ resolved
@@ -119,13 +119,10 @@
                 'queue_enabled' => true,
                 'queue_contact_info' => true,
                 'queue_message' => '',
-<<<<<<< HEAD
-                'queue_announcement_message' => ''
-=======
+                'queue_announcement_message' => '',
                 'polls_enabled'                  => false,
                 'polls_pts_for_correct'          => 1.0,
                 'polls_pts_for_incorrect'        => 0.0
->>>>>>> 34706c94
             ],
             'feature_flags' => [
 
@@ -286,13 +283,10 @@
                     'queue_enabled' => true,
                     'queue_contact_info' => true,
                     'queue_message' => '',
-<<<<<<< HEAD
-                    'queue_announcement_message' => ''
-=======
+                    'queue_announcement_message' => '',
                     'polls_enabled'                  => false,
                     'polls_pts_for_correct'          => 1.0,
                     'polls_pts_for_incorrect'        => 0.0
->>>>>>> 34706c94
                 ],
                 'feature_flags' => []
             ],
@@ -321,13 +315,10 @@
             'queue_enabled' => true,
             'queue_contact_info' => true,
             'queue_message' => '',
-<<<<<<< HEAD
             'queue_announcement_message' => '',
-=======
             'polls_enabled'                  => false,
             'polls_pts_for_correct'          => 1.0,
             'polls_pts_for_incorrect'        => 0.0,
->>>>>>> 34706c94
             'feature_flags' => [],
             'submitty_install_path' => $this->temp_dir,
             'date_time_format' => ['modified' => false]
@@ -505,11 +496,7 @@
                 'display_custom_message', 'course_email', 'vcs_base_url', 'vcs_type', 'private_repository',
                 'forum_enabled', 'forum_create_thread_message', 'regrade_enabled', 'seating_only_for_instructor',
                 'regrade_message', 'room_seating_gradeable_id', 'queue_enabled', 'queue_contact_info',
-<<<<<<< HEAD
-                'queue_message', 'queue_announcement_message'
-=======
-                'queue_message', 'polls_enabled', 'polls_pts_for_correct', 'polls_pts_for_incorrect'
->>>>>>> 34706c94
+                'queue_message', 'queue_announcement_message', 'polls_enabled', 'polls_pts_for_correct', 'polls_pts_for_incorrect'
             ],
         ];
         $return = [];
