--- conflicted
+++ resolved
@@ -1087,7 +1087,21 @@
 
                 $(obj).children("div.thread_box").addClass('active');
 
-<<<<<<< HEAD
+                $('#posts_list').empty().html(JSON.parse(json.data.html));
+                window.history.pushState({"pageTitle":document.title},"", url);
+
+                enableTabsInTextArea('.post_content_reply');
+                saveScrollLocationOnRefresh('posts_list');
+                addCollapsable();
+
+                $(".post_reply_from").submit(publishPost);
+
+            },
+            error: function(){
+                window.alert("Something went wrong while trying to display thread details. Please try again.");
+            }
+        });
+    });
 }
 
 function thread_post_handler(){
@@ -1103,21 +1117,5 @@
         post.attr("disabled", "true").val('Submitting post...');
         post_unresolve.attr("disabled", "true").val('Submitting post...');
         return true;
-=======
-                $('#posts_list').empty().html(JSON.parse(json.data.html));
-                window.history.pushState({"pageTitle":document.title},"", url);
-
-                enableTabsInTextArea('.post_content_reply');
-                saveScrollLocationOnRefresh('posts_list');
-                addCollapsable();
-
-                $(".post_reply_from").submit(publishPost);
-
-            },
-            error: function(){
-                window.alert("Something went wrong while trying to display thread details. Please try again.");
-            }
-        });
->>>>>>> 8c9e55b7
     });
 }