#include <sys/types.h>
#include <sys/stat.h>
#include <cstdio>
#include <cstddef>
#include <cstdlib>
#include <unistd.h>
#include <fcntl.h>
#include <elf.h>
#include <algorithm>
#include <cassert>

// COMPILATION NOTE: Must pass -lseccomp to build
#include <seccomp.h>
#include <set>
#include <string>
#include <seccomp.h>
#include <iostream>
#include <fstream>
#include <vector>
#include <string>

#define SUBMITTY_INSTALL_DIRECTORY  std::string("__INSTALL__FILLIN__SUBMITTY_INSTALL_DIR__")

#define ALLOW_SYSCALL(name)  allow_syscall(sc,SCMP_SYS(name),#name)

inline void allow_syscall(scmp_filter_ctx sc, int syscall, const std::string &syscall_string) {
  //std::cout << "allow " << syscall_string << std::endl;
  int res = seccomp_rule_add(sc, SCMP_ACT_ALLOW, syscall, 0);
  if (res < 0) {
    std::cerr << "WARNING:  Errno " << res << " installing seccomp rule for " << syscall_string << std::endl;
  }
}

// ===========================================================================
// ===========================================================================
//
// This helper file defines one function:
// void allow_system_calls(scmp_filter_ctx sc, const std::set<std::string> &categories) {
//
// It is placed in a separate file, since the helper utility
// system_call_check.cpp parses this function to define the categories.
//
#include "system_call_categories.cpp"
#include "json.hpp"

// ===========================================================================
// ===========================================================================

int install_syscall_filter(bool is_32, const std::string &my_program, std::ofstream &execute_logfile, const nlohmann::json &whole_config) {

  int res;
  scmp_filter_ctx sc = seccomp_init(SCMP_ACT_KILL);
  int target_arch = is_32 ? SCMP_ARCH_X86 : SCMP_ARCH_X86_64;
  if (seccomp_arch_native() != target_arch) {
    res = seccomp_arch_add(sc, target_arch);
    if (res != 0) {
      //fprintf(stderr, "seccomp_arch_add failed: %d\n", res);
      return 1;
    }
  }

  // libseccomp uses pseudo-syscalls to let us use the 64-bit split
  // system call names for SYS_socketcall on 32-bit.  The translation
  // being on their side means we have no choice in the matter as we
  // cannot pass them the number for the target: only for the source.
  // We could use raw seccomp-bpf instead.

  std::set<std::string> categories;
  
  // grep ' :' grading/system_call_categories.cpp | grep WHITELIST | cut -f 6 -d ' '
  // grep ' :' grading/system_call_categories.cpp | grep RESTRICTED | cut -f 6 -d ' '
  // grep ' :' grading/system_call_categories.cpp | grep FORBIDDEN | cut -f 6 -d ' ' 

  std::set<std::string> whitelist_categories = {
    "PROCESS_CONTROL",
    "PROCESS_CONTROL_MEMORY",
    "PROCESS_CONTROL_WAITING",
    "FILE_MANAGEMENT",
    "DEVICE_MANAGEMENT",
    "INFORMATION_MAINTENANCE"
  };

  std::set<std::string> restricted_categories = {
    "PROCESS_CONTROL_MEMORY_ADVANCED",
    "PROCESS_CONTROL_NEW_PROCESS_THREAD",
    "PROCESS_CONTROL_SYNCHRONIZATION",
    "PROCESS_CONTROL_SCHEDULING",
    "PROCESS_CONTROL_ADVANCED",
    "PROCESS_CONTROL_GET_SET_USER_GROUP_ID",
    "FILE_MANAGEMENT_MOVE_DELETE_RENAME_FILE_DIRECTORY",
    "FILE_MANAGEMENT_PERMISSIONS",
    "FILE_MANAGEMENT_CAPABILITIES",
    "FILE_MANAGEMENT_EXTENDED_ATTRIBUTES",
    "FILE_MANAGEMENT_RARE",
    "DEVICE_MANAGEMENT_ADVANCED",
    "DEVICE_MANAGEMENT_NEW_DEVICE",
    "INFORMATION_MAINTENANCE_ADVANCED",
    "COMMUNICATIONS_AND_NETWORKING_SOCKETS_MINIMAL",
    "COMMUNICATIONS_AND_NETWORKING_SOCKETS",
    "COMMUNICATIONS_AND_NETWORKING_SIGNALS",
    "COMMUNICATIONS_AND_NETWORKING_INTERPROCESS_COMMUNICATION",
    "TGKILL",
    "COMMUNICATIONS_AND_NETWORKING_KILL",
    "UNKNOWN",
    "UNKNOWN_MODULE",
    "UNKNOWN_REMAP_PAGES"
  };

  std::set<std::string> forbidden_categories = {
    "INFORMATION_MAINTENANCE_SET_TIME"
  };


  // ---------------------------------------------------------------
  // READ ALLOWED SYSTEM CALLS FROM CONFIG.JSON
  const nlohmann::json &config_whitelist = whole_config.value("allow_system_calls",nlohmann::json());
  for (nlohmann::json::const_iterator cwitr = config_whitelist.begin();
       cwitr != config_whitelist.end(); cwitr++) {
    std::string my_category = *cwitr;
    if (my_category.size() > 27 && my_category.substr(0,27) == "ALLOW_SYSTEM_CALL_CATEGORY_") {
      my_category = my_category.substr(27,my_category.size()-27);
    }
    // make sure categories is valid
    assert (restricted_categories.find(my_category) != restricted_categories.end());
    categories.insert(my_category);
  }

  
  // ---------------------------------------------------------------
  // HELPER UTILTIY PROGRAMS
  if (my_program == "/bin/cp") {
    categories.insert("PROCESS_CONTROL_NEW_PROCESS_THREAD");
  }
  else if (my_program == "/bin/mv") {
    categories.insert("PROCESS_CONTROL_NEW_PROCESS_THREAD");
    categories.insert("FILE_MANAGEMENT_MOVE_DELETE_RENAME_FILE_DIRECTORY");
  }
  else if (my_program == "/usr/bin/time") {
    categories.insert("PROCESS_CONTROL_NEW_PROCESS_THREAD");
  }

  else if (my_program == "/usr/bin/strace") {
    categories = restricted_categories;
  } 
  
  // ---------------------------------------------------------------
  // SUBMITTY ANALYSIS TOOLS
  else if (my_program == SUBMITTY_INSTALL_DIRECTORY+"/SubmittyAnalysisTools/bin/count_node" ||
           my_program == SUBMITTY_INSTALL_DIRECTORY+"/SubmittyAnalysisTools/bin/count_function" ||
           my_program == SUBMITTY_INSTALL_DIRECTORY+"/SubmittyAnalysisTools/bin/count_token") {
    categories = restricted_categories;
    categories.insert("COMMUNICATIONS_AND_NETWORKING_SIGNALS");
    categories.insert("FILE_MANAGEMENT_RARE");
    categories.insert("PROCESS_CONTROL_NEW_PROCESS_THREAD");
    categories.insert("COMMUNICATIONS_AND_NETWORKING_INTERPROCESS_COMMUNICATION");
  }

  // ---------------------------------------------------------------
  // PYTHON 
  else if (my_program.find("/usr/bin/python") != std::string::npos) {
    categories.insert("PROCESS_CONTROL_NEW_PROCESS_THREAD");
    categories.insert("COMMUNICATIONS_AND_NETWORKING_SIGNALS");
    categories.insert("FILE_MANAGEMENT_RARE");
    categories.insert("COMMUNICATIONS_AND_NETWORKING_SOCKETS_MINIMAL");
  }
  
  // ---------------------------------------------------------------
  // C/C++ COMPILATION
  else if (my_program == "/usr/bin/g++" ||
           my_program == "/usr/bin/clang++" ||
           my_program == "/usr/bin/gcc") {
    categories.insert("PROCESS_CONTROL_NEW_PROCESS_THREAD");
    categories.insert("FILE_MANAGEMENT_MOVE_DELETE_RENAME_FILE_DIRECTORY");
    categories.insert("FILE_MANAGEMENT_PERMISSIONS");
    categories.insert("FILE_MANAGEMENT_RARE");
    categories.insert("PROCESS_CONTROL_ADVANCED");
    categories.insert("PROCESS_CONTROL_NEW_PROCESS_THREAD");
    categories.insert("TGKILL");
  }

  // ---------------------------------------------------------------
  // CMAKE/MAKE COMPILATION
  else if (my_program == "/usr/bin/cmake" ||
           my_program == "/usr/bin/make") {
    categories = restricted_categories;
  }

  // ---------------------------------------------------------------
  // JAVA COMPILATION
  else if (my_program == "/usr/bin/javac") {
    categories.insert("PROCESS_CONTROL_NEW_PROCESS_THREAD");
    categories.insert("PROCESS_CONTROL_MEMORY_ADVANCED");
    categories.insert("PROCESS_CONTROL_SYNCHRONIZATION");
    categories.insert("PROCESS_CONTROL_SCHEDULING");
    categories.insert("PROCESS_CONTROL_ADVANCED");
    categories.insert("FILE_MANAGEMENT_MOVE_DELETE_RENAME_FILE_DIRECTORY");
    categories.insert("FILE_MANAGEMENT_PERMISSIONS");
    categories.insert("FILE_MANAGEMENT_CAPABILITIES");
    categories.insert("FILE_MANAGEMENT_EXTENDED_ATTRIBUTES");
    categories.insert("FILE_MANAGEMENT_RARE");
    categories.insert("INFORMATION_MAINTENANCE_ADVANCED");
    categories.insert("COMMUNICATIONS_AND_NETWORKING_SOCKETS_MINIMAL");
    categories.insert("COMMUNICATIONS_AND_NETWORKING_SOCKETS");
    categories.insert("COMMUNICATIONS_AND_NETWORKING_SIGNALS");
    categories.insert("COMMUNICATIONS_AND_NETWORKING_INTERPROCESS_COMMUNICATION");
    categories.insert("TGKILL");
    categories.insert("COMMUNICATIONS_AND_NETWORKING_KILL");
    categories.insert("UNKNOWN");
    categories.insert("UNKNOWN_MODULE");
  }

  // ---------------------------------------------------------------
  // JAVA
  else if (my_program == "/usr/bin/java") {
    categories.insert("COMMUNICATIONS_AND_NETWORKING_SIGNALS");
    categories.insert("COMMUNICATIONS_AND_NETWORKING_SOCKETS_MINIMAL");
    categories.insert("COMMUNICATIONS_AND_NETWORKING_SOCKETS");
    categories.insert("FILE_MANAGEMENT_MOVE_DELETE_RENAME_FILE_DIRECTORY");
    categories.insert("FILE_MANAGEMENT_PERMISSIONS");
    categories.insert("FILE_MANAGEMENT_RARE");
    categories.insert("PROCESS_CONTROL_ADVANCED");
    categories.insert("PROCESS_CONTROL_GET_SET_USER_GROUP_ID");
    categories.insert("PROCESS_CONTROL_MEMORY_ADVANCED");
    categories.insert("PROCESS_CONTROL_NEW_PROCESS_THREAD");
    categories.insert("PROCESS_CONTROL_SCHEDULING");
    categories.insert("PROCESS_CONTROL_SYNCHRONIZATION");
    categories.insert("FILE_MANAGEMENT_CAPABILITIES");
    categories.insert("FILE_MANAGEMENT_EXTENDED_ATTRIBUTES");
    categories.insert("INFORMATION_MAINTENANCE_ADVANCED");
    categories.insert("COMMUNICATIONS_AND_NETWORKING_INTERPROCESS_COMMUNICATION");
    categories.insert("TGKILL");
    categories.insert("COMMUNICATIONS_AND_NETWORKING_KILL");
    categories.insert("UNKNOWN");
    categories.insert("UNKNOWN_MODULE");
  }
  
  // ---------------------------------------------------------------
  // SWI PROLOG
  else if (my_program == "/usr/bin/swipl") {
    categories.insert("FILE_MANAGEMENT_PERMISSIONS");
    categories.insert("FILE_MANAGEMENT_RARE");
    categories.insert("PROCESS_CONTROL_ADVANCED");
    categories.insert("PROCESS_CONTROL_NEW_PROCESS_THREAD");
  }

  // RACKET SCHEME
  else if (my_program == "/usr/bin/plt-r5rs") {
    categories.insert("COMMUNICATIONS_AND_NETWORKING_INTERPROCESS_COMMUNICATION");
    categories.insert("COMMUNICATIONS_AND_NETWORKING_SIGNALS");
    categories.insert("FILE_MANAGEMENT_PERMISSIONS");
    categories.insert("FILE_MANAGEMENT_RARE");
    categories.insert("PROCESS_CONTROL_ADVANCED");
    categories.insert("PROCESS_CONTROL_GET_SET_USER_GROUP_ID");
    categories.insert("PROCESS_CONTROL_NEW_PROCESS_THREAD");
    categories.insert("PROCESS_CONTROL_SYNCHRONIZATION");
  }

  // ---------------------------------------------------------------
  // C++ Memory Debugging
  // FIXME: update with the actual dr memory install location?
  else if (my_program.find("drmemory") != std::string::npos || 
           my_program.find("valgrind") != std::string::npos) {
    categories.insert("COMMUNICATIONS_AND_NETWORKING_SIGNALS");
    categories.insert("COMMUNICATIONS_AND_NETWORKING_INTERPROCESS_COMMUNICATION");
    categories.insert("FILE_MANAGEMENT_EXTENDED_ATTRIBUTES");
    categories.insert("FILE_MANAGEMENT_MOVE_DELETE_RENAME_FILE_DIRECTORY");
    categories.insert("FILE_MANAGEMENT_PERMISSIONS");
    categories.insert("FILE_MANAGEMENT_RARE");
    categories.insert("PROCESS_CONTROL_ADVANCED");
    categories.insert("PROCESS_CONTROL_GET_SET_USER_GROUP_ID");
    categories.insert("PROCESS_CONTROL_NEW_PROCESS_THREAD");
    categories.insert("PROCESS_CONTROL_SYNCHRONIZATION");
    categories.insert("DEVICE_MANAGEMENT_NEW_DEVICE");
  } 

  // ---------------------------------------------------------------
  // IMAGE COMPARISON
  else if (my_program == "/usr/bin/compare") {
    categories.insert("FILE_MANAGEMENT_PERMISSIONS");
    categories.insert("PROCESS_CONTROL_ADVANCED");
    categories.insert("PROCESS_CONTROL_NEW_PROCESS_THREAD");
    categories.insert("PROCESS_CONTROL_SCHEDULING");
  }

  // ---------------------------------------------------------------
<<<<<<< HEAD
  else if (my_program == "/usr/bin/sort") {
    categories.insert("PROCESS_CONTROL_NEW_PROCESS_THREAD");
    categories.insert("PROCESS_CONTROL_SCHEDULING");
  }

  // ---------------------------------------------------------------
=======
  //KEYBOARD INPUT
  else if(my_program == "/usr/bin/xdotool"){
    categories = restricted_categories; //TODO: fix
  }

  // ---------------------------------------------------------------
  //WINDOW FOCUS
  else if(my_program == "/usr/bin/wmctrl"){
    categories = restricted_categories; //TODO: fix
  }

  // ---------------------------------------------------------------
  //WINDOW INFORMATION
  else if(my_program == "/usr/bin/xwininfo"){
    categories = restricted_categories; //TODO: fix
  }

  // ---------------------------------------------------------------
  //SCREENSHOT FUNCTIONALITY
  else if(my_program == "/usr/bin/scrot"){
    categories = restricted_categories; //TODO: fix
  }

>>>>>>> 427ae299
  else {
    categories = restricted_categories; //TODO: fix
    // UGH, don't want this here
    categories.insert("PROCESS_CONTROL_NEW_PROCESS_THREAD");
  }

  // make sure all categories are valid
  for_each(categories.begin(),categories.end(),
           [restricted_categories](const std::string &s){
             assert (restricted_categories.find(s) != restricted_categories.end()); });
  
  allow_system_calls(sc,categories);

  if (seccomp_load(sc) < 0)
    return 1; // failure                                                                                   
  
  /* This does not remove the filter */
  seccomp_release(sc);

  return 0;
}


// ===========================================================================
// ===========================================================================<|MERGE_RESOLUTION|>--- conflicted
+++ resolved
@@ -283,14 +283,12 @@
   }
 
   // ---------------------------------------------------------------
-<<<<<<< HEAD
   else if (my_program == "/usr/bin/sort") {
     categories.insert("PROCESS_CONTROL_NEW_PROCESS_THREAD");
     categories.insert("PROCESS_CONTROL_SCHEDULING");
   }
 
   // ---------------------------------------------------------------
-=======
   //KEYBOARD INPUT
   else if(my_program == "/usr/bin/xdotool"){
     categories = restricted_categories; //TODO: fix
@@ -314,7 +312,6 @@
     categories = restricted_categories; //TODO: fix
   }
 
->>>>>>> 427ae299
   else {
     categories = restricted_categories; //TODO: fix
     // UGH, don't want this here
