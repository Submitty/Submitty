<!-- The user's umask is ignored for the user running php, so we need
to set it from inside of php to make sure the group read & execute
permissions aren't lost for newly created files & directories.  -->
<?php umask (0027); ?>


<?php

// This file is relative to the public directory of the website.  (It
// is run from the location of index.php). 
// static $path_to_path_file = "../../site_path.txt"; 
static $path_to_path_file = "site_path.txt";



//This will be changed to whatever exists in the above file
static $path_front = "";
function get_path_front() {

   $course = "GPF_NONE_A";
   if (isset($_GET["course"])) {
   $course = htmlspecialchars($_GET["course"]);
   if (!is_valid_course($course)) {
   $c = $course;
       $course = "GPF_NONE_B".$c;
   } 
   }

    global $path_front;
    global $path_to_path_file;
    if ($path_front == "") {
        if (!file_exists($path_to_path_file)) {
            ?><script>alert("<?php echo $path_to_path_file?> does not exist.  Please make this file or edit the path in private/model/homework_model_functions.  The file should contain a single line of the path to the directory folder (ex: csci1200).  No whitespaces or return characters.");</script>
            <?php exit();
        }

        $file = fopen($path_to_path_file, 'r');
        $path_front = trim(fgets($file))."/".$course;
        fclose($file);
    }
    return $path_front;
}




function display_file_permissions($perms) {
  if (($perms & 0xC000) == 0xC000) {
    // Socket
    $info = 's';
  } elseif (($perms & 0xA000) == 0xA000) {
    // Symbolic Link
    $info = 'l';
  } elseif (($perms & 0x8000) == 0x8000) {
    // Regular
    $info = '-';
  } elseif (($perms & 0x6000) == 0x6000) {
    // Block special
    $info = 'b';
  } elseif (($perms & 0x4000) == 0x4000) {
    // Directory
    $info = 'd';
  } elseif (($perms & 0x2000) == 0x2000) {
    // Character special
    $info = 'c';
  } elseif (($perms & 0x1000) == 0x1000) {
    // FIFO pipe
    $info = 'p';
  } else {
    // Unknown
    $info = 'u';
  }
  
  // Owner
  $info .= (($perms & 0x0100) ? 'r' : '-');
  $info .= (($perms & 0x0080) ? 'w' : '-');
  $info .= (($perms & 0x0040) ?
            (($perms & 0x0800) ? 's' : 'x' ) :
            (($perms & 0x0800) ? 'S' : '-'));
  
  // Group
  $info .= (($perms & 0x0020) ? 'r' : '-');
  $info .= (($perms & 0x0010) ? 'w' : '-');
  $info .= (($perms & 0x0008) ?
            (($perms & 0x0400) ? 's' : 'x' ) :
            (($perms & 0x0400) ? 'S' : '-'));
  
  // World
  $info .= (($perms & 0x0004) ? 'r' : '-');
  $info .= (($perms & 0x0002) ? 'w' : '-');
  $info .= (($perms & 0x0001) ?
            (($perms & 0x0200) ? 't' : 'x' ) :
            (($perms & 0x0200) ? 'T' : '-'));
  
  echo $info;
}


// Upload HW Assignment to server and unzip
function upload_homework($username, $assignment_id, $homework_file) {
    $path_front = get_path_front();

    // Check user and assignment authenticity
    $class_config = get_class_config($username);
    if ($username !== $_SESSION["id"]) {//Validate the id
        display_error("User Id invalid.  ".$username." != ".$_SESSION["id"]);
        return;
    }
    if (!is_valid_assignment($class_config, $assignment_id)) {
        display_error($assignment_id." is not a valid assignment");
        return;
    }
    $assignment_config = get_assignment_config($username, $assignment_id);
    if (!can_edit_assignment($username, $assignment_id, $assignment_config)) {//Made sure the user can upload to this homework
        display_error($assignment_id." is closed.  Unable to change");
        return;
    }
    //VALIDATE HOMEWORK CAN BE UPLOADED HERE
    //ex: homework number, due date, late days

    $max_size = 50000;//CHANGE THIS TO GET VALUE FROM APPROPRIATE FILE
    $zip_types = array("application.zip", "application/x-zip-compressed");
    $allowed = array("application/zip","applcation/x-zip-compressed","application/octet-stream","text/x-python-script", "text/plain");
    $filename = explode(".", $homework_file["name"]);
    $extension = end($filename);

<<<<<<< HEAD

    // FIXME TODO should support more than zip (.tar.gz etc.)
    if (!($homework_file["type"] === "application/zip") && 
	!($homework_file["type"] === "application/octet-stream") && 
	!($homework_file["type"] === "application/x-zip-compressed")) {  //Make sure the file is a zip file
=======
    // TODO should support more than zip (.tar.gz etc.)
    if (!(in_array($homework_file["type"], $allowed))) {
>>>>>>> aedc4caf
        display_error("Incorrect file upload type.  Not a zip, got ".htmlspecialchars($homework_file["type"]));
        return;
    }

    // make folder for this homework (if it doesn't exist)
    $assignment_path = $path_front."/submissions/".$assignment_id;
    if (!file_exists($assignment_path)) {
        if (!mkdir($assignment_path)) //, 0771, true))
        {
            display_error("Failed to make folder ".$assignment_path);
            return;
        }
    }
    // which group is sticky, but need to set group read access	  
		  //chmod($assignment_path,"0750");

    // make folder for this user (if it doesn't exist)
    $user_path = $assignment_path."/".$username;
    // If user path doesn't exist, create new one
    if (!file_exists($user_path)) {
        if (!mkdir($user_path))
        {
            display_error("Failed to make folder ".$user_path);
            return;
        }
    }
   // which group is sticky, but need to set group read access	  
//   chmod($user_path,"0750");

    //Find the next homework version number

    $upload_version = 1;
    while (file_exists($user_path."/".$upload_version)) {
		// FIXME: Replace with symlink
        $upload_version++;
    }

    // Attempt to create folder
    $version_path = $user_path."/".$upload_version;
    if (!mkdir($version_path)) {//Create a new directory corresponding to a new version number
        display_error("Failed to make folder ".$version_path);
        return;
    }

    $perms = fileperms($version_path);
    //display_file_permissions($perms);

    // which group is sticky, but need to set group read access	  
		  //chmod($version_path,"0750");

    $perms = fileperms($version_path);
    //display_file_permissions($perms);

    // which group is sticky, but need to set group read access	  
		  //chmod($version_path,"0544");

    $perms = fileperms($version_path);
    //display_file_permissions($perms);

    // Unzip files in folder
    if (in_array($homework_file["type"], $zip_types)) {
        $zip = new ZipArchive;
        $res = $zip->open($homework_file["tmp_name"]);
        if ($res === TRUE) {
          $zip->extractTo($version_path."/");
          $zip->close();
        } else {
            display_error("failed to move uploaded file from ".$homework_file["tmp_name"]." to ". $version_path."/".$homework_file["name"]);
            return;
        }
    } else {
        if (!move_uploaded_file($homework_file["tmp_name"], $version_path."/".$homework_file["name"])) {
            display_error("failed to move uploaded file from ".$homework_file["tmp_name"]." to ".$version_path."/".$homework_file["name"]);
        }
    }
    $settings_file = $user_path."/user_assignment_settings.json";
    if (!file_exists($settings_file)) {
        $json = array("selected_assignment"=>$upload_version);
        file_put_contents($settings_file, json_encode($json));
    } else {
        change_assignment_version($username, $assignment_id, $upload_version, $assignment_config);
    }
/*
    $to_be_compiled = $path_front."/submissions/to_be_compiled.txt";
    if (!file_exists($to_be_compiled)) {
        file_put_contents($to_be_compiled, $assignment_id."/".$username."/".$upload_version."\n");
    } else {
        $text = file_get_contents($to_be_compiled, false);
        $text = $text.$assignment_id."/".$username."/".$upload_version."\n";
        file_put_contents($to_be_compiled, $text);
    }
*/

   $course = htmlspecialchars($_GET["course"]);
   // FIXME: RESTRUCTURE CODE/ HANDLE THIS ERROR PROPERLY
   // if (!is_valid_course($course)) {

    // If to be graded path doesn't exist, create new one

    touch($path_front."/../to_be_graded/".$course."__".$assignment_id."__".$username."__".$upload_version);

    // which group is sticky, but need to set group read access	  
	    //chmod($version_path."/*".$i,"g+r");

    return array("success"=>"File uploaded successfully");
}

// Check if user has permission to edit homework
function can_edit_assignment($username, $assignment_id, $assignment_config) {

	    // FIXME: HACK!  To not check due date
	    return true;

    $path_front = get_path_front();
    date_default_timezone_set('America/New_York');
    $file = $path_front."/results/".$assignment_id."/".$username."/user_assignment_config.json";
    if (file_exists($file)) {
        $json = json_decode(removeTrailingCommas(file_get_contents($file)), true);
        if (isset($json["due_date"]) && $json["due_date"] != "default") {
            $date = new DateTime($json["due_date"]);
            $now = new DateTime("NOW");
            return $now <= $date;
        }
        return; //TODO
    }
    $date = new DateTime($assignment_config["due_date"]);
    $now = new DateTime("NOW");
    return $now <= $date;
}


//Gets the class information for assignments

function get_class_config($username) {
    $path_front = get_path_front();
    $file = $path_front."/config/class.json";
//    $file = $path_front."/results/class.json";
    if (!file_exists($file)) {
        ?><script>alert("Configuration for this class (<?php echo $file ?>) does not exist. Quitting.");</script>
        <?php exit();
    }
    return json_decode(removeTrailingCommas(file_get_contents($file)), true);
}

// Get a list of uploaded files
function get_submitted_files($username, $assignment_id, $assignment_version) {
    $path_front = get_path_front();
    $folder = $path_front."/submissions/".$assignment_id."/".$username."/".$assignment_version;
    if ($assignment_version != 0) {
        $contents = scandir($folder);}
    else {
        return array();
    }
    if (!$contents) {
        return array();
    }

    $filtered_contents = array();
    foreach ($contents as $item) {
        if ($item != "." && $item != "..") {
            array_push($filtered_contents, $item);
        }
    }
    return $filtered_contents;
}

// Find most recent submission from user
function most_recent_assignment_version($username, $assignment_id) {
    $path_front = get_path_front();
    $path = $path_front."/submissions/".$assignment_id."/".$username;
    $i = 1;
    while (file_exists($path."/".$i)) {
        $i++;
    }
    return $i - 1;

}

// Get name for assignment
function name_for_assignment_id($class_config, $assignment_id) {
    $assignments = $class_config["assignments"];
    foreach ($assignments as $one) {
        if ($one["assignment_id"] == $assignment_id) {
            return $one["assignment_name"];
        }
    }
    return "";//TODO Error handling
}

// Check to make sure instructor has added this assignment
function is_valid_course($course) {
    if ($course == "csci1200") {
      return true;
    }
    if ($course == "csci1100") {
      return true;
    }
    if ($course == "csci1200test") {
      return true;
    }
    if ($course == "csci1100test") {
      return true;
    }
    return false;
}

// Check to make sure instructor has added this assignment
function is_valid_assignment($class_config, $assignment_id) {
    $assignments = $class_config["assignments"];
    foreach ($assignments as $one) {
        if ($one["assignment_id"] == $assignment_id) {
            return true;
        }
    }
    return false;
}

// Make sure student has actually submitted this version of an assignment
function is_valid_assignment_version($username, $assignment_id, $assignment_version) {
    $path_front = get_path_front();
    $path = $path_front."/submissions/".$assignment_id."/".$username."/".$assignment_version;
    return file_exists($path);
}


// Get TA grade for assignment
function TA_grade($username, $assignment_id) {
    //TODO
    return false;
}

function version_in_grading_queue($username, $assignment_id, $assignment_version) {
    $path_front = get_path_front();
    if (!is_valid_assignment_version($username, $assignment_id, $assignment_version)) {//If its not in the submissions folder
        return false;
    }
    $file = $path_front."/results/".$assignment_id."/".$username."/".$assignment_version;
    if (file_exists($file)) {//If the version has already been graded
        return false;
    }
    return true;
}


//RESULTS DATA

function get_awarded_points_visible($username, $assignment_id, $assignment_version) {
    $assignment_config = get_assignment_config($username, $assignment_id);//Gets data from assignment_config.json
    $testcases_info = $assignment_config["testcases"];//These are the tests run on a homework (for grading etc.)
    $version_results = get_assignment_results($username, $assignment_id, $assignment_version);//Gets user results data from submission.json for the specific version of the assignment
    if ($version_results) { 
        $testcases_results = $version_results["testcases"];
    } else {
        $testcases_results = array();
    }

    $homework_tests = array();
    $homework_summary = array();
    for ($i = 0; $i < count($testcases_info); $i++) {
        for ($u = 0; $u < count($testcases_results); $u++){
            //Match the assignment results (user specific) with the configuration (class specific)
            if ($testcases_info[$i]["title"] == $testcases_results[$u]["test_name"]){
                //Data to display in summary table
                array_push($homework_summary, array(
                    "title"=>$testcases_info[$i]["title"], 
                    "score"=>$testcases_results[$u]["points_awarded"], 
                    "points_possible"=>$testcases_info[$i]["points"]
                ));
                //Data to display in the detail view / Diff Viewer (bottom)
                array_push($homework_tests, array(
                    "title"=>$testcases_info[$i]["title"],
                    "is_hidden"=>$testcases_info[$i]["hidden"],
                    "points_possible"=>$testcases_info[$i]["points"],
                    "score"=>$testcases_results[$u]["points_awarded"],
                    "message"=> isset($testcases_results[$u]["message"]) ? $testcases_results[$u]["message"] : "",
                    "diff"=> isset($testcases_results[$u]["diff"]) ? get_testcase_diff($username, $assignment_id, $assignment_version,$testcases_results[$u]["diff"]) : ""
        //"diff"=> isset($testcases_results[$u]["diff"]) ? "a" : "b"
                ));
                break;
            }
        }

    }
    $version_score = 0;
    foreach ($homework_tests as $testcase) {
        if ($testcase["is_hidden"] === false || $testcase["is_hidden"] === "false" || $testcase["is_hidden"] === "False") {
            $version_score += $testcase["score"];
        }
    }
    return $version_score;
}



// Get the test cases from the instructor configuration file
function get_assignment_config($username, $assignment_id) {
    $path_front = get_path_front();
//    $file = $path_front."/results/".$assignment_id."/assignment_config.json";
    $file = $path_front."/config/".$assignment_id."_assignment_config.json";

//	      echo "GET ASSIGNMENT CONFIG ".$file."<br>";

    if (!file_exists($file)) {
        return false;//TODO Handle this case
    }
    return json_decode(removeTrailingCommas(file_get_contents($file)), true);
}

// Get results from test cases for a student submission
function get_assignment_results($username, $assignment_id, $assignment_version) {
    $path_front = get_path_front();
    $file = $path_front."/results/".$assignment_id."/".$username."/".$assignment_version."/submission.json";
    if (!file_exists($file)) {
        return false;
    }

$contents = file_get_contents($file);
$contents = removeTrailingCommas($contents);

	      $tmp = json_decode($contents, true);


	      

//echo "GET ASSIGN $tmp foo<br>";
if ($tmp == NULL) {
echo "DECODE FAILURE<br>";
echo "GET_ASSIGNMENT_RESULTS FROM FILE: $file<br>";
echo "contents $contents<br>";
} else {
//echo "DECODE OK!<br>";
}

	      return $tmp;
}



// FROM http://www.php.net/manual/en/function.json-decode.php
function removeTrailingCommas($json)
{
    $json=preg_replace('/,\s*([\]}])/m', '$1', $json);
    return $json;
}



//SUBMITTING VERSION

function get_user_submitting_version($username, $assignment_id) {
    $path_front = get_path_front();
    $file = $path_front."/submissions/".$assignment_id."/".$username."/user_assignment_settings.json";
    if (!file_exists($file)) {
        return 0;
    }
    $json = json_decode(removeTrailingCommas(file_get_contents($file)), true);
    return $json["selected_assignment"];
}

function change_assignment_version($username, $assignment_id, $assignment_version, $assignment_config) {
    if (!can_edit_assignment($username, $assignment_id, $assignment_config)) {
        display_error("Error: This assignment ".$assignment_id." is not open.  You may not edit this assignment.");
        return;
    }
    if (!is_valid_assignment_version($username, $assignment_id, $assignment_version)) {
        display_error("This assignment version ".$assignment_version." does not exist");
        return;
    }
    $path_front = get_path_front();
    $file = $path_front."/submissions/".$assignment_id."/".$username."/user_assignment_settings.json";
    if (!file_exists($file)) {
        display_error("Unable to find user settings.  Looking for ".$file);
        return;
    }
    $json = json_decode(removeTrailingCommas(file_get_contents($file)), true);
    $json["selected_assignment"] = $assignment_version;
    file_put_contents($file, json_encode($json));
    return array("success"=>"Success");
}

//DIFF FUNCTIONS

// Converts the JSON "diff" field from submission.json to an array containing
// file contents
function get_testcase_diff($username, $assignment_id, $assignment_version, $diff){
	
    $path_front = get_path_front();

//    return array(
//            "student" => $diff["instructor_file"],
//            "instructor"=> $diff["instructor_file"],
//            "difference" =>  $diff["difference"]
//        );



    if (!isset($diff["instructor_file"]) ||
        !isset($diff["student_file"]) ||
        !isset($diff["difference"])) {
        return "FAILED A";
    }

    $instructor_file_path = "$path_front/".$diff["instructor_file"];
    $student_path = "$path_front/results/$assignment_id/$username/$assignment_version/";

    if (!file_exists($instructor_file_path) ||
        !file_exists($student_path . $diff["student_file"]) ||
        !file_exists($student_path . $diff["difference"])){
        return "FAILED B $instructor_file_path";
    }

    $student_content = file_get_contents($student_path.$diff["student_file"]);
    $difference = file_get_contents($student_path.$diff["difference"]);
    $instructor_content = file_get_contents($instructor_file_path);

    return array(
            "student" => $student_content,
            "instructor"=> $instructor_content,
            "difference" => $difference
        );
}

//ERRORS

function display_error($error) {
    ?>
    <script>alert("Error: <?php echo $error;?>");</script>
    <?php
//       echo get_current_user();
    exit();
}<|MERGE_RESOLUTION|>--- conflicted
+++ resolved
@@ -124,16 +124,13 @@
     $filename = explode(".", $homework_file["name"]);
     $extension = end($filename);
 
-<<<<<<< HEAD
-
-    // FIXME TODO should support more than zip (.tar.gz etc.)
-    if (!($homework_file["type"] === "application/zip") && 
-	!($homework_file["type"] === "application/octet-stream") && 
-	!($homework_file["type"] === "application/x-zip-compressed")) {  //Make sure the file is a zip file
-=======
+//    // FIXME TODO should support more than zip (.tar.gz etc.)
+//    if (!($homework_file["type"] === "application/zip") && 
+//	!($homework_file["type"] === "application/octet-stream") && 
+//	!($homework_file["type"] === "application/x-zip-compressed")) {  //Make sure the file is a zip file
+
     // TODO should support more than zip (.tar.gz etc.)
     if (!(in_array($homework_file["type"], $allowed))) {
->>>>>>> aedc4caf
         display_error("Incorrect file upload type.  Not a zip, got ".htmlspecialchars($homework_file["type"]));
         return;
     }
