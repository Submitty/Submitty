#!/usr/bin/env bash


################################################################################################
### SITE INSTALLER
#
# This script is used to install the submitty site code from ${SUBMITTY_REPOSITORY}/site to
# ${SUBMITTY_INSTALL_DIR}/site. It then deals with composer and npm dependencies, and finally
# sets permissions as appropriate. To have the best efficiency and speed, we use rsync to
# deal with moving the files, and then use the result of that command to tell us what files
# were updated and to accomplish the following just for those files:
#   - if package.json or package-lock.json was modified, run NPM and move into place js files
#   - if composer.json or composer.lock was modified, run composer
#   - only set permissions for modified files
#
################################################################################################

set_permissions () {
    local fullpath=$1
    filename=$(basename -- "$fullpath")
    extension="${filename##*.}"
    # filename="${filename%.*}"
    case "${extension}" in
        css|otf|jpg|png|ico|txt|twig|map)
            chmod 444 ${fullpath}
            ;;
        bcmap|ttf|eot|svg|woff|woff2|js|cgi)
            chmod 445 ${fullpath}
            ;;
        html)
            if [ ${fullpath} != ${SUBMITTY_INSTALL_DIR}/site/public/index.html ]; then
                chmod 440 ${fullpath}
            fi
            ;;
        *)
            chmod 440 ${fullpath}
            ;;
    esac
}

echo -e "Copy the submission website"

THIS_DIR="$( cd "$( dirname "${BASH_SOURCE[0]}" )" >/dev/null && pwd )"
source ${THIS_DIR}/../bin/versions.sh

# This is run under /usr/local/submitty/GIT_CHECKOUT/Submitty/.setup/bin/
CONF_DIR="$( cd "$( dirname "${BASH_SOURCE[0]}" )" && pwd )"/../../../../config
SUBMITTY_REPOSITORY=$(jq -r '.submitty_repository' ${CONF_DIR}/submitty.json)
SUBMITTY_INSTALL_DIR=$(jq -r '.submitty_install_dir' ${CONF_DIR}/submitty.json)
PHP_USER=$(jq -r '.php_user' ${CONF_DIR}/submitty_users.json)
PHP_GROUP=${PHP_USER}
CGI_USER=$(jq -r '.cgi_user' ${CONF_DIR}/submitty_users.json)
CGI_GROUP=${CGI_USER}

mkdir -p ${SUBMITTY_INSTALL_DIR}/site/public
echo "Submitty is being updated. Please try again in 2 minutes." > /tmp/index.html
chmod 644 /tmp/index.html
chown ${CGI_USER}:${CGI_GROUP} /tmp/index.html
mv /tmp/index.html ${SUBMITTY_INSTALL_DIR}/site/public

# copy the website from the repo. We don't need the tests directory in production and then
# we don't want vendor as if it exists, it was generated locally for testing purposes, so
# we don't want it
<<<<<<< HEAD
result=$(rsync -rtz -i --exclude 'tests' --exclude '/site/cache' --exclude '/site/vendor' --exclude 'site/node_modules/' --exclude '/site/phpstan.neon' --exclude '/site/phpstan-baseline.neon' --exclude '/site/.eslintrc.json' --exclude '/site/.eslintignore' --exclude '/site/cypress/' --exclude '/site/cypress.json' --exclude '/site/jest.config.js' --exclude '/site/.babelrc.json' --exclude '/site/public/mjs' ${SUBMITTY_REPOSITORY}/site ${SUBMITTY_INSTALL_DIR})
=======
result=$(rsync -rtz -i --exclude-from ${SUBMITTY_REPOSITORY}/site/.rsyncignore ${SUBMITTY_REPOSITORY}/site ${SUBMITTY_INSTALL_DIR})
>>>>>>> a615bab6

# check for either of the dependency folders, and if they do not exist, pretend like
# their respective json file was edited. Composer needs the folder to exist to even
# run, but it could be someone just deleted the folders to try and fix some
# weird dependency installation issue (common with npm troubleshooting).
if [ ! -d ${SUBMITTY_INSTALL_DIR}/site/vendor ]; then
    mkdir ${SUBMITTY_INSTALL_DIR}/site/vendor
    chown -R ${PHP_USER}:${PHP_USER} ${SUBMITTY_INSTALL_DIR}/site/vendor
    result=$(echo -e "${result}\n>f+++++++++ site/composer.json")
fi

if [ ! -d ${SUBMITTY_INSTALL_DIR}/site/node_modules ]; then
    result=$(echo -e "${result}\n>f+++++++++ site/package.json")
fi

readarray -t result_array <<< "${result}"

# clear old twig cache
if [ -d "${SUBMITTY_INSTALL_DIR}/site/cache/twig" ]; then
    rm -rf "${SUBMITTY_INSTALL_DIR}/site/cache/twig"
fi
# create twig cache directory
mkdir -p ${SUBMITTY_INSTALL_DIR}/site/cache/twig

# clear old annotation cache
if [ -d "${SUBMITTY_INSTALL_DIR}/site/cache/annotations" ]; then
    rm -rf "${SUBMITTY_INSTALL_DIR}/site/cache/annotations"
fi
# create annotation cache directory
mkdir -p ${SUBMITTY_INSTALL_DIR}/site/cache/annotations

if [ -d "${SUBMITTY_INSTALL_DIR}/site/public/mjs" ]; then
    rm -r "${SUBMITTY_INSTALL_DIR}/site/public/mjs"
fi
# create output dir for esbuild
mkdir -p ${SUBMITTY_INSTALL_DIR}/site/public/mjs

# Update ownership to PHP_USER for affected files and folders
chown ${PHP_USER}:${PHP_GROUP} ${SUBMITTY_INSTALL_DIR}/site
for entry in "${result_array[@]}"; do
    chown ${PHP_USER}:${PHP_GROUP} "${SUBMITTY_INSTALL_DIR}/${entry:12}"
done

# Update permissions & ownership for cache directory
chmod -R 751 ${SUBMITTY_INSTALL_DIR}/site/cache
chown -R ${PHP_USER}:${PHP_GROUP} ${SUBMITTY_INSTALL_DIR}/site/cache

# Update ownership for cgi-bin to CGI_USER
find ${SUBMITTY_INSTALL_DIR}/site/cgi-bin -exec chown ${CGI_USER}:${CGI_GROUP} {} \;

chown ${PHP_USER}:${PHP_GROUP} ${SUBMITTY_INSTALL_DIR}/site/public/mjs

# set the mask for composer so that it'll run properly and be able to delete/modify
# files under it
if [ -d "${SUBMITTY_INSTALL_DIR}/site/vendor/composer" ]; then
    chmod 640 ${SUBMITTY_INSTALL_DIR}/site/composer.lock
    chmod -R 740 ${SUBMITTY_INSTALL_DIR}/site/vendor
fi

# Set proper read/execute for "other" on files with certain extensions
# so apache can properly handle them
echo "Set permissions"
for entry in "${result_array[@]}"; do
    if echo ${entry} | grep -E -q "^.d"; then
        if [ ! -z "${entry}" ]; then
            chmod 551 ${SUBMITTY_INSTALL_DIR}/${entry:12}
        fi
    elif echo ${entry} | grep -E -q "site/public"; then
        if [ ! -z "${entry}" ]; then
            set_permissions "${SUBMITTY_INSTALL_DIR}/${entry:12}"
        fi
    elif echo ${entry} | grep -E -q "^.f"; then
        if [ ! -z "${entry}" ]; then
            chmod 440 ${SUBMITTY_INSTALL_DIR}/${entry:12}
        fi
    fi
done

if echo "${result}" | grep -E -q "composer\.(json|lock)"; then
    # install composer dependencies and generate classmap
    su - ${PHP_USER} -c "composer install -d \"${SUBMITTY_INSTALL_DIR}/site\" --no-dev --prefer-dist --optimize-autoloader --no-suggest"
    chown -R ${PHP_USER}:${PHP_USER} ${SUBMITTY_INSTALL_DIR}/site/vendor
else
    su - ${PHP_USER} -c "composer dump-autoload -d \"${SUBMITTY_INSTALL_DIR}/site\" --optimize --no-dev"
    chown -R ${PHP_USER}:${PHP_USER} ${SUBMITTY_INSTALL_DIR}/site/vendor/composer
fi
find ${SUBMITTY_INSTALL_DIR}/site/vendor -type d -exec chmod 551 {} \;
find ${SUBMITTY_INSTALL_DIR}/site/vendor -type f -exec chmod 440 {} \;

NODE_FOLDER=${SUBMITTY_INSTALL_DIR}/site/node_modules

chmod 440 ${SUBMITTY_INSTALL_DIR}/site/composer.lock

if echo "{$result}" | grep -E -q "package(-lock)?.json"; then
    # Install JS dependencies and then copy them into place
    # We need to create the node_modules folder initially if it
    # doesn't exist, or else submitty_php won't be able to make it
    if [ ! -d "${SUBMITTY_INSTALL_DIR}/site/node_modules" ]; then
        mkdir -p ${SUBMITTY_INSTALL_DIR}/site/node_modules
        chown submitty_php:submitty_php ${SUBMITTY_INSTALL_DIR}/site/node_modules
    fi

    chmod -R 740 ${SUBMITTY_INSTALL_DIR}/site/node_modules
    if [ -f "${SUBMITTY_INSTALL_DIR}/site/package-lock.json" ]; then
        chmod 640 ${SUBMITTY_INSTALL_DIR}/site/package-lock.json
    fi

    su - ${PHP_USER} -c "cd ${SUBMITTY_INSTALL_DIR}/site && npm install --loglevel=error --no-save"

    VENDOR_FOLDER=${SUBMITTY_INSTALL_DIR}/site/public/vendor

    chown -R ${PHP_USER}:${PHP_USER} ${NODE_FOLDER}

    echo "Copy NPM packages into place"
    # clean out the old install so we don't leave anything behind
    rm -rf ${VENDOR_FOLDER}
    mkdir ${VENDOR_FOLDER}
    # fontawesome
    mkdir ${VENDOR_FOLDER}/fontawesome
    mkdir ${VENDOR_FOLDER}/fontawesome/css
    cp ${NODE_FOLDER}/@fortawesome/fontawesome-free/css/all.min.css ${VENDOR_FOLDER}/fontawesome/css/all.min.css
    cp -R ${NODE_FOLDER}/@fortawesome/fontawesome-free/webfonts/ ${VENDOR_FOLDER}/fontawesome/
    # bootstrap
    cp -R ${NODE_FOLDER}/bootstrap/dist/ ${VENDOR_FOLDER}/bootstrap
    # chosen.js
    cp -R ${NODE_FOLDER}/chosen-js ${VENDOR_FOLDER}/chosen-js
    # codemirror
    mkdir ${VENDOR_FOLDER}/codemirror
    mkdir ${VENDOR_FOLDER}/codemirror/theme
    cp ${NODE_FOLDER}/codemirror/lib/codemirror.js ${VENDOR_FOLDER}/codemirror/
    cp ${NODE_FOLDER}/codemirror/lib/codemirror.css ${VENDOR_FOLDER}/codemirror/
    cp -R ${NODE_FOLDER}/codemirror/mode/ ${VENDOR_FOLDER}/codemirror
    cp ${NODE_FOLDER}/codemirror/theme/monokai.css ${VENDOR_FOLDER}/codemirror/theme
    cp ${NODE_FOLDER}/codemirror/theme/eclipse.css ${VENDOR_FOLDER}/codemirror/theme
    cp -R ${NODE_FOLDER}/codemirror/addon ${VENDOR_FOLDER}/codemirror/addon
    # codemirror-spell-checker
    mkdir ${VENDOR_FOLDER}/codemirror-spell-checker
    cp ${NODE_FOLDER}/codemirror-spell-checker/dist/spell-checker.min.js ${VENDOR_FOLDER}/codemirror-spell-checker
    cp ${NODE_FOLDER}/codemirror-spell-checker/dist/spell-checker.min.css ${VENDOR_FOLDER}/codemirror-spell-checker
    # flatpickr
    mkdir ${VENDOR_FOLDER}/flatpickr
    cp -R ${NODE_FOLDER}/flatpickr/dist/* ${VENDOR_FOLDER}/flatpickr
    # shortcut-buttons-flatpickr
    mkdir ${VENDOR_FOLDER}/flatpickr/plugins/shortcutButtons
    cp -R ${NODE_FOLDER}/shortcut-buttons-flatpickr/dist/* ${VENDOR_FOLDER}/flatpickr/plugins/shortcutButtons
    # jquery
    mkdir ${VENDOR_FOLDER}/jquery
    cp ${NODE_FOLDER}/jquery/dist/jquery.min.* ${VENDOR_FOLDER}/jquery
    # jquery.are-you-sure
    mkdir ${VENDOR_FOLDER}/jquery.are-you-sure
    cp ${NODE_FOLDER}/jquery.are-you-sure/jquery.are-you-sure.js ${VENDOR_FOLDER}/jquery.are-you-sure
    # jquery-ui
    mkdir ${VENDOR_FOLDER}/jquery-ui
    cp ${NODE_FOLDER}/jquery-ui-dist/*.min.* ${VENDOR_FOLDER}/jquery-ui
    cp -R ${NODE_FOLDER}/jquery-ui-dist/images ${VENDOR_FOLDER}/jquery-ui/
    # pdfjs
    mkdir ${VENDOR_FOLDER}/pdfjs
    cp ${NODE_FOLDER}/pdfjs-dist/build/pdf.min.js ${VENDOR_FOLDER}/pdfjs
    cp ${NODE_FOLDER}/pdfjs-dist/build/pdf.worker.min.js ${VENDOR_FOLDER}/pdfjs
    cp ${NODE_FOLDER}/pdfjs-dist/web/pdf_viewer.css ${VENDOR_FOLDER}/pdfjs/pdf_viewer.css
    cp ${NODE_FOLDER}/pdfjs-dist/web/pdf_viewer.js ${VENDOR_FOLDER}/pdfjs/pdf_viewer.js
    cp -R ${NODE_FOLDER}/pdfjs-dist/cmaps ${VENDOR_FOLDER}/pdfjs
    # plotly
    mkdir ${VENDOR_FOLDER}/plotly
    cp ${NODE_FOLDER}/plotly.js-dist/plotly.js ${VENDOR_FOLDER}/plotly

    mkdir ${VENDOR_FOLDER}/mermaid
    cp ${NODE_FOLDER}/mermaid/dist/*.min.* ${VENDOR_FOLDER}/mermaid

    # pdf-annotate.js
    cp -R "${NODE_FOLDER}/@submitty/pdf-annotate.js/dist" ${VENDOR_FOLDER}/pdf-annotate.js
    # twig.js
    mkdir ${VENDOR_FOLDER}/twigjs
    cp ${NODE_FOLDER}/twig/twig.min.js ${VENDOR_FOLDER}/twigjs/
    # jspdf
    mkdir ${VENDOR_FOLDER}/jspdf
    cp ${NODE_FOLDER}/jspdf/dist/jspdf.umd.min.js ${VENDOR_FOLDER}/jspdf/jspdf.min.js
    cp ${NODE_FOLDER}/jspdf/dist/jspdf.umd.min.js.map ${VENDOR_FOLDER}/jspdf/jspdf.min.js.map

    find ${NODE_FOLDER} -type d -exec chmod 551 {} \;
    find ${NODE_FOLDER} -type f -exec chmod 440 {} \;
    find ${VENDOR_FOLDER} -type d -exec chmod 551 {} \;
    find ${VENDOR_FOLDER} -type f | while read file; do set_permissions "$file"; done
fi

chmod 440 ${SUBMITTY_INSTALL_DIR}/site/package-lock.json

# Set cgi-bin permissions
chown -R ${CGI_USER}:${CGI_USER} ${SUBMITTY_INSTALL_DIR}/site/cgi-bin
chmod 540 ${SUBMITTY_INSTALL_DIR}/site/cgi-bin/*
chmod 550 ${SUBMITTY_INSTALL_DIR}/site/cgi-bin/git-http-backend

echo "Running esbuild"
chmod a+x ${NODE_FOLDER}/esbuild/bin/esbuild
chmod a+x ${NODE_FOLDER}/typescript/bin/tsc
su - ${PHP_USER} -c "cd ${SUBMITTY_INSTALL_DIR}/site && npm run build"
chmod a-x ${NODE_FOLDER}/esbuild/bin/esbuild
chmod a-x ${NODE_FOLDER}/typescript/bin/tsc

chmod 551 ${SUBMITTY_INSTALL_DIR}/site/public/mjs
for file in ${SUBMITTY_INSTALL_DIR}/site/public/mjs/*; do
    set_permissions $file
done

# cache needs to be writable
find ${SUBMITTY_INSTALL_DIR}/site/cache -type d -exec chmod u+w {} \;

# reload PHP-FPM before we re-enable website, but only if PHP-FPM is actually being used
# as expected (Travis for example will fail here otherwise).
PHP_VERSION=$(php -r 'print PHP_MAJOR_VERSION.".".PHP_MINOR_VERSION;')
set +e
systemctl is-active --quiet php${PHP_VERSION}-fpm
if [[ "$?" == "0" ]]; then
    systemctl reload php${PHP_VERSION}-fpm
fi
set -e

rm -f ${SUBMITTY_INSTALL_DIR}/site/public/index.html<|MERGE_RESOLUTION|>--- conflicted
+++ resolved
@@ -61,11 +61,7 @@
 # copy the website from the repo. We don't need the tests directory in production and then
 # we don't want vendor as if it exists, it was generated locally for testing purposes, so
 # we don't want it
-<<<<<<< HEAD
-result=$(rsync -rtz -i --exclude 'tests' --exclude '/site/cache' --exclude '/site/vendor' --exclude 'site/node_modules/' --exclude '/site/phpstan.neon' --exclude '/site/phpstan-baseline.neon' --exclude '/site/.eslintrc.json' --exclude '/site/.eslintignore' --exclude '/site/cypress/' --exclude '/site/cypress.json' --exclude '/site/jest.config.js' --exclude '/site/.babelrc.json' --exclude '/site/public/mjs' ${SUBMITTY_REPOSITORY}/site ${SUBMITTY_INSTALL_DIR})
-=======
 result=$(rsync -rtz -i --exclude-from ${SUBMITTY_REPOSITORY}/site/.rsyncignore ${SUBMITTY_REPOSITORY}/site ${SUBMITTY_INSTALL_DIR})
->>>>>>> a615bab6
 
 # check for either of the dependency folders, and if they do not exist, pretend like
 # their respective json file was edited. Composer needs the folder to exist to even
