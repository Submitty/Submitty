#!/usr/bin/env python3

import argparse
from collections import OrderedDict
import grp
import json
import os
import pwd
import shutil
import tzlocal

def get_uid(user):
    return pwd.getpwnam(user).pw_uid


def get_gid(user):
    return pwd.getpwnam(user).pw_gid


def get_ids(user):
    try:
        return get_uid(user), get_gid(user)
    except KeyError:
        raise SystemExit("ERROR: Could not find user: " + user)


def get_input(question, default=""):
    add = "[{}] ".format(default) if default != "" else ""
    user = input("{}: {}".format(question, add)).strip()
    if user == "":
        user = default
    return user


##############################################################################
# this script must be run by root or sudo
if os.getuid() != 0:
    raise SystemExit('ERROR: This script must be run by root or sudo')


parser = argparse.ArgumentParser(description='Submitty configuration script',
                                 formatter_class=argparse.ArgumentDefaultsHelpFormatter)
parser.add_argument('--debug', action='store_true', default=False, help='Configure Submitty to be in debug mode. '
                                                                        'This should not be used in production!')
parser.add_argument('--worker', action='store_true', default=False, help='Configure Submitty with autograding only')
parser.add_argument('--install-dir', default='/usr/local/submitty', help='Set the install directory for Submitty')
parser.add_argument('--data-dir', default='/var/local/submitty', help='Set the data directory for Submitty')

args = parser.parse_args()

# determine location of SUBMITTY GIT repository
# this script (CONFIGURES_SUBMITTY.py) is in the top level directory of the repository
# (this command works even if we run configure from a different directory)
SETUP_SCRIPT_DIRECTORY = os.path.dirname(os.path.realpath(__file__))
SUBMITTY_REPOSITORY = os.path.dirname(SETUP_SCRIPT_DIRECTORY)

# recommended (default) directory locations
# FIXME: Check that directories exist and are readable/writeable?
SUBMITTY_INSTALL_DIR = args.install_dir
if not os.path.isdir(SUBMITTY_INSTALL_DIR) or not os.access(SUBMITTY_INSTALL_DIR, os.R_OK | os.W_OK):
    raise SystemExit('Install directory {} does not exist or is not accessible'.format(SUBMITTY_INSTALL_DIR))

SUBMITTY_DATA_DIR = args.data_dir
if not os.path.isdir(SUBMITTY_DATA_DIR) or not os.access(SUBMITTY_DATA_DIR, os.R_OK | os.W_OK):
    raise SystemExit('Data directory {} does not exist or is not accessible'.format(SUBMITTY_DATA_DIR))

SUBMITTY_TUTORIAL_DIR = os.path.join(SUBMITTY_INSTALL_DIR, 'GIT_CHECKOUT_Tutorial')

TAGRADING_LOG_PATH = os.path.join(SUBMITTY_DATA_DIR, 'logs')
AUTOGRADING_LOG_PATH = os.path.join(SUBMITTY_DATA_DIR, 'logs', 'autograding')

##############################################################################

# recommended names for special users & groups related to the SUBMITTY system
HWPHP_USER = 'hwphp'
HWPHP_GROUP = 'hwphp'
HWCGI_USER = 'hwcgi'
HWCRON_USER = 'hwcron'
HWCRON_GROUP = 'hwcron'

if not args.worker:
    HWPHP_UID, HWPHP_GID = get_ids(HWPHP_USER)
    HWCGI_UID, HWCGI_GID = get_ids(HWCGI_USER)
    # System Groups
    HWCRONPHP_GROUP = 'hwcronphp'
    try:
        grp.getgrnam(HWCRONPHP_GROUP)
    except KeyError:
        raise SystemExit("ERROR: Could not find group: " + HWCRONPHP_GROUP)

HWCRON_UID, HWCRON_GID = get_ids(HWCRON_USER)

COURSE_BUILDERS_GROUP = 'course_builders'
try:
    grp.getgrnam(COURSE_BUILDERS_GROUP)
except KeyError:
    raise SystemExit("ERROR: Could not find group: " + COURSE_BUILDERS_GROUP)

##############################################################################

# This value must be at least 60: assumed in INSTALL_SUBMITTY.sh generation of crontab
NUM_UNTRUSTED = 60

FIRST_UNTRUSTED_UID, FIRST_UNTRUSTED_GID = get_ids('untrusted00')

# confirm that the uid/gid of the untrusted users are sequential
for i in range(1, NUM_UNTRUSTED):
    untrusted_user = "untrusted{:0=2d}".format(i)
    uid, gid = get_ids(untrusted_user)
    if uid != FIRST_UNTRUSTED_UID + i:
        raise SystemExit('CONFIGURATION ERROR: untrusted UID not sequential: ' + untrusted_user)
    elif gid != FIRST_UNTRUSTED_GID + i:
        raise SystemExit('CONFIGURATION ERROR: untrusted GID not sequential: ' + untrusted_user)

##############################################################################

# adjust this number depending on the # of processors
# available on your hardware
if args.debug == False:
    NUM_GRADING_SCHEDULER_WORKERS = 5
else:
    NUM_GRADING_SCHEDULER_WORKERS = 1

##############################################################################

SETUP_INSTALL_DIR = os.path.join(SUBMITTY_INSTALL_DIR, '.setup')
SETUP_REPOSITORY_DIR = os.path.join(SUBMITTY_REPOSITORY, '.setup')

CONFIGURATION_FILE = os.path.join(SETUP_INSTALL_DIR, 'INSTALL_SUBMITTY.sh')
CONFIGURATION_JSON = os.path.join(SETUP_INSTALL_DIR, 'submitty_conf.json')
SITE_CONFIG_DIR = os.path.join(SUBMITTY_INSTALL_DIR, "site", "config")

##############################################################################

defaults = {'database_host': 'localhost',
            'database_user': 'hsdbu',
            'submission_url': '',
            'vcs_url': '',
            'authentication_method': 1,
            'institution_name' : '',
            'username_change_text' : 'Submitty welcomes individuals of all ages, backgrounds, citizenships, disabilities, sex, education, ethnicities, family statuses, genders, gender identities, geographical locations, languages, military experience, political views, races, religions, sexual orientations, socioeconomic statuses, and work experiences. In an effort to create an inclusive environment, you may specify a preferred name to be used instead of what was provided on the registration roster.',
            'institution_homepage' : '',
            'timezone' : tzlocal.get_localzone().zone}

loaded_defaults = {}
if os.path.isfile(CONFIGURATION_JSON):
    with open(CONFIGURATION_JSON) as conf_file:
        loaded_defaults = json.load(conf_file)
    #no need to authenticate on a worker machine (no website)
    if not args.worker:
        loaded_defaults['authentication_method'] = 1 if loaded_defaults['authentication_method'] == 'PamAuthentication' else 2

# grab anything not loaded in (useful for backwards compatibility if a new default is added that 
# is not in an existing config file.)
for key in defaults.keys():
    if key not in loaded_defaults:
        loaded_defaults[key] = defaults[key]
defaults = loaded_defaults

print("\nWelcome to the Submitty Homework Submission Server Configuration\n")
DEBUGGING_ENABLED = args.debug is True

if DEBUGGING_ENABLED:
    print('!! DEBUG MODE ENABLED !!')
    print()

if args.worker:
    print("CONFIGURING SUBMITTY AS A WORKER !!")

print('Hit enter to use default in []')
print()

if not args.worker:
    DATABASE_HOST = get_input('What is the database host?', defaults['database_host'])
    print()

    DATABASE_USER = get_input('What is the database user?', defaults['database_user'])
    print()

    default = ''
    if 'database_password' in defaults and DATABASE_USER == defaults['database_user']:
        default = '(Leave blank to use same password)'
    DATABASE_PASS = get_input('What is the database password for {}? {}'.format(DATABASE_USER, default))
    if DATABASE_PASS == '' and DATABASE_USER == defaults['database_user'] and 'database_password' in defaults:
        DATABASE_PASS = defaults['database_password']
    print()

<<<<<<< HEAD
    SUBMISSION_URL = get_input('What is the url for submission? (ex: http://192.168.56.101 or '
                           'https://submitty.cs.rpi.edu)', defaults['submission_url']).rstrip('/')    
    print()
=======
TIMEZONE = get_input('What timezone should Submitty use? (for a full list of supported timezones see http://php.net/manual/en/timezones.php)', defaults['timezone'])
print()

SUBMISSION_URL = get_input('What is the url for submission? (ex: http://192.168.56.101 or '
                           'https://submitty.cs.rpi.edu)', defaults['submission_url']).rstrip('/')
print()
>>>>>>> 9434a599

    VCS_URL = get_input('What is the url for VCS? (ex: http://192.168.56.102/git or https://submitty-vcs.cs.rpi.edu/git', defaults['vcs_url']).rstrip('/')
    print()

    INSTITUTION_NAME = get_input('What is the name of your institution? (Leave blank/type "none" if not desired)',
                             defaults['institution_name'])
    print()
    
    if INSTITUTION_NAME == '' or INSTITUTION_NAME.isspace():
        INSTITUTION_HOMEPAGE = ''
    else:
        INSTITUTION_HOMEPAGE = get_input("What is the url of your institution\'s homepage? "
                                     '(Leave blank/type "none" if not desired)', defaults['institution_homepage'])
        if INSTITUTION_HOMEPAGE.lower() == "none":
            INSTITUTION_HOMEPAGE = ''
        print()

    USERNAME_TEXT = defaults['username_change_text']

    print("What authentication method to use:\n1. PAM\n2. Database\n")
    while True:
        try:
            auth = int(get_input('Enter number?', defaults['authentication_method']))
        except ValueError:
            auth = 0
        if 0 < auth < 3:
            break
        print('Number must be between 0 and 3')
    print()

    if auth == 1:
        AUTHENTICATION_METHOD = 'PamAuthentication'
    else:
        AUTHENTICATION_METHOD = 'DatabaseAuthentication'

    TAGRADING_URL = SUBMISSION_URL + '/hwgrading'
    CGI_URL = SUBMISSION_URL + '/cgi-bin'


##############################################################################
# make the installation setup directory

if os.path.isdir(SETUP_INSTALL_DIR):
    shutil.rmtree(SETUP_INSTALL_DIR)
os.makedirs(SETUP_INSTALL_DIR, exist_ok=True)

shutil.chown(SETUP_INSTALL_DIR, 'root', COURSE_BUILDERS_GROUP)
os.chmod(SETUP_INSTALL_DIR, 0o751)

##############################################################################
# WRITE CONFIG FILES IN ${SUBMITTY_INSTALL_DIR}/.setup

config = OrderedDict()

config['submitty_install_dir'] = SUBMITTY_INSTALL_DIR
config['submitty_repository'] = SUBMITTY_REPOSITORY
config['submitty_data_dir'] = SUBMITTY_DATA_DIR

config['course_builders_group'] = COURSE_BUILDERS_GROUP

config['num_untrusted'] = NUM_UNTRUSTED
config['first_untrusted_uid'] = FIRST_UNTRUSTED_UID
config['first_untrusted_gid'] = FIRST_UNTRUSTED_UID
config['num_grading_scheduler_workers'] = NUM_GRADING_SCHEDULER_WORKERS


config['hwcron_user'] = HWCRON_USER
config['hwcron_uid'] = HWCRON_UID
config['hwcron_gid'] = HWCRON_GID    

if not args.worker:
    config['submitty_tutorial_dir'] = SUBMITTY_TUTORIAL_DIR

    config['hwphp_user'] = HWPHP_USER
    config['hwcgi_user'] = HWCGI_USER
    config['hwcronphp_group'] = HWCRONPHP_GROUP
    config['hwphp_uid'] = HWPHP_UID
    config['hwphp_gid'] = HWPHP_GID

<<<<<<< HEAD
    config['database_host'] = DATABASE_HOST
    config['database_user'] = DATABASE_USER
    config['database_password'] = DATABASE_PASS
=======
config['timezone'] = TIMEZONE

config['submission_url'] = SUBMISSION_URL
config['vcs_url'] = VCS_URL
config['tagrading_url'] = TAGRADING_URL
config['cgi_url'] = CGI_URL
>>>>>>> 9434a599

    config['authentication_method'] = AUTHENTICATION_METHOD
    config['vcs_url'] = VCS_URL
    config['submission_url'] = SUBMISSION_URL
    config['tagrading_url'] = TAGRADING_URL
    config['cgi_url'] = CGI_URL

    config['institution_name'] = INSTITUTION_NAME
    config['username_change_text'] = USERNAME_TEXT
    config['institution_homepage'] = INSTITUTION_HOMEPAGE

    config['site_log_path'] = TAGRADING_LOG_PATH

config['autograding_log_path'] = AUTOGRADING_LOG_PATH

if args.worker:
    config['worker'] = 1
else:
    config['worker'] = 0


with open(CONFIGURATION_FILE, 'w') as open_file:
    def write(x=''):
        print(x, file=open_file)
    write('#!/bin/bash')
    write()

    write('# Variables prepared by CONFIGURE_SUBMITTY.py')
    write('# Manual editing is allowed (but will be clobbered if CONFIGURE_SUBMITTY.py is re-run)')
    write()

    for key, value in config.items():
        key = str(key).upper()
        if isinstance(value, str):
            # To escape a single quote in bash, use '\'' because bash is awful
            write("{}='{}'".format(key, value.replace("'", "'\''")))
        elif isinstance(value, bool):
            write('{}={}'.format(key, 'true' if value is True else 'false'))
        else:
            write('{}={}'.format(key, value))
    write()
    write('# Now actually run the installation script')
    write('source '+SETUP_REPOSITORY_DIR+'/INSTALL_SUBMITTY_HELPER.sh  "$@"')

os.chmod(CONFIGURATION_FILE, 0o700)

with open(CONFIGURATION_JSON, 'w') as json_file:
    json.dump(config, json_file, indent=2)

os.chmod(CONFIGURATION_JSON, 0o500)

##############################################################################
# Setup ${SUBMITTY_INSTALL_DIR}/config

CONFIG_INSTALL_DIR = os.path.join(SUBMITTY_INSTALL_DIR, 'config')

DATABASE_JSON = os.path.join(CONFIG_INSTALL_DIR, 'database.json')
SUBMITTY_JSON = os.path.join(CONFIG_INSTALL_DIR, 'submitty.json')
SUBMITTY_USERS_JSON = os.path.join(CONFIG_INSTALL_DIR, 'submitty_users.json')
WORKERS_JSON = os.path.join(CONFIG_INSTALL_DIR, 'autograding_workers.json')

if os.path.isdir(CONFIG_INSTALL_DIR):
    shutil.rmtree(CONFIG_INSTALL_DIR)
os.makedirs(CONFIG_INSTALL_DIR, exist_ok=True)
shutil.chown(CONFIG_INSTALL_DIR, 'root', COURSE_BUILDERS_GROUP)
os.chmod(CONFIG_INSTALL_DIR, 0o755)

##############################################################################
# WRITE CONFIG FILES IN ${SUBMITTY_INSTALL_DIR}/conf

if not os.path.isfile(WORKERS_JSON):
    worker_dict = {
        "primary": {
            "capabilities": ["default"],
            "address": "localhost",
            "username": "",
            "num_autograding_workers": NUM_GRADING_SCHEDULER_WORKERS
        }
    }

    with open(WORKERS_JSON, 'w') as workers_file:
        json.dump(worker_dict, workers_file, indent=4)
shutil.chown(WORKERS_JSON, 'root', HWCRON_GROUP)
os.chmod(WORKERS_JSON, 0o440)

##############################################################################
# Write database json

if not args.worker:
    config = OrderedDict()
    config['authentication_method'] = AUTHENTICATION_METHOD
    config['database_host'] = DATABASE_HOST
    config['database_user'] = DATABASE_USER
    config['database_password'] = DATABASE_PASS
    config['debugging_enabled'] = DEBUGGING_ENABLED

    with open(DATABASE_JSON, 'w') as json_file:
        json.dump(config, json_file, indent=2)
    shutil.chown(DATABASE_JSON, HWPHP_USER, 'www-data')
    os.chmod(DATABASE_JSON, 0o440)

##############################################################################
# Write submitty json

config = OrderedDict()
config['submitty_install_dir'] = SUBMITTY_INSTALL_DIR
config['submitty_repository'] = SUBMITTY_REPOSITORY
config['submitty_data_dir'] = SUBMITTY_DATA_DIR
config['autograding_log_path'] = AUTOGRADING_LOG_PATH
config['timezone'] = tzlocal.get_localzone().zone

if not args.worker:
    config['submitty_tutorial_dir'] = SUBMITTY_TUTORIAL_DIR
    config['site_log_path'] = TAGRADING_LOG_PATH
    config['submission_url'] = SUBMISSION_URL
    config['vcs_url'] = VCS_URL
    config['tagrading_url'] = TAGRADING_URL
    config['cgi_url'] = CGI_URL
    config['institution_name'] = INSTITUTION_NAME
    config['username_change_text'] = USERNAME_TEXT
    config['institution_homepage'] = INSTITUTION_HOMEPAGE

with open(SUBMITTY_JSON, 'w') as json_file:
    json.dump(config, json_file, indent=2)
os.chmod(SUBMITTY_JSON, 0o444)

##############################################################################
# Write users json

config = OrderedDict()
config['num_grading_scheduler_workers'] = NUM_GRADING_SCHEDULER_WORKERS
config['num_untrusted'] = NUM_UNTRUSTED
config['first_untrusted_uid'] = FIRST_UNTRUSTED_UID
config['first_untrusted_gid'] = FIRST_UNTRUSTED_UID
config['hwcron_uid'] = HWCRON_UID
config['hwcron_gid'] = HWCRON_GID
config['hwcron_user'] = HWCRON_USER
config['course_builders_group'] = COURSE_BUILDERS_GROUP

if not args.worker:
    config['hwphp_uid'] = HWPHP_UID
    config['hwphp_gid'] = HWPHP_GID
    config['hwphp_user'] = HWPHP_USER
    config['hwcgi_user'] = HWCGI_USER
    config['hwcronphp_group'] = HWCRONPHP_GROUP

with open(SUBMITTY_USERS_JSON, 'w') as json_file:
    json.dump(config, json_file, indent=2)
shutil.chown(SUBMITTY_USERS_JSON, 'root', HWCRON_GROUP)
os.chmod(SUBMITTY_USERS_JSON, 0o440)

##############################################################################

print('Configuration completed. Now you may run the installation script')
print('    sudo ' + CONFIGURATION_FILE)
print('          or')
print('    sudo {} clean'.format(CONFIGURATION_FILE))
print("\n")<|MERGE_RESOLUTION|>--- conflicted
+++ resolved
@@ -185,18 +185,12 @@
         DATABASE_PASS = defaults['database_password']
     print()
 
-<<<<<<< HEAD
+    TIMEZONE = get_input('What timezone should Submitty use? (for a full list of supported timezones see http://php.net/manual/en/timezones.php)', defaults['timezone'])
+    print()
+
     SUBMISSION_URL = get_input('What is the url for submission? (ex: http://192.168.56.101 or '
-                           'https://submitty.cs.rpi.edu)', defaults['submission_url']).rstrip('/')    
-    print()
-=======
-TIMEZONE = get_input('What timezone should Submitty use? (for a full list of supported timezones see http://php.net/manual/en/timezones.php)', defaults['timezone'])
-print()
-
-SUBMISSION_URL = get_input('What is the url for submission? (ex: http://192.168.56.101 or '
-                           'https://submitty.cs.rpi.edu)', defaults['submission_url']).rstrip('/')
-print()
->>>>>>> 9434a599
+                               'https://submitty.cs.rpi.edu)', defaults['submission_url']).rstrip('/')
+    print()
 
     VCS_URL = get_input('What is the url for VCS? (ex: http://192.168.56.102/git or https://submitty-vcs.cs.rpi.edu/git', defaults['vcs_url']).rstrip('/')
     print()
@@ -276,18 +270,10 @@
     config['hwphp_uid'] = HWPHP_UID
     config['hwphp_gid'] = HWPHP_GID
 
-<<<<<<< HEAD
     config['database_host'] = DATABASE_HOST
     config['database_user'] = DATABASE_USER
     config['database_password'] = DATABASE_PASS
-=======
-config['timezone'] = TIMEZONE
-
-config['submission_url'] = SUBMISSION_URL
-config['vcs_url'] = VCS_URL
-config['tagrading_url'] = TAGRADING_URL
-config['cgi_url'] = CGI_URL
->>>>>>> 9434a599
+    config['timezone'] = TIMEZONE
 
     config['authentication_method'] = AUTHENTICATION_METHOD
     config['vcs_url'] = VCS_URL
