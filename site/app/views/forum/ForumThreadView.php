<?php

namespace app\views\forum;

use app\libraries\DateUtils;
use app\views\AbstractView;
use app\libraries\FileUtils;
use app\models\User;

class ForumThreadView extends AbstractView {
    private function getSavedForumCategories($current_course, $categories) {
        $category_ids_array = array_column($categories, 'category_id');
        $cookieSelectedCategories = [];
        if (!empty($_COOKIE[$current_course . '_forum_categories'])) {
            foreach (explode('|', $_COOKIE[$current_course . '_forum_categories']) as $selectedId) {
                if (in_array((int) $selectedId, $category_ids_array)) {
                    $cookieSelectedCategories[] = $selectedId;
                }
            }
        }
        return $cookieSelectedCategories;
    }

    private function getSavedThreadStatuses() {
        $cookieSelectedThreadStatus = [];
        if (!empty($_COOKIE['forum_thread_status'])) {
            foreach (explode('|', $_COOKIE['forum_thread_status']) as $selectedStatus) {
                if (in_array((int) $selectedStatus, [-1,0,1])) {
                    $cookieSelectedThreadStatus[] = $selectedStatus;
                }
            }
        }
        return $cookieSelectedThreadStatus;
    }

    private function getUnreadThreadStatus() {
        $cookieSelectedUnread = false;
        if (!empty($_COOKIE['unread_select_value'])) {
            $cookieSelectedUnread = $_COOKIE['unread_select_value'];
        }
        return $cookieSelectedUnread;
    }

    public function searchResult($threads) {

        $this->core->getOutput()->addBreadcrumb("Discussion Forum", $this->core->buildCourseUrl(['forum']), null, $use_as_heading = true);
        $this->core->getOutput()->addBreadcrumb("Search");

        $buttons = [
            [
                "required_rank" => 4,
                "display_text" => 'Create Thread',
                "style" => 'position:absolute;top:3px;right:0px',
                "link" => [true, $this->core->buildCourseUrl(['forum', 'threads', 'new'])],
                "optional_class" => '',
                "title" => 'Create Thread',
                "onclick" => [false]
            ],
            [
                "required_rank" => 4,
                "display_text" => 'Back to Threads',
                "style" => 'position:relative;float:right;top:3px;margin-right:102px;',
                "link" => [true, $this->core->buildCourseUrl(['forum'])],
                "optional_class" => '',
                "title" => 'Back to threads',
                "onclick" => [false]
            ]
        ];

        $threadArray = [];
        $fromIdtoTitle = [];
        foreach ($threads as $thread) {
            if (!array_key_exists($thread["thread_id"], $threadArray)) {
                $threadArray[$thread["thread_id"]] = [];
                $fromIdtoTitle[$thread["thread_id"]] = $thread["thread_title"];
            }
            $threadArray[$thread["thread_id"]][] = $thread;
        }
        $count = 1;

        $thread_list = [];

        $is_instructor_full_access = [];

        $posts_in_threads = $this->core->getQueries()->getPostsInThreads(array_keys($threadArray));
        $author_user_ids = array_map(function ($post) {
            return $post["author_user_id"];
        }, $posts_in_threads);
        $author_user_groups = $this->core->getQueries()->getAuthorUserGroups($author_user_ids);

        foreach ($author_user_groups as $author) {
            $is_instructor_full_access[$author["user_id"]] = $author["user_group"] <= User::GROUP_FULL_ACCESS_GRADER;
        }

        foreach ($threadArray as $thread_id => $data) {
            $thread_title = $fromIdtoTitle[$thread_id];
            $thread_link = $this->core->buildCourseUrl(['forum', 'threads', $thread_id]);

            $thread_posts = [];
            foreach ($data as $post) {
                $author = $post['author'];
                $user_info = $this->core->getQueries()->getDisplayUserInfoFromUserId($post["p_author"]);
                $given_name = trim($user_info["given_name"]);
                $family_name = trim($user_info["family_name"]);
                $visible_username = $given_name . " " . substr($family_name, 0, 1) . ".";
                $pronouns = trim($user_info["pronouns"]);
                $display_pronouns = $user_info["display_pronouns"];

                if ($is_instructor_full_access[$post["p_author"]]) {
                    $visible_username = $given_name . " " . $family_name;
                }

                if ($post["anonymous"]) {
                    $visible_username = 'Anonymous';
                }

                //convert legacy htmlentities being saved in db
                $post_content = html_entity_decode($post["post_content"], ENT_QUOTES | ENT_HTML5, 'UTF-8');
                $pre_post = preg_replace('#(<a href=[\'"])(.*?)([\'"].*>)(.*?)(</a>)#', '[url=$2]$4[/url]', $post_content);

                if (!empty($pre_post)) {
                    $post_content = $pre_post;
                }

                $post_link = $this->core->buildCourseUrl(['forum', 'threads', $thread_id]) . "#" . $post['p_id'];

                $posted_on = DateUtils::convertTimeStamp($this->core->getUser(), $post['timestamp_post'], $this->core->getConfig()->getDateTimeFormat()->getFormat('forum'));

                $thread_posts[] = [
                    "post_link" => $post_link,
                    "count" => $count,
                    "post_content" => $post_content,
                    "visible_username" => $visible_username,
                    "posted_on" => $posted_on
                ];

                $count++;
            }
            $thread_list[] = [
                "thread_title" => $thread_title,
                "thread_link" => $thread_link,
                "posts" => $thread_posts
            ];
        }

        return $this->core->getOutput()->renderTwigTemplate("forum/searchResults.twig", [
            "buttons" => $buttons,
            "count_threads" => count($threads),
            "threads" => $thread_list,
            "search_url" => $this->core->buildCourseUrl(['forum', 'search'])
        ]);
    }

    /** Shows Forums thread splash page, including all posts
     * for a specific thread, in addition to head of the threads
     * that have been created after applying filter and to be
     * displayed in the left panel.
     */

    public function showForumThreads($user, $posts, $unviewed_posts, $threadsHead, $show_deleted, $show_merged_thread, $display_option, $max_thread, $initialPageNumber, $thread_resolve_state, $post_content_limit, $ajax = false, $thread_announced = true) {
        $threadExists = $this->core->getQueries()->threadExists();
        $filteredThreadExists = (count($threadsHead) > 0);
        $currentThread = -1;
        $currentCategoriesIds = [];
        $show_deleted_thread_title = null;
        $currentCourse = $this->core->getConfig()->getCourse();
        $threadFiltering = $threadExists && !$filteredThreadExists && !(empty($_COOKIE[$currentCourse . '_forum_categories']) && empty($_COOKIE['forum_thread_status']) && !empty($_COOKIE['unread_select_value']) && $_COOKIE['unread_select_value'] === 'false');

        if (!$ajax) {
            $this->core->getOutput()->addBreadcrumb("Discussion Forum", $this->core->buildCourseUrl(['forum']), null, $use_as_heading = true);

            //Body Style is necessary to make sure that the forum is still readable...
            $this->core->getOutput()->addVendorCss('codemirror/codemirror.css');
            $this->core->getOutput()->addVendorCss('codemirror/theme/eclipse.css');
            $this->core->getOutput()->addInternalCss('forum.css');
            $this->core->getOutput()->addInternalCss('highlightjs/atom-one-light.css');
            $this->core->getOutput()->addInternalCss('highlightjs/atom-one-dark.css');
            $this->core->getOutput()->addVendorJs('codemirror/codemirror.js');
            $this->core->getOutput()->addVendorJs('codemirror/mode/clike/clike.js');
            $this->core->getOutput()->addVendorJs('codemirror/mode/python/python.js');
            $this->core->getOutput()->addVendorJs('codemirror/mode/shell/shell.js');
            $this->core->getOutput()->addVendorJs(FileUtils::joinPaths('highlight.js', 'highlight.min.js'));
            $this->core->getOutput()->addInternalJs('markdown-code-highlight.js');
            $this->core->getOutput()->addInternalJs('drag-and-drop.js');
            $this->core->getOutput()->addInternalJs('autosave-utils.js');
            $this->core->getOutput()->addInternalJs('websocket.js');
            $this->core->getOutput()->addInternalJs('forum.js');
            $this->core->getOutput()->addVendorJs('jquery.are-you-sure/jquery.are-you-sure.js');
            $this->core->getOutput()->addVendorJs('bootstrap/js/bootstrap.bundle.min.js');
        }

        if ($filteredThreadExists || $threadFiltering) {
            $currentThread = isset($_GET["thread_id"]) && is_numeric($_GET["thread_id"]) && (int) $_GET["thread_id"] < $max_thread && (int) $_GET["thread_id"] > 0 ? (int) $_GET["thread_id"] : $posts[0]["thread_id"];
            $currentCategoriesIds = $this->core->getQueries()->getCategoriesIdForThread($currentThread);
        }

        $currentThreadArr = array_filter($threadsHead, function ($ar) use ($currentThread) {
            return ($ar['id'] == $currentThread);
        });

        $categories = $this->core->getQueries()->getCategories();

        $cookieSelectedCategories = $this->getSavedForumCategories($currentCourse, $categories);
        $cookieSelectedThreadStatus = $this->getSavedThreadStatuses();
        $cookieSelectedUnread = $this->getUnreadThreadStatus();

        $filterFormData = [
            "categories" => $categories,
            "current_thread" => $currentThread,
            "current_category_ids" => $currentCategoriesIds,
            "current_course" => $currentCourse,
            "cookie_selected_categories" => $cookieSelectedCategories,
            "cookie_selected_thread_status" => $cookieSelectedThreadStatus,
            "cookie_selected_unread_value" => $cookieSelectedUnread,
            "display_option" => $display_option,
            "thread_exists" => $threadExists
        ];

        $next_page = 0;
        $prev_page = 0;
        $arrowup_visibility = 0;
        $displayThreadContent = "";
        $generatePostContent = "";

        if ($threadExists) {
            $next_page = $initialPageNumber + 1;
            $prev_page = ($initialPageNumber == 1) ? 0 : ($initialPageNumber - 1);
            $arrowup_visibility = ($initialPageNumber == 1) ? "display:none;" : "";
            $activeThreadAnnouncement = false;
            $activeThreadTitle = "";
            $activeThread = [];
            $displayThreadContent = $this->displayThreadList($threadsHead, false, $activeThreadAnnouncement, $activeThreadTitle, $activeThread, $currentThread, $currentCategoriesIds, false);

            if (count($activeThread) == 0) {
                $activeThread = $this->core->getQueries()->getThread($currentThread);
            }

            $currentThreadArrValues = array_values($currentThreadArr);
            $currentThreadFavorite = !empty($currentThreadArrValues) ? $currentThreadArrValues[0]['favorite'] : false;
            $generatePostContent = $this->generatePostList($currentThread, $posts, $unviewed_posts, $currentCourse, true, $threadExists, $display_option, $categories, $cookieSelectedCategories, $cookieSelectedThreadStatus, $cookieSelectedUnread, $currentCategoriesIds, $currentThreadFavorite, false, $thread_announced);
        }

        if (!empty($activeThread['id'])) {
            $this->core->getQueries()->visitThread($user, $activeThread['id']);
        }

        $return = "";

        $markdown_enabled = 0;
        if (isset($_COOKIE['markdown_enabled'])) {
            $markdown_enabled = $_COOKIE['markdown_enabled'];
        }

        $button_params = $this->getAllForumButtons($threadExists, $currentThread, $display_option, $show_deleted, $show_merged_thread);

        if (!$ajax) {
            // Add breadcrumb for the current thread
            $currentThreadArrValues = array_values($currentThreadArr);
            if ($currentThreadArrValues) {
                $max_length = 25;
                $fullTitle = $currentThreadArrValues[0]["title"];
                $title = strlen($fullTitle) > $max_length ? substr($fullTitle, 0, $max_length - 3) . "..." : $fullTitle;
                $this->core->getOutput()->addBreadcrumb("(" . $currentThreadArrValues[0]["id"] . ") " . $title, $this->core->buildCourseUrl(['forum', 'threads', 9]), null, $use_as_heading = true);
            }

            $return = $this->core->getOutput()->renderTwigTemplate("forum/ShowForumThreads.twig", [
                "categories" => $categories,
                "filterFormData" => $filterFormData,
                "button_params" => $button_params,
                "thread_exists" => $threadExists,
                "next_page" => $next_page,
                "prev_page" => $prev_page,
                "arrowup_visibility" => $arrowup_visibility,
                "display_thread_content" => $displayThreadContent,
                "display_thread_count" => empty($displayThreadContent) ? 0 : count($displayThreadContent["thread_content"]),
                "currentThread" => $currentThread,
                "currentCourse" => $currentCourse,
                "accessGrading" => $this->core->getUser()->accessGrading(),
                "manage_categories_url" => $this->core->buildCourseUrl(['forum', 'categories']),
                "generate_post_content" => $generatePostContent,
                "thread_resolve_state" => $thread_resolve_state,
                "show_unresolve" => false,
                "display_option" => $display_option,
                "render_markdown" => $markdown_enabled,
                "csrf_token" => $this->core->getCsrfToken(),
                "edit_url" => $this->core->buildCourseUrl(['forum', 'posts', 'modify']) . '?' . http_build_query(['modify_type' => '1']),
                "search_url" => $this->core->buildCourseUrl(['forum', 'search']),
                "merge_url" => $this->core->buildCourseUrl(['forum', 'threads', 'merge']),
                "split_url" => $this->core->buildCourseUrl(['forum', 'posts', 'split']),
                "post_content_limit" => $post_content_limit
            ]);
        }
        else {
            $return = $this->core->getOutput()->renderTwigTemplate("forum/GeneratePostList.twig", [
                "userGroup" => $generatePostContent["userGroup"],
                "activeThread" => $generatePostContent["activeThread"],
                "activeThreadAnnouncement" => $generatePostContent["activeThreadAnnouncement"],
                "expiring" => $generatePostContent["expiring"],
                "isCurrentFavorite" => $generatePostContent["isCurrentFavorite"],
                "display_option" => $generatePostContent["display_option"],
                "post_data" => $generatePostContent["post_data"],
                "isThreadLocked" => $generatePostContent["isThreadLocked"],
                "accessFullGrading" => $generatePostContent["accessFullGrading"],
                "includeReply" => $generatePostContent["includeReply"],
                "thread_id" => $generatePostContent["thread_id"],
                "first_post_id" => $generatePostContent["first_post_id"],
                "form_action_link" => $generatePostContent["form_action_link"],
                "thread_resolve_state" => $thread_resolve_state,
                "show_unresolve" => false,
                "merge_thread_content" => $generatePostContent["merge_thread_content"],
                "csrf_token" => $generatePostContent["csrf_token"],
                "activeThreadTitle" => $generatePostContent["activeThreadTitle"],
                "post_box_id" => $generatePostContent["post_box_id"],
                "merge_url" => $this->core->buildCourseUrl(['forum', 'threads', 'merge']),
                "split_url" => $this->core->buildCourseUrl(['forum', 'posts', 'split']),
                "post_content_limit" => $post_content_limit,
                "render_markdown" => $markdown_enabled
            ]);

            $return = $this->core->getOutput()->renderJsonSuccess(["html" => json_encode($return)]);
        }

        return $return;
    }

    // Returns the set of buttons with the corresponding attributes
    public function getAllForumButtons($thread_exists, $thread_id, $display_option, $show_deleted, $show_merged_thread) {
        $show_deleted_class = "";
        $show_deleted_action = "";
        $show_deleted_thread_title = "";

        $currentCourse = $this->core->getConfig()->getCourse();

        $default_button = [
            [
                "required_rank" => 4,
                "display_text" => 'Create Thread',
                "style" => 'position:absolute;top:3px;right:0px',
                "link" => [true, $this->core->buildCourseUrl(['forum', 'threads', 'new'])],
                "optional_class" => '',
                "title" => 'Create Thread',
                "onclick" => [false]
            ]
        ];
        $button_params = [
            "current_thread" => $thread_id,
            "forum_bar_buttons_right" => $default_button,
            "forum_bar_buttons_left" => [],
            "show_threads" => true,
            "thread_exists" => true,
            "show_more" => true
        ];
        if ($this->core->getUser()->accessGrading()) {
            if ($show_deleted) {
                $show_deleted_class = "active";
                $show_deleted_action = "alterShowDeletedStatus(0);";
                $show_deleted_thread_title = "Hide Deleted Threads";
            }
            else {
                $show_deleted_class = "";
                $show_deleted_action = "alterShowDeletedStatus(1);";
                $show_deleted_thread_title = "Show Deleted Threads";
            }
        }

        if ($show_merged_thread) {
            $show_merged_thread_class = "active";
            $show_merged_thread_action = "alterShowMergeThreadStatus(0,'" . $currentCourse . "');";
            $show_merged_thread_title = "Hide Merged Threads";
        }
        else {
            $show_merged_thread_class = "";
            $show_merged_thread_action = "alterShowMergeThreadStatus(1,'" . $currentCourse . "');";
            $show_merged_thread_title = "Show Merged Threads";
        }

        if (!$thread_exists) {
            $button_params["show_threads"] = false;
            $button_params["thread_exists"] = false;
            $button_params["show_more"] =  $this->core->getUser()->accessGrading();
        }
        else {
            $more_data = [
                [
                    "filter_option" => $display_option
                ],
                [
                    "display_text" => $show_merged_thread_title,
                    "id" => 'merge_thread',
                    "optional_class" => [!empty($show_merged_thread_class), $show_merged_thread_class],
                    "title" => $show_merged_thread_title . " on Forum",
                    "onclick" => [true, $show_merged_thread_action],
                    "link" => '#',
                    "required_rank" => 4
                ],
                [
                    "display_text" => $show_deleted_thread_title,
                    "optional_class" => [!empty($show_deleted_class), $show_deleted_class],
                    "id" => 'delete',
                    "title" => $show_deleted_thread_title . " on Forum",
                    "link" => '#',
                    "onclick" => [true, $show_deleted_action],
                    "required_rank" => 3
                ],
                [
                    "display_text" => 'Stats',
                    "id" => 'forum_stats',
                    "optional_class" => [false, ''],
                    "title" => 'Forum Statistics',
                    "onclick" => [false, ''],
                    "link" => $this->core->buildCourseUrl(['forum', 'stats']),
                    "required_rank" => 2
                ]
            ];
            $other_buttons = [
                [
                    "required_rank" => 4,
                    "display_text" => 'Filter (<span id="num_filtered">0</span>)',
                    "style" => 'display:inline-block;',
                    "link" => [false],
                    "optional_class" => '',
                    "title" => 'Filter Threads based on Categories',
                    "onclick" => [true, "forumFilterBar()"]
                ]
            ];

            $button_params["more_data"] = $more_data;
            $button_params["forum_bar_buttons_left"] = $other_buttons;
        }
        return $button_params;
    }


    public function generatePostList($currentThread, $posts, $unviewed_posts, $currentCourse, $includeReply = false, $threadExists = false, $display_option = 'time', $categories = [], $cookieSelectedCategories = [], $cookieSelectedThreadStatus = [], $cookieSelectedUnread = [], $currentCategoriesIds = [], $isCurrentFavorite = false, $render = true, $thread_announced = false) {

        $activeThread = $this->core->getQueries()->getThread($currentThread);

        $activeThreadTitle = "({$activeThread['id']}) " . $activeThread['title'];
        $activeThreadAnnouncement = $activeThread['pinned_expiration'] > date("Y-m-d H:i:s");
        $expiring = $activeThread['pinned_expiration'] <= date("Y-m-d H:i:s", strtotime("+7 day"));

        $thread_id = $activeThread['id'];
        if ($thread_id == -1) {
            $thread_id = array_values($posts)[0]["thread_id"];
        }
        $first_post = $this->core->getQueries()->getFirstPostForThread($thread_id);
        $first_post_id = $first_post["id"];

        $first = true;

        $post_data = [];

        $csrf_token = $this->core->getCsrfToken();

        $totalAttachments = 0;
        $GLOBALS['totalAttachments'] = 0;

        $author_user_groups_map = [];

        $author_user_ids = array_map(function ($post) {
            return $post["author_user_id"];
        }, $posts);

        $author_user_groups = $this->core->getQueries()->getAuthorUserGroups($author_user_ids);
        $authors_display_info = $this->core->getQueries()->getDisplayUserInfoFromUserIds($author_user_ids);

        foreach ($author_user_groups as $author) {
            $author_user_groups_map[$author["user_id"]] = $author["user_group"];
        }

        $posts_with_history = $this->core->getQueries()->getPostsWithHistory(array_column($posts, "id"));
        $merged_threads = $this->core->getQueries()->getMergedThreadIds(array_column($posts, "id"));

        if ($display_option == "tree") {
            $order_array = [];
            $reply_level_array = [];
            foreach ($posts as $post) {
                if ($thread_id == -1) {
                    $thread_id = $post["thread_id"];
                }
                if ($first) {
                    $first = false;
                    $first_post_id = $post["id"];
                }
                if ($post["parent_id"] > $first_post_id) {
                    $place = array_search($post["parent_id"], $order_array);
                    $tmp_array = [$post["id"]];
                    $parent_reply_level = $reply_level_array[$place];
                    while ($place !== false && $place + 1 < count($reply_level_array) && $reply_level_array[$place + 1] > $parent_reply_level) {
                        $place++;
                    }
                    array_splice($order_array, $place + 1, 0, $tmp_array);
                    array_splice($reply_level_array, $place + 1, 0, $parent_reply_level + 1);
                }
                else {
                    array_push($order_array, $post["id"]);
                    array_push($reply_level_array, 1);
                }
            }
            $i = 0;
            $first = true;

            foreach ($order_array as $ordered_post) {
                foreach ($posts as $post) {
                    if ($post["id"] == $ordered_post) {
                        if ($post["parent_id"] == $first_post_id) {
                            $reply_level = 1;
                        }
                        else {
                            $reply_level = $reply_level_array[$i];
                        }

                        $post["author_user_group"] = $author_user_groups_map[$post["author_user_id"]];

<<<<<<< HEAD
                        $post_data[] = $this->createPost(
                            $activeThread,
                            $post,
                            $unviewed_posts,
                            $first,
                            $reply_level,
                            $display_option,
                            $includeReply,
                            $authors_display_info[$post['author_user_id']],
                            in_array($post["id"], $posts_with_history, true),
                            in_array($post["id"], $merged_threads, true),
                            false,
                            $thread_announced,
                        );
=======
                        $post_data[] = $this->createPost($thread_id, $post, $unviewed_posts, $first, $reply_level, $display_option, $includeReply, false, $thread_announced, $isCurrentFavorite);
>>>>>>> f7f10fac

                        break;
                    }
                }
                if ($first) {
                    $first = false;
                }
                $i++;
            }
        }
        else {
            foreach ($posts as $post) {
                $post["author_user_group"] = $author_user_groups_map[$post["author_user_id"]];

<<<<<<< HEAD
                $post_data[] = $this->createPost(
                    $activeThread,
                    $post,
                    $unviewed_posts,
                    $first,
                    1,
                    $display_option,
                    $includeReply,
                    $authors_display_info[$post['author_user_id']],
                    in_array($post["id"], $posts_with_history, true),
                    in_array($post["id"], $merged_threads, true),
                    false,
                    $thread_announced,
                );
=======
                $post_data[] = $this->createPost($thread_id, $post, $unviewed_posts, $first, 1, $display_option, $includeReply, false, $thread_announced, $isCurrentFavorite);
>>>>>>> f7f10fac

                if ($first) {
                    $first = false;
                }
            }
        }

        $isThreadLocked = $this->core->getQueries()->isThreadLocked($thread_id);
        $accessFullGrading = $this->core->getUser()->accessFullGrading();

        $post_box_id = 0;

        $form_action_link = $this->core->buildCourseUrl(['forum', 'posts', 'new']);

        if (($isThreadLocked != 1 || $accessFullGrading ) && $includeReply) {
            $GLOBALS['post_box_id'] = $post_box_id = isset($GLOBALS['post_box_id']) ? $GLOBALS['post_box_id'] + 1 : 1;
        }

        $merge_thread_content = [];

        if ($this->core->getUser()->getGroup() <= 3) {
            $this->core->getOutput()->addVendorCss(FileUtils::joinPaths('chosen-js', 'chosen.min.css'));
            $this->core->getOutput()->addVendorJs(FileUtils::joinPaths('chosen-js', 'chosen.jquery.min.js'));
            $this->core->getOutput()->addVendorCss(FileUtils::joinPaths('flatpickr', 'flatpickr.min.css'));
            $this->core->getOutput()->addVendorJs(FileUtils::joinPaths('flatpickr', 'flatpickr.min.js'));
            $this->core->getOutput()->addVendorJs(FileUtils::joinPaths('flatpickr', 'plugins', 'shortcutButtons', 'shortcut-buttons-flatpickr.min.js'));
            $this->core->getOutput()->addVendorCss(FileUtils::joinPaths('flatpickr', 'plugins', 'shortcutButtons', 'themes', 'light.min.css'));
            $this->core->getOutput()->addInternalJs('autosave-utils.js');
            $this->core->getOutput()->addInternalJs('forum.js');
            $this->core->getOutput()->addInternalCss('forum.css');
            $current_thread_date = $first_post["timestamp"];
            $merge_thread_list = $this->core->getQueries()->getThreadsBefore($current_thread_date, 1);
            $merge_thread_first_posts = $this->core->getQueries()->getFirstPostForThreads(array_column($merge_thread_list, "id"));
            // Get first post of each thread. To be used later
            // to obtain the content of the post to be displayed
            // in the modal.
            foreach ($merge_thread_list as $key => $temp_thread) {
                $merge_thread_list[$key]['first_post_id'] = $merge_thread_first_posts[$temp_thread['id']]['id'];
            }

            $merge_thread_content = [
                "current_thread_date" => $current_thread_date,
                "current_thread" => $currentThread,
                "possibleMerges" => $merge_thread_list
            ];
        }

        $return = "";

        if ($render) {
            $return = $this->core->getOutput()->renderTwigTemplate("forum/GeneratePostList.twig", [
                "userGroup" => $this->core->getUser()->getGroup(),
                "activeThread" => $activeThread,
                "activeThreadAnnouncement" => $activeThreadAnnouncement,
                "expiring" => $expiring,
                "isCurrentFavorite" => $isCurrentFavorite,
                "display_option" => $display_option,
                "post_data" => $post_data,
                "isThreadLocked" => $isThreadLocked,
                "accessFullGrading" => $accessFullGrading,
                "includeReply" => $includeReply,
                "thread_id" => $thread_id,
                "first_post_id" => $first_post_id,
                "form_action_link" => $form_action_link,
                "merge_thread_content" => $merge_thread_content,
                "csrf_token" => $csrf_token,
                "activeThreadTitle" => $activeThreadTitle,
                "post_box_id" => $post_box_id,
                "total_attachments" => $GLOBALS['totalAttachments'],
                "merge_url" => $this->core->buildCourseUrl(['forum', 'threads', 'merge']),
                "split_url" => $this->core->buildCourseUrl(['forum', 'posts', 'split'])
            ]);
        }
        else {
            $return = [
                "userGroup" => $this->core->getUser()->getGroup(),
                "activeThread" => $activeThread,
                "activeThreadAnnouncement" => $activeThreadAnnouncement,
                "expiring" => $expiring,
                "isCurrentFavorite" => $isCurrentFavorite,
                "display_option" => $display_option,
                "post_data" => $post_data,
                "isThreadLocked" => $isThreadLocked,
                "accessFullGrading" => $accessFullGrading,
                "includeReply" => $includeReply,
                "thread_id" => $thread_id,
                "first_post_id" => $first_post_id,
                "form_action_link" => $form_action_link,
                "merge_thread_content" => $merge_thread_content,
                "csrf_token" => $csrf_token,
                "activeThreadTitle" => $activeThreadTitle,
                "post_box_id" => $post_box_id,
                "total_attachments" => $GLOBALS['totalAttachments']
            ];
        }

        return $return;
    }

    public function showAlteredDisplayList($threads, $filtering, $thread_id, $categories_ids, $ajax = false) {
        $tempArray = [];
        $threadAnnouncement = false;
        $activeThreadTitle = "";
        $thread = "";
        if ($ajax) {
            for ($i = 0; $i < count($threads); $i++) {
                if ($threads[$i]["id"] == $thread_id) {
                    $thread = $threads[$i];
                    break;
                }
            }
            $threads = [$thread];
        }
        return $this->displayThreadList($threads, $filtering, $threadAnnouncement, $activeThreadTitle, $tempArray, $thread_id, $categories_ids, true);
    }

    public function contentMarkdownToPlain($str) {
        $str = preg_replace("/\[[^)]+\]/", "", $str);
        $str = preg_replace('/\(([^)]+)\)/s', '$1', $str);
        $str = str_replace("```", "", $str);
        return $str;
    }

    public function showFullThreadsPage($threads, $category_ids, $show_deleted, $show_merged_threads, $page_number) {
        $activeThreadAnnouncements = [];
        $activeThreadTitle = "";
        $activeThread = [];
        $thread_content =  $this->displayThreadList($threads, false, $activeThreadAnnouncements, $activeThreadTitle, $activeThread, null, $category_ids, false, true);
        $categories = $this->core->getQueries()->getCategories();
        $current_course = $this->core->getConfig()->getCourse();
        $cookieSelectedCategories = $this->getSavedForumCategories($current_course, $categories);
        $cookieSelectedThreadStatus = $this->getSavedThreadStatuses();
        $cookieSelectedUnread = $this->getUnreadThreadStatus();
        $next_page = 0;
        $prev_page = 0;
        // getting the forum page buttons
        $thread_id = -1;
        $thread_exists = $this->core->getQueries()->threadExists();
        $button_params = $this->getAllForumButtons($thread_exists, $thread_id, null, $show_deleted, $show_merged_threads);

        // add css and js files
        $this->core->getOutput()->addInternalCss("forum.css");
        $this->core->getOutput()->addInternalJs("forum.js");
        $this->core->getOutput()->addVendorJs('bootstrap/js/bootstrap.bundle.min.js');
        $this->core->getOutput()->addInternalJs('autosave-utils.js');
        $this->core->getOutput()->addVendorJs('flatpickr/flatpickr.js');
        $this->core->getOutput()->addInternalJs('websocket.js');
        $this->core->getOutput()->addVendorJs(FileUtils::joinPaths('flatpickr', 'plugins', 'shortcutButtons', 'shortcut-buttons-flatpickr.min.js'));
        $this->core->getOutput()->addVendorJs('jquery.are-you-sure/jquery.are-you-sure.js');
        $this->core->getOutput()->addVendorCss('flatpickr/flatpickr.min.css');
        $this->core->getOutput()->addVendorCss(FileUtils::joinPaths('flatpickr', 'plugins', 'shortcutButtons', 'themes', 'light.min.css'));

        if ($thread_exists) {
            $next_page = $page_number + 1;
            $prev_page = $page_number - 1;
        }

        $filterFormData = [
            "categories" => $categories,
            "current_thread" => $thread_id,
            "current_category_ids" => [],
            "current_course" => $current_course,
            "cookie_selected_categories" => $cookieSelectedCategories,
            "cookie_selected_thread_status" => $cookieSelectedThreadStatus,
            "cookie_selected_unread_value" => $cookieSelectedUnread,
            "thread_exists" => $thread_exists
        ];


        return $this->core->getOutput()->renderTwigTemplate("forum/showFullThreadsPage.twig", [
            "thread_content" => $thread_content["thread_content"],
            "button_params" => $button_params,
            "filterFormData" => $filterFormData,
            "next_page" => $next_page,
            "prev_page" => $prev_page,
            "display_thread_count" => empty($thread_content) ? 0 : count($thread_content["thread_content"]),
            "csrf_token" => $this->core->getCsrfToken(),
            "search_url" => $this->core->buildCourseUrl(['forum', 'search']),
            "merge_url" => $this->core->buildCourseUrl(['forum', 'threads', 'merge']),
            "edit_url" => $this->core->buildCourseUrl(['forum']),
            "current_user" => $this->core->getUser()->getId(),
            "user_group" => $this->core->getUser()->getGroup(),
            "thread_exists" => $thread_exists,
            "manage_categories_url" => $this->core->buildCourseUrl(['forum', 'categories'])
        ]);
    }

    public function sizeTitle($titleDisplay, $title, $titleLength, $length = 40) {
        $titleDisplay = substr($titleDisplay, 0, ($titleLength < $length) ? $titleLength : strrpos(substr($titleDisplay, 0, $length), " "));

        if ($titleLength > $length) {
            //Fix ... appearing
            if (empty($titleDisplay)) {
                $titleDisplay .= substr($title, 0, $length - 10);
            }
            $titleDisplay .= "...";
        }
        return $titleDisplay;
    }

    public function sizeContent($sizeOfContent, $first_post_content, $length = 80) {
        $contentDisplay = substr($first_post_content, 0, ($sizeOfContent < $length) ? $sizeOfContent : strrpos(substr($first_post_content, 0, $length), " "));
        if ($sizeOfContent > $length) {
            $contentDisplay .= "...";
        }
        return $contentDisplay;
    }

    public function displayThreadList($threads, $filtering, &$activeThreadAnnouncement, &$activeThreadTitle, &$activeThread, $thread_id_p, $current_categories_ids, $render, $is_full_page = false) {
        $used_active = false; //used for the first one if there is not thread_id set
        $current_user = $this->core->getUser()->getId();

        $activeThreadAnnouncement = false;
        $activeThreadTitle = "";
        $activeThread = [];

        $thread_content = [];

        $is_instructor_full_access = [];
        $author_user_ids = array_map(function ($thread) {
            return $thread["created_by"];
        }, $threads);
        $author_user_groups = $this->core->getQueries()->getAuthorUserGroups($author_user_ids);

        foreach ($author_user_groups as $author) {
            $is_instructor_full_access[$author["user_id"]] = $author["user_group"] <= User::GROUP_FULL_ACCESS_GRADER;
        }
        $thread_ids = array_column($threads, 'id');
        $first_posts = $this->core->getQueries()->getFirstPostForThreads($thread_ids);
        $viewed_threads = $this->core->getQueries()->getViewedThreads($current_user, $thread_ids);
        $authors = $this->core->getQueries()->getUsersById($author_user_ids);
        $authors_info = $this->core->getQueries()->getDisplayUserInfoFromUserIds($author_user_ids);

        foreach ($threads as $thread) {
            // Checks if thread ID is empty. If so, skip this threads.
            if (empty($thread["id"])) {
                continue;
            }
            $first_post = $first_posts[$thread['id']] ?? null;
            if (is_null($first_post)) {
                // Thread without any posts(eg. Merged Thread)
                $first_post = ['content' => "", 'render_markdown' => 0];
                $date = null;
            }
            else {
                $date = DateUtils::convertTimeStamp($this->core->getUser(), $first_post['timestamp'], $this->core->getConfig()->getDateTimeFormat()->getFormat('forum'));
            }
            if ($thread['merged_thread_id'] != -1) {
                // For the merged threads
                $thread['status'] = 0;
            }

            $class = $is_full_page ? "thread_box thread-box-full" : "thread_box";
            // $current_categories_ids should be subset of $thread["categories_ids"]
            $issubset = (count(array_intersect($current_categories_ids, $thread["categories_ids"])) == count($current_categories_ids));
            if (((isset($_REQUEST["thread_id"]) && $_REQUEST["thread_id"] == $thread["id"]) || $thread_id_p == $thread["id"] || $thread_id_p == -1) && !$used_active && $issubset) {
                $class .= " active";
                $used_active = true;
                $activeThreadTitle = "({$thread['id']}) " . $thread["title"];
                $activeThread = $thread;
                if ($thread["pinned_expiration"] > date("Y-m-d H:i:s")) {
                    $activeThreadAnnouncement = true;
                }
                if ($thread_id_p == -1) {
                    $thread_id_p = $thread["id"];
                }
            }
            $isNewThread = !in_array($thread['id'], $viewed_threads, true);
            if ($isNewThread) {
                $class .= " new_thread";
            }
            if ($thread["deleted"]) {
                if ($isNewThread) {
                    $class .= " deleted-unviewed";
                }
                $class .= " deleted";
            }

            if ($authors[$thread['created_by']]->accessGrading()) {
                $class .= " important";
            }

            //fix legacy code
            $titleDisplay = $thread['title'];

            //replace tags from displaying in sidebar
            $first_post_content = str_replace("`", "", strip_tags($first_post["content"]));
            $first_post_content = str_replace("#", "", $first_post_content);
            $temp_first_post_content = preg_replace('#\[(.*?)\]\((.*?)\)#', '$2', $first_post_content);

            if (!empty($temp_first_post_content)) {
                $first_post_content = $temp_first_post_content;
            }

            if ($first_post['render_markdown'] == 1) {
                $first_post_content = $this->contentMarkdownToPlain($first_post_content);
            }

            $sizeOfContent = strlen($first_post_content);
            $titleLength = strlen($thread['title']);

            if ($is_full_page) {
                $titleDisplay = $this->sizeTitle($titleDisplay, $thread['title'], $titleLength, 140);
                $contentDisplay = $this->sizeContent($sizeOfContent, $first_post_content, 500);
            }
            else {
                $titleDisplay = $this->sizeTitle($titleDisplay, $thread['title'], $titleLength);
                $contentDisplay = $this->sizeContent($sizeOfContent, $first_post_content);
            }

            $titleDisplay = "({$thread['id']}) " . $titleDisplay;

            $link = $this->core->buildCourseUrl(['forum', 'threads', $thread['id']]);

            $favorite = isset($thread['favorite']) && $thread['favorite'];

            $fa_icon = "fa-question";
            $fa_class = "thread-unresolved";
            $tooltip = "Thread Unresolved";

            if (!isset($thread['status'])) {
                $thread['status'] = 0;
            }
            if ($thread['status'] != 0) {
                if ($thread['status'] == 1) {
                    $fa_icon = "fa-check";
                    $fa_class = "thread-resolved";
                    $tooltip = "Thread Resolved";
                }
            }

            $categories_content = [];
            foreach ($thread["categories_desc"] as $category_desc) {
                $categories_content[] = [$category_desc];
            }
            for ($i = 0; $i < count($thread["categories_color"]); $i += 1) {
                $categories_content[$i][] = $thread["categories_color"][$i];
            }

            $date_content = ["not_null" => !is_null($date)];

            if (!is_null($date)) {
                $date_content["formatted"] = $date;
            }

            $thread_info = [
                'thread_id' => $thread['id'],
                "title" => $titleDisplay,
                "content" => $contentDisplay,
                "categories" => $categories_content,
                "link" => $link,
                "class" => $class,
                "pinned" => $thread["pinned_expiration"] > date("Y-m-d H:i:s"),
                "expiring" => $thread["pinned_expiration"] <= date("Y-m-d H:i:s", strtotime("+7 day")),
                "favorite" => $favorite,
                "merged_thread_id" => $thread['merged_thread_id'],
                "status" => $thread["status"],
                "fa_icon" => $fa_icon,
                "fa_class" => $fa_class,
                "tooltip" => $tooltip,
                "is_locked" => isset($thread['lock_thread_date']) && $thread['lock_thread_date'] < date("Y-m-d H:i:S"),
                "date" => $date_content,
                "current_user_posted" => $thread["current_user_posted"]
            ];

            if ($is_full_page) {
                $user_info = $authors_info[$first_post["author_user_id"]];
                $email = trim($user_info["user_email"]);
                $given_name = trim($user_info["given_name"]);
                $family_name = trim($user_info["family_name"]);
                $visible_username = $given_name . " " . substr($family_name, 0, 1) . ".";
                $pronouns = trim($user_info["pronouns"]);
                $display_pronouns = $user_info["display_pronouns"];

                if ($is_instructor_full_access[$first_post["author_user_id"]]) {
                    $visible_username = $given_name . " " . $family_name;
                }

                $author_info = [
                    "user_id" => $first_post['author_user_id'],
                    "name" => $first_post['anonymous'] ? "Anonymous" : $visible_username,
                    "email" => $email,
                    "full_name" => $given_name . " " . $family_name . " (" . $first_post['author_user_id'] . ")",
                    "pronouns" => $pronouns,
                    "display_pronouns" => $display_pronouns
                ];
                $thread_info = array_merge($thread_info, [
                    "post_id" => $first_post["id"],
                    "is_thread_locked" => isset($thread['lock_thread_date']) && $thread['lock_thread_date'] < date("Y-m-d H:i:S"),
                    "thread_resolve_state" => $thread['status'],
                    "show_unresolve" => false,
                    "is_anon" => $first_post["anonymous"],
                    "render_markdown" => $first_post["render_markdown"],
                    "author_info" => $author_info,
                    "deleted" => $first_post['deleted']
                ]);
            }

            $thread_content[] = $thread_info;
        }

        $return = "";

        if ($render) {
            $return = $this->core->getOutput()->renderTwigTemplate("forum/displayThreadList.twig", [
                "thread_content" => $thread_content,
            ]);
        }
        else {
            $return = [
                "thread_content" => $thread_content,
            ];
        }

        return $return;
    }

    public function filter_post_content($original_post_content) {
        $post_content = html_entity_decode($original_post_content, ENT_QUOTES | ENT_HTML5, 'UTF-8');
        $pre_post = preg_replace('#(<a href=[\'"])(.*?)([\'"].*>)(.*?)(</a>)#', '[url=$2]$4[/url]', $post_content);

        if (!empty($pre_post)) {
            $post_content = $pre_post;
        }

        preg_match_all('#\&lbrack;url&equals;(.*?)&rsqb;(.*?)(&lbrack;&sol;url&rsqb;)#', $post_content, $result);
        $accepted_schemes = ["https", "http"];
        $pos = 0;
        if (count($result) > 0) {
            foreach ($result[1] as $url) {
                $decoded_url = filter_var(trim(strip_tags(html_entity_decode($url, ENT_QUOTES | ENT_HTML5, 'UTF-8'))), FILTER_SANITIZE_URL);
                $parsed_url = parse_url($decoded_url, PHP_URL_SCHEME);
                if (filter_var($decoded_url, FILTER_VALIDATE_URL) !== false && in_array($parsed_url, $accepted_schemes, true)) {
                    $pre_post = preg_replace('#\&lbrack;url&equals;(.*?)&rsqb;(.*?)(&lbrack;&sol;url&rsqb;)#', '<a href="' . htmlspecialchars($decoded_url, ENT_QUOTES) . '" target="_blank" rel="noopener nofollow">' . $result[2][$pos] . '</a>', $post_content, 1);
                }
                else {
                    $pre_post = preg_replace('#\&lbrack;url&equals;(.*?)&rsqb;(.*?)(&lbrack;&sol;url&rsqb;)#', htmlentities(htmlspecialchars($decoded_url), ENT_QUOTES | ENT_HTML5, 'UTF-8'), $post_content, 1);
                }
                if (!empty($pre_post)) {
                    $post_content = $pre_post;
                }

                $pos++;
            }
        }
        //This code is for legacy posts that had an extra \r per newline
        if (strpos($original_post_content, "\r") !== false) {
            $post_content = str_replace("\r", "", $post_content);
        }

        //end link handling

        //handle converting code segments
        $post_content = preg_replace('/&lbrack;code&rsqb;(.*?)&lbrack;&sol;code&rsqb;/', '<textarea class="code">$1</textarea>', $post_content);

        return $post_content;
    }

<<<<<<< HEAD
    /**
     * @param array{
     *      id: int,
     *      title: string,
     *      created_by: string,
     *      pinned: bool,
     *      deleted: bool,
     *      merged_thread_id: int,
     *      merged_post_id: int,
     *      is_visible: bool,
     *      status: int,
     *      lock_thread_date?: string,
     *      pinned_expiration: string,
     *      announced: string
     * } $thread
     * @param array{
     *      id: int,
     *      thread_id: int,
     *      parent_id: int,
     *      author_user_id: string,
     *      author_user_group?: string,
     *      content: string,
     *      timestamp: string,
     *      edit_timestamp?: string,
     *      anonymous: bool,
     *      deleted: bool,
     *      has_attachment: bool,
     *      render_markdown: bool
     * } $post
     * @param array{
     *      given_name: string,
     *      family_name: string,
     *      user_email: string,
     *      pronouns: string,
     *      display_pronouns: bool,
     *      is_staff: bool
     * } $author_info
     */
    public function createPost(array $thread, array $post, $unviewed_posts, $first, $reply_level, $display_option, $includeReply, array $author_info, bool $has_history, bool $is_merged_thread, bool $render = false, bool $thread_announced = false) {
=======
    public function createPost($thread_id, $post, $unviewed_posts, $first, $reply_level, $display_option, $includeReply, $render = false, $thread_announced = false, bool $isCurrentFavorite = false) {
>>>>>>> f7f10fac
        $current_user = $this->core->getUser()->getId();
        $thread_id = $thread["id"];
        $post_id = $post["id"];
        $parent_id = $post["parent_id"];

        $thread_dir = FileUtils::joinPaths(FileUtils::joinPaths($this->core->getConfig()->getCoursePath(), "forum_attachments"), $thread_id);

        // Get formatted time stamps
        $date = DateUtils::convertTimeStamp($this->core->getUser(), $post['timestamp'], $this->core->getConfig()->getDateTimeFormat()->getFormat('forum'));

        if (isset($post["edit_timestamp"])) {
            $edit_date = DateUtils::convertTimeStamp($this->core->getUser(), $post["edit_timestamp"], $this->core->getConfig()->getDateTimeFormat()->getFormat('forum'));
        }
        else {
            $edit_date = null;
        }

        $author_email = trim($author_info['user_email']);
        $given_name = trim($author_info["given_name"]);
        $family_name = trim($author_info["family_name"]);
        $visible_username = $given_name . " " . substr($family_name, 0, 1) . ".";
        $pronouns = trim($author_info["pronouns"]);
        $display_pronouns = $author_info["display_pronouns"];
        $thread_resolve_state = $thread['status'];

        if ($display_option != 'tree') {
            $reply_level = 1;
        }

        if (isset($post["author_user_group"]) && $post["author_user_group"] <= User::GROUP_FULL_ACCESS_GRADER) {
            $visible_username = $given_name . " " . $family_name;
        }

        if ($post["anonymous"]) {
            $visible_username = "Anonymous";
        }
        $classes = ["post_box"];
        if ($first && $display_option != 'alpha') {
            $classes[] = "first_post";
        }
        $isNewPost = false;
        if (in_array($post_id, $unviewed_posts, true)) {
            if ($current_user != $post["author_user_id"]) {
                $classes[] = "new_post";
                $isNewPost = true;
            }
        }
        else {
            $classes[] = "viewed_post";
        }
        if ($author_info['is_staff']) {
            $classes[] = "important";
        }
        if ($post["deleted"]) {
            $classes[] = "deleted";
            if ($isNewPost) {
                $classes[] = "deleted-unviewed";
            }
            $deleted = true;
        }
        else {
            $deleted = false;
        }

        $offset = min(($reply_level - 1) * 30, 180);

        $post_content = $post['content'];
        $markdown = $post["render_markdown"];

        $isThreadLocked = isset($thread['lock_thread_date']) && $thread['lock_thread_date'] < date("Y-m-d H:i:S");
        $userAccessFullGrading = $this->core->getUser()->accessFullGrading();
        $userGroup = $this->core->getUser()->getGroup();

        $post_user_info = [];

        $merged_thread = $is_merged_thread && $userAccessFullGrading;
        if ($userAccessFullGrading) {
            $info_name = $given_name . " " . $family_name . " (" . $post['author_user_id'] . ")";
            $visible_user_json = json_encode($visible_username);
            $pronouns = trim($author_info["pronouns"]);
            $display_pronouns = $author_info["display_pronouns"];
            $info_name = json_encode($info_name);
            $jscriptAnonFix = $post['anonymous'] ? 'true' : 'false';
            $jscriptAnonFix = json_encode($jscriptAnonFix);

            $post_user_info = [
                "info_name" => $info_name,
                "visible_user_json" => $visible_user_json,
                "jscriptAnonFix" => $jscriptAnonFix,
                "pronouns" => $pronouns,
                "display_pronouns" => $display_pronouns
            ];
        }

        $post_button = [];

        if ($userGroup <= 3 || $post['author_user_id'] === $current_user) {
            if ($isThreadLocked && !$userAccessFullGrading) {
            }
            else {
                if ($deleted && $this->core->getUser()->getGroup() <= 3) {
                    $ud_toggle_status = "false";
                    $ud_button_title = "Undelete post";
                    $ud_button_icon = "fa-undo";
                }
                else {
                    $ud_toggle_status = "true";
                    $ud_button_title = "Remove post";
                    $ud_button_icon = "fa-trash";
                }

                $post_button["delete"] = [
                    "ud_toggle_status" => $ud_toggle_status,
                    "csrf_token" => $this->core->getCsrfToken(),
                    "ud_button_title" => $ud_button_title,
                    "ud_button_icon" => $ud_button_icon
                ];

                $shouldEditThread = null;

                if ($first) {
                    $shouldEditThread = "true";
                    $edit_button_title = "Edit thread and post";
                }
                else {
                    $shouldEditThread = "false";
                    $edit_button_title = "Edit post";
                }

                $post_button["edit"] = [
                    "shouldEditThread" => $shouldEditThread,
                    "edit_button_title" => $edit_button_title,
                    "csrf_token" => $this->core->getCsrfToken()
                ];
            }
        }

        if ($this->core->getUser()->getGroup() == 4) {
            $info_name = $given_name . " " . $family_name . " (" . $post['author_user_id'] . ")";
            $visible_user_json = json_encode($visible_username);
            $pronouns = trim($author_info["pronouns"]);
            $display_pronouns = $author_info["display_pronouns"];
            $info_name = json_encode($info_name);
            $jscriptAnonFix = $post['anonymous'] ? 'true' : 'false';
            $jscriptAnonFix = json_encode($jscriptAnonFix);

            $post_user_info = [
                "info_name" => $info_name,
                "visible_user_json" => $visible_user_json,
                "jscriptAnonFix" => $jscriptAnonFix,
                "pronouns" => $pronouns,
                "display_pronouns" => $display_pronouns
            ];
        }

        $post_attachment = ["exist" => false];

        if ($post["has_attachment"]) {
            $post_attachment["exist"] = true;

            $post_dir = FileUtils::joinPaths($thread_dir, $post["id"]);
            $files = FileUtils::getAllFiles($post_dir);

            $post_attachment["files"] = [];

            $attachment_num_files = count($files);
            $attachment_id = "attachments_{$post['id']}";
            $attachment_button_id = "button_attachments_{$post['id']}";
            $attachment_file_count = 0;
            $attachment_encoded_data = [];

            foreach ($files as $file) {
                $path = rawurlencode($file['path']);
                $name = rawurlencode($file['name']);
                $url = $this->core->buildCourseUrl(['display_file']) . '?dir=forum_attachments&path=' . $path;

                $post_attachment["files"][] = [
                    "file_viewer_id" => "file_viewer_" . $post_id . "_" . $attachment_file_count
                ];

                $attachment_encoded_data[] = [$url, $post_id . '_' . $attachment_file_count, $name];

                $attachment_file_count++;
                $GLOBALS['totalAttachments']++;
            }

            $attachment_encoded_data[] = $attachment_id;

            $post_attachment["params"] = [
                "well_id"   => $attachment_id,
                "button_id" => $attachment_button_id,
                "num_files" => $attachment_num_files,
                "encoded_data" => json_encode($attachment_encoded_data)
            ];
        }

        $post_box_id = 1;
        if (!$isThreadLocked || $this->core->getUser()->accessFullGrading()) {
            $GLOBALS['post_box_id'] = $post_box_id = isset($GLOBALS['post_box_id']) ? $GLOBALS['post_box_id'] + 1 : 1;
        }

        $created_post = [
            "classes" => $classes,
            "post_id" => $post_id,
            "reply_level" => $reply_level,
            "offset" => $offset,
            "first" => $first,
            "post_content" => $post_content,
            "post" => $post,
            "display_option" => $display_option,
            "isThreadLocked" => $isThreadLocked,
            "userAccessFullGrading" => $userAccessFullGrading,
            "userGroup" => $userGroup,
            "includeReply" => $includeReply,
            "thread_resolve_state" => $thread_resolve_state,
            "show_unresolve" => false,
            "current_user" => $current_user,
            "author_email" => $author_email,
            "post_user_info" => $post_user_info,
            "post_date" => $date,
            "edit_date" => $edit_date,
            "post_buttons" => $post_button,
            "visible_username" => $visible_username,
            "post_attachment" => $post_attachment,
            "form_post_url" => $this->core->buildCourseUrl(['forum', 'posts', 'new']),
            "post_box_id" => $post_box_id,
            "thread_id" => $thread_id,
            "parent_id" => $parent_id,
            "render_markdown" => $markdown,
            "has_history" => $has_history,
            "thread_previously_merged" => $merged_thread,
            "thread_announced" => $thread_announced
        ];

        if ($render) {
            if ($first) {
<<<<<<< HEAD
                $thread_title = $thread['title'];
                $activeThreadTitle = "({$thread_id}) " . $thread_title;
=======
                $activeThread = $this->core->getQueries()->getThread($thread_id);
                $activeThreadTitle = "({$activeThread['id']}) " . $activeThread['title'];
>>>>>>> f7f10fac
                $created_post['activeThreadTitle'] = $activeThreadTitle;
                $activeThreadAnnouncement = $activeThread['pinned_expiration'] > date("Y-m-d H:i:s");
                $created_post['activeThreadAnnouncement'] = $activeThreadAnnouncement;
                $created_post['activeThread'] = $activeThread;
            }
            $created_post['isCurrentFavorite'] = $isCurrentFavorite;
            $created_post['csrf_token'] = $this->core->getCsrfToken();
            return $this->core->getOutput()->renderTwigTemplate("forum/CreatePost.twig", $created_post);
        }
        else {
            return $created_post;
        }
    }

    public function createThread($category_colors) {
        $this->core->getOutput()->addBreadcrumb("Discussion Forum", $this->core->buildCourseUrl(['forum']), null, $use_as_heading = true);
        $this->core->getOutput()->addBreadcrumb("Create Thread", $this->core->buildCourseUrl(['forum', 'threads', 'new']));

        $this->core->getOutput()->addInternalJs('drag-and-drop.js');
        $this->core->getOutput()->addVendorJs('flatpickr/flatpickr.js');
        $this->core->getOutput()->addVendorJs(FileUtils::joinPaths('flatpickr', 'plugins', 'shortcutButtons', 'shortcut-buttons-flatpickr.min.js'));
        $this->core->getOutput()->addVendorJs('jquery.are-you-sure/jquery.are-you-sure.js');
        $this->core->getOutput()->addVendorCss('flatpickr/flatpickr.min.css');
        $this->core->getOutput()->addVendorCss(FileUtils::joinPaths('flatpickr', 'plugins', 'shortcutButtons', 'themes', 'light.min.css'));

        $this->core->getOutput()->addInternalJs('autosave-utils.js');
        $this->core->getOutput()->addInternalJs('websocket.js');
        $this->core->getOutput()->addInternalJs('forum.js');
        $this->core->getOutput()->addInternalCss('forum.css');

        $categories = "";

        $category_colors;

        $categories = $this->core->getQueries()->getCategories();
        $create_thread_message = $this->core->getConfig()->getForumCreateThreadMessage();

        $buttons = [
            [
                "required_rank" => 4,
                "display_text" => 'Back to Threads',
                "style" => 'position:relative;top:3px;float:right;',
                "link" => [true, $this->core->buildCourseUrl(['forum'])],
                "optional_class" => '',
                "title" => 'Back to threads',
                "onclick" => [false]
            ]
        ];

        $thread_exists = $this->core->getQueries()->threadExists();
        $manage_categories_url = $this->core->buildCourseUrl(['forum', 'categories']);
        $expiration = $this->core->getDateTimeNow();

        return $this->core->getOutput()->renderTwigTemplate("forum/createThread.twig", [
            "categories" => $categories,
            "category_colors" => $category_colors,
            "buttons" => $buttons,
            "thread_exists" => $thread_exists,
            "create_thread_message" => $create_thread_message,
            "form_action" => $this->core->buildCourseUrl(['forum', 'threads', 'new']),
            "manage_categories_url" => $manage_categories_url,
            "csrf_token" => $this->core->getCsrfToken(),
            "email_enabled" => $this->core->getConfig()->isEmailEnabled(),
            "search_url" => $this->core->buildCourseUrl(['forum', 'search']),
            "expiration_placeholder" => $expiration->add(new \DateInterval('P7D'))->format('Y-m-d'),
            "render_markdown" => isset($_COOKIE['markdown_enabled']) ? $_COOKIE['markdown_enabled'] : 0
        ]);
    }

    public function showCategories($category_colors) {
        $this->core->getOutput()->addBreadcrumb("Discussion Forum", $this->core->buildCourseUrl(['forum']), null, $use_as_heading = true);
        $this->core->getOutput()->addBreadcrumb("Manage Categories", $this->core->buildCourseUrl(['forum', 'categories']));

        $this->core->getOutput()->addInternalJs('drag-and-drop.js');
        $this->core->getOutput()->addInternalJs('autosave-utils.js');
        $this->core->getOutput()->addInternalJs('forum.js');
        $this->core->getOutput()->addVendorJs('flatpickr/flatpickr.js');
        $this->core->getOutput()->addVendorJs('jquery.are-you-sure/jquery.are-you-sure.js');

        $this->core->getOutput()->addVendorCss('flatpickr/flatpickr.min.css');
        $this->core->getOutput()->addInternalCss('forum.css');

        $categories = "";
        $category_colors;

        if ($this->core->getUser()->accessGrading()) {
            $categories = $this->core->getQueries()->getCategories();
        }

        $buttons = [
            [
                "required_rank" => 4,
                "display_text" => 'Back to Threads',
                "style" => 'position:relative;float:right;top:3px;',
                "link" => [true, $this->core->buildCourseUrl(['forum'])],
                "optional_class" => '',
                "title" => 'Back to threads',
                "onclick" => [false]
            ]
        ];
        $thread_exists = $this->core->getQueries()->threadExists();

        $forumBarData = [
            "forum_bar_buttons_right" => $buttons,
            "forum_bar_buttons_left" => [],
            "show_threads" => false,
            "thread_exists" => $thread_exists
        ];

        return $this->core->getOutput()->renderTwigTemplate("forum/ShowCategories.twig", [
            "categories" => $categories,
            "category_colors" => $category_colors,
            "forumBarData" => $forumBarData,
            "csrf_token" => $this->core->getCsrfToken(),
            "search_url" => $this->core->buildCourseUrl(['forum', 'search'])
        ]);
    }

    public function statPage($users) {
        if (!$this->core->getUser()->accessFullGrading()) {
            $this->core->redirect($this->core->buildCourseUrl(['forum', 'threads']));
            return;
        }
        $this->core->getOutput()->addInternalJs('stat-page.js');
        $this->core->getOutput()->addBreadcrumb("Discussion Forum", $this->core->buildCourseUrl(['forum']), null, $use_as_heading = true);
        $this->core->getOutput()->addBreadcrumb("Statistics", $this->core->buildCourseUrl(['forum', 'stats']));

        $this->core->getOutput()->addInternalJs('autosave-utils.js');
        $this->core->getOutput()->addInternalJs('forum.js');
        $this->core->getOutput()->addInternalCss('forum.css');

        $buttons = [
            [
                "required_rank" => 4,
                "display_text" => 'Back to Threads',
                "style" => 'position:relative;float:right;top:3px;',
                "link" => [true, $this->core->buildCourseUrl(['forum'])],
                "optional_class" => '',
                "title" => 'Back to threads',
                "onclick" => [false]
            ]
        ];

        $thread_exists = $this->core->getQueries()->threadExists();

        $forumBarData = [
            "forum_bar_buttons_right" => $buttons,
            "forum_bar_buttons_left" => [],
            "show_threads" => false,
            "thread_exists" => $thread_exists
        ];

        $userData = [];

        foreach ($users as $user => $details) {
            $given_name = $details["given_name"];
            $family_name = $details["family_name"];
            $post_count = count($details["posts"]);
            $posts = json_encode($details["posts"]);
            $ids = json_encode($details["id"]);
            $timestamps = json_encode($details["timestamps"]);
            $thread_ids = json_encode($details["thread_id"]);
            $thread_titles = json_encode($details["thread_title"]);
            $num_deleted = ($details["num_deleted_posts"]);

            $userData[] = [
                "family_name" => $family_name,
                "given_name" => $given_name,
                "post_count" => $post_count,
                "details_total_threads" => $details["total_threads"],
                "num_deleted" => $num_deleted,
                "posts" => $posts,
                "ids" => $ids,
                "timestamps" => $timestamps,
                "thread_ids" => $thread_ids,
                "thread_titles" => $thread_titles
            ];
        }

        return $this->core->getOutput()->renderTwigTemplate("forum/StatPage.twig", [
            "forumBarData" => $forumBarData,
            "userData" => $userData,
            "search_url" => $this->core->buildCourseUrl(['forum', 'search']),
            "csrf_token" => $this->core->getCsrfToken()
        ]);
    }
}<|MERGE_RESOLUTION|>--- conflicted
+++ resolved
@@ -512,7 +512,6 @@
 
                         $post["author_user_group"] = $author_user_groups_map[$post["author_user_id"]];
 
-<<<<<<< HEAD
                         $post_data[] = $this->createPost(
                             $activeThread,
                             $post,
@@ -526,10 +525,8 @@
                             in_array($post["id"], $merged_threads, true),
                             false,
                             $thread_announced,
+                            $isCurrentFavorite,
                         );
-=======
-                        $post_data[] = $this->createPost($thread_id, $post, $unviewed_posts, $first, $reply_level, $display_option, $includeReply, false, $thread_announced, $isCurrentFavorite);
->>>>>>> f7f10fac
 
                         break;
                     }
@@ -544,7 +541,6 @@
             foreach ($posts as $post) {
                 $post["author_user_group"] = $author_user_groups_map[$post["author_user_id"]];
 
-<<<<<<< HEAD
                 $post_data[] = $this->createPost(
                     $activeThread,
                     $post,
@@ -558,10 +554,8 @@
                     in_array($post["id"], $merged_threads, true),
                     false,
                     $thread_announced,
+                    $isCurrentFavorite,
                 );
-=======
-                $post_data[] = $this->createPost($thread_id, $post, $unviewed_posts, $first, 1, $display_option, $includeReply, false, $thread_announced, $isCurrentFavorite);
->>>>>>> f7f10fac
 
                 if ($first) {
                     $first = false;
@@ -1020,7 +1014,6 @@
         return $post_content;
     }
 
-<<<<<<< HEAD
     /**
      * @param array{
      *      id: int,
@@ -1059,10 +1052,8 @@
      *      is_staff: bool
      * } $author_info
      */
-    public function createPost(array $thread, array $post, $unviewed_posts, $first, $reply_level, $display_option, $includeReply, array $author_info, bool $has_history, bool $is_merged_thread, bool $render = false, bool $thread_announced = false) {
-=======
-    public function createPost($thread_id, $post, $unviewed_posts, $first, $reply_level, $display_option, $includeReply, $render = false, $thread_announced = false, bool $isCurrentFavorite = false) {
->>>>>>> f7f10fac
+    public function createPost(array $thread, array $post, $unviewed_posts, $first, $reply_level, $display_option, $includeReply, array $author_info, bool $has_history, bool $is_merged_thread, bool $render = false, bool $thread_announced = false,  bool $isCurrentFavorite = false) {
+
         $current_user = $this->core->getUser()->getId();
         $thread_id = $thread["id"];
         $post_id = $post["id"];
@@ -1299,13 +1290,9 @@
 
         if ($render) {
             if ($first) {
-<<<<<<< HEAD
                 $thread_title = $thread['title'];
                 $activeThreadTitle = "({$thread_id}) " . $thread_title;
-=======
-                $activeThread = $this->core->getQueries()->getThread($thread_id);
-                $activeThreadTitle = "({$activeThread['id']}) " . $activeThread['title'];
->>>>>>> f7f10fac
+
                 $created_post['activeThreadTitle'] = $activeThreadTitle;
                 $activeThreadAnnouncement = $activeThread['pinned_expiration'] > date("Y-m-d H:i:s");
                 $created_post['activeThreadAnnouncement'] = $activeThreadAnnouncement;
