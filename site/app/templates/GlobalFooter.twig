{% import _self as self %}
{# Looks mismatched because this is a continuation of GlobalHeader.twig #}
                    </div> {# /#nav-positioner #}
                </div> {# /.col-md#nav-body #}
            </div> {# /.row #}
            <div id="footer">
                &copy; {{ "now"|date("Y") }} <a href="https://submitty.org" target="_blank">Submitty</a>
                <span class="footer_seperator">|</span> <a href="https://github.com/Submitty/Submitty" target="_blank" title="Visit our GitHub" aria-label="Visit our GitHub"><i class="fab fa-github fa-lg"></i></a>
                <span class="footer_seperator">|</span> <a href="https://rcos.io" target="_blank">An RCOS project</a>

                {% for link in footer_links %}
                    <span class="footer_seperator">|</span>
                    {% if link['icon'] is defined %}
                        <i class="footer_link_icon fa fa-lg {{ link['icon'] }}"></i>
                    {% endif %}
                    <a href="{{ link['url'] }}" target="_blank">{{ link['title'] }}</a>
                {% endfor %}

                {% if is_debug %}
                    <span class="footer_seperator">|</span>
                    <a href="#" onClick="togglePageDetails();">Show Page Details</a>
                {% endif %}
            </div>

        </div> {# /#site-body #}
        {% if wrapper_urls['right_sidebar.html'] != null %}
            {# uploaded homepage redirect can go here? #}
            <iframe sandbox="allow-top-navigation-by-user-activation allow-top-navigation" id="right_sidebar" src="{{ wrapper_urls['right_sidebar.html'] }}" frameborder="0"></iframe>
        {% endif %}
    </div> {# /#center-container #}
    {% if wrapper_urls['bottom_bar.html'] != null %}
        {# uploaded homepage redirect can go here? #}
        <iframe sandbox="allow-top-navigation-by-user-activation allow-top-navigation" id="bottom_bar" src="{{ wrapper_urls['bottom_bar.html'] }}" frameborder="0"></iframe>
    {% endif %}
</div> {# /#container #}
{% if is_debug %}
    <div id='page-info'>
        Runtime: {{ runtime }}<br /><br />
        <h3>Site Details</h3>
        Total Submitty Details: {{ submitty_queries|length }}<br /><br />
        Submitty Queries:<br /> {{ self.query_list(submitty_queries) }}

        <h3>Course Details</h3>
        Total Course Queries: {{ course_queries|length }}<br /><br />
        Course Queries: <br /> {{ self.query_list(course_queries) }}
    </div>
{% endif %}
</body>
</html>

{% macro query_list(queries) %}
<<<<<<< HEAD
    {# This is a layout table #}
=======
    {# This is a data table #}
>>>>>>> fa40f72b
    <table>
        <caption />
        <thead>
            <tr>
                <th class="query-list">Index</th>
                <th>Queries</th>
            </tr>
        </thead>
        <tbody>
            {% for query in queries %}
                <tr>
                    <td class="index">
                        {{ loop.index }}&nbsp;&nbsp;
                    </td>
                    <td>
                        <pre>{{ query }}</pre>
                    </td>
                </tr>
            {% endfor %}
        </tbody>
    </table>
{% endmacro %}<|MERGE_RESOLUTION|>--- conflicted
+++ resolved
@@ -49,11 +49,7 @@
 </html>
 
 {% macro query_list(queries) %}
-<<<<<<< HEAD
-    {# This is a layout table #}
-=======
     {# This is a data table #}
->>>>>>> fa40f72b
     <table>
         <caption />
         <thead>
