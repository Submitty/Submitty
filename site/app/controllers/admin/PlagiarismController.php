<?php

namespace app\controllers\admin;

use app\controllers\AbstractController;
use app\libraries\FileUtils;
use app\libraries\DateUtils;
use app\libraries\plagiarism\Interval;
use app\libraries\plagiarism\PlagiarismUtils;
use app\libraries\routers\AccessControl;
use app\libraries\routers\FeatureFlag;
use Symfony\Component\Routing\Annotation\Route;

/**
 * Class PlagiarismController
 * @package app\controllers\admin
 * @AccessControl(role="INSTRUCTOR")
 * @FeatureFlag("plagiarism")
 */
class PlagiarismController extends AbstractController {
    private function getGradeablesFromPriorTerm() {
        $return = [];

        $filename = FileUtils::joinPaths(
            $this->core->getConfig()->getSubmittyPath(),
            "courses",
            "gradeables_from_prior_terms.txt"
        );

        if (file_exists($filename)) {
            $file = fopen($filename, "r");
            if (!$file) {
                exit("Unable to open file!");
            }

            while (!feof($file)) {
                $line = fgets($file);
                $line = trim($line, " ");
                $line = explode("/", $line);
                $sem = $line[5];
                $course = $line[6];
                $gradeables = [];
                while (!feof($file)) {
                    $line = fgets($file);
                    if (trim(trim($line, " "), "\n") === "") {
                        break;
                    }
                    array_push($gradeables, trim(trim($line, " "), "\n"));
                }
                $return[$sem][$course] = $gradeables;
            }

            fclose($file);
            uksort($return, function ($semester_a, $semester_b) {
                $year_a = (int) substr($semester_a, 1);
                $year_b = (int) substr($semester_b, 1);
                if ($year_a > $year_b) {
                    return 0;
                }
                elseif ($year_a < $year_b) {
                    return 1;
                }
                else {
                    return ($semester_a[0] === 'f') ? 0 : 1;
                }
            });
        }
        return $return;
    }


    /**
     * @param string $gradeable_id
     * @return array|null
     */
    private function getOverallRankings(string $gradeable_id): ?array {
        $course_path = $this->core->getConfig()->getCoursePath();
        $file_path = $course_path . "/lichen/ranking/" . $gradeable_id . "/overall_ranking.txt";
        if (!file_exists($file_path)) {
            return null;
        }

        $content = file_get_contents($file_path);
        $content = trim(str_replace(["\r", "\n"], ' ', $content));
        $rankings = preg_split('/ +/', $content);
        $rankings = array_chunk($rankings, 3);
        return $rankings;
    }

    /**
     * Returns a ranking of users by percent match with user 1 (used for determining the rightmost dropdown list)
     * @param string $gradeable_id
     * @param string $user_id_1
     * @param string $user_1_version
     * @return array
     */
    private function getRankingsForUser(string $gradeable_id, string $user_id_1, string $user_1_version): ?array {
        $course_path = $this->core->getConfig()->getCoursePath();
        $file_path = $course_path . "/lichen/ranking/" . $gradeable_id . "/" . $user_id_1 . "/" . $user_1_version . "/" . $user_id_1 . "_" . $user_1_version . ".txt";
        if (!file_exists($file_path)) {
            return null;
        }

        $content = file_get_contents($file_path);
        $content = trim(str_replace(["\r", "\n"], ' ', $content));
        $rankings = preg_split('/ +/', $content);
        $rankings = array_chunk($rankings, 3);
        return $rankings;
    }


    /**
     * Returns a string containing the concatenated contents of the specified user's submission
     * @param string $user_id
     * @param string $gradeable_id
     * @param string $version
     * @return string
     */
    private function getConcatenatedSubmission(string $user_id, string $gradeable_id, string $version): string {
        $course_path = $this->core->getConfig()->getCoursePath();
        $file_name = $course_path . "/lichen/concatenated/" . $gradeable_id . "/" . $user_id . "/" . $version . "/submission.concatenated";

        if (!file_exists($file_name) || !$this->core->getUser()->accessAdmin()) {
            return 'error';
        }
        return file_get_contents($file_name);
    }

    /**
     * @Route("/courses/{_semester}/{_course}/plagiarism")
     */
    public function plagiarismMainPage($refresh_page = "NO_REFRESH") {
        $semester = $this->core->getConfig()->getSemester();
        $course = $this->core->getConfig()->getCourse();

        $gradeables_with_plagiarism_result = $this->core->getQueries()->getAllGradeablesIdsAndTitles();
        foreach ($gradeables_with_plagiarism_result as $i => $gradeable_id_title) {
            if (!file_exists("/var/local/submitty/courses/" . $semester . "/" . $course . "/lichen/ranking/" . $gradeable_id_title['g_id'] . "/overall_ranking.txt") && !file_exists("/var/local/submitty/daemon_job_queue/lichen__" . $semester . "__" . $course . "__" . $gradeable_id_title['g_id'] . ".json") && !file_exists("/var/local/submitty/daemon_job_queue/PROCESSING_lichen__" . $semester . "__" . $course . "__" . $gradeable_id_title['g_id'] . ".json")) {
                unset($gradeables_with_plagiarism_result[$i]);
                continue;
            }
            $gradeables_with_plagiarism_result[$i]['g_grade_due_date'] = $this->core->getQueries()->getDateForGradeableById($gradeable_id_title['g_id']);
        }

        usort($gradeables_with_plagiarism_result, function ($a, $b) {
            return $a['g_grade_due_date'] > $b['g_grade_due_date'];
        });

        $nightly_rerun_info_file = "/var/local/submitty/courses/" . $semester . "/" . $course . "/lichen/nightly_rerun.json";
        if (!file_exists($nightly_rerun_info_file)) {
            $nightly_rerun_info = [];
            foreach ($gradeables_with_plagiarism_result as $gradeable_id_title) {
                $nightly_rerun_info[$gradeable_id_title['g_id']] = false;
            }
            if (file_put_contents($nightly_rerun_info_file, json_encode($nightly_rerun_info, JSON_PRETTY_PRINT)) === false) {
                die("Failed to create nightly rerun info file");
            }
        }
        else {
            $nightly_rerun_info = json_decode(file_get_contents($nightly_rerun_info_file), true);
            foreach ($nightly_rerun_info as $gradeable_id => $nightly_rerun_status) {
                $flag = 0;
                foreach ($gradeables_with_plagiarism_result as $gradeable_id_title) {
                    if ($gradeable_id_title['g_id'] == $gradeable_id) {
                        $flag = 1;
                        break;
                    }
                }
                if ($flag == 0) {
                    #implies plagiarism result for this gradeable are deleted
                    unset($nightly_rerun_info[$gradeable_id]);
                }
            }

            foreach ($gradeables_with_plagiarism_result as $gradeable_id_title) {
                if (!array_key_exists($gradeable_id_title['g_id'], $nightly_rerun_info)) {
                    #implies plagiarism was run for this gradeable
                    $nightly_rerun_info[$gradeable_id_title['g_id']] = false;
                }
            }
            if (file_put_contents($nightly_rerun_info_file, json_encode($nightly_rerun_info, JSON_PRETTY_PRINT)) === false) {
                die("Failed to create nightly rerun info file");
            }
        }



        $this->core->getOutput()->renderOutput(['admin', 'Plagiarism'], 'plagiarismMainPage', $semester, $course, $gradeables_with_plagiarism_result, $refresh_page, $nightly_rerun_info);
    }

    /**
     * @Route("/courses/{_semester}/{_course}/plagiarism/gradeable/{gradeable_id}")
     */
    public function showPlagiarismResult($gradeable_id) {
        $semester = $this->core->getConfig()->getSemester();
        $course = $this->core->getConfig()->getCourse();
        $gradeable_title = ($this->core->getQueries()->getGradeableConfig($gradeable_id))->getTitle();

        $rankings = $this->getOverallRankings($gradeable_id);
        if ($rankings === null) {
            // This should theoretically never happen from the UI but we check it anyway.
            $this->core->addErrorMessage("Plagiarism Detection job is running for this gradeable.");
            $this->core->redirect($this->core->buildCourseUrl(['plagiarism']));
        }
        elseif (count($rankings) === 0) {
            $this->core->addSuccessMessage("There are no matches(plagiarism) for the gradeable with current configuration");
        }

        foreach ($rankings as $i => $ranking) {
            array_push($rankings[$i], $this->core->getQueries()->getUserById($ranking[1])->getDisplayedFirstName());
            array_push($rankings[$i], $this->core->getQueries()->getUserById($ranking[1])->getDisplayedLastName());
        }

        $this->core->getOutput()->renderOutput(['admin', 'Plagiarism'], 'showPlagiarismResult', $semester, $course, $gradeable_id, $gradeable_title, $rankings);
    }

    /**
     * @Route("/courses/{_semester}/{_course}/plagiarism/configuration/new", methods={"GET"})
     */
    public function configureNewGradeableForPlagiarismForm() {
        $semester = $this->core->getConfig()->getSemester();
        $course = $this->core->getConfig()->getCourse();
        $gradeable_with_submission = array_diff(scandir("/var/local/submitty/courses/$semester/$course/submissions/"), ['.', '..']);
        $gradeable_ids_titles = $this->core->getQueries()->getAllGradeablesIdsAndTitles();
        foreach ($gradeable_ids_titles as $i => $gradeable_id_title) {
            if (!in_array($gradeable_id_title['g_id'], $gradeable_with_submission) || file_exists("/var/local/submitty/daemon_job_queue/lichen__" . $semester . "__" . $course . "__" . $gradeable_id_title['g_id'] . ".json") || file_exists("/var/local/submitty/daemon_job_queue/PROCESSING_lichen__" . $semester . "__" . $course . "__" . $gradeable_id_title['g_id'] . ".json") || file_exists("/var/local/submitty/courses/" . $semester . "/" . $course . "/lichen/config/lichen_" . $semester . "_" . $course . "_" . $gradeable_id_title['g_id'] . ".json")) {
                unset($gradeable_ids_titles[$i]);
                continue;
            }
            $duedate = $this->core->getQueries()->getDateForGradeableById($gradeable_id_title['g_id']);
            $gradeable_ids_titles[$i]['g_grade_due_date'] = $duedate->format('F d Y H:i:s');
        }

        usort($gradeable_ids_titles, function ($a, $b) {
            return $a['g_grade_due_date'] > $b['g_grade_due_date'];
        });

        $prior_term_gradeables = $this->getGradeablesFromPriorTerm();
        $this->core->getOutput()->renderOutput(['admin', 'Plagiarism'], 'configureGradeableForPlagiarismForm', 'new', $gradeable_ids_titles, $prior_term_gradeables, null, null);
    }

    /**
     * @Route("/courses/{_semester}/{_course}/plagiarism/configuration/new", methods={"POST"})
     */
    public function saveNewPlagiarismConfiguration($new_or_edit, $gradeable_id = null) {

        $semester = $this->core->getConfig()->getSemester();
        $course = $this->core->getConfig()->getCourse();

        $return_url = $this->core->buildCourseUrl(['plagiarism', 'configuration', 'new']);
        if ($new_or_edit == "new") {
            $gradeable_id = $_POST['gradeable_id'];
        }
        if ($new_or_edit == "edit") {
            $return_url = $this->core->buildCourseUrl(['plagiarism', 'configuration', 'edit']) . '?' . http_build_query(['gradeable_id' => $gradeable_id]);
        }

        if (file_exists("/var/local/submitty/daemon_job_queue/lichen__" . $semester . "__" . $course . "__" . $gradeable_id . ".json") || file_exists("/var/local/submitty/daemon_job_queue/PROCESSING_lichen__" . $semester . "__" . $course . "__" . $gradeable_id . ".json")) {
            $this->core->addErrorMessage("A job is already running for the gradeable. Try again after a while.");
            $this->core->redirect($return_url);
        }

        $prev_gradeable_number = $_POST['prior_term_gradeables_number'];
        $ignore_submission_number = $_POST['ignore_submission_number'];
        $version_option = $_POST['version_option'];
        if ($version_option == "active_version") {
            $version_option = "active_version";
        }
        else {
            $version_option = "all_version";
        }

        $file_option = $_POST['file_option'];
        if ($file_option == "regex_matching_files") {
            $file_option = "matching_regex";
        }
        else {
            $file_option = "all";
        }
        if ($file_option == "matching_regex") {
            if (isset($_POST['regex_to_select_files']) && $_POST['regex_to_select_files'] !== '') {
                $regex_for_selecting_files = $_POST['regex_to_select_files'];
            }
            else {
                $this->core->addErrorMessage("No regex provided for selecting files");
                $this->core->redirect($return_url);
            }
        }

        $language = $_POST['language'];
        if (isset($_POST['threshold']) && $_POST['threshold'] !== '' && is_numeric($_POST['threshold']) && $_POST['threshold'] >= 0) {
            $threshold = $_POST['threshold'];
        }
        else {
            $this->core->addErrorMessage("Invalid input provided for threshold");
            $this->core->redirect($return_url);
        }

        if (isset($_POST['sequence_length']) && $_POST['sequence_length'] !== '' && is_numeric($_POST['sequence_length']) && $_POST['sequence_length'] > 0) {
            $sequence_length = $_POST['sequence_length'];
        }
        else {
            $this->core->addErrorMessage("Invalid input provided for sequence length");
            $this->core->redirect($return_url);
        }

        $prev_term_gradeables = [];
        for ($i = 0; $i < $prev_gradeable_number; $i++) {
            if ($_POST['prev_sem_' . $i] != "" && $_POST['prev_course_' . $i] != "" && $_POST['prev_gradeable_' . $i] != "") {
                array_push($prev_term_gradeables, "/var/local/submitty/course/" . $_POST['prev_sem_' . $i] . "/" . $_POST['prev_course_' . $i] . "/submissions/" . $_POST['prev_gradeable_' . $i]);
            }
        }

        $ignore_submissions = [];
        $ignore_submission_option = $_POST['ignore_submission_option'];
        if ($ignore_submission_option == "ignore") {
            for ($i = 0; $i < $ignore_submission_number; $i++) {
                if (isset($_POST['ignore_submission_' . $i]) && $_POST['ignore_submission_' . $i] !== '') {
                    array_push($ignore_submissions, $_POST['ignore_submission_' . $i]);
                }
            }
        }

        $gradeable_path =  FileUtils::joinPaths($this->core->getConfig()->getCoursePath(), "submissions", $gradeable_id);
        $provided_code_option = $_POST['provided_code_option'];
        if ($provided_code_option == "code_provided") {
            $instructor_provided_code = true;
        }
        else {
            if (is_dir(FileUtils::joinPaths($this->core->getConfig()->getCoursePath(), "lichen/provided_code", $gradeable_id))) {
                FileUtils::emptyDir(FileUtils::joinPaths($this->core->getConfig()->getCoursePath(), "lichen/provided_code", $gradeable_id));
            }
            $instructor_provided_code = false;
        }

        if ($instructor_provided_code == true) {
            if (empty($_FILES) || !isset($_FILES['provided_code_file'])) {
                $this->core->addErrorMessage("Upload failed: Instructor code not provided");
                $this->core->redirect($return_url);
            }

            if (!isset($_FILES['provided_code_file']['tmp_name']) || $_FILES['provided_code_file']['tmp_name'] == "") {
                $this->core->addErrorMessage("Upload failed: Instructor code not provided");
                $this->core->redirect($return_url);
            }
            else {
                $upload = $_FILES['provided_code_file'];
                $target_dir = FileUtils::joinPaths($this->core->getConfig()->getCoursePath(), "lichen/provided_code", $gradeable_id);
                if (!is_dir($target_dir)) {
                    FileUtils::createDir($target_dir);
                }
                FileUtils::emptyDir($target_dir);

                $instructor_provided_code_path = $target_dir;

                if (mime_content_type($upload["tmp_name"]) == "application/zip") {
                    $zip = new \ZipArchive();
                    $res = $zip->open($upload['tmp_name']);
                    if ($res === true) {
                        $zip->extractTo($target_dir);
                        $zip->close();
                    }
                    else {
                        FileUtils::recursiveRmdir($target_dir);
                        $error_message = ($res == 19) ? "Invalid or uninitialized Zip object" : $zip->getStatusString();
                        $this->core->addErrorMessage("Upload failed: {$error_message}");
                        $this->core->redirect($return_url);
                    }
                }
                else {
                    if (!@copy($upload['tmp_name'], FileUtils::joinPaths($target_dir, $upload['name']))) {
                        FileUtils::recursiveRmdir($target_dir);
                        $this->core->addErrorMessage("Upload failed: Could not copy file");
                        $this->core->redirect($return_url);
                    }
                }
            }
        }

        $config_dir = "/var/local/submitty/courses/" . $semester . "/" . $course . "/lichen/config/";
        $json_file = $config_dir . "lichen_" . $semester . "_" . $course . "_" . $gradeable_id . ".json";
        $json_data = [
            "semester" =>    $semester,
            "course" =>     $course,
            "gradeable" =>  $gradeable_id,
            "version" =>    $version_option,
            "file_option" => $file_option,
            "language" =>   $language,
            "threshold" =>  $threshold,
            "hash" => bin2hex(random_bytes(8)),
            "sequence_length" => $sequence_length,
            "prev_term_gradeables" => $prev_term_gradeables,
            "ignore_submissions" =>   $ignore_submissions,
            "instructor_provided_code" =>   $instructor_provided_code,
        ];

        if ($file_option == "matching_regex") {
            $json_data["regex"] = $regex_for_selecting_files;
        }

        if ($instructor_provided_code == true) {
            $json_data["instructor_provided_code_path"] = $instructor_provided_code_path;
        }

        if (file_put_contents($json_file, json_encode($json_data, JSON_PRETTY_PRINT)) === false) {
            $this->core->addErrorMessage("Failed to create configuration. Create the configuration again.");
            $this->core->redirect($return_url);
        }


        // if fails at following step, provided code and configuration still get saved

        $current_time = $this->core->getDateTimeNow()->format("Y-m-d H:i:sO");
        $current_time_string_tz = $current_time . " " . $this->core->getConfig()->getTimezone()->getName();
        $course_path = $this->core->getConfig()->getCoursePath();
        if (!@file_put_contents(FileUtils::joinPaths($course_path, "lichen", "config", "." . $gradeable_id . ".lichenrun.timestamp"), $current_time_string_tz . "\n")) {
            $this->core->addErrorMessage("Failed to save timestamp file for this Lichen Run. Create the configuration again.");
            $this->core->redirect($return_url);
        }

        // if fails at following step, provided code, configuration, and timestamp file still get saved

        $ret = $this->enqueueLichenJob("RunLichen", $gradeable_id);
        if ($ret !== null) {
            $this->core->addErrorMessage("Failed to create configuration. Create the configuration again.");
            $this->core->redirect($return_url);
        }

        $this->core->addSuccessMessage("Lichen Plagiarism Detection configuration created for " . $gradeable_id);
        $this->core->redirect($this->core->buildCourseUrl(['plagiarism']) . '?' . http_build_query(['refresh_page' => 'REFRESH_ME']));
    }

    private function enqueueLichenJob($job, $gradeable_id) {
        $semester = $this->core->getConfig()->getSemester();
        $course = $this->core->getConfig()->getCourse();

        $lichen_job_data = [
            "job" => $job,
            "semester" => $semester,
            "course" => $course,
            "gradeable" => $gradeable_id
        ];
        $lichen_job_file = "/var/local/submitty/daemon_job_queue/lichen__" . $semester . "__" . $course . "__" . $gradeable_id . ".json";

        if (file_exists($lichen_job_file) && !is_writable($lichen_job_file)) {
            return "Failed to create lichen job. Try again";
        }

        if (file_put_contents($lichen_job_file, json_encode($lichen_job_data, JSON_PRETTY_PRINT)) === false) {
            return "Failed to write lichen job file. Try again";
        }
        return null;
    }

    /**
     * @Route("/courses/{_semester}/{_course}/plagiarism/gradeable/{gradeable_id}/rerun")
     */
    public function reRunPlagiarism($gradeable_id) {
        $semester = $this->core->getConfig()->getSemester();
        $course = $this->core->getConfig()->getCourse();
        $return_url = $this->core->buildCourseUrl(['plagiarism']);

        # Re run only if following checks are passed.
        if (file_exists("/var/local/submitty/daemon_job_queue/lichen__" . $semester . "__" . $course . "__" . $gradeable_id . ".json") || file_exists("/var/local/submitty/daemon_job_queue/PROCESSING_lichen__" . $semester . "__" . $course . "__" . $gradeable_id . ".json")) {
            $this->core->addErrorMessage("A job is already running for the gradeable. Try again after a while.");
            $this->core->redirect($return_url);
        }

        if (!file_exists("/var/local/submitty/courses/" . $semester . "/" . $course . "/lichen/config/lichen_" . $semester . "_" . $course . "_" . $gradeable_id . ".json")) {
            $this->core->addErrorMessage("Plagiarism results have been deleted. Add new configuration for the gradeable.");
            $this->core->redirect($return_url);
        }

        $current_time = $this->core->getDateTimeNow()->format("Y-m-d H:i:sO");
        $current_time_string_tz = $current_time . " " . $this->core->getConfig()->getTimezone()->getName();
        $course_path = $this->core->getConfig()->getCoursePath();
        if (!@file_put_contents(FileUtils::joinPaths($course_path, "lichen", "config", "." . $gradeable_id . ".lichenrun.timestamp"), $current_time_string_tz . "\n")) {
            $this->core->addErrorMessage("Failed to save timestamp file for this Lichen Run. Re-run the detector.");
            $this->core->redirect($return_url);
        }

        $ret = $this->enqueueLichenJob("RunLichen", $gradeable_id);
        if ($ret !== null) {
            $this->core->addErrorMessage($ret);
            $this->core->redirect($return_url);
        }

        $this->core->addSuccessMessage("Re-Run of Lichen Plagiarism for " . $gradeable_id);
        $this->core->redirect($this->core->buildCourseUrl(['plagiarism']) . '?' . http_build_query(['refresh_page' => 'REFRESH_ME']));
    }

    /**
     * @Route("/courses/{_semester}/{_course}/plagiarism/configuration/edit")
     */
    public function editPlagiarismSavedConfig($gradeable_id) {
        $semester = $this->core->getConfig()->getSemester();
        $course = $this->core->getConfig()->getCourse();
        $return_url = $this->core->buildCourseUrl(['plagiarism']);

        $prior_term_gradeables = $this->getGradeablesFromPriorTerm();

        if (!file_exists("/var/local/submitty/courses/" . $semester . "/" . $course . "/lichen/config/lichen_" . $semester . "_" . $course . "_" . $gradeable_id . ".json")) {
            $this->core->addErrorMessage("Saved configuration not found.");
            $this->core->redirect($return_url);
        }

        $saved_config = json_decode(file_get_contents("/var/local/submitty/courses/" . $semester . "/" . $course . "/lichen/config/lichen_" . $semester . "_" . $course . "_" . $gradeable_id . ".json"), true);
        $title = "";
        if (isset($saved_config['gradeable']) && $saved_config['gradeable'] !== null) {
            $title = $this->core->getQueries()->getGradeableConfig($saved_config['gradeable'])->getTitle();
        }

        $this->core->getOutput()->renderOutput(['admin', 'Plagiarism'], 'configureGradeableForPlagiarismForm', 'edit', null, $prior_term_gradeables, $saved_config, $title);
    }

    /**
     * @Route("/courses/{_semester}/{_course}/plagiarism/gradeable/{gradeable_id}/delete", methods={"POST"})
     */
    public function deletePlagiarismResultAndConfig($gradeable_id) {
        $semester = $this->core->getConfig()->getSemester();
        $course = $this->core->getConfig()->getCourse();
        $return_url = $this->core->buildCourseUrl(['plagiarism']);

        if (file_exists("/var/local/submitty/daemon_job_queue/lichen__" . $semester . "__" . $course . "__" . $gradeable_id . ".json") || file_exists("/var/local/submitty/daemon_job_queue/PROCESSING_lichen__" . $semester . "__" . $course . "__" . $gradeable_id . ".json")) {
            $this->core->addErrorMessage("A job is already running for the gradeable. Try again after a while.");
            $this->core->redirect($return_url);
        }

        if (!file_exists("/var/local/submitty/courses/" . $semester . "/" . $course . "/lichen/config/lichen_" . $semester . "_" . $course . "_" . $gradeable_id . ".json")) {
            $this->core->addErrorMessage("Plagiarism results for the gradeable are already deleted. Refresh the page.");
            $this->core->redirect($return_url);
        }

        $ret = $this->enqueueLichenJob("DeleteLichenResult", $gradeable_id);
        if ($ret !== null) {
            $this->core->addErrorMessage($ret);
            $this->core->redirect($return_url);
        }

        $this->core->addSuccessMessage("Lichen results and saved configuration for the gradeable will be deleted.");
        $this->core->redirect($this->core->buildCourseUrl(['plagiarism']) . '?' . http_build_query(['refresh_page' => 'REFRESH_ME']));
    }

    /**
     * @Route("/courses/{_semester}/{_course}/plagiarism/gradeable/{gradeable_id}/nightly_rerun")
     */
    public function toggleNightlyRerun($gradeable_id) {
        $semester = $this->core->getConfig()->getSemester();
        $course = $this->core->getConfig()->getCourse();
        $return_url = $this->core->buildCourseUrl(['plagiarism']);

        $nightly_rerun_info_file = "/var/local/submitty/courses/" . $semester . "/" . $course . "/lichen/nightly_rerun.json";

        $nightly_rerun_info = json_decode(file_get_contents($nightly_rerun_info_file), true);
        $nightly_rerun_info[$gradeable_id] = !$nightly_rerun_info[$gradeable_id];
        if (file_put_contents($nightly_rerun_info_file, json_encode($nightly_rerun_info, JSON_PRETTY_PRINT)) === false) {
            $this->core->addErrorMessage("Failed to change nightly rerun for the gradeable");
            $this->core->redirect($return_url);
        }
        $this->core->addSuccessMessage("Nightly Rerun status changed for the gradeable");
        $this->core->redirect($return_url);
    }

    /**
     * @Route("/courses/{_semester}/{_course}/plagiarism/gradeable/{gradeable_id}/concat")
     */
    public function ajaxGetSubmissionConcatenated($gradeable_id, $user_id_1, $version_user_1, $user_id_2 = null, $version_user_2 = null) {
        $course_path = $this->core->getConfig()->getCoursePath();
        $this->core->getOutput()->useHeader(false);
        $this->core->getOutput()->useFooter(false);

        $gradeable = $this->tryGetGradeable($gradeable_id);
        if ($gradeable === false) {
            return;
        }
        $graded_gradeable = $this->tryGetGradedGradeable($gradeable, $user_id_1);
        if ($graded_gradeable === false) {
            return;
        }

        $return = "";
        $active_version_user_1 =  (string) $graded_gradeable->getAutoGradedGradeable()->getActiveVersion();

        $rankings = $this->getOverallRankings($gradeable_id);
<<<<<<< HEAD

        if ($rankings === null || count($rankings) === 0) {
            $return = ['error' => 'Rankings file not found or no matches found for selected user'];
            $return = json_encode($return);
            echo($return);
            return;
        }

=======

        if (count($rankings) === 0 || $rankings === null) {
            $return = ['error' => 'Rankings file not found or no matches found for selected user'];
            $return = json_encode($return);
            echo($return);
            return;
        }

>>>>>>> 506d1047
        $max_matching_version = 1;
        foreach ($rankings as $ranking) {
            if ($ranking[1] == $user_id_1) {
                $max_matching_version = $ranking[2];
            }
        }
        if ($version_user_1 == "max_matching" || $version_user_1 == "") {
            $version_user_1 = $max_matching_version;
        }
        $all_versions_user_1 = array_diff(scandir($course_path . "/lichen/concatenated/" . $gradeable_id . "/" . $user_id_1), [".", ".."]);

        $file_name = $course_path . "/lichen/concatenated/" . $gradeable_id . "/" . $user_id_1 . "/" . $version_user_1 . "/submission.concatenated";
        $data = "";
        if (($this->core->getUser()->accessAdmin()) && (file_exists($file_name))) {
            if (isset($user_id_2) && !empty($user_id_2) && isset($version_user_2) && !empty($version_user_2)) {
                $color_info = $this->getColorInfo($course_path, $gradeable_id, $user_id_1, $version_user_1, $user_id_2, $version_user_2, '1');
            }
            else {
                $color_info = $this->getColorInfo($course_path, $gradeable_id, $user_id_1, $version_user_1, '', '', '1');
            }
            $data = ['display_code1' => $this->getDisplayForCode($file_name, $color_info), 'code_version_user_1' => $version_user_1, 'max_matching_version' => $max_matching_version, 'active_version_user_1' => $active_version_user_1, 'all_versions_user_1' => $all_versions_user_1, 'ci' => $color_info];
        }
        else {
            $return = ['error' => 'User 1 submission.concatenated for specified version not found.'];
            $return = json_encode($return);
            echo($return);
            return;
        }
        if (isset($user_id_2) && !empty($user_id_2) && isset($version_user_2) && !empty($version_user_2)) {
            $file_name = $course_path . "/lichen/concatenated/" . $gradeable_id . "/" . $user_id_2 . "/" . $version_user_2 . "/submission.concatenated";

            if (($this->core->getUser()->accessAdmin()) && (file_exists($file_name))) {
                $color_info = $this->getColorInfo($course_path, $gradeable_id, $user_id_1, $version_user_1, $user_id_2, $version_user_2, '2');
                $data['display_code2'] = $this->getDisplayForCode($file_name, $color_info);
            }
            else {
                $return = ['error' => 'User 2 submission.concatenated for matching version not found.'];
                $return = json_encode($return);
                echo($return);
                return;
            }
        }
        $data['ci'] = $color_info[0];
        $data['si'] = $color_info[1];
        $return = json_encode($data);
        echo($return);
    }

    public function getColorInfo($course_path, $gradeable_id, $user_id_1, $version_user_1, $user_id_2, $version_user_2, $codebox) {
        $color_info = [];

        //Represents left and right display users
        $color_info[1] = [];
        $color_info[2] = [];
        $segment_info = [];

        $file_path = $course_path . "/lichen/matches/" . $gradeable_id . "/" . $user_id_1 . "/" . $version_user_1 . "/matches.json";
        if (!file_exists($file_path)) {
            return $color_info;
        }
        else {
            // Used to prevent an out of bounds error on the tokens arrays
            $dummyToken = [];
            $dummyToken["char"] = 99999999999; // set it to a big number of negligible significance

            $matches = PlagiarismUtils::constructIntervalsForUserPair($file_path, $user_id_2, intval($version_user_2));

            $file_path = $course_path . "/lichen/tokenized/" . $gradeable_id . "/" . $user_id_1 . "/" . $version_user_1 . "/tokens.json";
            $tokens_user_1 = json_decode(file_get_contents($file_path), true);
            if ($user_id_2 != "") {
                $file_path = $course_path . "/lichen/tokenized/" . $gradeable_id . "/" . $user_id_2 . "/" . $version_user_2 . "/tokens.json";
                $tokens_user_2 = json_decode(file_get_contents($file_path), true);
                array_push($tokens_user_2, $dummyToken);
            }

            array_push($tokens_user_1, $dummyToken);

            $i = 0;
            foreach ($matches as $match) {
                // count the number of tokens iterated through
                $i++;

                $s_pos = $match->getStart();
                $e_pos = $match->getEnd();

                $next_start = 99999999999;
                if ($i < count($matches)) {
                    next($matches);
                    $next_start = current($matches)->getStart();
                }

                $start_pos = $tokens_user_1[$s_pos - 1]["char"] - 1;
                $start_line = $tokens_user_1[$s_pos - 1]["line"] - 1;

                if ($e_pos > $next_start) {
                    $e_pos = $next_start - 1;
                }
                $end_pos = $tokens_user_1[$e_pos]["char"] - 1;
                $end_line = $tokens_user_1[$e_pos - 1]["line"] - 1;

                $userMatchesStarts = [];
                $userMatchesEnds = [];

                $color = ""; // placeholder

                if ($match->getType() === "match") {
                    //Color is yellow -- matches other students but not general match between students...
                    $color = '#ffff00';
<<<<<<< HEAD
                }
                else if ($match->getType() === "specific-match") {
                    //Color is orange -- general match from selected match
                    $color = '#ffa500;';

                    $segment_info["{$start_line}_{$start_pos}"][] = $user_id_2 . "_" . $version_user_2;
                    if ($codebox == "2" && $user_id_2 != "") {
                        foreach ($match->getMatchingPositions($user_id_2, $version_user_2) as $pos) {
                            $matchPosStart = $pos['start'];
                            $matchPosEnd =  $pos['end'];
                            $start_pos_2 = $tokens_user_2[$matchPosStart - 1]["char"] - 1;
                            $start_line_2 = $tokens_user_2[$matchPosStart - 1]["line"] - 1;
                            $end_pos_2 = $tokens_user_2[$matchPosEnd]["char"] - 1;
                            $end_line_2 = $tokens_user_2[$matchPosEnd - 1]["line"] - 1;

                            $color_info[2][] = [$start_pos_2, $start_line_2, $end_pos_2, $end_line_2, '#ffa500;', $matchPosStart, $matchPosEnd];
                            $userMatchesStarts[] = $matchPosStart;
                            $userMatchesEnds[] = $matchPosEnd;
                        }
                    }
                }
                elseif ($match->getType() === "common") { // common code does not show up on user 2
                    //Color is grey -- common matches among all students
                    $color = '#cccccc';
                }
=======
                    $is_general_match = false;

                    $segment_info["{$start_line}_{$start_pos}"] = [];

                    foreach ($match->getUsers() as $i => $other) {
                        $segment_info["{$start_line}_{$start_pos}"][] = $other->getUserId() . "_" . $other->getVersion();
                        if ($other->getUserId() == $user_id_2) {
                            $is_general_match = true;
                            if ($codebox == "2" && $user_id_2 != "") {
                                foreach ($other->getMatchingPositions() as $pos) {
                                    $matchPosStart = $pos['start'];
                                    $matchPosEnd =  $pos['end'];
                                    $start_pos_2 = $tokens_user_2[$matchPosStart - 1]["char"] - 1;
                                    $start_line_2 = $tokens_user_2[$matchPosStart - 1]["line"] - 1;
                                    $end_pos_2 = $tokens_user_2[$matchPosEnd - 1]["char"] - 1;
                                    $end_line_2 = $tokens_user_2[$matchPosEnd - 1]["line"] - 1;
                                    $start_value_2 = $tokens_user_2[$matchPosStart - 1]["value"];
                                    $end_value_2 = $tokens_user_2[$matchPosEnd - 1]["value"];

                                    $color_info[2][] = [$start_pos_2, $start_line_2, $end_pos_2, $end_line_2, '#ffa500', $start_value_2, $end_value_2, $matchPosStart, $matchPosEnd];
                                    $userMatchesStarts[] = $matchPosStart;
                                    $userMatchesEnds[] = $matchPosEnd;
                                }
                            }
                        }
                    }

                    if ($is_general_match) {
                        //Color is orange -- general match from selected match
                        $color = '#ffa500';
                    }
                }
                elseif ($match->getType() === "common") { // common code does not show up on user 2
                    //Color is grey -- common matches among all students
                    $color = '#cccccc';
                }
>>>>>>> 506d1047
                elseif ($match->getType() === "provided") { // provided code does not show up on user 2
                    //Color is green -- instructor provided code #b5e3b5
                    $color = '#b5e3b5';
                }

<<<<<<< HEAD
                array_push($color_info[1], [$start_pos, $start_line, $end_pos, $end_line, $color, count($userMatchesStarts) > 0 ? $userMatchesStarts : [], count($userMatchesEnds) > 0 ? $userMatchesEnds : [] ]);
=======
                array_push($color_info[1], [$start_pos, $start_line, $end_pos, $end_line, $color, $start_value, $end_value, count($userMatchesStarts) > 0 ? $userMatchesStarts : [], count($userMatchesEnds) > 0 ? $userMatchesEnds : [] ]);
                $matches->pop();
>>>>>>> 506d1047
            }
        }
        return [$color_info, $segment_info];
    }

    public function getDisplayForCode(string $file_name, $color_info) {
        return file_get_contents($file_name);
    }

    /**
     * @Route("/courses/{_semester}/{_course}/plagiarism/gradeable/{gradeable_id}/match")
     */
    public function ajaxGetMatchingUsers($gradeable_id, $user_id_1, $version_user_1) {
        $this->core->getOutput()->useHeader(false);
        $this->core->getOutput()->useFooter(false);

        $course_path = $this->core->getConfig()->getCoursePath();
        $file_path = $course_path . "/lichen/ranking/" . $gradeable_id . "/" . $user_id_1 . "/";

        $i = 1;
        $max_matching_version = 1;
        $max_matching_percent = 0;
        while (is_dir($file_path . $i)) {
            $ranking = $this->getRankingsForUser($gradeable_id, $user_id_1, strval($i));

            if ($ranking === null || count($ranking) === 0) {
                echo "";
                return;
            }

            if ($ranking[0][0] > $max_matching_percent) {
                $max_matching_percent = $ranking[0][0];
                $max_matching_version = $i;
            }
            $i++;
        }

        // we shouldn't need any error checking here because we just loaded the file above
        $ranking = $this->getRankingsForUser($gradeable_id, $user_id_1, strval($max_matching_version));

        $return = [];
        foreach ($ranking as $item) {
            $temp = [];
            array_push($temp, $item[1]);
            array_push($temp, $item[2]);
            array_push($temp, $this->core->getQueries()->getUserById($item[1])->getDisplayedFirstName());
            array_push($temp, $this->core->getQueries()->getUserById($item[1])->getDisplayedLastName());
            array_push($temp, $item[0]);
            array_push($return, $temp);
        }

        $return = json_encode($return);
        echo json_encode($return);
    }

    /**
     * @Route("/courses/{_semester}/{_course}/plagiarism/gradeable/{gradeable_id}/clicked_match")
     */
    public function ajaxGetMatchesForClickedMatch($gradeable_id, $user_id_1, $version_user_1, $start, $end) {
        $course_path = $this->core->getConfig()->getCoursePath();

        $token_path = $course_path . "/lichen/tokenized/" . $gradeable_id . "/" . $user_id_1 . "/" . $version_user_1 . "/tokens.json";
        $tokens_user_1 = json_decode(file_get_contents($token_path), true);

        $this->core->getOutput()->useHeader(false);
        $this->core->getOutput()->useFooter(false);

        $return = [];

        $file_path = $course_path . "/lichen/matches/" . $gradeable_id . "/" . $user_id_1 . "/" . $version_user_1 . "/matches.json";
        if (!file_exists($file_path)) {
            echo(json_encode(["error" => "user 1 matches.json does not exist"]));
        }
        else {
            $content = json_decode(file_get_contents($file_path), true);
            foreach ($content as $match) {
                if ($tokens_user_1[$match["start"] - 1]["line"] - 1 == $start && $tokens_user_1[$match["end"] - 1]["line"] - 1 == $end) { //also do char place
                    foreach ($match["others"] as $match_info) {
                        $matchingpositions = [];
                        $token_path_2 = $course_path . "/lichen/tokenized/" . $gradeable_id . "/" . $match_info['username'] . "/" . $match_info['version'] . "/tokens.json";
                        $tokens_user_2 = json_decode(file_get_contents($token_path_2), true);
                        foreach ($match_info['matchingpositions'] as $matchingpos) {
                            array_push($matchingpositions, ["start_line" => $tokens_user_2[$matchingpos["start"] - 1]["line"] - 1 , "start_ch" => $tokens_user_2[$matchingpos["start"] - 1]["char"] - 1,
                                "end_line" => $tokens_user_2[$matchingpos["end"] - 1]["line"] - 1, "end_ch" => $tokens_user_2[$matchingpos["end"] - 1]["char"] - 1 ]);
                        }
                        $first_name = $this->core->getQueries()->getUserById($match_info["username"])->getDisplayedFirstName();
                        $last_name = $this->core->getQueries()->getUserById($match_info["username"])->getDisplayedLastName();
                        array_push($return, [$match_info["username"],$match_info["version"], $matchingpositions, $first_name, $last_name]);
                    }
                }
            }
            $return = json_encode($return);
            echo($return);
        }
    }

    /**
     * Check if the results folder exists for a given gradeable and version results.json
     * in the results/ directory. If the file exists, we output a string that the calling
     * JS checks for to initiate a page refresh (so as to go from "in-grading" to done
     *
     * @Route("/courses/{_semester}/{_course}/plagiarism/check_refresh")
     */
    public function checkRefreshLichenMainPage() {
        $this->core->getOutput()->useHeader(false);
        $this->core->getOutput()->useFooter(false);
        $semester = $this->core->getConfig()->getSemester();
        $course = $this->core->getConfig()->getCourse();

        $gradeable_ids_titles = $this->core->getQueries()->getAllGradeablesIdsAndTitles();

        foreach ($gradeable_ids_titles as $gradeable_id_title) {
            if (file_exists("/var/local/submitty/daemon_job_queue/lichen__" . $semester . "__" . $course . "__" . $gradeable_id_title['g_id'] . ".json") || file_exists("/var/local/submitty/daemon_job_queue/PROCESSING_lichen__" . $semester . "__" . $course . "__" . $gradeable_id_title['g_id'] . ".json")) {
                $this->core->getOutput()->renderString("REFRESH_ME");
                return;
            }
        }

        $this->core->getOutput()->renderString("NO_REFRESH");
    }
}<|MERGE_RESOLUTION|>--- conflicted
+++ resolved
@@ -582,7 +582,6 @@
         $active_version_user_1 =  (string) $graded_gradeable->getAutoGradedGradeable()->getActiveVersion();
 
         $rankings = $this->getOverallRankings($gradeable_id);
-<<<<<<< HEAD
 
         if ($rankings === null || count($rankings) === 0) {
             $return = ['error' => 'Rankings file not found or no matches found for selected user'];
@@ -591,16 +590,6 @@
             return;
         }
 
-=======
-
-        if (count($rankings) === 0 || $rankings === null) {
-            $return = ['error' => 'Rankings file not found or no matches found for selected user'];
-            $return = json_encode($return);
-            echo($return);
-            return;
-        }
-
->>>>>>> 506d1047
         $max_matching_version = 1;
         foreach ($rankings as $ranking) {
             if ($ranking[1] == $user_id_1) {
@@ -709,7 +698,6 @@
                 if ($match->getType() === "match") {
                     //Color is yellow -- matches other students but not general match between students...
                     $color = '#ffff00';
-<<<<<<< HEAD
                 }
                 else if ($match->getType() === "specific-match") {
                     //Color is orange -- general match from selected match
@@ -735,55 +723,12 @@
                     //Color is grey -- common matches among all students
                     $color = '#cccccc';
                 }
-=======
-                    $is_general_match = false;
-
-                    $segment_info["{$start_line}_{$start_pos}"] = [];
-
-                    foreach ($match->getUsers() as $i => $other) {
-                        $segment_info["{$start_line}_{$start_pos}"][] = $other->getUserId() . "_" . $other->getVersion();
-                        if ($other->getUserId() == $user_id_2) {
-                            $is_general_match = true;
-                            if ($codebox == "2" && $user_id_2 != "") {
-                                foreach ($other->getMatchingPositions() as $pos) {
-                                    $matchPosStart = $pos['start'];
-                                    $matchPosEnd =  $pos['end'];
-                                    $start_pos_2 = $tokens_user_2[$matchPosStart - 1]["char"] - 1;
-                                    $start_line_2 = $tokens_user_2[$matchPosStart - 1]["line"] - 1;
-                                    $end_pos_2 = $tokens_user_2[$matchPosEnd - 1]["char"] - 1;
-                                    $end_line_2 = $tokens_user_2[$matchPosEnd - 1]["line"] - 1;
-                                    $start_value_2 = $tokens_user_2[$matchPosStart - 1]["value"];
-                                    $end_value_2 = $tokens_user_2[$matchPosEnd - 1]["value"];
-
-                                    $color_info[2][] = [$start_pos_2, $start_line_2, $end_pos_2, $end_line_2, '#ffa500', $start_value_2, $end_value_2, $matchPosStart, $matchPosEnd];
-                                    $userMatchesStarts[] = $matchPosStart;
-                                    $userMatchesEnds[] = $matchPosEnd;
-                                }
-                            }
-                        }
-                    }
-
-                    if ($is_general_match) {
-                        //Color is orange -- general match from selected match
-                        $color = '#ffa500';
-                    }
-                }
-                elseif ($match->getType() === "common") { // common code does not show up on user 2
-                    //Color is grey -- common matches among all students
-                    $color = '#cccccc';
-                }
->>>>>>> 506d1047
                 elseif ($match->getType() === "provided") { // provided code does not show up on user 2
                     //Color is green -- instructor provided code #b5e3b5
                     $color = '#b5e3b5';
                 }
 
-<<<<<<< HEAD
                 array_push($color_info[1], [$start_pos, $start_line, $end_pos, $end_line, $color, count($userMatchesStarts) > 0 ? $userMatchesStarts : [], count($userMatchesEnds) > 0 ? $userMatchesEnds : [] ]);
-=======
-                array_push($color_info[1], [$start_pos, $start_line, $end_pos, $end_line, $color, $start_value, $end_value, count($userMatchesStarts) > 0 ? $userMatchesStarts : [], count($userMatchesEnds) > 0 ? $userMatchesEnds : [] ]);
-                $matches->pop();
->>>>>>> 506d1047
             }
         }
         return [$color_info, $segment_info];
