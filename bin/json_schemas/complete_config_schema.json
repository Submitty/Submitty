{
  "description" : "The config.json schema for Submitty",
  "additionalProperties" : false,
  "type": "object",
  "required" : ["autograding", "autograding_method", "container_options", "testcases", "timestamped_stdout", "publish_actions"],
  "properties" : {
      "total_pts" : {
        "description" : "INTERNAL: ADDED BY MAIN_CONFIGURE",
        "type": "integer"
      },
      "id" : {
        "description" : "INTERNAL: ADDED BY MAIN_CONFIGURE",
        "type": "string"
      },
      "ta_pts" : {
        "description" : "INTERNAL: ADDED BY MAIN_CONFIGURE",
        "type": "integer"
      },
      "max_submissions" : {
        "description" : "INTERNAL: ADDED BY MAIN_CONFIGURE",
        "type": "integer"
      },
      "gradeable_message" : {
        "description" : "INTERNAL: ADDED BY MAIN_CONFIGURE",
        "type": "string"
      },
      "auto_pts" : {
        "description" : "INTERNAL: ADDED BY MAIN_CONFIGURE",
        "type": "integer"
      },
      "points_visible" : {
        "description" : "INTERNAL: ADDED BY MAIN_CONFIGURE",
        "type": "integer"
      },
      "max_possible_grading_time" : {
        "description" : "INTERNAL: ADDED BY MAIN_CONFIGURE",
        "type": "integer"
      },
      "timestamped_stdout" : {
        "description" : "Timestamp student standard output files",
        "type" : "boolean"
      },
      "hide_submitted_files" : {
        "description" : "Hide any file submissions from students.",
        "type" : "boolean"
      },
      "hide_version_and_test_details" : {
        "description" : "Hide submission version and autograding test details from students.",
        "type" : "boolean"
      },
      "publish_actions" : {
        "description" : "Display a list of the actions taken for a testcase via the web UI",
        "type" : "boolean"
      },
      "early_submission_incentive" : {
        "type": "object",
        "properties" : {
          "message" : {
            "type" : "string"
          },
          "minimum_days_early" : {
            "type" : "integer"
          },
          "minimum_points" : {
            "type" : "number"
          },
          "test_cases" : {
            "type" : "array",
            "items" : {
              "type" : "integer"
            }
          }
        }
      },
      "one_part_only" : {
        "type" : "boolean"
      },
      "assignment_message" : {
        "type" : "string"
      },
      "load_gradeable_message" : {
        "type": "object",
        "properties" : {
          "message" : {
            "type" : "string"
          },
          "first_time_only" : {
            "type" : "boolean"
          }
        }
      },
      "required_capabilities" : {
        "type" : "string"
      },
      "grading_parameters" : {
        "type" : "object",
        "properties" : {
          "AUTO_POINTS" : {
            "type" : "number"
          },
          "EXTRA_CREDIT_POINTS" : {
            "type" : "number"
          }
        }
      },
      "allow_system_calls" : {
        "type" : "array",
        "items" : {
          "type" : "string"
        }
      },
      "resource_limits" : {
          "type" : "object",
          "description" : "Limits on the system resources that may be consumed by a student process",
          "additionalProperties" : false,
          "properties" : {
              "RLIMIT_CPU" : {
                  "type" : "integer",
                  "description" : "CPU time (not wall clock) allowed to the student process in seconds."
              },
              "RLIMIT_FSIZE" : {
                  "anyOf" : [
                    {
                      "type" : "integer",
                      "minimum" : 0
                    },
                    {
                      "type" : "string",
                      "enum" : ["RLIM_INFINITY"]
                    }
                  ],
                  "description" : "The maximum size of a student output file."
              },
              "RLIMIT_DATA" : {
                  "anyOf" : [
                    {
                      "type" : "integer",
                      "minimum" : 0
                    },
                    {
                      "type" : "string",
                      "enum" : ["RLIM_INFINITY"]
                    }
                  ],
                  "description" : "The amount of space on the heap allocated to a student assignment."
              },
              "RLIMIT_STACK" : {
                  "anyOf" : [
                    {
                      "type" : "integer",
                      "minimum" : 0
                    },
                    {
                      "type" : "string",
                      "enum" : ["RLIM_INFINITY"]
                    }
                  ],
                  "description" : "The amount of space on the stack allocated to a student assignment."
              },
              "RLIMIT_CORE" : {
                  "anyOf" : [
                    {
                      "type" : "integer",
                      "minimum" : 0
                    },
                    {
                      "type" : "string",
                      "enum" : ["RLIM_INFINITY"]
                    }
                  ],
                  "description" : "Maximum core file size in bytes."
              },
              "RLIMIT_RSS" : {
                  "anyOf" : [
                    {
                      "type" : "integer",
                      "minimum" : 0
                    },
                    {
                      "type" : "string",
                      "enum" : ["RLIM_INFINITY"]
                    }
                  ],
                  "description" : "Limit in pages of the resident set."
              },
              "RLIMIT_NPROC" : {
                  "type" : "integer",
                  "description" : "The number of processes (threads) that a student process can create."
              },
              "RLIMIT_NOFILE" : {
                  "anyOf" : [
                    {
                      "type" : "integer",
                      "minimum" : 0
                    },
                    {
                      "type" : "string",
                      "enum" : ["RLIM_INFINITY"]
                    }
                  ],
                  "description" : "The number of file descriptors that can be opened by a student process."
              },
              "RLIMIT_MEMLOCK" : {
                  "anyOf" : [
                    {
                      "type" : "integer",
                      "minimum" : 0
                    },
                    {
                      "type" : "string",
                      "enum" : ["RLIM_INFINITY"]
                    }
                  ],
                  "description" : "The maximum number of bytes that can be locked into RAM."
              },
              "RLIMIT_AS" : {
                  "oneOf" : [
                    {
                      "type" : "integer",
                      "minimum" : 0
                    },
                    {
                      "type" : "string",
                      "enum" : ["RLIM_INFINITY"]
                    }
                  ],
                  "description" : "The maximum size of the student process' virtual memory."
              },
              "RLIMIT_LOCKS" : {
                  "anyOf" : [
                    {
                      "type" : "integer",
                      "minimum" : 0
                    },
                    {
                      "type" : "string",
                      "enum" : ["RLIM_INFINITY"]
                    }
                  ],
                  "description" : "The combined number of locks that the student process can establish."
              },
              "RLIMIT_SIGPENDING" : {
                  "anyOf" : [
                    {
                      "type" : "integer",
                      "minimum" : 0
                    },
                    {
                      "type" : "string",
                      "enum" : ["RLIM_INFINITY"]
                    }
                  ],
                  "description" : "The number of signals that may be queued for the uid of the student process."
              },
              "RLIMIT_MSGQUEUE" : {
                  "anyOf" : [
                    {
                      "type" : "integer",
                      "minimum" : 0
                    },
                    {
                      "type" : "string",
                      "enum" : ["RLIM_INFINITY"]
                    }
                  ],
                  "description" : "The number of bytes that can be allocated for POSIX message queues by the student process."
              },
              "RLIMIT_NICE" : {
                  "anyOf" : [
                    {
                      "type" : "integer",
                      "minimum" : 0
                    },
                    {
                      "type" : "string",
                      "enum" : ["RLIM_INFINITY"]
                    }
                  ],
                  "description" : "The ceiling to which the process's nice value can be raised."
              },
              "RLIMIT_RTPRIO" : {
                  "anyOf" : [
                    {
                      "type" : "integer",
                      "minimum" : 0
                    },
                    {
                      "type" : "string",
                      "enum" : ["RLIM_INFINITY"]
                    }
                  ],
                  "description" : "The ceiling on the real-time priority that may be set for the student process."
              },
              "RLIMIT_RTTIME" : {
                  "anyOf" : [
                    {
                      "type" : "integer",
                      "minimum" : 0
                    },
                    {
                      "type" : "string",
                      "enum" : ["RLIM_INFINITY"]
                    }
                  ],
                  "description" : "The limit (in microseconds) on the amount of CPU time that the process may consume without making a blocking system call."
              }
          }
      },
      "max_submission_size" : {
        "type" : "integer",
        "minimum" : 1
      },
      "autograding" : {
        "type" : "object",
        "description" : "Specify files to be copied during the various phases of autograding",
        "additionalProperties" : false,
        "properties" : {
          "compilation_to_runner" : {
            "type" : "array",
            "description" : "Files to be transferred from the compilation step to the execution step.",
            "items" : {
              "description" : "File paths or patterns.",
              "type" : "string"
            }
          },
          "compilation_to_validation" : {
            "type" : "array",
            "description" : "Files to be transferred from the compilation step to the validation step.",
            "items" : {
              "description" : "File paths or patterns.",
              "type" : "string"
            }
          },
          "submission_to_compilation" : {
            "type" : "array",
            "description" : "Files to be transferred from the student submission step to the execution step.",
            "items" : {
              "description" : "File paths or patterns.",
              "type" : "string"
            }
          },
          "submission_to_runner" : {
            "type" : "array",
            "description" : "Files to be transferred from the student submission step to the execution step.",
            "items" : {
              "description" : "File paths or patterns.",
              "type" : "string"
            }
          },
          "submission_to_validation" : {
            "type" : "array",
            "description" : "Files to be transferred from the student submission step to the validation step.",
            "items" : {
              "description" : "File paths or patterns.",
              "type" : "string"
            }
          },
          "work_to_details" : {
            "type" : "array",
            "description" : "Files from the validation step to be archived for students or graders to review.",
            "items" : {
              "description" : "File paths or patterns.",
              "type" : "string"
            }
          },
          "work_to_public" : {
              "type" : "array",
              "items" : {
                "description" : "File paths or patterns.",
                "type" : "string"
              }
          },
          "use_checkout_subdirectory" : {
            "type" : "string"
          }
        }
      },
      "autograding_method" : {
        "type" : "string",
        "description" : "Specifies the environment in which autograding will be run. Acceptable values are 'jailed_sandbox', and 'docker'",
        "enum" : ["jailed_sandbox", "docker"]
      },
      "container_options" : {
        "type" : "object",
        "description" : "If grading within containers, specify global default container options.",
        "additionalProperties" : false,
        "required" : ["container_image", "single_port_per_container", "use_router"],
        "properties" : {
          "container_image" : {
            "type" : "string",
            "description" : "The default docker image from which containers should be built."
          },
          "number_of_ports" : {
            "type" : "integer",
            "description" : "A default number of ports to be assigned to each container on a network."
          },
          "single_port_per_container" : {
            "type" : "boolean",
            "description" : "Specifies whether container communications should happen over a single port per container."
          },
          "use_router" : {
            "type" : "boolean",
            "description" : "When grading networked containers, determines whether a centralized logging node should be injected to capture all messages."
          }
        }
      },
      "part_names" : {
        "type" : "array",
        "minItems" : 0,
        "items" : {
          "type" : "string"
        }
      },
      "display_testcase_runtime_memory": {
        "type": "boolean",
        "description": "Specifies whether the amount of time to run/memory used by each testcase should be displayed to students"
      },
      "testcases" : {
        "description" : "The array of testcases which will be run against the student code",
        "type" : "array",
        "items" : {
          "anyOf" : [
            {
              "$ref" : "#/definitions/testcase"
            },
            {
              "$ref" : "#/definitions/submission_limit"
            },
            {
              "$ref" : "#/definitions/filecheck"
            }
          ]
        }
      },
      "leaderboards": {
        "description" : "Configuration to enable a student leaderboard",
        "type":"array",
        "items":{
          "description" : "Information about the specific leaderboard",
          "type":"object",
          "items":{
            "required" : ["top_visible_students", "title", "tags"],
            "items":{
              "additionalProperties" : false,
              "properties":{
                "top_visible_students":{
                  "description" : "The number of top students to show on the leaderboard.  If 0, all students will be shown",
                  "type" : "integer"
                },
                "title":{
                  "description" : "A human readable title for the leaderboard",
                  "type" : "string"
                },
                "tag":{
                  "description" : "A unique tag for the leaderboard",
                  "type" : "string"
                },
                "description":{
                  "description": "A short description of what testcases the leaderboard covers, displayed to students",
                  "type": "string"
                }
              }
            }
          }
        },
        "minItems" : 1
      },
      "notebook" : {
        "description" : "The definition of a notebook consisting of messages and inputs.",
        "type" : "array",
        "items" : {
            "$ref" : "#/definitions/notebook_object"
        },
        "minItems" : 0
      },
      "item_pool" : {
        "description" : "An array of objects containing a notebook element and an associated validator. Used for random notebook generation.",
        "type" : "array",
        "items" : {
          "type": "object",
          "description" : "An object containing a notebook element and an associated validator. Used for random notebook generation.",
          "additionalProperties" : false,
          "required" : ["item_name", "notebook"],
          "properties" : {
            "item_name" : {
              "description" : "The name by which this item will be referenced in the notebook.",
              "type" : "string"
            },
            "notebook" : {
              "description" : "The definition of a notebook section associated with this item.",
              "type" : "array",
              "items" : {
                "$ref" : "#/definitions/notebook_object"
              },
              "minItems" : 0
            },
            "testcases" : {
              "description" : "The array of testcases associated with this item.",
              "type" : "array",
              "items" : {
                "anyOf" : [
                  {
                    "$ref" : "#/definitions/testcase"
                  },
                  {
                    "$ref" : "#/definitions/filecheck"
                  }
                ]
              }
            }
          }
        }
      }
  },
  "definitions" : {
    "submission_limit" : {
      "type": "object",
      "description" : "A check on the maximum number of submissions a student can make. This is a stripped down testcase.",
      "required" : ["max_submissions", "penalty", "points", "title", "type", "testcase_id"],
      "properties" : {
        "timestamped_stdout" : {
          "description" : "Add timestamps to student standard output files",
          "type" : "boolean"
        },
        "testcase_id" : {
          "type" : "string"
        },
        "copy_access_files" : {
          "description" : "Copy files related to student assignment access into the autograding directory.",
          "type" : "boolean"
        },
        "max_submissions" : {
          "description" : "The maximum number of submissions a student can make without penalty.",
          "type" : "integer",
          "minimum" : 1
        },
        "penalty" : {
          "description" : "The penalty that a student receives for submitting too many times.",
          "type" : "number"
        },
        "points" : {
          "type" : "number"
        },
        "title" : {
          "type" : "string"
        },
        "type" : {
          "type" : "string",
          "enum" : ["FileCheck"]
        }
      }
    },
    "filecheck": {
      "type": "object",
      "description" : "A file existence check",
      "additionalProperties" : false,
      "required" : ["type", "title", "actual_file", "testcase_id"],
      "properties" : {
        "timestamped_stdout" : {
          "type" : "boolean"
        },
        "testcase_id" : {
          "type" : "string"
        },
        "copy_access_files" : {
          "description" : "Copy files related to student assignment access into the autograding directory.",
          "type" : "boolean"
        },
        "actual_file" : {
          "description" : "The file whose existence is being checked.",
          "type" : "string"
        },
        "points" : {
          "type" : "number",
          "description" : "The number of points the student receives if actual_file exists"
        },
        "title" : {
          "type" : "string",
          "minLength" : 1
        },
        "type" : {
          "type" : "string",
          "enum" : ["FileCheck"]
        }
      }
    },
    "testcase" : {
      "description" : "A testcase represents a single test run against student code.",
      "type": "object",
      "additionalProperties" : false,
      "required" : ["containers", "solution_containers", "dispatcher_actions",
                    "pre_commands", "single_port_per_container",
                    "use_router", "title", "validation", "timestamped_stdout", "publish_actions",
                    "testcase_id"],
      "properties" : {
        "timestamped_stdout" : {
          "type" : "boolean"
        },
        "testcase_id" : {
          "type" : "string"
        },
        "copy_access_files" : {
          "description" : "Copy files related to student assignment access into the autograding directory.",
          "type" : "boolean"
        },
        "publish_actions" : {
          "description" : "Display a list of the actions taken for a testcase via the web UI",
          "type" : "boolean"
        },
        "hidden" : {
          "type" : "boolean"
        },
        "release_hidden_details" : {
          "type" : "boolean"
        },
        "view_testcase_message" : {
          "type" : "boolean"
        },
        "extra_credit" : {
          "type" : "boolean"
        },
        "partial_credit" : {
          "type" : "boolean"
        },
        "details" : {
          "type" : "string"
        },
<<<<<<< HEAD
        "penalty-points" : {
          "type" : "integer"
=======
        "leaderboard_tags": {
          "type": "array",
          "description": "Specifies which leaderboards this testcase applies to",
          "items": {
            "type": "string"
          }
>>>>>>> b63d5bf5
        },
        "containers" : {
          "type": "array",
          "description" : "Specifies the environment that will be invoked to process this testcase. When grading using 'autograding_method' : 'docker', multiple containers may be specified to run networked gradeables.",
          "items" : {
            "description" : "The environments used to process this testcase. When grading using 'autograding_method' : 'docker', multiple containers may be specified to run networked gradeables.",
            "$ref" : "#/definitions/container"
          }
        },
        "solution_containers" : {
          "type": "array",
          "description" : "Specifies the environment that will be invoked to process this testcase for generation of output automatically. When grading using 'autograding_method' : 'docker', multiple containers may be specified to run networked gradeables.",
          "items" : {
            "description" : "The environments used to process this testcase. When grading using 'autograding_method' : 'docker', multiple containers may be specified to run networked gradeables.",
            "$ref" : "#/definitions/container"
          }
        },
        "dispatcher_actions" : {
          "type" : "array",
          "description" : "Standard input to be delivered to a process running in a docker container.",
          "items" : {
            "anyOf" : [
              {
                "description" : "Delay between dispatcher actions, defined in seconds.",
                "type": "object",
                "additionalProperties" : false,
                "required" : ["action", "seconds"],
                "properties" : {
                  "action" : {
                    "type" : "string",
                    "enum" : ["delay"]
                  },
                  "seconds" : {
                    "type" : "number",
                    "minimum" : 0.1
                  }
                }
              },
              {
                "description" : "A string to be delivered to one or more containers as standard input.",
                "type": "object",
                "additionalProperties" : false,
                "required" : ["action", "string", "containers"],
                "properties" : {
                  "action" : {
                    "type" : "string",
                    "enum" : ["stdin"]
                  },
                  "string" : {
                    "description" : "The string to be delivered to the specified containers",
                    "type" : "string"
                  },
                  "containers" : {
                    "type" : "array",
                    "description" : "The list of named containers to which this message should be delivered.",
                    "items" : {
                      "type" : "string"
                    },
                    "minItems" : 1
                  }
                }
              },
              {
                "description" : "Gracefully stop a container (ctrl-c).",
                "type": "object",
                "additionalProperties" : false,
                "required" : ["action", "containers"],
                "properties" : {
                  "action" : {
                    "type" : "string",
                    "enum" : ["stop"]
                  },
                  "containers" : {
                    "type" : "array",
                    "items" : {
                      "type" : "string"
                    },
                    "minItems" : 1
                  }
                }
              },
              {
                "description" : "Start a container which has been stopped or killed.",
                "type": "object",
                "additionalProperties" : false,
                "required" : ["action", "containers"],
                "properties" : {
                  "action" : {
                    "type" : "string",
                    "enum" : ["start"]
                  },
                  "containers" : {
                    "type" : "array",
                    "items" : {
                      "type" : "string"
                    },
                    "minItems" : 1
                  }
                }
              },
              {
                "description" : "Kill a container (SIGKILL).",
                "type": "object",
                "additionalProperties" : false,
                "required" : ["action", "containers"],
                "properties" : {
                  "action" : {
                    "type" : "string",
                    "enum" : ["kill"]
                  },
                  "containers" : {
                    "type" : "array",
                    "items" : {
                      "type" : "string"
                    },
                    "minItems" : 1
                  }
                }
              }
            ]
          }
        },
        "input_generation_commands" : {
          "description" : "A list of commands to be run at the input generation step",
          "type" : "array",
          "items" : {
            "type" : "string"
          }
        },
        "executable_name" : {
          "oneOf" : [
            {
              "type" : "string",
              "minLength" : 1
            },
            {
              "type" : "array",
              "items" : {
                "type" : "string",
                "minLength": 1
              },
              "minItems" : 1
            }
          ]
        },
        "actions" : {
          "type" : "array",
          "description" : "Actions to be taken against a running graphics application.",
          "items" : {
            "anyOf" : [
              {
                "description" : "Delays a number of seconds before the next action is taken. Useful if the results of the previous action may take some time to render.",
                "type": "object",
                "additionalProperties" : false,
                "required" : ["action", "seconds"],
                "properties" : {
                  "action" : {
                    "type" : "string",
                    "enum" : ["delay"]
                  },
                  "seconds" : {
                    "description" : "An integer or floating point number greater than 0.",
                    "type" : "number",
                    "minimum" : 0.01
                  }
                }
              },
              {
                "description" : "Takes a screenshot of the display. Screenshots are stored as .png files. By default, screenshots are labeled sequentially per test case (e.g. screenshot_0.png), but they may be given custom names using the name field.",
                "type": "object",
                "additionalProperties" : false,
                "required" : ["action", "name"],
                "properties" : {
                  "action" : {
                    "type" : "string",
                    "enum" : ["screenshot"]
                  },
                  "name" : {
                    "description" : "(Optional) An optional unique name for the image. NOTE: Do not include file extensions.",
                    "type" : "string"
                  }
                }
              },
              {
                "description" : "Creates an animated gif of the display. By default, gifs are labeled sequentially per test case (e.g. gif_0.gif), but they may be given custom names using the name field.",
                "type": "object",
                "additionalProperties" : false,
                "required" : ["action", "name", "seconds", "frames_per_second", "preserver_individual_frames"],
                "properties" : {
                  "action" : {
                    "type" : "string",
                    "enum" : ["gif"]
                  },
                  "name" : {
                    "description" : "(Optional) An optional unique name for the gif. NOTE: Do not include file extensions.",
                    "type" : "string"
                  },
                  "seconds" : {
                    "description" : "The duration of the gif in seconds. An integer or floating point number greater than 0.",
                    "type" : "number",
                    "minimum" : 1
                  },
                  "frames_per_second" : {
                    "description" : "(Optional) The integer number of frames to be captured per second. Defaults to 10. Max value is 30.",
                    "type" : "integer",
                    "minimum" : 10,
                    "maximum" : 30
                  },
                  "preserve_individual_frames" : {
                    "description" : "(Optional) Boolean. If true, all individual frames are archived as png files. Defaults to false.",
                    "type" : "boolean"
                  }
                }
              },
              {
                "description" : "Types a sequence of keys one or more times with a delay between each repetition. By default, the sequence is typed once with a .1 second delay. Keys within the sequence are pressed sequentially without delay.",
                "type": "object",
                "additionalProperties" : false,
                "required" : ["action", "string", "delay_in_seconds", "presses"],
                "properties" : {
                  "action" : {
                    "type" : "string",
                    "enum" : ["type"]
                  },
                  "string" : {
                    "description" : "The string to be typed. Note that each character is entered one after the other. To press all keys together, see the key command.",
                    "type" : "string"
                  },
                  "delay_in_seconds" : {
                    "description" : "(Optional) An integer or floating point number greater than 0. Specifies the delay between repetitions.",
                    "type" : "number",
                    "minimum" : 0.01
                  },
                  "presses" : {
                    "description" : "(Optional) An integer greater than zero. Specifies the number of repetitions.",
                    "type" : "integer",
                    "minimum" : 1
                  }
                }
              },
              {
                "description" : "Presses one or more keys. This action may be done over delayed repetitions.",
                "type": "object",
                "additionalProperties" : false,
                "required" : ["action", "key_combination", "delay_in_seconds", "presses"],
                "properties" : {
                  "action" : {
                    "type" : "string",
                    "enum" : ["key"]
                  },
                  "key_combination" : {
                    "description" : "The key combination to be pressed. Keys can be chained together using the character + (e.g. a+b presses a and b at the same time). For a list of keys, see the xdotool key list. To press keys one after the other, see the type command.",
                    "type" : "string"
                  },
                  "delay_in_seconds" : {
                    "description" : "(Optional) An integer or floating point number greater than 0. Specifies the delay between repetitions.",
                    "type" : "number",
                    "minimum" : 0.01
                  },
                  "presses" : {
                    "description" : "(Optional) An integer greater than zero. Specifies the number of repetitions.",
                    "type" : "integer",
                    "minimum" : 1
                  }
                }
              },
              {
                "description" : "The standard version of click and drag starts either at the mouse’s current position or at a position specified by the user. If a mouse button has been specified, that button is pressed down at that position, otherwise, the left mouse button is pressed. The mouse is then moved to coordinates specified by the end position, and the held button is released.",
                "type": "object",
                "additionalProperties" : false,
                "required" : ["action"],
                "properties" : {
                  "action" : {
                    "type" : "string",
                    "enum" : ["click and drag"]
                  },
                  "start_x" : {
                    "description" : "(Optional) An integer starting x position for the mouse in window coordinates. Values will be clamped to within the window’s size. Defaults to zero.",
                    "type" : "integer",
                    "minimum" : 1
                  },
                  "start_y" : {
                    "description" : "(Optional) An integer starting y position for the mouse in window coordinates. Values will be clamped to within the window’s size. Defaults to zero.",
                    "type" : "integer",
                    "minimum" : 1
                  },
                  "end_x" : {
                    "description" : "(Optional) An integer ending x position for the mouse in window coordinates. Values will be clamped to within the window’s size. Defaults to zero.",
                    "type" : "integer",
                    "minimum" : 1
                  },
                  "end_y" : {
                    "description" : "(Optional) An integer ending y position for the mouse in window coordinates. Values will be clamped to within the window’s size. Defaults to zero.",
                    "type" : "integer",
                    "minimum" : 1
                  },
                  "mouse_button" : {
                    "description" : "(Optional) left, middle, or right. The mouse button to be clicked. Defaults to left.",
                    "type" : "string",
                    "enum" : ["left","right","middle"]
                  }
                }
              },
              {
                "description" : "The delta version of click and drag starts at the current mouse position, clicks the desired mouse button (or left if one isn’t provided) and then moves a specified number of pixels before releasing. The mouse may not leave the window bounds. However, the function is wrapping, so it will repeatedly click and drag until the desired distance has been moved.",
                "type": "object",
                "additionalProperties" : false,
                "required" : ["action", "end_x", "end_y", "mouse_button"],
                "properties" : {
                  "action" : {
                    "type" : "string",
                    "enum" : ["click and drag delta"]
                  },
                  "end_x" : {
                    "description" : "(Optional) The amount of x distance over which the click and drag will move. Defaults to zero.",
                    "type" : "integer"
                  },
                  "end_y" : {
                    "description" : "(Optional) The amount of y distance over which the click and drag will move. Defaults to zero.",
                    "type" : "integer"
                  },
                  "mouse_button" : {
                    "description" : "(Optional) left, middle, or right. The mouse button to be clicked. Defaults to left.",
                    "type" : "string",
                    "enum" : ["left","right","middle"]
                  }
                }
              },
              {
                "description" : "Processes a mousedown and a mouseup of the specified mouse button. Defaults to left click.",
                "type": "object",
                "additionalProperties" : false,
                "required" : ["action", "mouse_button"],
                "properties" : {
                  "action" : {
                    "type" : "string",
                    "enum" : ["click"]
                  },
                  "mouse_button" : {
                    "description" : "(Optional) left, middle, or right. The mouse button to be clicked. Defaults to left.",
                    "type" : "string",
                    "enum" : ["left","right","middle"]
                  }
                }
              },
              {
                "description" : "Processes a mousedown and a mouseup of the specified mouse button. Defaults to left click.",
                "type": "object",
                "additionalProperties" : false,
                "required" : ["action", "end_x", "end_y"],
                "properties" : {
                  "action" : {
                    "type" : "string",
                    "enum" : ["move"]
                  },
                  "end_x" : {
                    "description" : "(Optional) An integer ending x position for the mouse in window coordinates. Values will be clamped to within the window’s size. Defaults to zero.",
                    "type" : "integer"
                  },
                  "end_y" : {
                    "description" : "(Optional) An integer ending y position for the mouse in window coordinates.Values will be clamped to within the window’s size. Defaults to zero.",
                    "type" : "integer"
                  }
                }
              },
              {
                "description" : "Moves the mouse to the center of the student’s window.",
                "type": "object",
                "additionalProperties" : false,
                "required" : ["action"],
                "properties" : {
                  "action" : {
                    "type" : "string",
                    "enum" : ["center"]
                  }
                }
              },
              {
                "description" : "Moves the mouse to the origin (upper left) of the student’s window.",
                "type": "object",
                "additionalProperties" : false,
                "required" : ["action"],
                "properties" : {
                  "action" : {
                    "type" : "string",
                    "enum" : ["origin"]
                  }
                }
              },
              {
                "description" : "Moves the mouse to the specified location.",
                "type": "object",
                "additionalProperties" : false,
                "required" : ["action"],
                "properties" : {
                  "action" : {
                    "type" : "string",
                    "enum" : ["move mouse"]
                  },
                  "end_x" : {
                    "description" : "(Optional) An integer ending x position for the mouse in window coordinates. Values will be clamped to within the window’s size. Defaults to zero.",
                    "type" : "integer"
                  },
                  "end_y" : {
                    "description" : "(Optional) An integer ending y position for the mouse in window coordinates.Values will be clamped to within the window’s size. Defaults to zero.",
                    "type" : "integer"
                  }
                }
              }
            ]
          }
        },
        "points" : {
          "description" : "The point value of this testcase",
          "type": "number"
        },
        "type" : {
          "description" : "The type of this testcase.",
          "type": "string"
        },
        "pre_commands" : {
          "type" : "array",
          "description" : "Standard input to be delivered to a process running in a docker container.",
          "items" : {
            "anyOf" : [
              {
                "description" : "Copy files from one testcase to another.",
                "type": "object",
                "additionalProperties" : false,
                "required" : ["command", "source", "destination", "testcase"],
                "properties" : {
                  "command" : {
                    "type" : "string",
                    "enum" : ["cp"]
                  },
                  "destination" : {
                    "type" : "string"
                  },
                  "option" : {
                    "type" : "string"
                  },
                  "pattern" : {
                    "type": "string"
                  },
                  "source" : {
                    "type" : "string"
                  },
                  "testcase" : {
                    "type" : "string"
                  }
                }
              }
            ]
          }
        },
        "single_port_per_container" : {
          "type" : "boolean",
          "description" : "Specifies whether container communications should happen over a single port per container."
        },
        "use_router" : {
          "type" : "boolean",
          "description" : "When grading networked containers, determines whether a centralized logging node should be injected to capture all messages."
        },
        "testcase_label" : {
          "type" : "string",
          "description" : "Used to link a testcase to a notebook element."
        },
        "title" : {
          "type" : "string",
          "minLength" : 1
        },
        "validation" : {
          "type" : "array",
          "description" : "The validation objects used to grade this testcase.",
          "items" : {
            "allOf" : [
              {
                "$ref" : "#/definitions/validator_definitions"
              },
              {
                "$ref" : "#/definitions/abstract_validation_object"
              }
            ]
          }
        }
      }
    },
    "container" : {
      "description" : "A container defines an environment in which student code is to be executed.",
      "type": "object",
      "additionalProperties" : false,
      "required" : ["commands", "container_image", "container_name", "outgoing_connections", "server"],
      "properties" : {
        "commands" : {
          "type" : "array",
          "description" : "A list of unix commands to be run against the student code. (e.g. ./a.out or python3 *.py)",
          "items" : {
            "type" : "string"
          }
        },
        "container_image" : {
          "type" : "string",
          "description" : "When grading using 'autograding_method' : 'docker', the docker image from which containers should be built."
        },
        "container_name" : {
          "type" : "string",
          "description" : "When grading using 'autograding_method' : 'docker', container_name defines 1) The name by which this container may be contacted on a network, 2. If there are more than one containers being used, the name of the folder in which the container output will be stored."
        },
        "number_of_ports" : {
          "type" : "integer",
          "description" : "The number of ports to be assigned to this container in the knownhosts.json file."
        },
        "outgoing_connections" : {
          "type" : "array",
          "description" : "A list of container_names defining which endpoints (other containers) this container may contact on the network.",
          "items" : {
            "type" : "string"
          }
        },
        "server" : {
          "type" : "boolean",
          "description" : "If true, this container does not execute student code, but is instead agreed to act as a server on the student network. In such a case, it is understood that the container image is properly set up to be invoked via the run command. Primarily used for hosting databases for student programs to access."
        },
        "import_default_router" : {
          "type" : "boolean",
          "description" : "A flag that tells the system to copy the default submitty router to the router's directory. Necessary if using or extending the default router."
        }
      }
    },
    "abstract_validation_object" : {
      "type": "object",
      "required" : [ "actual_file", "deduction", "show_message", "show_actual"],
      "properties" : {
        "description" : {
          "description" : "A description of this validation step for use by the students.",
          "type" : "string"
        },
        "actual_file" : {
          "description" : "The output file(s) produced by the student code.",
          "oneOf" : [
            {
              "type" : "string"
            },
            {
              "type" : "array",
              "items" : {
                "type": "string"
              },
              "minItems" : 1
            }
          ]
        },
        "expected_file" : {
          "description" : "The professor specified expected output file(s).",
          "oneOf" : [
            {
              "type" : "string"
            },
            {
              "type" : "array",
              "items" : {
                "type": "string"
              },
              "minItems" : 1
            }
          ]
        },
        "deduction" : {
          "description" : "The amount of points that this validation step is worth, scaled between 0 and 1.",
          "type" : "number",
          "minimum" : 0,
          "maximum" : 1
        },
        "show_message" : {
          "description" : "Specifies when to show the message to the student.",
          "type" : "string",
          "enum" : ["always", "never", "on_success", "on_failure"]
        },
        "show_actual" : {
          "description" : "Specifies when to show the actual file to the student.",
          "type" : "string",
          "enum" : ["always", "never", "on_success", "on_failure"]
        },
        "show_expected" : {
          "description" : "Specifies when to show the expected file to the student.",
          "type" : "string",
          "enum" : ["always", "never", "on_success", "on_failure"]
        },
        "show_difference_image" : {
          "description" : "Specifies when to show a difference image to the student.",
          "type" : "string",
          "enum" : ["always", "never", "on_success", "on_failure"]
        }
      }
    },
    "validator_definitions" : {
      "type": "object",
      "description" : "The definition for each type of validation object.",
      "anyOf" : [
        {
          "type" : "object",
          "required" : ["method"],
          "properties" : {
            "method" : {
              "type" : "string",
              "enum" : ["MultipleJUnitTestGrader"]
            }
          }
        },
        {
          "type" : "object",
          "required" : ["method", "instruction_coverage_threshold", "package"],
          "properties" : {
            "method" : {
              "type" : "string",
              "enum" : ["JaCoCoCoverageReportGrader"]
            },
            "exclude_class" : {
              "type" : "string"
            },
            "instruction_coverage_threshold" : {
              "type" : "number"
            },
            "package" : {
              "type" : "string"
            },
            "branch_coverage_threshold" : {
              "type" : "number"
            },
            "line_coverage_threshold" : {
              "type" : "number"
            },
            "complexity_coverage_threshold" : {
              "type" : "number"
            },
            "method_coverage_threshold" : {
              "type" : "number"
            },
            "class" : {
              "type" : "string"
            },
            "exclude_package" : {
              "type" : "string"
            }
          }
        },
        {
          "type" : "object",
          "required" : ["method", "num_tests"],
          "properties" : {
            "method" : {
              "type" : "string",
              "enum" : ["JUnitTestGrader"]
            },
            "num_tests" : {
              "type" : "integer",
              "minimum" : 1
            }
          }
        },
        {
          "type" : "object",
          "required" : ["method"],
          "properties" : {
            "method" : {
              "type" : "string",
              "enum" : ["DrMemoryGrader"]
            }
          }
        },
        {
          "type" : "object",
          "required" : ["method", "num_tests"],
          "properties" : {
            "method" : {
              "type" : "string",
              "enum" : ["PacmanGrader"]
            },
            "num_tests" : {
              "type" : "integer",
              "minimum" : 1
            }
          }
        },
        {
          "type" : "object",
          "required" : ["method", "data"],
          "properties" : {
            "method" : {
              "type" : "string",
              "enum" : ["searchToken"]
            },
            "data" : {
              "type" : "array",
              "items" : {
                "type" : "string"
              }
            }
          }
        },
        {
          "type" : "object",
          "required" : ["method", "term", "comparison"],
          "properties" : {
            "method" : {
              "type" : "string",
              "enum" : ["intComparison"]
            },
            "term" : {
              "type" : "number"
            },
            "comparison" : {
              "type" : "string"
            },
            "description" : {
              "type" : "string"
            },
            "failure_message" : {
              "type" : "string"
            }
          }
        },
        {
          "type" : "object",
          "required" : ["method"],
          "properties" : {
            "method" : {
              "type" : "string",
              "enum" : ["diff"]
            },
            "comparison" : {
              "type" : "string"
            },
            "ignoreWhitespace" : {
              "type" : "boolean"
            },
            "lineSwapOk" : {
              "type" : "boolean"
            },
            "extra_student_output" : {
              "type" : "boolean"
            }
          }
        },
        {
          "type" : "object",
          "required" : ["method"],
          "properties" : {
            "method" : {
              "type" : "string",
              "enum" : ["fileExists"]
            },
            "one_of" : {
              "description": "Whether or not submitted file can be one of any of the files listed in actual_files",
              "type" : "boolean"
            },
            "sequence_diagram" : {
              "description" : "(Internal) Determines whether actual_file should be displayed as a sequence diagram.",
              "type" : "boolean"
            }
          }
        },
        {
          "type" : "object",
          "required" : ["method"],
          "properties" : {
            "method" : {
              "type" : "string",
              "enum" : ["warnIfNotEmpty"]
            },
            "jvm_memory" : {
              "type" : "boolean"
            }
          }
        },
        {
          "type" : "object",
          "required" : ["method"],
          "properties" : {
            "method" : {
              "type" : "string",
              "enum" : ["warnIfEmpty"]
            },
            "sequence_diagram" : {
              "description" : "(Internal) Determines whether actual_file should be displayed as a sequence diagram.",
              "type" : "boolean"
            }
          }
        },
        {
          "type" : "object",
          "required" : ["method"],
          "properties" : {
            "method" : {
              "type" : "string",
              "enum" : ["errorIfNotEmpty"]
            },
            "jvm_memory" : {
              "type" : "boolean"
            }
          }
        },
        {
          "type" : "object",
          "required" : ["method"],
          "properties" : {
            "method" : {
              "type" : "string",
              "enum" : ["errorIfEmpty"]
            },
            "sequence_diagram" : {
              "description" : "(Internal) Determines whether actual_file should be displayed as a sequence diagram.",
              "type" : "boolean"
            }
          }
        },
        {
          "type" : "object",
          "required" : ["method", "acceptable_threshold"],
          "properties" : {
            "method" : {
              "type" : "string",
              "enum" : ["ImageDiff"]
            },
            "acceptable_threshold" : {
              "type" : "string"
            }
          }
        },
        {
          "type" : "object",
          "required" : ["method"],
          "properties" : {
            "method" : {
              "type" : "string",
              "enum" : ["custom_validator"]
            }
          }
        },
        {
          "type" : "object",
          "required" : ["method"],
          "properties" : {
            "method" : {
              "type" : "string",
              "not" : {
                "enum": [
                  "JUnitTestGrader",
                  "MultipleJUnitTestGrader",
                  "JaCoCoCoverageReportGrader",
                  "DrMemoryGrader",
                  "PacmanGrader",
                  "searchToken",
                  "intComparison",
                  "diff",
                  "fileExists",
                  "warnIfNotEmpty",
                  "warnIfEmpty",
                  "errorIfNotEmpty",
                  "errorIfEmpty",
                  "ImageDiff",
                  "custom_validator"
                ]
              }
            }
          }
        }
      ]
    },
    "notebook_object" : {
      "type": "object",
      "description" : "A notebook input or output.",
      "anyOf" : [
        {
          "type" : "object",
          "required" : ["type", "markdown_string"],
          "properties" : {
            "type" : {
              "type" : "string",
              "enum" : ["markdown"]
            },
            "markdown_string" : {
              "type" : "string"
            },
            "testcase_ref" : {
              "description" : "Used to reference a testcase_label",
              "type" : "string"
            }
          }
        },
        {
          "type" : "object",
          "required" : ["type", "filename"],
          "properties" : {
            "type" : {
              "type" : "string",
              "enum" : ["short_answer"]
            },
            "filename" : {
              "description" : "Filename where results of submission will be saved.",
              "type" : "string"
            },
            "initial_value" : {
              "type" : "string",
              "description" : "A value to pre-populate into short answer box."
            },
            "programming_language" : {
              "type" : "string",
              "description" : "Programming language that will be entered into the short answer box and will be used for syntax highlighting."
            },
            "rows" :{
              "description" : "Height of the short answer box in rows.",
              "type" : "integer",
              "minimum" : 0
            },
            "testcase_ref" : {
              "description" : "Used to reference a testcase_label",
              "type" : "string"
            }
          }
        },
        {
          "type" : "object",
          "required" : ["type", "filename", "choices"],
          "properties" : {
            "type" : {
              "type" : "string",
              "enum" : ["multiple_choice"]
            },
            "filename" : {
              "description" : "Filename where results of submission will be saved.",
              "type" : "string"
            },
            "choices" : {
              "description" : "An array of JSON objects which describe a value and description for each choice.",
              "type" : "array",
              "items" : {
                "type" : "object",
                "properties" : {
                  "value" : {
                    "type" : "string"
                  },
                  "description" : {
                    "type" : "string"
                  }
                }
              },
              "minItems" : 1
            },
            "allow_multiple" : {
              "type" : "boolean",
              "description" : "If true allows multiple values to be selected, if false only one value may be selected."
            },
            "randomize_order" : {
              "type" : "boolean",
              "description" : "If true, shows the option to user in a random fashion"
            },
            "testcase_ref" : {
              "description" : "Used to reference a testcase_label",
              "type" : "string"
            }
          }
        },
        {
          "type" : "object",
          "required" : ["type", "image"],
          "properties" : {
            "image" : {
              "type" : "string",
              "description" : "The filename of the image to display."
            },
            "height" : {
              "description" : "The height in pixels the image should be displayed at.",
              "type" : "integer"
            },
            "width" : {
              "description" : "The width in pixels the image should be displayed at.",
              "type" : "integer"
            },
            "alt_text" : {
              "type" : "string",
              "description" : "When displaying an image you should use this field to describe the contents of the image. Such a description is useful to visually impaired users who may be using screen reading software."
            },
            "testcase_ref" : {
              "description" : "Used to reference a testcase_label",
              "type" : "string"
            }
          }
        },
        {
          "type" : "object",
          "required" : ["type"],
          "properties" : {
            "type" : {
              "type" : "string",
              "enum" : ["file_submission"]
            },
            "label" : {
              "type" : "string"
            },
            "directory" : {
              "type" : "string",
              "description" : "The subdirectory in this submission in which the dropped files will be stored."
            }
          }
        },
        {
          "type" : "object",
          "required" : ["type", "from_pool"],
          "properties" : {
            "type" : {
              "type" : "string",
              "enum" : ["item"]
            },
            "from_pool" : {
              "description" : "An array of item_names which reference this gradeables item pool. One of these items will be pulled from to populate this question in the notebook.",
              "type" : "array",
              "items" : {
                "type" : "string"
              }
            },
            "user_item_map" : {
              "type" : "object",
              "description" : "Mapping of username to index of 'from_pool' array. Users in this mapping, will only be shown item corresponding to the mentioned index next to their username and no hash-based randomization will be done for them."
            },
            "points" : {
              "type" : "integer",
              "description" : "The number of points that this item is worth."
            },
            "non_hidden_extra_credit_points" : {
              "type" : "integer",
              "description" : "The number of non hidden extra credit points that this item is worth."
            },
            "non_hidden_non_extra_credit_points" : {
              "type" : "integer",
              "description" : "The number of non hidden, non extra credit points that this item is worth."
            },
            "hidden_extra_credit_points" : {
              "type" : "integer",
              "description" : "The number of hidden extra credit points that this item is worth."
            },
            "hidden_non_extra_credit_points" : {
              "type" : "integer",
              "description" : "The number of hidden non extra credit points that this item is worth."
            },
            "item_label" : {
              "type" : "string"
            }
          }
        }
      ]
    }
  }
}<|MERGE_RESOLUTION|>--- conflicted
+++ resolved
@@ -95,10 +95,19 @@
       "grading_parameters" : {
         "type" : "object",
         "properties" : {
+          "TOTAL_POINTS" : {
+            "type" : "number"
+          },
           "AUTO_POINTS" : {
             "type" : "number"
           },
+          "TA_POINTS" : {
+            "type" : "number"
+          },
           "EXTRA_CREDIT_POINTS" : {
+            "type" : "number"
+          },
+          "PENALTY_POINTS" : {
             "type" : "number"
           }
         }
@@ -625,17 +634,12 @@
         "details" : {
           "type" : "string"
         },
-<<<<<<< HEAD
-        "penalty-points" : {
-          "type" : "integer"
-=======
         "leaderboard_tags": {
           "type": "array",
           "description": "Specifies which leaderboards this testcase applies to",
           "items": {
             "type": "string"
           }
->>>>>>> b63d5bf5
         },
         "containers" : {
           "type": "array",
