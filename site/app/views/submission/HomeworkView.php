--- conflicted
+++ resolved
@@ -194,49 +194,25 @@
 
                 for ($i = 0; $i < $gradeable->getNumTextBoxes(); $i++) {
 
-<<<<<<< HEAD
-                if (isset($gradeable->getTextboxes()[$i]['images']) && $gradeable->getTextboxes()[$i]['images'] != ""){
-                    $images = $gradeable->getTextboxes()[$i]['images'];
-                }
-                else{
-                    $images = array();
-                }
-
-                foreach($images as $currImage){
-                    $currImageName = $currImage["image_name"];
-                    $imgPath = FileUtils::joinPaths($this->core->getConfig()->getCoursePath(),"test_input",$gradeable->getId(),$currImageName);
-                    $content_type = FileUtils::getContentType($imgPath);
-                    if (substr($content_type, 0, 5) === "image") {
-                       // Read image path, convert to base64 encoding
-                       $textBoxImageData = base64_encode(file_get_contents($imgPath));
-                       // Format the image SRC:  data:{mime};base64,{data};
-                       $textBoximagesrc = 'data: '.mime_content_type($imgPath).';charset=utf-8;base64,'.$textBoxImageData;
-                       // insert the sample image data
-
-                        if(isset($currImage['image_height']) && (int)$currImage['image_height'] > 0){
-                            $image_height = $currImage['image_height'];
-                        }
-=======
                     $image_width = $image_height = 0;
 
                     if (isset($gradeable->getTextboxes()[$i]['images']) && $gradeable->getTextboxes()[$i]['images'] != ""){
-                        $tester = $gradeable->getTextboxes()[$i]['images'];
+                        $images = $gradeable->getTextboxes()[$i]['images'];
                     }
                     else{
-                        $tester = array();
-                    }
->>>>>>> 9fd77977
-
-                    foreach($tester as $currImage){
+                        $images = array();
+                    }
+
+                    foreach($images as $currImage){
                         $currImageName = $currImage["image_name"];
-                        $imgPath = FileUtils::joinPaths($this->core->getConfig()->getCoursePath(), "test_input", $gradeable->getName(), $currImageName);
+                        $imgPath = FileUtils::joinPaths($this->core->getConfig()->getCoursePath(),"test_input",$gradeable->getId(),$currImageName);
                         $content_type = FileUtils::getContentType($imgPath);
                         if (substr($content_type, 0, 5) === "image") {
-                            // Read image path, convert to base64 encoding
-                            $textBoxImageData = base64_encode(file_get_contents($imgPath));
-                            // Format the image SRC:  data:{mime};base64,{data};
-                            $textBoximagesrc = 'data: '.mime_content_type($imgPath).';charset=utf-8;base64,'.$textBoxImageData;
-                            // insert the sample image data
+                           // Read image path, convert to base64 encoding
+                           $textBoxImageData = base64_encode(file_get_contents($imgPath));
+                           // Format the image SRC:  data:{mime};base64,{data};
+                           $textBoximagesrc = 'data: '.mime_content_type($imgPath).';charset=utf-8;base64,'.$textBoxImageData;
+                           // insert the sample image data
 
                             if(isset($currImage['image_height']) && (int)$currImage['image_height'] > 0){
                                 $image_height = $currImage['image_height'];
