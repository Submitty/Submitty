--- conflicted
+++ resolved
@@ -318,12 +318,8 @@
     /** @prop
      * @var bool will peer graders grade the gradeable blindly*/
     protected $peer_blind = 3;
-<<<<<<< HEAD
-    /** @prop @var bool will instructors and full access graders have blindness enabled*/
-=======
     /** @prop
      * @var bool will instructors have blind peer grading enabled*/
->>>>>>> f1209cdd
     protected $instructor_blind = 1;
 
     /**
