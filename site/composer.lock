{
    "_readme": [
        "This file locks the dependencies of your project to a known state",
        "Read more about it at https://getcomposer.org/doc/01-basic-usage.md#installing-dependencies",
        "This file is @generated automatically"
    ],
    "content-hash": "62188af80bd69c710774638c9291db0e",
    "packages": [
        {
            "name": "aptoma/twig-markdown",
            "version": "3.4.0",
            "source": {
                "type": "git",
                "url": "https://github.com/aptoma/twig-markdown.git",
                "reference": "6612cb6543896ddd741b12db149cb69211997263"
            },
            "dist": {
                "type": "zip",
                "url": "https://api.github.com/repos/aptoma/twig-markdown/zipball/6612cb6543896ddd741b12db149cb69211997263",
                "reference": "6612cb6543896ddd741b12db149cb69211997263",
                "shasum": ""
            },
            "require": {
                "php": "^7.0|^8.0",
                "twig/twig": "^2.7.0|^3.0"
            },
            "require-dev": {
                "erusev/parsedown": "^1.6",
                "guzzlehttp/guzzle": "^7.2",
                "http-interop/http-factory-guzzle": "^1.0",
                "knplabs/github-api": "~3.0",
                "league/commonmark": "~0.5",
                "michelf/php-markdown": "~1",
                "php": "^7.2.5|^8.0",
                "phpunit/phpunit": "~6.0|~5.0|~8.0"
            },
            "suggest": {
                "knplabs/github-api": "Needed for using GitHub's Markdown engine provided through their API.",
                "michelf/php-markdown": "Original Markdown engine with MarkdownExtra."
            },
            "type": "library",
            "autoload": {
                "psr-0": {
                    "Aptoma": "src/"
                }
            },
            "notification-url": "https://packagist.org/downloads/",
            "license": [
                "MIT"
            ],
            "authors": [
                {
                    "name": "Gunnar Lium",
                    "email": "gunnar@aptoma.com"
                },
                {
                    "name": "Joris Berthelot",
                    "email": "joris@berthelot.tel"
                }
            ],
            "description": "Twig extension to work with Markdown content",
            "keywords": [
                "markdown",
                "twig"
            ],
            "time": "2021-01-08T11:44:05+00:00"
        },
        {
            "name": "brick/math",
            "version": "0.9.1",
            "source": {
                "type": "git",
                "url": "https://github.com/brick/math.git",
                "reference": "283a40c901101e66de7061bd359252c013dcc43c"
            },
            "dist": {
                "type": "zip",
                "url": "https://api.github.com/repos/brick/math/zipball/283a40c901101e66de7061bd359252c013dcc43c",
                "reference": "283a40c901101e66de7061bd359252c013dcc43c",
                "shasum": ""
            },
            "require": {
                "ext-json": "*",
                "php": "^7.1|^8.0"
            },
            "require-dev": {
                "php-coveralls/php-coveralls": "^2.2",
                "phpunit/phpunit": "^7.5.15|^8.5",
                "vimeo/psalm": "^3.5"
            },
            "type": "library",
            "autoload": {
                "psr-4": {
                    "Brick\\Math\\": "src/"
                }
            },
            "notification-url": "https://packagist.org/downloads/",
            "license": [
                "MIT"
            ],
            "description": "Arbitrary-precision arithmetic library",
            "keywords": [
                "Arbitrary-precision",
                "BigInteger",
                "BigRational",
                "arithmetic",
                "bigdecimal",
                "bignum",
                "brick",
                "math"
            ],
            "funding": [
                {
                    "url": "https://tidelift.com/funding/github/packagist/brick/math",
                    "type": "tidelift"
                }
            ],
            "time": "2020-08-18T23:57:15+00:00"
        },
        {
            "name": "cboden/ratchet",
            "version": "v0.4.3",
            "source": {
                "type": "git",
                "url": "https://github.com/ratchetphp/Ratchet.git",
                "reference": "466a0ecc83209c75b76645eb823401b5c52e5f21"
            },
            "dist": {
                "type": "zip",
                "url": "https://api.github.com/repos/ratchetphp/Ratchet/zipball/466a0ecc83209c75b76645eb823401b5c52e5f21",
                "reference": "466a0ecc83209c75b76645eb823401b5c52e5f21",
                "shasum": ""
            },
            "require": {
                "guzzlehttp/psr7": "^1.0",
                "php": ">=5.4.2",
                "ratchet/rfc6455": "^0.3",
                "react/socket": "^1.0 || ^0.8 || ^0.7 || ^0.6 || ^0.5",
                "symfony/http-foundation": "^2.6|^3.0|^4.0|^5.0",
                "symfony/routing": "^2.6|^3.0|^4.0|^5.0"
            },
            "require-dev": {
                "phpunit/phpunit": "~4.8"
            },
            "type": "library",
            "autoload": {
                "psr-4": {
                    "Ratchet\\": "src/Ratchet"
                }
            },
            "notification-url": "https://packagist.org/downloads/",
            "license": [
                "MIT"
            ],
            "authors": [
                {
                    "name": "Chris Boden",
                    "email": "cboden@gmail.com",
                    "role": "Developer"
                },
                {
                    "name": "Matt Bonneau",
                    "role": "Developer"
                }
            ],
            "description": "PHP WebSocket library",
            "homepage": "http://socketo.me",
            "keywords": [
                "Ratchet",
                "WebSockets",
                "server",
                "sockets",
                "websocket"
            ],
            "time": "2020-07-07T15:50:14+00:00"
        },
        {
            "name": "composer/package-versions-deprecated",
            "version": "1.11.99.2",
            "source": {
                "type": "git",
                "url": "https://github.com/composer/package-versions-deprecated.git",
                "reference": "c6522afe5540d5fc46675043d3ed5a45a740b27c"
            },
            "dist": {
                "type": "zip",
                "url": "https://api.github.com/repos/composer/package-versions-deprecated/zipball/c6522afe5540d5fc46675043d3ed5a45a740b27c",
                "reference": "c6522afe5540d5fc46675043d3ed5a45a740b27c",
                "shasum": ""
            },
            "require": {
                "composer-plugin-api": "^1.1.0 || ^2.0",
                "php": "^7 || ^8"
            },
            "replace": {
                "ocramius/package-versions": "1.11.99"
            },
            "require-dev": {
                "composer/composer": "^1.9.3 || ^2.0@dev",
                "ext-zip": "^1.13",
                "phpunit/phpunit": "^6.5 || ^7"
            },
            "type": "composer-plugin",
            "extra": {
                "class": "PackageVersions\\Installer",
                "branch-alias": {
                    "dev-master": "1.x-dev"
                }
            },
            "autoload": {
                "psr-4": {
                    "PackageVersions\\": "src/PackageVersions"
                }
            },
            "notification-url": "https://packagist.org/downloads/",
            "license": [
                "MIT"
            ],
            "authors": [
                {
                    "name": "Marco Pivetta",
                    "email": "ocramius@gmail.com"
                },
                {
                    "name": "Jordi Boggiano",
                    "email": "j.boggiano@seld.be"
                }
            ],
            "description": "Composer plugin that provides efficient querying for installed package versions (no runtime IO)",
            "support": {
                "issues": "https://github.com/composer/package-versions-deprecated/issues",
                "source": "https://github.com/composer/package-versions-deprecated/tree/1.11.99.2"
            },
            "funding": [
                {
                    "url": "https://packagist.com",
                    "type": "custom"
                },
                {
                    "url": "https://github.com/composer",
                    "type": "github"
                },
                {
                    "url": "https://tidelift.com/funding/github/packagist/composer/composer",
                    "type": "tidelift"
                }
            ],
            "time": "2021-05-24T07:46:03+00:00"
        },
        {
            "name": "doctrine/annotations",
            "version": "1.13.1",
            "source": {
                "type": "git",
                "url": "https://github.com/doctrine/annotations.git",
                "reference": "e6e7b7d5b45a2f2abc5460cc6396480b2b1d321f"
            },
            "dist": {
                "type": "zip",
                "url": "https://api.github.com/repos/doctrine/annotations/zipball/e6e7b7d5b45a2f2abc5460cc6396480b2b1d321f",
                "reference": "e6e7b7d5b45a2f2abc5460cc6396480b2b1d321f",
                "shasum": ""
            },
            "require": {
                "doctrine/lexer": "1.*",
                "ext-tokenizer": "*",
                "php": "^7.1 || ^8.0",
                "psr/cache": "^1 || ^2 || ^3"
            },
            "require-dev": {
                "doctrine/cache": "^1.11 || ^2.0",
                "doctrine/coding-standard": "^6.0 || ^8.1",
                "phpstan/phpstan": "^0.12.20",
                "phpunit/phpunit": "^7.5 || ^8.0 || ^9.1.5",
                "symfony/cache": "^4.4 || ^5.2"
            },
            "type": "library",
            "autoload": {
                "psr-4": {
                    "Doctrine\\Common\\Annotations\\": "lib/Doctrine/Common/Annotations"
                }
            },
            "notification-url": "https://packagist.org/downloads/",
            "license": [
                "MIT"
            ],
            "authors": [
                {
                    "name": "Guilherme Blanco",
                    "email": "guilhermeblanco@gmail.com"
                },
                {
                    "name": "Roman Borschel",
                    "email": "roman@code-factory.org"
                },
                {
                    "name": "Benjamin Eberlei",
                    "email": "kontakt@beberlei.de"
                },
                {
                    "name": "Jonathan Wage",
                    "email": "jonwage@gmail.com"
                },
                {
                    "name": "Johannes Schmitt",
                    "email": "schmittjoh@gmail.com"
                }
            ],
            "description": "Docblock Annotations Parser",
            "homepage": "https://www.doctrine-project.org/projects/annotations.html",
            "keywords": [
                "annotations",
                "docblock",
                "parser"
            ],
            "support": {
                "issues": "https://github.com/doctrine/annotations/issues",
                "source": "https://github.com/doctrine/annotations/tree/1.13.1"
            },
            "time": "2021-05-16T18:07:53+00:00"
        },
        {
            "name": "doctrine/cache",
            "version": "1.11.3",
            "source": {
                "type": "git",
                "url": "https://github.com/doctrine/cache.git",
                "reference": "3bb5588cec00a0268829cc4a518490df6741af9d"
            },
            "dist": {
                "type": "zip",
                "url": "https://api.github.com/repos/doctrine/cache/zipball/3bb5588cec00a0268829cc4a518490df6741af9d",
                "reference": "3bb5588cec00a0268829cc4a518490df6741af9d",
                "shasum": ""
            },
            "require": {
                "php": "~7.1 || ^8.0"
            },
            "conflict": {
                "doctrine/common": ">2.2,<2.4",
                "psr/cache": ">=3"
            },
            "require-dev": {
                "alcaeus/mongo-php-adapter": "^1.1",
                "cache/integration-tests": "dev-master",
                "doctrine/coding-standard": "^8.0",
                "mongodb/mongodb": "^1.1",
                "phpunit/phpunit": "^7.0 || ^8.0 || ^9.0",
                "predis/predis": "~1.0",
                "psr/cache": "^1.0 || ^2.0",
                "symfony/cache": "^4.4 || ^5.2"
            },
            "suggest": {
                "alcaeus/mongo-php-adapter": "Required to use legacy MongoDB driver"
            },
            "type": "library",
            "autoload": {
                "psr-4": {
                    "Doctrine\\Common\\Cache\\": "lib/Doctrine/Common/Cache"
                }
            },
            "notification-url": "https://packagist.org/downloads/",
            "license": [
                "MIT"
            ],
            "authors": [
                {
                    "name": "Guilherme Blanco",
                    "email": "guilhermeblanco@gmail.com"
                },
                {
                    "name": "Roman Borschel",
                    "email": "roman@code-factory.org"
                },
                {
                    "name": "Benjamin Eberlei",
                    "email": "kontakt@beberlei.de"
                },
                {
                    "name": "Jonathan Wage",
                    "email": "jonwage@gmail.com"
                },
                {
                    "name": "Johannes Schmitt",
                    "email": "schmittjoh@gmail.com"
                }
            ],
            "description": "PHP Doctrine Cache library is a popular cache implementation that supports many different drivers such as redis, memcache, apc, mongodb and others.",
            "homepage": "https://www.doctrine-project.org/projects/cache.html",
            "keywords": [
                "abstraction",
                "apcu",
                "cache",
                "caching",
                "couchdb",
                "memcached",
                "php",
                "redis",
                "xcache"
            ],
            "support": {
                "issues": "https://github.com/doctrine/cache/issues",
                "source": "https://github.com/doctrine/cache/tree/1.11.3"
            },
            "funding": [
                {
                    "url": "https://www.doctrine-project.org/sponsorship.html",
                    "type": "custom"
                },
                {
                    "url": "https://www.patreon.com/phpdoctrine",
                    "type": "patreon"
                },
                {
                    "url": "https://tidelift.com/funding/github/packagist/doctrine%2Fcache",
                    "type": "tidelift"
                }
            ],
            "time": "2021-05-25T09:01:55+00:00"
        },
        {
            "name": "doctrine/collections",
            "version": "1.6.7",
            "source": {
                "type": "git",
                "url": "https://github.com/doctrine/collections.git",
                "reference": "55f8b799269a1a472457bd1a41b4f379d4cfba4a"
            },
            "dist": {
                "type": "zip",
                "url": "https://api.github.com/repos/doctrine/collections/zipball/55f8b799269a1a472457bd1a41b4f379d4cfba4a",
                "reference": "55f8b799269a1a472457bd1a41b4f379d4cfba4a",
                "shasum": ""
            },
            "require": {
                "php": "^7.1.3 || ^8.0"
            },
            "require-dev": {
                "doctrine/coding-standard": "^6.0",
                "phpstan/phpstan-shim": "^0.9.2",
                "phpunit/phpunit": "^7.0",
                "vimeo/psalm": "^3.8.1"
            },
            "type": "library",
            "autoload": {
                "psr-4": {
                    "Doctrine\\Common\\Collections\\": "lib/Doctrine/Common/Collections"
                }
            },
            "notification-url": "https://packagist.org/downloads/",
            "license": [
                "MIT"
            ],
            "authors": [
                {
                    "name": "Guilherme Blanco",
                    "email": "guilhermeblanco@gmail.com"
                },
                {
                    "name": "Roman Borschel",
                    "email": "roman@code-factory.org"
                },
                {
                    "name": "Benjamin Eberlei",
                    "email": "kontakt@beberlei.de"
                },
                {
                    "name": "Jonathan Wage",
                    "email": "jonwage@gmail.com"
                },
                {
                    "name": "Johannes Schmitt",
                    "email": "schmittjoh@gmail.com"
                }
            ],
            "description": "PHP Doctrine Collections library that adds additional functionality on top of PHP arrays.",
            "homepage": "https://www.doctrine-project.org/projects/collections.html",
            "keywords": [
                "array",
                "collections",
                "iterators",
                "php"
            ],
            "support": {
                "issues": "https://github.com/doctrine/collections/issues",
                "source": "https://github.com/doctrine/collections/tree/1.6.7"
            },
            "time": "2020-07-27T17:53:49+00:00"
        },
        {
            "name": "doctrine/common",
            "version": "3.1.2",
            "source": {
                "type": "git",
                "url": "https://github.com/doctrine/common.git",
                "reference": "a036d90c303f3163b5be8b8fde9b6755b2be4a3a"
            },
            "dist": {
                "type": "zip",
                "url": "https://api.github.com/repos/doctrine/common/zipball/a036d90c303f3163b5be8b8fde9b6755b2be4a3a",
                "reference": "a036d90c303f3163b5be8b8fde9b6755b2be4a3a",
                "shasum": ""
            },
            "require": {
                "doctrine/persistence": "^2.0",
                "php": "^7.1 || ^8.0"
            },
            "require-dev": {
                "doctrine/coding-standard": "^6.0 || ^8.0",
                "phpstan/phpstan": "^0.12",
                "phpstan/phpstan-phpunit": "^0.12",
                "phpunit/phpunit": "^7.5.20 || ^8.5 || ^9.0",
                "squizlabs/php_codesniffer": "^3.0",
                "symfony/phpunit-bridge": "^4.0.5",
                "vimeo/psalm": "^4.4"
            },
            "type": "library",
            "autoload": {
                "psr-4": {
                    "Doctrine\\Common\\": "lib/Doctrine/Common"
                }
            },
            "notification-url": "https://packagist.org/downloads/",
            "license": [
                "MIT"
            ],
            "authors": [
                {
                    "name": "Guilherme Blanco",
                    "email": "guilhermeblanco@gmail.com"
                },
                {
                    "name": "Roman Borschel",
                    "email": "roman@code-factory.org"
                },
                {
                    "name": "Benjamin Eberlei",
                    "email": "kontakt@beberlei.de"
                },
                {
                    "name": "Jonathan Wage",
                    "email": "jonwage@gmail.com"
                },
                {
                    "name": "Johannes Schmitt",
                    "email": "schmittjoh@gmail.com"
                },
                {
                    "name": "Marco Pivetta",
                    "email": "ocramius@gmail.com"
                }
            ],
            "description": "PHP Doctrine Common project is a library that provides additional functionality that other Doctrine projects depend on such as better reflection support, proxies and much more.",
            "homepage": "https://www.doctrine-project.org/projects/common.html",
            "keywords": [
                "common",
                "doctrine",
                "php"
            ],
            "support": {
                "issues": "https://github.com/doctrine/common/issues",
                "source": "https://github.com/doctrine/common/tree/3.1.2"
            },
            "funding": [
                {
                    "url": "https://www.doctrine-project.org/sponsorship.html",
                    "type": "custom"
                },
                {
                    "url": "https://www.patreon.com/phpdoctrine",
                    "type": "patreon"
                },
                {
                    "url": "https://tidelift.com/funding/github/packagist/doctrine%2Fcommon",
                    "type": "tidelift"
                }
            ],
            "time": "2021-02-10T20:18:51+00:00"
        },
        {
            "name": "doctrine/dbal",
            "version": "2.13.2",
            "source": {
                "type": "git",
                "url": "https://github.com/doctrine/dbal.git",
                "reference": "8dd39d2ead4409ce652fd4f02621060f009ea5e4"
            },
            "dist": {
                "type": "zip",
                "url": "https://api.github.com/repos/doctrine/dbal/zipball/8dd39d2ead4409ce652fd4f02621060f009ea5e4",
                "reference": "8dd39d2ead4409ce652fd4f02621060f009ea5e4",
                "shasum": ""
            },
            "require": {
                "doctrine/cache": "^1.0|^2.0",
                "doctrine/deprecations": "^0.5.3",
                "doctrine/event-manager": "^1.0",
                "ext-pdo": "*",
                "php": "^7.1 || ^8"
            },
            "require-dev": {
                "doctrine/coding-standard": "9.0.0",
                "jetbrains/phpstorm-stubs": "2020.2",
                "phpstan/phpstan": "0.12.81",
                "phpunit/phpunit": "^7.5.20|^8.5|9.5.5",
                "squizlabs/php_codesniffer": "3.6.0",
                "symfony/cache": "^4.4",
                "symfony/console": "^2.0.5|^3.0|^4.0|^5.0",
                "vimeo/psalm": "4.6.4"
            },
            "suggest": {
                "symfony/console": "For helpful console commands such as SQL execution and import of files."
            },
            "bin": [
                "bin/doctrine-dbal"
            ],
            "type": "library",
            "autoload": {
                "psr-4": {
                    "Doctrine\\DBAL\\": "lib/Doctrine/DBAL"
                }
            },
            "notification-url": "https://packagist.org/downloads/",
            "license": [
                "MIT"
            ],
            "authors": [
                {
                    "name": "Guilherme Blanco",
                    "email": "guilhermeblanco@gmail.com"
                },
                {
                    "name": "Roman Borschel",
                    "email": "roman@code-factory.org"
                },
                {
                    "name": "Benjamin Eberlei",
                    "email": "kontakt@beberlei.de"
                },
                {
                    "name": "Jonathan Wage",
                    "email": "jonwage@gmail.com"
                }
            ],
            "description": "Powerful PHP database abstraction layer (DBAL) with many features for database schema introspection and management.",
            "homepage": "https://www.doctrine-project.org/projects/dbal.html",
            "keywords": [
                "abstraction",
                "database",
                "db2",
                "dbal",
                "mariadb",
                "mssql",
                "mysql",
                "oci8",
                "oracle",
                "pdo",
                "pgsql",
                "postgresql",
                "queryobject",
                "sasql",
                "sql",
                "sqlanywhere",
                "sqlite",
                "sqlserver",
                "sqlsrv"
            ],
            "support": {
                "issues": "https://github.com/doctrine/dbal/issues",
                "source": "https://github.com/doctrine/dbal/tree/2.13.2"
            },
            "funding": [
                {
                    "url": "https://www.doctrine-project.org/sponsorship.html",
                    "type": "custom"
                },
                {
                    "url": "https://www.patreon.com/phpdoctrine",
                    "type": "patreon"
                },
                {
                    "url": "https://tidelift.com/funding/github/packagist/doctrine%2Fdbal",
                    "type": "tidelift"
                }
            ],
            "time": "2021-06-18T21:48:39+00:00"
        },
        {
            "name": "doctrine/deprecations",
            "version": "v0.5.3",
            "source": {
                "type": "git",
                "url": "https://github.com/doctrine/deprecations.git",
                "reference": "9504165960a1f83cc1480e2be1dd0a0478561314"
            },
            "dist": {
                "type": "zip",
                "url": "https://api.github.com/repos/doctrine/deprecations/zipball/9504165960a1f83cc1480e2be1dd0a0478561314",
                "reference": "9504165960a1f83cc1480e2be1dd0a0478561314",
                "shasum": ""
            },
            "require": {
                "php": "^7.1|^8.0"
            },
            "require-dev": {
                "doctrine/coding-standard": "^6.0|^7.0|^8.0",
                "phpunit/phpunit": "^7.0|^8.0|^9.0",
                "psr/log": "^1.0"
            },
            "suggest": {
                "psr/log": "Allows logging deprecations via PSR-3 logger implementation"
            },
            "type": "library",
            "autoload": {
                "psr-4": {
                    "Doctrine\\Deprecations\\": "lib/Doctrine/Deprecations"
                }
            },
            "notification-url": "https://packagist.org/downloads/",
            "license": [
                "MIT"
            ],
            "description": "A small layer on top of trigger_error(E_USER_DEPRECATED) or PSR-3 logging with options to disable all deprecations or selectively for packages.",
            "homepage": "https://www.doctrine-project.org/",
            "support": {
                "issues": "https://github.com/doctrine/deprecations/issues",
                "source": "https://github.com/doctrine/deprecations/tree/v0.5.3"
            },
            "time": "2021-03-21T12:59:47+00:00"
        },
        {
            "name": "doctrine/event-manager",
            "version": "1.1.1",
            "source": {
                "type": "git",
                "url": "https://github.com/doctrine/event-manager.git",
                "reference": "41370af6a30faa9dc0368c4a6814d596e81aba7f"
            },
            "dist": {
                "type": "zip",
                "url": "https://api.github.com/repos/doctrine/event-manager/zipball/41370af6a30faa9dc0368c4a6814d596e81aba7f",
                "reference": "41370af6a30faa9dc0368c4a6814d596e81aba7f",
                "shasum": ""
            },
            "require": {
                "php": "^7.1 || ^8.0"
            },
            "conflict": {
                "doctrine/common": "<2.9@dev"
            },
            "require-dev": {
                "doctrine/coding-standard": "^6.0",
                "phpunit/phpunit": "^7.0"
            },
            "type": "library",
            "extra": {
                "branch-alias": {
                    "dev-master": "1.0.x-dev"
                }
            },
            "autoload": {
                "psr-4": {
                    "Doctrine\\Common\\": "lib/Doctrine/Common"
                }
            },
            "notification-url": "https://packagist.org/downloads/",
            "license": [
                "MIT"
            ],
            "authors": [
                {
                    "name": "Guilherme Blanco",
                    "email": "guilhermeblanco@gmail.com"
                },
                {
                    "name": "Roman Borschel",
                    "email": "roman@code-factory.org"
                },
                {
                    "name": "Benjamin Eberlei",
                    "email": "kontakt@beberlei.de"
                },
                {
                    "name": "Jonathan Wage",
                    "email": "jonwage@gmail.com"
                },
                {
                    "name": "Johannes Schmitt",
                    "email": "schmittjoh@gmail.com"
                },
                {
                    "name": "Marco Pivetta",
                    "email": "ocramius@gmail.com"
                }
            ],
            "description": "The Doctrine Event Manager is a simple PHP event system that was built to be used with the various Doctrine projects.",
            "homepage": "https://www.doctrine-project.org/projects/event-manager.html",
            "keywords": [
                "event",
                "event dispatcher",
                "event manager",
                "event system",
                "events"
            ],
            "support": {
                "issues": "https://github.com/doctrine/event-manager/issues",
                "source": "https://github.com/doctrine/event-manager/tree/1.1.x"
            },
            "funding": [
                {
                    "url": "https://www.doctrine-project.org/sponsorship.html",
                    "type": "custom"
                },
                {
                    "url": "https://www.patreon.com/phpdoctrine",
                    "type": "patreon"
                },
                {
                    "url": "https://tidelift.com/funding/github/packagist/doctrine%2Fevent-manager",
                    "type": "tidelift"
                }
            ],
            "time": "2020-05-29T18:28:51+00:00"
        },
        {
            "name": "doctrine/inflector",
            "version": "2.0.3",
            "source": {
                "type": "git",
                "url": "https://github.com/doctrine/inflector.git",
                "reference": "9cf661f4eb38f7c881cac67c75ea9b00bf97b210"
            },
            "dist": {
                "type": "zip",
                "url": "https://api.github.com/repos/doctrine/inflector/zipball/9cf661f4eb38f7c881cac67c75ea9b00bf97b210",
                "reference": "9cf661f4eb38f7c881cac67c75ea9b00bf97b210",
                "shasum": ""
            },
            "require": {
                "php": "^7.2 || ^8.0"
            },
            "require-dev": {
                "doctrine/coding-standard": "^7.0",
                "phpstan/phpstan": "^0.11",
                "phpstan/phpstan-phpunit": "^0.11",
                "phpstan/phpstan-strict-rules": "^0.11",
                "phpunit/phpunit": "^7.0 || ^8.0 || ^9.0"
            },
            "type": "library",
            "extra": {
                "branch-alias": {
                    "dev-master": "2.0.x-dev"
                }
            },
            "autoload": {
                "psr-4": {
                    "Doctrine\\Inflector\\": "lib/Doctrine/Inflector"
                }
            },
            "notification-url": "https://packagist.org/downloads/",
            "license": [
                "MIT"
            ],
            "authors": [
                {
                    "name": "Guilherme Blanco",
                    "email": "guilhermeblanco@gmail.com"
                },
                {
                    "name": "Roman Borschel",
                    "email": "roman@code-factory.org"
                },
                {
                    "name": "Benjamin Eberlei",
                    "email": "kontakt@beberlei.de"
                },
                {
                    "name": "Jonathan Wage",
                    "email": "jonwage@gmail.com"
                },
                {
                    "name": "Johannes Schmitt",
                    "email": "schmittjoh@gmail.com"
                }
            ],
            "description": "PHP Doctrine Inflector is a small library that can perform string manipulations with regard to upper/lowercase and singular/plural forms of words.",
            "homepage": "https://www.doctrine-project.org/projects/inflector.html",
            "keywords": [
                "inflection",
                "inflector",
                "lowercase",
                "manipulation",
                "php",
                "plural",
                "singular",
                "strings",
                "uppercase",
                "words"
            ],
            "support": {
                "issues": "https://github.com/doctrine/inflector/issues",
                "source": "https://github.com/doctrine/inflector/tree/2.0.x"
            },
            "funding": [
                {
                    "url": "https://www.doctrine-project.org/sponsorship.html",
                    "type": "custom"
                },
                {
                    "url": "https://www.patreon.com/phpdoctrine",
                    "type": "patreon"
                },
                {
                    "url": "https://tidelift.com/funding/github/packagist/doctrine%2Finflector",
                    "type": "tidelift"
                }
            ],
            "time": "2020-05-29T15:13:26+00:00"
        },
        {
            "name": "doctrine/instantiator",
            "version": "1.4.0",
            "source": {
                "type": "git",
                "url": "https://github.com/doctrine/instantiator.git",
                "reference": "d56bf6102915de5702778fe20f2de3b2fe570b5b"
            },
            "dist": {
                "type": "zip",
                "url": "https://api.github.com/repos/doctrine/instantiator/zipball/d56bf6102915de5702778fe20f2de3b2fe570b5b",
                "reference": "d56bf6102915de5702778fe20f2de3b2fe570b5b",
                "shasum": ""
            },
            "require": {
                "php": "^7.1 || ^8.0"
            },
            "require-dev": {
                "doctrine/coding-standard": "^8.0",
                "ext-pdo": "*",
                "ext-phar": "*",
                "phpbench/phpbench": "^0.13 || 1.0.0-alpha2",
                "phpstan/phpstan": "^0.12",
                "phpstan/phpstan-phpunit": "^0.12",
                "phpunit/phpunit": "^7.0 || ^8.0 || ^9.0"
            },
            "type": "library",
            "autoload": {
                "psr-4": {
                    "Doctrine\\Instantiator\\": "src/Doctrine/Instantiator/"
                }
            },
            "notification-url": "https://packagist.org/downloads/",
            "license": [
                "MIT"
            ],
            "authors": [
                {
                    "name": "Marco Pivetta",
                    "email": "ocramius@gmail.com",
                    "homepage": "https://ocramius.github.io/"
                }
            ],
            "description": "A small, lightweight utility to instantiate objects in PHP without invoking their constructors",
            "homepage": "https://www.doctrine-project.org/projects/instantiator.html",
            "keywords": [
                "constructor",
                "instantiate"
            ],
            "support": {
                "issues": "https://github.com/doctrine/instantiator/issues",
                "source": "https://github.com/doctrine/instantiator/tree/1.4.0"
            },
            "funding": [
                {
                    "url": "https://www.doctrine-project.org/sponsorship.html",
                    "type": "custom"
                },
                {
                    "url": "https://www.patreon.com/phpdoctrine",
                    "type": "patreon"
                },
                {
                    "url": "https://tidelift.com/funding/github/packagist/doctrine%2Finstantiator",
                    "type": "tidelift"
                }
            ],
            "time": "2020-11-10T18:47:58+00:00"
        },
        {
            "name": "doctrine/lexer",
            "version": "1.2.1",
            "source": {
                "type": "git",
                "url": "https://github.com/doctrine/lexer.git",
                "reference": "e864bbf5904cb8f5bb334f99209b48018522f042"
            },
            "dist": {
                "type": "zip",
                "url": "https://api.github.com/repos/doctrine/lexer/zipball/e864bbf5904cb8f5bb334f99209b48018522f042",
                "reference": "e864bbf5904cb8f5bb334f99209b48018522f042",
                "shasum": ""
            },
            "require": {
                "php": "^7.2 || ^8.0"
            },
            "require-dev": {
                "doctrine/coding-standard": "^6.0",
                "phpstan/phpstan": "^0.11.8",
                "phpunit/phpunit": "^8.2"
            },
            "type": "library",
            "extra": {
                "branch-alias": {
                    "dev-master": "1.2.x-dev"
                }
            },
            "autoload": {
                "psr-4": {
                    "Doctrine\\Common\\Lexer\\": "lib/Doctrine/Common/Lexer"
                }
            },
            "notification-url": "https://packagist.org/downloads/",
            "license": [
                "MIT"
            ],
            "authors": [
                {
                    "name": "Guilherme Blanco",
                    "email": "guilhermeblanco@gmail.com"
                },
                {
                    "name": "Roman Borschel",
                    "email": "roman@code-factory.org"
                },
                {
                    "name": "Johannes Schmitt",
                    "email": "schmittjoh@gmail.com"
                }
            ],
            "description": "PHP Doctrine Lexer parser library that can be used in Top-Down, Recursive Descent Parsers.",
            "homepage": "https://www.doctrine-project.org/projects/lexer.html",
            "keywords": [
                "annotations",
                "docblock",
                "lexer",
                "parser",
                "php"
            ],
            "support": {
                "issues": "https://github.com/doctrine/lexer/issues",
                "source": "https://github.com/doctrine/lexer/tree/1.2.1"
            },
            "funding": [
                {
                    "url": "https://www.doctrine-project.org/sponsorship.html",
                    "type": "custom"
                },
                {
                    "url": "https://www.patreon.com/phpdoctrine",
                    "type": "patreon"
                },
                {
                    "url": "https://tidelift.com/funding/github/packagist/doctrine%2Flexer",
                    "type": "tidelift"
                }
            ],
            "time": "2020-05-25T17:44:05+00:00"
        },
        {
            "name": "doctrine/orm",
            "version": "2.9.3",
            "source": {
                "type": "git",
                "url": "https://github.com/doctrine/orm.git",
                "reference": "82e77cf5089a1303733f75f0f0ed01be3ab9ec22"
            },
            "dist": {
                "type": "zip",
                "url": "https://api.github.com/repos/doctrine/orm/zipball/82e77cf5089a1303733f75f0f0ed01be3ab9ec22",
                "reference": "82e77cf5089a1303733f75f0f0ed01be3ab9ec22",
                "shasum": ""
            },
            "require": {
                "composer/package-versions-deprecated": "^1.8",
                "doctrine/annotations": "^1.13",
                "doctrine/cache": "^1.11.3|^2.0.3",
                "doctrine/collections": "^1.5",
                "doctrine/common": "^3.0.3",
                "doctrine/dbal": "^2.13.0",
                "doctrine/deprecations": "^0.5.3",
                "doctrine/event-manager": "^1.1",
                "doctrine/inflector": "^1.4|^2.0",
                "doctrine/instantiator": "^1.3",
                "doctrine/lexer": "^1.0",
                "doctrine/persistence": "^2.2",
                "ext-pdo": "*",
                "php": "^7.1|^8.0",
                "psr/cache": "^1 || ^2 || ^3",
                "symfony/console": "^3.0|^4.0|^5.0|^6.0"
            },
            "require-dev": {
                "doctrine/coding-standard": "^9.0",
                "phpstan/phpstan": "^0.12.83",
                "phpunit/phpunit": "^7.5|^8.5|^9.4",
                "squizlabs/php_codesniffer": "3.6.0",
                "symfony/cache": "^4.4|^5.2",
                "symfony/yaml": "^3.4|^4.0|^5.0|^6.0",
                "vimeo/psalm": "4.7.0"
            },
            "suggest": {
                "symfony/cache": "Provides cache support for Setup Tool with doctrine/cache 2.0",
                "symfony/yaml": "If you want to use YAML Metadata Mapping Driver"
            },
            "bin": [
                "bin/doctrine"
            ],
            "type": "library",
            "autoload": {
                "psr-4": {
                    "Doctrine\\ORM\\": "lib/Doctrine/ORM"
                }
            },
            "notification-url": "https://packagist.org/downloads/",
            "license": [
                "MIT"
            ],
            "authors": [
                {
                    "name": "Guilherme Blanco",
                    "email": "guilhermeblanco@gmail.com"
                },
                {
                    "name": "Roman Borschel",
                    "email": "roman@code-factory.org"
                },
                {
                    "name": "Benjamin Eberlei",
                    "email": "kontakt@beberlei.de"
                },
                {
                    "name": "Jonathan Wage",
                    "email": "jonwage@gmail.com"
                },
                {
                    "name": "Marco Pivetta",
                    "email": "ocramius@gmail.com"
                }
            ],
            "description": "Object-Relational-Mapper for PHP",
            "homepage": "https://www.doctrine-project.org/projects/orm.html",
            "keywords": [
                "database",
                "orm"
            ],
            "support": {
                "issues": "https://github.com/doctrine/orm/issues",
                "source": "https://github.com/doctrine/orm/tree/2.9.3"
            },
            "time": "2021-06-13T10:29:22+00:00"
        },
        {
            "name": "doctrine/persistence",
            "version": "2.2.1",
            "source": {
                "type": "git",
                "url": "https://github.com/doctrine/persistence.git",
                "reference": "d138f3ab5f761055cab1054070377cfd3222e368"
            },
            "dist": {
                "type": "zip",
                "url": "https://api.github.com/repos/doctrine/persistence/zipball/d138f3ab5f761055cab1054070377cfd3222e368",
                "reference": "d138f3ab5f761055cab1054070377cfd3222e368",
                "shasum": ""
            },
            "require": {
                "doctrine/annotations": "^1.0",
                "doctrine/cache": "^1.11 || ^2.0",
                "doctrine/collections": "^1.0",
                "doctrine/deprecations": "^0.5.3",
                "doctrine/event-manager": "^1.0",
                "php": "^7.1 || ^8.0",
                "psr/cache": "^1.0|^2.0|^3.0"
            },
            "conflict": {
                "doctrine/common": "<2.10@dev"
            },
            "require-dev": {
                "composer/package-versions-deprecated": "^1.11",
                "doctrine/coding-standard": "^6.0 || ^9.0",
                "doctrine/common": "^3.0",
                "phpstan/phpstan": "0.12.84",
                "phpunit/phpunit": "^7.5.20 || ^8.0 || ^9.0",
                "symfony/cache": "^4.4|^5.0",
                "vimeo/psalm": "4.7.0"
            },
            "type": "library",
            "autoload": {
                "psr-4": {
                    "Doctrine\\Common\\": "lib/Doctrine/Common",
                    "Doctrine\\Persistence\\": "lib/Doctrine/Persistence"
                }
            },
            "notification-url": "https://packagist.org/downloads/",
            "license": [
                "MIT"
            ],
            "authors": [
                {
                    "name": "Guilherme Blanco",
                    "email": "guilhermeblanco@gmail.com"
                },
                {
                    "name": "Roman Borschel",
                    "email": "roman@code-factory.org"
                },
                {
                    "name": "Benjamin Eberlei",
                    "email": "kontakt@beberlei.de"
                },
                {
                    "name": "Jonathan Wage",
                    "email": "jonwage@gmail.com"
                },
                {
                    "name": "Johannes Schmitt",
                    "email": "schmittjoh@gmail.com"
                },
                {
                    "name": "Marco Pivetta",
                    "email": "ocramius@gmail.com"
                }
            ],
            "description": "The Doctrine Persistence project is a set of shared interfaces and functionality that the different Doctrine object mappers share.",
            "homepage": "https://doctrine-project.org/projects/persistence.html",
            "keywords": [
                "mapper",
                "object",
                "odm",
                "orm",
                "persistence"
            ],
            "support": {
                "issues": "https://github.com/doctrine/persistence/issues",
                "source": "https://github.com/doctrine/persistence/tree/2.2.1"
            },
            "time": "2021-05-19T07:07:01+00:00"
        },
        {
            "name": "egulias/email-validator",
            "version": "3.1.1",
            "source": {
                "type": "git",
                "url": "https://github.com/egulias/EmailValidator.git",
                "reference": "c81f18a3efb941d8c4d2e025f6183b5c6d697307"
            },
            "dist": {
                "type": "zip",
                "url": "https://api.github.com/repos/egulias/EmailValidator/zipball/c81f18a3efb941d8c4d2e025f6183b5c6d697307",
                "reference": "c81f18a3efb941d8c4d2e025f6183b5c6d697307",
                "shasum": ""
            },
            "require": {
                "doctrine/lexer": "^1.2",
                "php": ">=7.2",
                "symfony/polyfill-intl-idn": "^1.15"
            },
            "require-dev": {
                "php-coveralls/php-coveralls": "^2.2",
                "phpunit/phpunit": "^8.5.8|^9.3.3",
                "vimeo/psalm": "^4"
            },
            "suggest": {
                "ext-intl": "PHP Internationalization Libraries are required to use the SpoofChecking validation"
            },
            "type": "library",
            "extra": {
                "branch-alias": {
                    "dev-master": "3.0.x-dev"
                }
            },
            "autoload": {
                "psr-4": {
                    "Egulias\\EmailValidator\\": "src"
                }
            },
            "notification-url": "https://packagist.org/downloads/",
            "license": [
                "MIT"
            ],
            "authors": [
                {
                    "name": "Eduardo Gulias Davis"
                }
            ],
            "description": "A library for validating emails against several RFCs",
            "homepage": "https://github.com/egulias/EmailValidator",
            "keywords": [
                "email",
                "emailvalidation",
                "emailvalidator",
                "validation",
                "validator"
            ],
            "funding": [
                {
                    "url": "https://github.com/egulias",
                    "type": "github"
                }
            ],
            "time": "2021-04-01T18:37:14+00:00"
        },
        {
            "name": "erusev/parsedown",
            "version": "1.7.4",
            "source": {
                "type": "git",
                "url": "https://github.com/erusev/parsedown.git",
                "reference": "cb17b6477dfff935958ba01325f2e8a2bfa6dab3"
            },
            "dist": {
                "type": "zip",
                "url": "https://api.github.com/repos/erusev/parsedown/zipball/cb17b6477dfff935958ba01325f2e8a2bfa6dab3",
                "reference": "cb17b6477dfff935958ba01325f2e8a2bfa6dab3",
                "shasum": ""
            },
            "require": {
                "ext-mbstring": "*",
                "php": ">=5.3.0"
            },
            "require-dev": {
                "phpunit/phpunit": "^4.8.35"
            },
            "type": "library",
            "autoload": {
                "psr-0": {
                    "Parsedown": ""
                }
            },
            "notification-url": "https://packagist.org/downloads/",
            "license": [
                "MIT"
            ],
            "authors": [
                {
                    "name": "Emanuil Rusev",
                    "email": "hello@erusev.com",
                    "homepage": "http://erusev.com"
                }
            ],
            "description": "Parser for Markdown.",
            "homepage": "http://parsedown.org",
            "keywords": [
                "markdown",
                "parser"
            ],
            "time": "2019-12-30T22:54:17+00:00"
        },
        {
            "name": "evenement/evenement",
            "version": "v3.0.1",
            "source": {
                "type": "git",
                "url": "https://github.com/igorw/evenement.git",
                "reference": "531bfb9d15f8aa57454f5f0285b18bec903b8fb7"
            },
            "dist": {
                "type": "zip",
                "url": "https://api.github.com/repos/igorw/evenement/zipball/531bfb9d15f8aa57454f5f0285b18bec903b8fb7",
                "reference": "531bfb9d15f8aa57454f5f0285b18bec903b8fb7",
                "shasum": ""
            },
            "require": {
                "php": ">=7.0"
            },
            "require-dev": {
                "phpunit/phpunit": "^6.0"
            },
            "type": "library",
            "autoload": {
                "psr-0": {
                    "Evenement": "src"
                }
            },
            "notification-url": "https://packagist.org/downloads/",
            "license": [
                "MIT"
            ],
            "authors": [
                {
                    "name": "Igor Wiedler",
                    "email": "igor@wiedler.ch"
                }
            ],
            "description": "Événement is a very simple event dispatching library for PHP",
            "keywords": [
                "event-dispatcher",
                "event-emitter"
            ],
            "time": "2017-07-23T21:35:13+00:00"
        },
        {
            "name": "guzzlehttp/psr7",
            "version": "1.7.0",
            "source": {
                "type": "git",
                "url": "https://github.com/guzzle/psr7.git",
                "reference": "53330f47520498c0ae1f61f7e2c90f55690c06a3"
            },
            "dist": {
                "type": "zip",
                "url": "https://api.github.com/repos/guzzle/psr7/zipball/53330f47520498c0ae1f61f7e2c90f55690c06a3",
                "reference": "53330f47520498c0ae1f61f7e2c90f55690c06a3",
                "shasum": ""
            },
            "require": {
                "php": ">=5.4.0",
                "psr/http-message": "~1.0",
                "ralouphie/getallheaders": "^2.0.5 || ^3.0.0"
            },
            "provide": {
                "psr/http-message-implementation": "1.0"
            },
            "require-dev": {
                "ext-zlib": "*",
                "phpunit/phpunit": "~4.8.36 || ^5.7.27 || ^6.5.14 || ^7.5.20 || ^8.5.8 || ^9.3.10"
            },
            "suggest": {
                "laminas/laminas-httphandlerrunner": "Emit PSR-7 responses"
            },
            "type": "library",
            "extra": {
                "branch-alias": {
                    "dev-master": "1.7-dev"
                }
            },
            "autoload": {
                "psr-4": {
                    "GuzzleHttp\\Psr7\\": "src/"
                },
                "files": [
                    "src/functions_include.php"
                ]
            },
            "notification-url": "https://packagist.org/downloads/",
            "license": [
                "MIT"
            ],
            "authors": [
                {
                    "name": "Michael Dowling",
                    "email": "mtdowling@gmail.com",
                    "homepage": "https://github.com/mtdowling"
                },
                {
                    "name": "Tobias Schultze",
                    "homepage": "https://github.com/Tobion"
                }
            ],
            "description": "PSR-7 message implementation that also provides common utility methods",
            "keywords": [
                "http",
                "message",
                "psr-7",
                "request",
                "response",
                "stream",
                "uri",
                "url"
            ],
            "time": "2020-09-30T07:37:11+00:00"
        },
        {
            "name": "lcobucci/jwt",
            "version": "3.4.5",
            "source": {
                "type": "git",
                "url": "https://github.com/lcobucci/jwt.git",
                "reference": "511629a54465e89a31d3d7e4cf0935feab8b14c1"
            },
            "dist": {
                "type": "zip",
                "url": "https://api.github.com/repos/lcobucci/jwt/zipball/511629a54465e89a31d3d7e4cf0935feab8b14c1",
                "reference": "511629a54465e89a31d3d7e4cf0935feab8b14c1",
                "shasum": ""
            },
            "require": {
                "ext-mbstring": "*",
                "ext-openssl": "*",
                "php": "^5.6 || ^7.0"
            },
            "require-dev": {
                "mikey179/vfsstream": "~1.5",
                "phpmd/phpmd": "~2.2",
                "phpunit/php-invoker": "~1.1",
                "phpunit/phpunit": "^5.7 || ^7.3",
                "squizlabs/php_codesniffer": "~2.3"
            },
            "suggest": {
                "lcobucci/clock": "*"
            },
            "type": "library",
            "extra": {
                "branch-alias": {
                    "dev-master": "3.1-dev"
                }
            },
            "autoload": {
                "psr-4": {
                    "Lcobucci\\JWT\\": "src"
                },
                "files": [
                    "compat/class-aliases.php",
                    "compat/json-exception-polyfill.php",
                    "compat/lcobucci-clock-polyfill.php"
                ]
            },
            "notification-url": "https://packagist.org/downloads/",
            "license": [
                "BSD-3-Clause"
            ],
            "authors": [
                {
                    "name": "Luís Otávio Cobucci Oblonczyk",
                    "email": "lcobucci@gmail.com",
                    "role": "Developer"
                }
            ],
            "description": "A simple library to work with JSON Web Token and JSON Web Signature",
            "keywords": [
                "JWS",
                "jwt"
            ],
            "funding": [
                {
                    "url": "https://github.com/lcobucci",
                    "type": "github"
                },
                {
                    "url": "https://www.patreon.com/lcobucci",
                    "type": "patreon"
                }
            ],
            "time": "2021-02-16T09:40:01+00:00"
        },
        {
            "name": "league/commonmark",
            "version": "1.6.2",
            "source": {
                "type": "git",
                "url": "https://github.com/thephpleague/commonmark.git",
                "reference": "7d70d2f19c84bcc16275ea47edabee24747352eb"
            },
            "dist": {
                "type": "zip",
                "url": "https://api.github.com/repos/thephpleague/commonmark/zipball/7d70d2f19c84bcc16275ea47edabee24747352eb",
                "reference": "7d70d2f19c84bcc16275ea47edabee24747352eb",
                "shasum": ""
            },
            "require": {
                "ext-mbstring": "*",
                "php": "^7.1 || ^8.0"
            },
            "conflict": {
                "scrutinizer/ocular": "1.7.*"
            },
            "require-dev": {
                "cebe/markdown": "~1.0",
                "commonmark/commonmark.js": "0.29.2",
                "erusev/parsedown": "~1.0",
                "ext-json": "*",
                "github/gfm": "0.29.0",
                "michelf/php-markdown": "~1.4",
                "mikehaertl/php-shellcommand": "^1.4",
                "phpstan/phpstan": "^0.12",
                "phpunit/phpunit": "^7.5 || ^8.5 || ^9.2",
                "scrutinizer/ocular": "^1.5",
                "symfony/finder": "^4.2"
            },
            "bin": [
                "bin/commonmark"
            ],
            "type": "library",
            "autoload": {
                "psr-4": {
                    "League\\CommonMark\\": "src"
                }
            },
            "notification-url": "https://packagist.org/downloads/",
            "license": [
                "BSD-3-Clause"
            ],
            "authors": [
                {
                    "name": "Colin O'Dell",
                    "email": "colinodell@gmail.com",
                    "homepage": "https://www.colinodell.com",
                    "role": "Lead Developer"
                }
            ],
            "description": "Highly-extensible PHP Markdown parser which fully supports the CommonMark spec and Github-Flavored Markdown (GFM)",
            "homepage": "https://commonmark.thephpleague.com",
            "keywords": [
                "commonmark",
                "flavored",
                "gfm",
                "github",
                "github-flavored",
                "markdown",
                "md",
                "parser"
            ],
            "support": {
                "docs": "https://commonmark.thephpleague.com/",
                "issues": "https://github.com/thephpleague/commonmark/issues",
                "rss": "https://github.com/thephpleague/commonmark/releases.atom",
                "source": "https://github.com/thephpleague/commonmark"
            },
            "funding": [
                {
                    "url": "https://enjoy.gitstore.app/repositories/thephpleague/commonmark",
                    "type": "custom"
                },
                {
                    "url": "https://www.colinodell.com/sponsor",
                    "type": "custom"
                },
                {
                    "url": "https://www.paypal.me/colinpodell/10.00",
                    "type": "custom"
                },
                {
                    "url": "https://github.com/colinodell",
                    "type": "github"
                },
                {
                    "url": "https://www.patreon.com/colinodell",
                    "type": "patreon"
                },
                {
                    "url": "https://tidelift.com/funding/github/packagist/league/commonmark",
                    "type": "tidelift"
                }
            ],
            "time": "2021-05-12T11:39:41+00:00"
        },
        {
            "name": "maennchen/zipstream-php",
            "version": "2.1.0",
            "source": {
                "type": "git",
                "url": "https://github.com/maennchen/ZipStream-PHP.git",
                "reference": "c4c5803cc1f93df3d2448478ef79394a5981cc58"
            },
            "dist": {
                "type": "zip",
                "url": "https://api.github.com/repos/maennchen/ZipStream-PHP/zipball/c4c5803cc1f93df3d2448478ef79394a5981cc58",
                "reference": "c4c5803cc1f93df3d2448478ef79394a5981cc58",
                "shasum": ""
            },
            "require": {
                "myclabs/php-enum": "^1.5",
                "php": ">= 7.1",
                "psr/http-message": "^1.0",
                "symfony/polyfill-mbstring": "^1.0"
            },
            "require-dev": {
                "ext-zip": "*",
                "guzzlehttp/guzzle": ">= 6.3",
                "mikey179/vfsstream": "^1.6",
                "phpunit/phpunit": ">= 7.5"
            },
            "type": "library",
            "autoload": {
                "psr-4": {
                    "ZipStream\\": "src/"
                }
            },
            "notification-url": "https://packagist.org/downloads/",
            "license": [
                "MIT"
            ],
            "authors": [
                {
                    "name": "Paul Duncan",
                    "email": "pabs@pablotron.org"
                },
                {
                    "name": "Jonatan Männchen",
                    "email": "jonatan@maennchen.ch"
                },
                {
                    "name": "Jesse Donat",
                    "email": "donatj@gmail.com"
                },
                {
                    "name": "András Kolesár",
                    "email": "kolesar@kolesar.hu"
                }
            ],
            "description": "ZipStream is a library for dynamically streaming dynamic zip files from PHP without writing to the disk at all on the server.",
            "keywords": [
                "stream",
                "zip"
            ],
            "funding": [
                {
                    "url": "https://opencollective.com/zipstream",
                    "type": "open_collective"
                }
            ],
            "time": "2020-05-30T13:11:16+00:00"
        },
        {
            "name": "myclabs/php-enum",
            "version": "1.7.6",
            "source": {
                "type": "git",
                "url": "https://github.com/myclabs/php-enum.git",
                "reference": "5f36467c7a87e20fbdc51e524fd8f9d1de80187c"
            },
            "dist": {
                "type": "zip",
                "url": "https://api.github.com/repos/myclabs/php-enum/zipball/5f36467c7a87e20fbdc51e524fd8f9d1de80187c",
                "reference": "5f36467c7a87e20fbdc51e524fd8f9d1de80187c",
                "shasum": ""
            },
            "require": {
                "ext-json": "*",
                "php": ">=7.1"
            },
            "require-dev": {
                "phpunit/phpunit": "^7",
                "squizlabs/php_codesniffer": "1.*",
                "vimeo/psalm": "^3.8"
            },
            "type": "library",
            "autoload": {
                "psr-4": {
                    "MyCLabs\\Enum\\": "src/"
                }
            },
            "notification-url": "https://packagist.org/downloads/",
            "license": [
                "MIT"
            ],
            "authors": [
                {
                    "name": "PHP Enum contributors",
                    "homepage": "https://github.com/myclabs/php-enum/graphs/contributors"
                }
            ],
            "description": "PHP Enum implementation",
            "homepage": "http://github.com/myclabs/php-enum",
            "keywords": [
                "enum"
            ],
            "time": "2020-02-14T08:15:52+00:00"
        },
        {
            "name": "php-ds/php-ds",
            "version": "v1.3.0",
            "source": {
                "type": "git",
                "url": "https://github.com/php-ds/polyfill.git",
                "reference": "b98396862fb8a13cbdbbaf4d18be28ee5c01ed3c"
            },
            "dist": {
                "type": "zip",
                "url": "https://api.github.com/repos/php-ds/polyfill/zipball/b98396862fb8a13cbdbbaf4d18be28ee5c01ed3c",
                "reference": "b98396862fb8a13cbdbbaf4d18be28ee5c01ed3c",
                "shasum": ""
            },
            "require": {
                "ext-json": "*",
                "php": ">=7.0.0"
            },
            "provide": {
                "ext-ds": "1.3.0"
            },
            "require-dev": {
                "php-ds/tests": "^1.3"
            },
            "suggest": {
                "ext-ds": "to improve performance and reduce memory usage"
            },
            "type": "library",
            "autoload": {
                "psr-4": {
                    "Ds\\": "src"
                }
            },
            "notification-url": "https://packagist.org/downloads/",
            "license": [
                "MIT"
            ],
            "authors": [
                {
                    "name": "Rudi Theunissen",
                    "email": "rudolf.theunissen@gmail.com"
                }
            ],
            "keywords": [
                "data structures",
                "ds",
                "php",
                "polyfill"
            ],
            "time": "2020-10-14T04:23:31+00:00"
        },
        {
            "name": "psr/cache",
            "version": "1.0.1",
            "source": {
                "type": "git",
                "url": "https://github.com/php-fig/cache.git",
                "reference": "d11b50ad223250cf17b86e38383413f5a6764bf8"
            },
            "dist": {
                "type": "zip",
                "url": "https://api.github.com/repos/php-fig/cache/zipball/d11b50ad223250cf17b86e38383413f5a6764bf8",
                "reference": "d11b50ad223250cf17b86e38383413f5a6764bf8",
                "shasum": ""
            },
            "require": {
                "php": ">=5.3.0"
            },
            "type": "library",
            "extra": {
                "branch-alias": {
                    "dev-master": "1.0.x-dev"
                }
            },
            "autoload": {
                "psr-4": {
                    "Psr\\Cache\\": "src/"
                }
            },
            "notification-url": "https://packagist.org/downloads/",
            "license": [
                "MIT"
            ],
            "authors": [
                {
                    "name": "PHP-FIG",
                    "homepage": "http://www.php-fig.org/"
                }
            ],
            "description": "Common interface for caching libraries",
            "keywords": [
                "cache",
                "psr",
                "psr-6"
            ],
            "support": {
                "source": "https://github.com/php-fig/cache/tree/master"
            },
            "time": "2016-08-06T20:24:11+00:00"
        },
        {
            "name": "psr/container",
            "version": "1.1.1",
            "source": {
                "type": "git",
                "url": "https://github.com/php-fig/container.git",
                "reference": "8622567409010282b7aeebe4bb841fe98b58dcaf"
            },
            "dist": {
                "type": "zip",
                "url": "https://api.github.com/repos/php-fig/container/zipball/8622567409010282b7aeebe4bb841fe98b58dcaf",
                "reference": "8622567409010282b7aeebe4bb841fe98b58dcaf",
                "shasum": ""
            },
            "require": {
                "php": ">=7.2.0"
            },
            "type": "library",
            "autoload": {
                "psr-4": {
                    "Psr\\Container\\": "src/"
                }
            },
            "notification-url": "https://packagist.org/downloads/",
            "license": [
                "MIT"
            ],
            "authors": [
                {
                    "name": "PHP-FIG",
                    "homepage": "https://www.php-fig.org/"
                }
            ],
            "description": "Common Container Interface (PHP FIG PSR-11)",
            "homepage": "https://github.com/php-fig/container",
            "keywords": [
                "PSR-11",
                "container",
                "container-interface",
                "container-interop",
                "psr"
            ],
            "support": {
                "issues": "https://github.com/php-fig/container/issues",
                "source": "https://github.com/php-fig/container/tree/1.1.1"
            },
            "time": "2021-03-05T17:36:06+00:00"
        },
        {
            "name": "psr/http-message",
            "version": "1.0.1",
            "source": {
                "type": "git",
                "url": "https://github.com/php-fig/http-message.git",
                "reference": "f6561bf28d520154e4b0ec72be95418abe6d9363"
            },
            "dist": {
                "type": "zip",
                "url": "https://api.github.com/repos/php-fig/http-message/zipball/f6561bf28d520154e4b0ec72be95418abe6d9363",
                "reference": "f6561bf28d520154e4b0ec72be95418abe6d9363",
                "shasum": ""
            },
            "require": {
                "php": ">=5.3.0"
            },
            "type": "library",
            "extra": {
                "branch-alias": {
                    "dev-master": "1.0.x-dev"
                }
            },
            "autoload": {
                "psr-4": {
                    "Psr\\Http\\Message\\": "src/"
                }
            },
            "notification-url": "https://packagist.org/downloads/",
            "license": [
                "MIT"
            ],
            "authors": [
                {
                    "name": "PHP-FIG",
                    "homepage": "http://www.php-fig.org/"
                }
            ],
            "description": "Common interface for HTTP messages",
            "homepage": "https://github.com/php-fig/http-message",
            "keywords": [
                "http",
                "http-message",
                "psr",
                "psr-7",
                "request",
                "response"
            ],
            "time": "2016-08-06T14:39:51+00:00"
        },
        {
            "name": "psr/log",
            "version": "1.1.4",
            "source": {
                "type": "git",
                "url": "https://github.com/php-fig/log.git",
                "reference": "d49695b909c3b7628b6289db5479a1c204601f11"
            },
            "dist": {
                "type": "zip",
                "url": "https://api.github.com/repos/php-fig/log/zipball/d49695b909c3b7628b6289db5479a1c204601f11",
                "reference": "d49695b909c3b7628b6289db5479a1c204601f11",
                "shasum": ""
            },
            "require": {
                "php": ">=5.3.0"
            },
            "type": "library",
            "extra": {
                "branch-alias": {
                    "dev-master": "1.1.x-dev"
                }
            },
            "autoload": {
                "psr-4": {
                    "Psr\\Log\\": "Psr/Log/"
                }
            },
            "notification-url": "https://packagist.org/downloads/",
            "license": [
                "MIT"
            ],
            "authors": [
                {
                    "name": "PHP-FIG",
                    "homepage": "https://www.php-fig.org/"
                }
            ],
            "description": "Common interface for logging libraries",
            "homepage": "https://github.com/php-fig/log",
            "keywords": [
                "log",
                "psr",
                "psr-3"
            ],
            "support": {
                "source": "https://github.com/php-fig/log/tree/1.1.4"
            },
            "time": "2021-05-03T11:20:27+00:00"
        },
        {
            "name": "ralouphie/getallheaders",
            "version": "3.0.3",
            "source": {
                "type": "git",
                "url": "https://github.com/ralouphie/getallheaders.git",
                "reference": "120b605dfeb996808c31b6477290a714d356e822"
            },
            "dist": {
                "type": "zip",
                "url": "https://api.github.com/repos/ralouphie/getallheaders/zipball/120b605dfeb996808c31b6477290a714d356e822",
                "reference": "120b605dfeb996808c31b6477290a714d356e822",
                "shasum": ""
            },
            "require": {
                "php": ">=5.6"
            },
            "require-dev": {
                "php-coveralls/php-coveralls": "^2.1",
                "phpunit/phpunit": "^5 || ^6.5"
            },
            "type": "library",
            "autoload": {
                "files": [
                    "src/getallheaders.php"
                ]
            },
            "notification-url": "https://packagist.org/downloads/",
            "license": [
                "MIT"
            ],
            "authors": [
                {
                    "name": "Ralph Khattar",
                    "email": "ralph.khattar@gmail.com"
                }
            ],
            "description": "A polyfill for getallheaders.",
            "time": "2019-03-08T08:55:37+00:00"
        },
        {
            "name": "ramsey/collection",
            "version": "1.1.1",
            "source": {
                "type": "git",
                "url": "https://github.com/ramsey/collection.git",
                "reference": "24d93aefb2cd786b7edd9f45b554aea20b28b9b1"
            },
            "dist": {
                "type": "zip",
                "url": "https://api.github.com/repos/ramsey/collection/zipball/24d93aefb2cd786b7edd9f45b554aea20b28b9b1",
                "reference": "24d93aefb2cd786b7edd9f45b554aea20b28b9b1",
                "shasum": ""
            },
            "require": {
                "php": "^7.2 || ^8"
            },
            "require-dev": {
                "captainhook/captainhook": "^5.3",
                "dealerdirect/phpcodesniffer-composer-installer": "^0.7.0",
                "ergebnis/composer-normalize": "^2.6",
                "fzaninotto/faker": "^1.5",
                "hamcrest/hamcrest-php": "^2",
                "jangregor/phpstan-prophecy": "^0.6",
                "mockery/mockery": "^1.3",
                "phpstan/extension-installer": "^1",
                "phpstan/phpstan": "^0.12.32",
                "phpstan/phpstan-mockery": "^0.12.5",
                "phpstan/phpstan-phpunit": "^0.12.11",
                "phpunit/phpunit": "^8.5",
                "psy/psysh": "^0.10.4",
                "slevomat/coding-standard": "^6.3",
                "squizlabs/php_codesniffer": "^3.5",
                "vimeo/psalm": "^3.12.2"
            },
            "type": "library",
            "autoload": {
                "psr-4": {
                    "Ramsey\\Collection\\": "src/"
                }
            },
            "notification-url": "https://packagist.org/downloads/",
            "license": [
                "MIT"
            ],
            "authors": [
                {
                    "name": "Ben Ramsey",
                    "email": "ben@benramsey.com",
                    "homepage": "https://benramsey.com"
                }
            ],
            "description": "A PHP 7.2+ library for representing and manipulating collections.",
            "keywords": [
                "array",
                "collection",
                "hash",
                "map",
                "queue",
                "set"
            ],
            "funding": [
                {
                    "url": "https://github.com/ramsey",
                    "type": "github"
                }
            ],
            "time": "2020-09-10T20:58:17+00:00"
        },
        {
            "name": "ramsey/uuid",
            "version": "4.1.1",
            "source": {
                "type": "git",
                "url": "https://github.com/ramsey/uuid.git",
                "reference": "cd4032040a750077205918c86049aa0f43d22947"
            },
            "dist": {
                "type": "zip",
                "url": "https://api.github.com/repos/ramsey/uuid/zipball/cd4032040a750077205918c86049aa0f43d22947",
                "reference": "cd4032040a750077205918c86049aa0f43d22947",
                "shasum": ""
            },
            "require": {
                "brick/math": "^0.8 || ^0.9",
                "ext-json": "*",
                "php": "^7.2 || ^8",
                "ramsey/collection": "^1.0",
                "symfony/polyfill-ctype": "^1.8"
            },
            "replace": {
                "rhumsaa/uuid": "self.version"
            },
            "require-dev": {
                "codeception/aspect-mock": "^3",
                "dealerdirect/phpcodesniffer-composer-installer": "^0.6.2 || ^0.7.0",
                "doctrine/annotations": "^1.8",
                "goaop/framework": "^2",
                "mockery/mockery": "^1.3",
                "moontoast/math": "^1.1",
                "paragonie/random-lib": "^2",
                "php-mock/php-mock-mockery": "^1.3",
                "php-mock/php-mock-phpunit": "^2.5",
                "php-parallel-lint/php-parallel-lint": "^1.1",
                "phpbench/phpbench": "^0.17.1",
                "phpstan/extension-installer": "^1.0",
                "phpstan/phpstan": "^0.12",
                "phpstan/phpstan-mockery": "^0.12",
                "phpstan/phpstan-phpunit": "^0.12",
                "phpunit/phpunit": "^8.5",
                "psy/psysh": "^0.10.0",
                "slevomat/coding-standard": "^6.0",
                "squizlabs/php_codesniffer": "^3.5",
                "vimeo/psalm": "3.9.4"
            },
            "suggest": {
                "ext-bcmath": "Enables faster math with arbitrary-precision integers using BCMath.",
                "ext-ctype": "Enables faster processing of character classification using ctype functions.",
                "ext-gmp": "Enables faster math with arbitrary-precision integers using GMP.",
                "ext-uuid": "Enables the use of PeclUuidTimeGenerator and PeclUuidRandomGenerator.",
                "paragonie/random-lib": "Provides RandomLib for use with the RandomLibAdapter",
                "ramsey/uuid-doctrine": "Allows the use of Ramsey\\Uuid\\Uuid as Doctrine field type."
            },
            "type": "library",
            "extra": {
                "branch-alias": {
                    "dev-master": "4.x-dev"
                }
            },
            "autoload": {
                "psr-4": {
                    "Ramsey\\Uuid\\": "src/"
                },
                "files": [
                    "src/functions.php"
                ]
            },
            "notification-url": "https://packagist.org/downloads/",
            "license": [
                "MIT"
            ],
            "description": "A PHP library for generating and working with universally unique identifiers (UUIDs).",
            "homepage": "https://github.com/ramsey/uuid",
            "keywords": [
                "guid",
                "identifier",
                "uuid"
            ],
            "funding": [
                {
                    "url": "https://github.com/ramsey",
                    "type": "github"
                }
            ],
            "time": "2020-08-18T17:17:46+00:00"
        },
        {
            "name": "ratchet/rfc6455",
            "version": "v0.3",
            "source": {
                "type": "git",
                "url": "https://github.com/ratchetphp/RFC6455.git",
                "reference": "c8651c7938651c2d55f5d8c2422ac5e57a183341"
            },
            "dist": {
                "type": "zip",
                "url": "https://api.github.com/repos/ratchetphp/RFC6455/zipball/c8651c7938651c2d55f5d8c2422ac5e57a183341",
                "reference": "c8651c7938651c2d55f5d8c2422ac5e57a183341",
                "shasum": ""
            },
            "require": {
                "guzzlehttp/psr7": "^1.0",
                "php": ">=5.4.2"
            },
            "require-dev": {
                "phpunit/phpunit": "5.7.*",
                "react/socket": "^1.3"
            },
            "type": "library",
            "autoload": {
                "psr-4": {
                    "Ratchet\\RFC6455\\": "src"
                }
            },
            "notification-url": "https://packagist.org/downloads/",
            "license": [
                "MIT"
            ],
            "authors": [
                {
                    "name": "Chris Boden",
                    "email": "cboden@gmail.com",
                    "role": "Developer"
                },
                {
                    "name": "Matt Bonneau",
                    "role": "Developer"
                }
            ],
            "description": "RFC6455 WebSocket protocol handler",
            "homepage": "http://socketo.me",
            "keywords": [
                "WebSockets",
                "rfc6455",
                "websocket"
            ],
            "time": "2020-05-15T18:31:24+00:00"
        },
        {
            "name": "react/cache",
            "version": "v1.1.0",
            "source": {
                "type": "git",
                "url": "https://github.com/reactphp/cache.git",
                "reference": "44a568925556b0bd8cacc7b49fb0f1cf0d706a0c"
            },
            "dist": {
                "type": "zip",
                "url": "https://api.github.com/repos/reactphp/cache/zipball/44a568925556b0bd8cacc7b49fb0f1cf0d706a0c",
                "reference": "44a568925556b0bd8cacc7b49fb0f1cf0d706a0c",
                "shasum": ""
            },
            "require": {
                "php": ">=5.3.0",
                "react/promise": "^3.0 || ^2.0 || ^1.1"
            },
            "require-dev": {
                "phpunit/phpunit": "^9.3 || ^5.7 || ^4.8.35"
            },
            "type": "library",
            "autoload": {
                "psr-4": {
                    "React\\Cache\\": "src/"
                }
            },
            "notification-url": "https://packagist.org/downloads/",
            "license": [
                "MIT"
            ],
            "authors": [
                {
                    "name": "Christian Lück",
                    "email": "christian@clue.engineering",
                    "homepage": "https://clue.engineering/"
                },
                {
                    "name": "Cees-Jan Kiewiet",
                    "email": "reactphp@ceesjankiewiet.nl",
                    "homepage": "https://wyrihaximus.net/"
                },
                {
                    "name": "Jan Sorgalla",
                    "email": "jsorgalla@gmail.com",
                    "homepage": "https://sorgalla.com/"
                },
                {
                    "name": "Chris Boden",
                    "email": "cboden@gmail.com",
                    "homepage": "https://cboden.dev/"
                }
            ],
            "description": "Async, Promise-based cache interface for ReactPHP",
            "keywords": [
                "cache",
                "caching",
                "promise",
                "reactphp"
            ],
            "funding": [
                {
                    "url": "https://github.com/WyriHaximus",
                    "type": "github"
                },
                {
                    "url": "https://github.com/clue",
                    "type": "github"
                }
            ],
            "time": "2020-09-18T12:12:35+00:00"
        },
        {
            "name": "react/dns",
            "version": "v1.4.0",
            "source": {
                "type": "git",
                "url": "https://github.com/reactphp/dns.git",
                "reference": "665260757171e2ab17485b44e7ffffa7acb6ca1f"
            },
            "dist": {
                "type": "zip",
                "url": "https://api.github.com/repos/reactphp/dns/zipball/665260757171e2ab17485b44e7ffffa7acb6ca1f",
                "reference": "665260757171e2ab17485b44e7ffffa7acb6ca1f",
                "shasum": ""
            },
            "require": {
                "php": ">=5.3.0",
                "react/cache": "^1.0 || ^0.6 || ^0.5",
                "react/event-loop": "^1.0 || ^0.5",
                "react/promise": "^3.0 || ^2.7 || ^1.2.1",
                "react/promise-timer": "^1.2"
            },
            "require-dev": {
                "clue/block-react": "^1.2",
                "phpunit/phpunit": "^9.3 || ^4.8.35"
            },
            "type": "library",
            "autoload": {
                "psr-4": {
                    "React\\Dns\\": "src"
                }
            },
            "notification-url": "https://packagist.org/downloads/",
            "license": [
                "MIT"
            ],
            "authors": [
                {
                    "name": "Christian Lück",
                    "email": "christian@clue.engineering",
                    "homepage": "https://clue.engineering/"
                },
                {
                    "name": "Cees-Jan Kiewiet",
                    "email": "reactphp@ceesjankiewiet.nl",
                    "homepage": "https://wyrihaximus.net/"
                },
                {
                    "name": "Jan Sorgalla",
                    "email": "jsorgalla@gmail.com",
                    "homepage": "https://sorgalla.com/"
                },
                {
                    "name": "Chris Boden",
                    "email": "cboden@gmail.com",
                    "homepage": "https://cboden.dev/"
                }
            ],
            "description": "Async DNS resolver for ReactPHP",
            "keywords": [
                "async",
                "dns",
                "dns-resolver",
                "reactphp"
            ],
            "funding": [
                {
                    "url": "https://github.com/WyriHaximus",
                    "type": "github"
                },
                {
                    "url": "https://github.com/clue",
                    "type": "github"
                }
            ],
            "time": "2020-09-18T12:12:55+00:00"
        },
        {
            "name": "react/event-loop",
            "version": "v1.1.1",
            "source": {
                "type": "git",
                "url": "https://github.com/reactphp/event-loop.git",
                "reference": "6d24de090cd59cfc830263cfba965be77b563c13"
            },
            "dist": {
                "type": "zip",
                "url": "https://api.github.com/repos/reactphp/event-loop/zipball/6d24de090cd59cfc830263cfba965be77b563c13",
                "reference": "6d24de090cd59cfc830263cfba965be77b563c13",
                "shasum": ""
            },
            "require": {
                "php": ">=5.3.0"
            },
            "require-dev": {
                "phpunit/phpunit": "^7.0 || ^6.4 || ^5.7 || ^4.8.35"
            },
            "suggest": {
                "ext-event": "~1.0 for ExtEventLoop",
                "ext-pcntl": "For signal handling support when using the StreamSelectLoop",
                "ext-uv": "* for ExtUvLoop"
            },
            "type": "library",
            "autoload": {
                "psr-4": {
                    "React\\EventLoop\\": "src"
                }
            },
            "notification-url": "https://packagist.org/downloads/",
            "license": [
                "MIT"
            ],
            "description": "ReactPHP's core reactor event loop that libraries can use for evented I/O.",
            "keywords": [
                "asynchronous",
                "event-loop"
            ],
            "time": "2020-01-01T18:39:52+00:00"
        },
        {
            "name": "react/promise",
            "version": "v2.8.0",
            "source": {
                "type": "git",
                "url": "https://github.com/reactphp/promise.git",
                "reference": "f3cff96a19736714524ca0dd1d4130de73dbbbc4"
            },
            "dist": {
                "type": "zip",
                "url": "https://api.github.com/repos/reactphp/promise/zipball/f3cff96a19736714524ca0dd1d4130de73dbbbc4",
                "reference": "f3cff96a19736714524ca0dd1d4130de73dbbbc4",
                "shasum": ""
            },
            "require": {
                "php": ">=5.4.0"
            },
            "require-dev": {
                "phpunit/phpunit": "^7.0 || ^6.5 || ^5.7 || ^4.8.36"
            },
            "type": "library",
            "autoload": {
                "psr-4": {
                    "React\\Promise\\": "src/"
                },
                "files": [
                    "src/functions_include.php"
                ]
            },
            "notification-url": "https://packagist.org/downloads/",
            "license": [
                "MIT"
            ],
            "authors": [
                {
                    "name": "Jan Sorgalla",
                    "email": "jsorgalla@gmail.com"
                }
            ],
            "description": "A lightweight implementation of CommonJS Promises/A for PHP",
            "keywords": [
                "promise",
                "promises"
            ],
            "time": "2020-05-12T15:16:56+00:00"
        },
        {
            "name": "react/promise-timer",
            "version": "v1.6.0",
            "source": {
                "type": "git",
                "url": "https://github.com/reactphp/promise-timer.git",
                "reference": "daee9baf6ef30c43ea4c86399f828bb5f558f6e6"
            },
            "dist": {
                "type": "zip",
                "url": "https://api.github.com/repos/reactphp/promise-timer/zipball/daee9baf6ef30c43ea4c86399f828bb5f558f6e6",
                "reference": "daee9baf6ef30c43ea4c86399f828bb5f558f6e6",
                "shasum": ""
            },
            "require": {
                "php": ">=5.3",
                "react/event-loop": "^1.0 || ^0.5 || ^0.4 || ^0.3.5",
                "react/promise": "^3.0 || ^2.7.0 || ^1.2.1"
            },
            "require-dev": {
                "phpunit/phpunit": "^9.0 || ^5.7 || ^4.8.35"
            },
            "type": "library",
            "autoload": {
                "psr-4": {
                    "React\\Promise\\Timer\\": "src/"
                },
                "files": [
                    "src/functions_include.php"
                ]
            },
            "notification-url": "https://packagist.org/downloads/",
            "license": [
                "MIT"
            ],
            "authors": [
                {
                    "name": "Christian Lück",
                    "email": "christian@lueck.tv"
                }
            ],
            "description": "A trivial implementation of timeouts for Promises, built on top of ReactPHP.",
            "homepage": "https://github.com/reactphp/promise-timer",
            "keywords": [
                "async",
                "event-loop",
                "promise",
                "reactphp",
                "timeout",
                "timer"
            ],
            "time": "2020-07-10T12:18:06+00:00"
        },
        {
            "name": "react/socket",
            "version": "v1.6.0",
            "source": {
                "type": "git",
                "url": "https://github.com/reactphp/socket.git",
                "reference": "e2b96b23a13ca9b41ab343268dbce3f8ef4d524a"
            },
            "dist": {
                "type": "zip",
                "url": "https://api.github.com/repos/reactphp/socket/zipball/e2b96b23a13ca9b41ab343268dbce3f8ef4d524a",
                "reference": "e2b96b23a13ca9b41ab343268dbce3f8ef4d524a",
                "shasum": ""
            },
            "require": {
                "evenement/evenement": "^3.0 || ^2.0 || ^1.0",
                "php": ">=5.3.0",
                "react/dns": "^1.1",
                "react/event-loop": "^1.0 || ^0.5",
                "react/promise": "^2.6.0 || ^1.2.1",
                "react/promise-timer": "^1.4.0",
                "react/stream": "^1.1"
            },
            "require-dev": {
                "clue/block-react": "^1.2",
                "phpunit/phpunit": "^9.3 || ^5.7 || ^4.8.35",
                "react/promise-stream": "^1.2"
            },
            "type": "library",
            "autoload": {
                "psr-4": {
                    "React\\Socket\\": "src"
                }
            },
            "notification-url": "https://packagist.org/downloads/",
            "license": [
                "MIT"
            ],
            "authors": [
                {
                    "name": "Christian Lück",
                    "email": "christian@clue.engineering",
                    "homepage": "https://clue.engineering/"
                },
                {
                    "name": "Cees-Jan Kiewiet",
                    "email": "reactphp@ceesjankiewiet.nl",
                    "homepage": "https://wyrihaximus.net/"
                },
                {
                    "name": "Jan Sorgalla",
                    "email": "jsorgalla@gmail.com",
                    "homepage": "https://sorgalla.com/"
                },
                {
                    "name": "Chris Boden",
                    "email": "cboden@gmail.com",
                    "homepage": "https://cboden.dev/"
                }
            ],
            "description": "Async, streaming plaintext TCP/IP and secure TLS socket server and client connections for ReactPHP",
            "keywords": [
                "Connection",
                "Socket",
                "async",
                "reactphp",
                "stream"
            ],
            "funding": [
                {
                    "url": "https://github.com/WyriHaximus",
                    "type": "github"
                },
                {
                    "url": "https://github.com/clue",
                    "type": "github"
                }
            ],
            "time": "2020-08-28T12:49:05+00:00"
        },
        {
            "name": "react/stream",
            "version": "v1.1.1",
            "source": {
                "type": "git",
                "url": "https://github.com/reactphp/stream.git",
                "reference": "7c02b510ee3f582c810aeccd3a197b9c2f52ff1a"
            },
            "dist": {
                "type": "zip",
                "url": "https://api.github.com/repos/reactphp/stream/zipball/7c02b510ee3f582c810aeccd3a197b9c2f52ff1a",
                "reference": "7c02b510ee3f582c810aeccd3a197b9c2f52ff1a",
                "shasum": ""
            },
            "require": {
                "evenement/evenement": "^3.0 || ^2.0 || ^1.0",
                "php": ">=5.3.8",
                "react/event-loop": "^1.0 || ^0.5 || ^0.4 || ^0.3.5"
            },
            "require-dev": {
                "clue/stream-filter": "~1.2",
                "phpunit/phpunit": "^7.0 || ^6.4 || ^5.7 || ^4.8.35"
            },
            "type": "library",
            "autoload": {
                "psr-4": {
                    "React\\Stream\\": "src"
                }
            },
            "notification-url": "https://packagist.org/downloads/",
            "license": [
                "MIT"
            ],
            "description": "Event-driven readable and writable streams for non-blocking I/O in ReactPHP",
            "keywords": [
                "event-driven",
                "io",
                "non-blocking",
                "pipe",
                "reactphp",
                "readable",
                "stream",
                "writable"
            ],
            "time": "2020-05-04T10:17:57+00:00"
        },
        {
            "name": "symfony/config",
            "version": "v4.4.26",
            "source": {
                "type": "git",
                "url": "https://github.com/symfony/config.git",
                "reference": "1cb26cdb8a9834d8494cadd284602fa0647b73e5"
            },
            "dist": {
                "type": "zip",
                "url": "https://api.github.com/repos/symfony/config/zipball/1cb26cdb8a9834d8494cadd284602fa0647b73e5",
                "reference": "1cb26cdb8a9834d8494cadd284602fa0647b73e5",
                "shasum": ""
            },
            "require": {
                "php": ">=7.1.3",
                "symfony/filesystem": "^3.4|^4.0|^5.0",
                "symfony/polyfill-ctype": "~1.8",
                "symfony/polyfill-php81": "^1.22"
            },
            "conflict": {
                "symfony/finder": "<3.4"
            },
            "require-dev": {
                "symfony/event-dispatcher": "^3.4|^4.0|^5.0",
                "symfony/finder": "^3.4|^4.0|^5.0",
                "symfony/messenger": "^4.1|^5.0",
                "symfony/service-contracts": "^1.1|^2",
                "symfony/yaml": "^3.4|^4.0|^5.0"
            },
            "suggest": {
                "symfony/yaml": "To use the yaml reference dumper"
            },
            "type": "library",
            "autoload": {
                "psr-4": {
                    "Symfony\\Component\\Config\\": ""
                },
                "exclude-from-classmap": [
                    "/Tests/"
                ]
            },
            "notification-url": "https://packagist.org/downloads/",
            "license": [
                "MIT"
            ],
            "authors": [
                {
                    "name": "Fabien Potencier",
                    "email": "fabien@symfony.com"
                },
                {
                    "name": "Symfony Community",
                    "homepage": "https://symfony.com/contributors"
                }
            ],
            "description": "Helps you find, load, combine, autofill and validate configuration values of any kind",
            "homepage": "https://symfony.com",
            "support": {
                "source": "https://github.com/symfony/config/tree/v4.4.26"
            },
            "funding": [
                {
                    "url": "https://symfony.com/sponsor",
                    "type": "custom"
                },
                {
                    "url": "https://github.com/fabpot",
                    "type": "github"
                },
                {
                    "url": "https://tidelift.com/funding/github/packagist/symfony/symfony",
                    "type": "tidelift"
                }
            ],
            "time": "2021-06-21T14:51:25+00:00"
        },
        {
<<<<<<< HEAD
            "name": "scrivo/highlight.php",
            "version": "v9.18.1.6",
            "source": {
                "type": "git",
                "url": "https://github.com/scrivo/highlight.php.git",
                "reference": "44a3d4136edb5ad8551590bf90f437db80b2d466"
            },
            "dist": {
                "type": "zip",
                "url": "https://api.github.com/repos/scrivo/highlight.php/zipball/44a3d4136edb5ad8551590bf90f437db80b2d466",
                "reference": "44a3d4136edb5ad8551590bf90f437db80b2d466",
                "shasum": ""
            },
            "require": {
                "ext-json": "*",
                "ext-mbstring": "*",
                "php": ">=5.4"
            },
            "require-dev": {
                "phpunit/phpunit": "^4.8|^5.7",
                "sabberworm/php-css-parser": "^8.3",
                "symfony/finder": "^2.8|^3.4",
                "symfony/var-dumper": "^2.8|^3.4"
            },
            "type": "library",
            "autoload": {
                "psr-0": {
                    "Highlight\\": "",
                    "HighlightUtilities\\": ""
                },
                "files": [
                    "HighlightUtilities/functions.php"
                ]
            },
            "notification-url": "https://packagist.org/downloads/",
            "license": [
                "BSD-3-Clause"
            ],
            "authors": [
                {
                    "name": "Geert Bergman",
                    "homepage": "http://www.scrivo.org/",
                    "role": "Project Author"
                },
                {
                    "name": "Vladimir Jimenez",
                    "homepage": "https://allejo.io",
                    "role": "Maintainer"
                },
                {
                    "name": "Martin Folkers",
                    "homepage": "https://twobrain.io",
                    "role": "Contributor"
                }
            ],
            "description": "Server side syntax highlighter that supports 185 languages. It's a PHP port of highlight.js",
            "keywords": [
                "code",
                "highlight",
                "highlight.js",
                "highlight.php",
                "syntax"
            ],
            "support": {
                "issues": "https://github.com/scrivo/highlight.php/issues",
                "source": "https://github.com/scrivo/highlight.php"
            },
            "funding": [
                {
                    "url": "https://github.com/allejo",
                    "type": "github"
                }
            ],
            "time": "2020-12-22T19:20:29+00:00"
        },
        {
            "name": "spatie/commonmark-highlighter",
            "version": "2.1.1",
            "source": {
                "type": "git",
                "url": "https://github.com/spatie/commonmark-highlighter.git",
                "reference": "4090c552b983d58a76a7063519fe7aa977bdcf1e"
            },
            "dist": {
                "type": "zip",
                "url": "https://api.github.com/repos/spatie/commonmark-highlighter/zipball/4090c552b983d58a76a7063519fe7aa977bdcf1e",
                "reference": "4090c552b983d58a76a7063519fe7aa977bdcf1e",
                "shasum": ""
            },
            "require": {
                "league/commonmark": "^1.5",
                "php": "^7.2|^8.0",
                "scrivo/highlight.php": "^9.18.1.4"
            },
            "require-dev": {
                "larapack/dd": "^1.0",
                "phpunit/phpunit": "^8.5|^9.4",
                "spatie/phpunit-snapshot-assertions": "^2.0|^4.0"
            },
            "type": "library",
            "autoload": {
                "psr-4": {
                    "Spatie\\CommonMarkHighlighter\\": "src"
                }
            },
            "notification-url": "https://packagist.org/downloads/",
            "license": [
                "MIT"
            ],
            "authors": [
                {
                    "name": "Sebastian De Deyne",
                    "email": "sebastian@spatie.be",
                    "homepage": "https://spatie.be",
                    "role": "Developer"
                }
            ],
            "description": "Highlight your markdown code blocks with league/commonmark",
            "homepage": "https://github.com/spatie/commonmark-highlighter",
            "keywords": [
                "commonmark-highlighter",
                "spatie"
            ],
            "support": {
                "issues": "https://github.com/spatie/commonmark-highlighter/issues",
                "source": "https://github.com/spatie/commonmark-highlighter/tree/2.1.1"
            },
            "time": "2020-11-11T21:55:01+00:00"
        },
        {
            "name": "symfony/config",
=======
            "name": "symfony/console",
>>>>>>> b09929a0
            "version": "v4.4.25",
            "source": {
                "type": "git",
                "url": "https://github.com/symfony/console.git",
                "reference": "a62acecdf5b50e314a4f305cd01b5282126f3095"
            },
            "dist": {
                "type": "zip",
                "url": "https://api.github.com/repos/symfony/console/zipball/a62acecdf5b50e314a4f305cd01b5282126f3095",
                "reference": "a62acecdf5b50e314a4f305cd01b5282126f3095",
                "shasum": ""
            },
            "require": {
                "php": ">=7.1.3",
                "symfony/polyfill-mbstring": "~1.0",
                "symfony/polyfill-php73": "^1.8",
                "symfony/polyfill-php80": "^1.15",
                "symfony/service-contracts": "^1.1|^2"
            },
            "conflict": {
                "symfony/dependency-injection": "<3.4",
                "symfony/event-dispatcher": "<4.3|>=5",
                "symfony/lock": "<4.4",
                "symfony/process": "<3.3"
            },
            "provide": {
                "psr/log-implementation": "1.0"
            },
            "require-dev": {
                "psr/log": "~1.0",
                "symfony/config": "^3.4|^4.0|^5.0",
                "symfony/dependency-injection": "^3.4|^4.0|^5.0",
                "symfony/event-dispatcher": "^4.3",
                "symfony/lock": "^4.4|^5.0",
                "symfony/process": "^3.4|^4.0|^5.0",
                "symfony/var-dumper": "^4.3|^5.0"
            },
            "suggest": {
                "psr/log": "For using the console logger",
                "symfony/event-dispatcher": "",
                "symfony/lock": "",
                "symfony/process": ""
            },
            "type": "library",
            "autoload": {
                "psr-4": {
                    "Symfony\\Component\\Console\\": ""
                },
                "exclude-from-classmap": [
                    "/Tests/"
                ]
            },
            "notification-url": "https://packagist.org/downloads/",
            "license": [
                "MIT"
            ],
            "authors": [
                {
                    "name": "Fabien Potencier",
                    "email": "fabien@symfony.com"
                },
                {
                    "name": "Symfony Community",
                    "homepage": "https://symfony.com/contributors"
                }
            ],
            "description": "Eases the creation of beautiful and testable command line interfaces",
            "homepage": "https://symfony.com",
            "support": {
                "source": "https://github.com/symfony/console/tree/v4.4.25"
            },
            "funding": [
                {
                    "url": "https://symfony.com/sponsor",
                    "type": "custom"
                },
                {
                    "url": "https://github.com/fabpot",
                    "type": "github"
                },
                {
                    "url": "https://tidelift.com/funding/github/packagist/symfony/symfony",
                    "type": "tidelift"
                }
            ],
            "time": "2021-05-26T11:20:16+00:00"
        },
        {
            "name": "symfony/filesystem",
            "version": "v4.4.26",
            "source": {
                "type": "git",
                "url": "https://github.com/symfony/filesystem.git",
                "reference": "a501126eb6ec9288a3434af01b3d4499ec1268a0"
            },
            "dist": {
                "type": "zip",
                "url": "https://api.github.com/repos/symfony/filesystem/zipball/a501126eb6ec9288a3434af01b3d4499ec1268a0",
                "reference": "a501126eb6ec9288a3434af01b3d4499ec1268a0",
                "shasum": ""
            },
            "require": {
                "php": ">=7.1.3",
                "symfony/polyfill-ctype": "~1.8"
            },
            "type": "library",
            "autoload": {
                "psr-4": {
                    "Symfony\\Component\\Filesystem\\": ""
                },
                "exclude-from-classmap": [
                    "/Tests/"
                ]
            },
            "notification-url": "https://packagist.org/downloads/",
            "license": [
                "MIT"
            ],
            "authors": [
                {
                    "name": "Fabien Potencier",
                    "email": "fabien@symfony.com"
                },
                {
                    "name": "Symfony Community",
                    "homepage": "https://symfony.com/contributors"
                }
            ],
            "description": "Provides basic utilities for the filesystem",
            "homepage": "https://symfony.com",
            "support": {
                "source": "https://github.com/symfony/filesystem/tree/v4.4.26"
            },
            "funding": [
                {
                    "url": "https://symfony.com/sponsor",
                    "type": "custom"
                },
                {
                    "url": "https://github.com/fabpot",
                    "type": "github"
                },
                {
                    "url": "https://tidelift.com/funding/github/packagist/symfony/symfony",
                    "type": "tidelift"
                }
            ],
            "time": "2021-06-30T07:12:23+00:00"
        },
        {
            "name": "symfony/http-foundation",
            "version": "v4.4.26",
            "source": {
                "type": "git",
                "url": "https://github.com/symfony/http-foundation.git",
                "reference": "8759ed5c27c2a8a47cb60f367f4be6727f08d58b"
            },
            "dist": {
                "type": "zip",
                "url": "https://api.github.com/repos/symfony/http-foundation/zipball/8759ed5c27c2a8a47cb60f367f4be6727f08d58b",
                "reference": "8759ed5c27c2a8a47cb60f367f4be6727f08d58b",
                "shasum": ""
            },
            "require": {
                "php": ">=7.1.3",
                "symfony/mime": "^4.3|^5.0",
                "symfony/polyfill-mbstring": "~1.1",
                "symfony/polyfill-php80": "^1.15"
            },
            "require-dev": {
                "predis/predis": "~1.0",
                "symfony/expression-language": "^3.4|^4.0|^5.0"
            },
            "type": "library",
            "autoload": {
                "psr-4": {
                    "Symfony\\Component\\HttpFoundation\\": ""
                },
                "exclude-from-classmap": [
                    "/Tests/"
                ]
            },
            "notification-url": "https://packagist.org/downloads/",
            "license": [
                "MIT"
            ],
            "authors": [
                {
                    "name": "Fabien Potencier",
                    "email": "fabien@symfony.com"
                },
                {
                    "name": "Symfony Community",
                    "homepage": "https://symfony.com/contributors"
                }
            ],
            "description": "Defines an object-oriented layer for the HTTP specification",
            "homepage": "https://symfony.com",
            "support": {
                "source": "https://github.com/symfony/http-foundation/tree/v4.4.26"
            },
            "funding": [
                {
                    "url": "https://symfony.com/sponsor",
                    "type": "custom"
                },
                {
                    "url": "https://github.com/fabpot",
                    "type": "github"
                },
                {
                    "url": "https://tidelift.com/funding/github/packagist/symfony/symfony",
                    "type": "tidelift"
                }
            ],
            "time": "2021-06-26T21:56:04+00:00"
        },
        {
            "name": "symfony/mime",
            "version": "v4.4.26",
            "source": {
                "type": "git",
                "url": "https://github.com/symfony/mime.git",
                "reference": "1a2bdd55e13e295f63a57a5838029bf41b1969bf"
            },
            "dist": {
                "type": "zip",
                "url": "https://api.github.com/repos/symfony/mime/zipball/1a2bdd55e13e295f63a57a5838029bf41b1969bf",
                "reference": "1a2bdd55e13e295f63a57a5838029bf41b1969bf",
                "shasum": ""
            },
            "require": {
                "php": ">=7.1.3",
                "symfony/polyfill-intl-idn": "^1.10",
                "symfony/polyfill-mbstring": "^1.0"
            },
            "conflict": {
                "egulias/email-validator": "~3.0.0",
                "symfony/mailer": "<4.4"
            },
            "require-dev": {
                "egulias/email-validator": "^2.1.10|^3.1",
                "symfony/dependency-injection": "^3.4|^4.1|^5.0"
            },
            "type": "library",
            "autoload": {
                "psr-4": {
                    "Symfony\\Component\\Mime\\": ""
                },
                "exclude-from-classmap": [
                    "/Tests/"
                ]
            },
            "notification-url": "https://packagist.org/downloads/",
            "license": [
                "MIT"
            ],
            "authors": [
                {
                    "name": "Fabien Potencier",
                    "email": "fabien@symfony.com"
                },
                {
                    "name": "Symfony Community",
                    "homepage": "https://symfony.com/contributors"
                }
            ],
            "description": "Allows manipulating MIME messages",
            "homepage": "https://symfony.com",
            "keywords": [
                "mime",
                "mime-type"
            ],
            "support": {
                "source": "https://github.com/symfony/mime/tree/v4.4.26"
            },
            "funding": [
                {
                    "url": "https://symfony.com/sponsor",
                    "type": "custom"
                },
                {
                    "url": "https://github.com/fabpot",
                    "type": "github"
                },
                {
                    "url": "https://tidelift.com/funding/github/packagist/symfony/symfony",
                    "type": "tidelift"
                }
            ],
            "time": "2021-06-08T11:22:53+00:00"
        },
        {
            "name": "symfony/polyfill-ctype",
            "version": "v1.23.0",
            "source": {
                "type": "git",
                "url": "https://github.com/symfony/polyfill-ctype.git",
                "reference": "46cd95797e9df938fdd2b03693b5fca5e64b01ce"
            },
            "dist": {
                "type": "zip",
                "url": "https://api.github.com/repos/symfony/polyfill-ctype/zipball/46cd95797e9df938fdd2b03693b5fca5e64b01ce",
                "reference": "46cd95797e9df938fdd2b03693b5fca5e64b01ce",
                "shasum": ""
            },
            "require": {
                "php": ">=7.1"
            },
            "suggest": {
                "ext-ctype": "For best performance"
            },
            "type": "library",
            "extra": {
                "branch-alias": {
                    "dev-main": "1.23-dev"
                },
                "thanks": {
                    "name": "symfony/polyfill",
                    "url": "https://github.com/symfony/polyfill"
                }
            },
            "autoload": {
                "psr-4": {
                    "Symfony\\Polyfill\\Ctype\\": ""
                },
                "files": [
                    "bootstrap.php"
                ]
            },
            "notification-url": "https://packagist.org/downloads/",
            "license": [
                "MIT"
            ],
            "authors": [
                {
                    "name": "Gert de Pagter",
                    "email": "BackEndTea@gmail.com"
                },
                {
                    "name": "Symfony Community",
                    "homepage": "https://symfony.com/contributors"
                }
            ],
            "description": "Symfony polyfill for ctype functions",
            "homepage": "https://symfony.com",
            "keywords": [
                "compatibility",
                "ctype",
                "polyfill",
                "portable"
            ],
            "support": {
                "source": "https://github.com/symfony/polyfill-ctype/tree/v1.23.0"
            },
            "funding": [
                {
                    "url": "https://symfony.com/sponsor",
                    "type": "custom"
                },
                {
                    "url": "https://github.com/fabpot",
                    "type": "github"
                },
                {
                    "url": "https://tidelift.com/funding/github/packagist/symfony/symfony",
                    "type": "tidelift"
                }
            ],
            "time": "2021-02-19T12:13:01+00:00"
        },
        {
            "name": "symfony/polyfill-intl-idn",
            "version": "v1.23.0",
            "source": {
                "type": "git",
                "url": "https://github.com/symfony/polyfill-intl-idn.git",
                "reference": "65bd267525e82759e7d8c4e8ceea44f398838e65"
            },
            "dist": {
                "type": "zip",
                "url": "https://api.github.com/repos/symfony/polyfill-intl-idn/zipball/65bd267525e82759e7d8c4e8ceea44f398838e65",
                "reference": "65bd267525e82759e7d8c4e8ceea44f398838e65",
                "shasum": ""
            },
            "require": {
                "php": ">=7.1",
                "symfony/polyfill-intl-normalizer": "^1.10",
                "symfony/polyfill-php72": "^1.10"
            },
            "suggest": {
                "ext-intl": "For best performance"
            },
            "type": "library",
            "extra": {
                "branch-alias": {
                    "dev-main": "1.23-dev"
                },
                "thanks": {
                    "name": "symfony/polyfill",
                    "url": "https://github.com/symfony/polyfill"
                }
            },
            "autoload": {
                "psr-4": {
                    "Symfony\\Polyfill\\Intl\\Idn\\": ""
                },
                "files": [
                    "bootstrap.php"
                ]
            },
            "notification-url": "https://packagist.org/downloads/",
            "license": [
                "MIT"
            ],
            "authors": [
                {
                    "name": "Laurent Bassin",
                    "email": "laurent@bassin.info"
                },
                {
                    "name": "Trevor Rowbotham",
                    "email": "trevor.rowbotham@pm.me"
                },
                {
                    "name": "Symfony Community",
                    "homepage": "https://symfony.com/contributors"
                }
            ],
            "description": "Symfony polyfill for intl's idn_to_ascii and idn_to_utf8 functions",
            "homepage": "https://symfony.com",
            "keywords": [
                "compatibility",
                "idn",
                "intl",
                "polyfill",
                "portable",
                "shim"
            ],
            "support": {
                "source": "https://github.com/symfony/polyfill-intl-idn/tree/v1.23.0"
            },
            "funding": [
                {
                    "url": "https://symfony.com/sponsor",
                    "type": "custom"
                },
                {
                    "url": "https://github.com/fabpot",
                    "type": "github"
                },
                {
                    "url": "https://tidelift.com/funding/github/packagist/symfony/symfony",
                    "type": "tidelift"
                }
            ],
            "time": "2021-05-27T09:27:20+00:00"
        },
        {
            "name": "symfony/polyfill-intl-normalizer",
            "version": "v1.23.0",
            "source": {
                "type": "git",
                "url": "https://github.com/symfony/polyfill-intl-normalizer.git",
                "reference": "8590a5f561694770bdcd3f9b5c69dde6945028e8"
            },
            "dist": {
                "type": "zip",
                "url": "https://api.github.com/repos/symfony/polyfill-intl-normalizer/zipball/8590a5f561694770bdcd3f9b5c69dde6945028e8",
                "reference": "8590a5f561694770bdcd3f9b5c69dde6945028e8",
                "shasum": ""
            },
            "require": {
                "php": ">=7.1"
            },
            "suggest": {
                "ext-intl": "For best performance"
            },
            "type": "library",
            "extra": {
                "branch-alias": {
                    "dev-main": "1.23-dev"
                },
                "thanks": {
                    "name": "symfony/polyfill",
                    "url": "https://github.com/symfony/polyfill"
                }
            },
            "autoload": {
                "psr-4": {
                    "Symfony\\Polyfill\\Intl\\Normalizer\\": ""
                },
                "files": [
                    "bootstrap.php"
                ],
                "classmap": [
                    "Resources/stubs"
                ]
            },
            "notification-url": "https://packagist.org/downloads/",
            "license": [
                "MIT"
            ],
            "authors": [
                {
                    "name": "Nicolas Grekas",
                    "email": "p@tchwork.com"
                },
                {
                    "name": "Symfony Community",
                    "homepage": "https://symfony.com/contributors"
                }
            ],
            "description": "Symfony polyfill for intl's Normalizer class and related functions",
            "homepage": "https://symfony.com",
            "keywords": [
                "compatibility",
                "intl",
                "normalizer",
                "polyfill",
                "portable",
                "shim"
            ],
            "support": {
                "source": "https://github.com/symfony/polyfill-intl-normalizer/tree/v1.23.0"
            },
            "funding": [
                {
                    "url": "https://symfony.com/sponsor",
                    "type": "custom"
                },
                {
                    "url": "https://github.com/fabpot",
                    "type": "github"
                },
                {
                    "url": "https://tidelift.com/funding/github/packagist/symfony/symfony",
                    "type": "tidelift"
                }
            ],
            "time": "2021-02-19T12:13:01+00:00"
        },
        {
            "name": "symfony/polyfill-mbstring",
            "version": "v1.23.0",
            "source": {
                "type": "git",
                "url": "https://github.com/symfony/polyfill-mbstring.git",
                "reference": "2df51500adbaebdc4c38dea4c89a2e131c45c8a1"
            },
            "dist": {
                "type": "zip",
                "url": "https://api.github.com/repos/symfony/polyfill-mbstring/zipball/2df51500adbaebdc4c38dea4c89a2e131c45c8a1",
                "reference": "2df51500adbaebdc4c38dea4c89a2e131c45c8a1",
                "shasum": ""
            },
            "require": {
                "php": ">=7.1"
            },
            "suggest": {
                "ext-mbstring": "For best performance"
            },
            "type": "library",
            "extra": {
                "branch-alias": {
                    "dev-main": "1.23-dev"
                },
                "thanks": {
                    "name": "symfony/polyfill",
                    "url": "https://github.com/symfony/polyfill"
                }
            },
            "autoload": {
                "psr-4": {
                    "Symfony\\Polyfill\\Mbstring\\": ""
                },
                "files": [
                    "bootstrap.php"
                ]
            },
            "notification-url": "https://packagist.org/downloads/",
            "license": [
                "MIT"
            ],
            "authors": [
                {
                    "name": "Nicolas Grekas",
                    "email": "p@tchwork.com"
                },
                {
                    "name": "Symfony Community",
                    "homepage": "https://symfony.com/contributors"
                }
            ],
            "description": "Symfony polyfill for the Mbstring extension",
            "homepage": "https://symfony.com",
            "keywords": [
                "compatibility",
                "mbstring",
                "polyfill",
                "portable",
                "shim"
            ],
            "support": {
                "source": "https://github.com/symfony/polyfill-mbstring/tree/v1.23.0"
            },
            "funding": [
                {
                    "url": "https://symfony.com/sponsor",
                    "type": "custom"
                },
                {
                    "url": "https://github.com/fabpot",
                    "type": "github"
                },
                {
                    "url": "https://tidelift.com/funding/github/packagist/symfony/symfony",
                    "type": "tidelift"
                }
            ],
            "time": "2021-05-27T09:27:20+00:00"
        },
        {
            "name": "symfony/polyfill-php72",
            "version": "v1.23.0",
            "source": {
                "type": "git",
                "url": "https://github.com/symfony/polyfill-php72.git",
                "reference": "9a142215a36a3888e30d0a9eeea9766764e96976"
            },
            "dist": {
                "type": "zip",
                "url": "https://api.github.com/repos/symfony/polyfill-php72/zipball/9a142215a36a3888e30d0a9eeea9766764e96976",
                "reference": "9a142215a36a3888e30d0a9eeea9766764e96976",
                "shasum": ""
            },
            "require": {
                "php": ">=7.1"
            },
            "type": "library",
            "extra": {
                "branch-alias": {
                    "dev-main": "1.23-dev"
                },
                "thanks": {
                    "name": "symfony/polyfill",
                    "url": "https://github.com/symfony/polyfill"
                }
            },
            "autoload": {
                "psr-4": {
                    "Symfony\\Polyfill\\Php72\\": ""
                },
                "files": [
                    "bootstrap.php"
                ]
            },
            "notification-url": "https://packagist.org/downloads/",
            "license": [
                "MIT"
            ],
            "authors": [
                {
                    "name": "Nicolas Grekas",
                    "email": "p@tchwork.com"
                },
                {
                    "name": "Symfony Community",
                    "homepage": "https://symfony.com/contributors"
                }
            ],
            "description": "Symfony polyfill backporting some PHP 7.2+ features to lower PHP versions",
            "homepage": "https://symfony.com",
            "keywords": [
                "compatibility",
                "polyfill",
                "portable",
                "shim"
            ],
            "support": {
                "source": "https://github.com/symfony/polyfill-php72/tree/v1.23.0"
            },
            "funding": [
                {
                    "url": "https://symfony.com/sponsor",
                    "type": "custom"
                },
                {
                    "url": "https://github.com/fabpot",
                    "type": "github"
                },
                {
                    "url": "https://tidelift.com/funding/github/packagist/symfony/symfony",
                    "type": "tidelift"
                }
            ],
            "time": "2021-05-27T09:17:38+00:00"
        },
        {
            "name": "symfony/polyfill-php73",
            "version": "v1.23.0",
            "source": {
                "type": "git",
                "url": "https://github.com/symfony/polyfill-php73.git",
                "reference": "fba8933c384d6476ab14fb7b8526e5287ca7e010"
            },
            "dist": {
                "type": "zip",
                "url": "https://api.github.com/repos/symfony/polyfill-php73/zipball/fba8933c384d6476ab14fb7b8526e5287ca7e010",
                "reference": "fba8933c384d6476ab14fb7b8526e5287ca7e010",
                "shasum": ""
            },
            "require": {
                "php": ">=7.1"
            },
            "type": "library",
            "extra": {
                "branch-alias": {
                    "dev-main": "1.23-dev"
                },
                "thanks": {
                    "name": "symfony/polyfill",
                    "url": "https://github.com/symfony/polyfill"
                }
            },
            "autoload": {
                "psr-4": {
                    "Symfony\\Polyfill\\Php73\\": ""
                },
                "files": [
                    "bootstrap.php"
                ],
                "classmap": [
                    "Resources/stubs"
                ]
            },
            "notification-url": "https://packagist.org/downloads/",
            "license": [
                "MIT"
            ],
            "authors": [
                {
                    "name": "Nicolas Grekas",
                    "email": "p@tchwork.com"
                },
                {
                    "name": "Symfony Community",
                    "homepage": "https://symfony.com/contributors"
                }
            ],
            "description": "Symfony polyfill backporting some PHP 7.3+ features to lower PHP versions",
            "homepage": "https://symfony.com",
            "keywords": [
                "compatibility",
                "polyfill",
                "portable",
                "shim"
            ],
            "support": {
                "source": "https://github.com/symfony/polyfill-php73/tree/v1.23.0"
            },
            "funding": [
                {
                    "url": "https://symfony.com/sponsor",
                    "type": "custom"
                },
                {
                    "url": "https://github.com/fabpot",
                    "type": "github"
                },
                {
                    "url": "https://tidelift.com/funding/github/packagist/symfony/symfony",
                    "type": "tidelift"
                }
            ],
            "time": "2021-02-19T12:13:01+00:00"
        },
        {
            "name": "symfony/polyfill-php80",
            "version": "v1.23.0",
            "source": {
                "type": "git",
                "url": "https://github.com/symfony/polyfill-php80.git",
                "reference": "eca0bf41ed421bed1b57c4958bab16aa86b757d0"
            },
            "dist": {
                "type": "zip",
                "url": "https://api.github.com/repos/symfony/polyfill-php80/zipball/eca0bf41ed421bed1b57c4958bab16aa86b757d0",
                "reference": "eca0bf41ed421bed1b57c4958bab16aa86b757d0",
                "shasum": ""
            },
            "require": {
                "php": ">=7.1"
            },
            "type": "library",
            "extra": {
                "branch-alias": {
                    "dev-main": "1.23-dev"
                },
                "thanks": {
                    "name": "symfony/polyfill",
                    "url": "https://github.com/symfony/polyfill"
                }
            },
            "autoload": {
                "psr-4": {
                    "Symfony\\Polyfill\\Php80\\": ""
                },
                "files": [
                    "bootstrap.php"
                ],
                "classmap": [
                    "Resources/stubs"
                ]
            },
            "notification-url": "https://packagist.org/downloads/",
            "license": [
                "MIT"
            ],
            "authors": [
                {
                    "name": "Ion Bazan",
                    "email": "ion.bazan@gmail.com"
                },
                {
                    "name": "Nicolas Grekas",
                    "email": "p@tchwork.com"
                },
                {
                    "name": "Symfony Community",
                    "homepage": "https://symfony.com/contributors"
                }
            ],
            "description": "Symfony polyfill backporting some PHP 8.0+ features to lower PHP versions",
            "homepage": "https://symfony.com",
            "keywords": [
                "compatibility",
                "polyfill",
                "portable",
                "shim"
            ],
            "support": {
                "source": "https://github.com/symfony/polyfill-php80/tree/v1.23.0"
            },
            "funding": [
                {
                    "url": "https://symfony.com/sponsor",
                    "type": "custom"
                },
                {
                    "url": "https://github.com/fabpot",
                    "type": "github"
                },
                {
                    "url": "https://tidelift.com/funding/github/packagist/symfony/symfony",
                    "type": "tidelift"
                }
            ],
            "time": "2021-02-19T12:13:01+00:00"
        },
        {
            "name": "symfony/polyfill-php81",
            "version": "v1.23.0",
            "source": {
                "type": "git",
                "url": "https://github.com/symfony/polyfill-php81.git",
                "reference": "e66119f3de95efc359483f810c4c3e6436279436"
            },
            "dist": {
                "type": "zip",
                "url": "https://api.github.com/repos/symfony/polyfill-php81/zipball/e66119f3de95efc359483f810c4c3e6436279436",
                "reference": "e66119f3de95efc359483f810c4c3e6436279436",
                "shasum": ""
            },
            "require": {
                "php": ">=7.1"
            },
            "type": "library",
            "extra": {
                "branch-alias": {
                    "dev-main": "1.23-dev"
                },
                "thanks": {
                    "name": "symfony/polyfill",
                    "url": "https://github.com/symfony/polyfill"
                }
            },
            "autoload": {
                "psr-4": {
                    "Symfony\\Polyfill\\Php81\\": ""
                },
                "files": [
                    "bootstrap.php"
                ],
                "classmap": [
                    "Resources/stubs"
                ]
            },
            "notification-url": "https://packagist.org/downloads/",
            "license": [
                "MIT"
            ],
            "authors": [
                {
                    "name": "Nicolas Grekas",
                    "email": "p@tchwork.com"
                },
                {
                    "name": "Symfony Community",
                    "homepage": "https://symfony.com/contributors"
                }
            ],
            "description": "Symfony polyfill backporting some PHP 8.1+ features to lower PHP versions",
            "homepage": "https://symfony.com",
            "keywords": [
                "compatibility",
                "polyfill",
                "portable",
                "shim"
            ],
            "support": {
                "source": "https://github.com/symfony/polyfill-php81/tree/v1.23.0"
            },
            "funding": [
                {
                    "url": "https://symfony.com/sponsor",
                    "type": "custom"
                },
                {
                    "url": "https://github.com/fabpot",
                    "type": "github"
                },
                {
                    "url": "https://tidelift.com/funding/github/packagist/symfony/symfony",
                    "type": "tidelift"
                }
            ],
            "time": "2021-05-21T13:25:03+00:00"
        },
        {
            "name": "symfony/routing",
            "version": "v4.4.25",
            "source": {
                "type": "git",
                "url": "https://github.com/symfony/routing.git",
                "reference": "3a3c2f197ad0846ac6413225fc78868ba1c61434"
            },
            "dist": {
                "type": "zip",
                "url": "https://api.github.com/repos/symfony/routing/zipball/3a3c2f197ad0846ac6413225fc78868ba1c61434",
                "reference": "3a3c2f197ad0846ac6413225fc78868ba1c61434",
                "shasum": ""
            },
            "require": {
                "php": ">=7.1.3"
            },
            "conflict": {
                "symfony/config": "<4.2",
                "symfony/dependency-injection": "<3.4",
                "symfony/yaml": "<3.4"
            },
            "require-dev": {
                "doctrine/annotations": "^1.10.4",
                "psr/log": "~1.0",
                "symfony/config": "^4.2|^5.0",
                "symfony/dependency-injection": "^3.4|^4.0|^5.0",
                "symfony/expression-language": "^3.4|^4.0|^5.0",
                "symfony/http-foundation": "^3.4|^4.0|^5.0",
                "symfony/yaml": "^3.4|^4.0|^5.0"
            },
            "suggest": {
                "doctrine/annotations": "For using the annotation loader",
                "symfony/config": "For using the all-in-one router or any loader",
                "symfony/expression-language": "For using expression matching",
                "symfony/http-foundation": "For using a Symfony Request object",
                "symfony/yaml": "For using the YAML loader"
            },
            "type": "library",
            "autoload": {
                "psr-4": {
                    "Symfony\\Component\\Routing\\": ""
                },
                "exclude-from-classmap": [
                    "/Tests/"
                ]
            },
            "notification-url": "https://packagist.org/downloads/",
            "license": [
                "MIT"
            ],
            "authors": [
                {
                    "name": "Fabien Potencier",
                    "email": "fabien@symfony.com"
                },
                {
                    "name": "Symfony Community",
                    "homepage": "https://symfony.com/contributors"
                }
            ],
            "description": "Maps an HTTP request to a set of configuration variables",
            "homepage": "https://symfony.com",
            "keywords": [
                "router",
                "routing",
                "uri",
                "url"
            ],
            "support": {
                "source": "https://github.com/symfony/routing/tree/v4.4.25"
            },
            "funding": [
                {
                    "url": "https://symfony.com/sponsor",
                    "type": "custom"
                },
                {
                    "url": "https://github.com/fabpot",
                    "type": "github"
                },
                {
                    "url": "https://tidelift.com/funding/github/packagist/symfony/symfony",
                    "type": "tidelift"
                }
            ],
            "time": "2021-05-26T17:39:37+00:00"
        },
        {
            "name": "symfony/service-contracts",
            "version": "v1.1.9",
            "source": {
                "type": "git",
                "url": "https://github.com/symfony/service-contracts.git",
                "reference": "b776d18b303a39f56c63747bcb977ad4b27aca26"
            },
            "dist": {
                "type": "zip",
                "url": "https://api.github.com/repos/symfony/service-contracts/zipball/b776d18b303a39f56c63747bcb977ad4b27aca26",
                "reference": "b776d18b303a39f56c63747bcb977ad4b27aca26",
                "shasum": ""
            },
            "require": {
                "php": ">=7.1.3",
                "psr/container": "^1.0"
            },
            "suggest": {
                "symfony/service-implementation": ""
            },
            "type": "library",
            "extra": {
                "branch-alias": {
                    "dev-master": "1.1-dev"
                },
                "thanks": {
                    "name": "symfony/contracts",
                    "url": "https://github.com/symfony/contracts"
                }
            },
            "autoload": {
                "psr-4": {
                    "Symfony\\Contracts\\Service\\": ""
                }
            },
            "notification-url": "https://packagist.org/downloads/",
            "license": [
                "MIT"
            ],
            "authors": [
                {
                    "name": "Nicolas Grekas",
                    "email": "p@tchwork.com"
                },
                {
                    "name": "Symfony Community",
                    "homepage": "https://symfony.com/contributors"
                }
            ],
            "description": "Generic abstractions related to writing services",
            "homepage": "https://symfony.com",
            "keywords": [
                "abstractions",
                "contracts",
                "decoupling",
                "interfaces",
                "interoperability",
                "standards"
            ],
            "support": {
                "source": "https://github.com/symfony/service-contracts/tree/v1.1.9"
            },
            "funding": [
                {
                    "url": "https://symfony.com/sponsor",
                    "type": "custom"
                },
                {
                    "url": "https://github.com/fabpot",
                    "type": "github"
                },
                {
                    "url": "https://tidelift.com/funding/github/packagist/symfony/symfony",
                    "type": "tidelift"
                }
            ],
            "time": "2020-07-06T13:19:58+00:00"
        },
        {
            "name": "textalk/websocket",
            "version": "1.5.4",
            "source": {
                "type": "git",
                "url": "https://github.com/Textalk/websocket-php.git",
                "reference": "cff4b7c6e60c36d6370b035d72fa0996ca221edf"
            },
            "dist": {
                "type": "zip",
                "url": "https://api.github.com/repos/Textalk/websocket-php/zipball/cff4b7c6e60c36d6370b035d72fa0996ca221edf",
                "reference": "cff4b7c6e60c36d6370b035d72fa0996ca221edf",
                "shasum": ""
            },
            "require": {
                "php": "^7.2 | ^8.0",
                "psr/log": "^1.0"
            },
            "require-dev": {
                "php-coveralls/php-coveralls": "^2.0",
                "phpunit/phpunit": "^8.0|^9.0",
                "squizlabs/php_codesniffer": "^3.5"
            },
            "type": "library",
            "autoload": {
                "psr-4": {
                    "WebSocket\\": "lib"
                }
            },
            "notification-url": "https://packagist.org/downloads/",
            "license": [
                "ISC"
            ],
            "authors": [
                {
                    "name": "Fredrik Liljegren"
                },
                {
                    "name": "Sören Jensen",
                    "email": "soren@abicart.se"
                }
            ],
            "description": "WebSocket client and server",
            "support": {
                "issues": "https://github.com/Textalk/websocket-php/issues",
                "source": "https://github.com/Textalk/websocket-php/tree/1.5.4"
            },
            "time": "2021-07-04T15:35:10+00:00"
        },
        {
            "name": "twig/twig",
            "version": "v2.13.1",
            "source": {
                "type": "git",
                "url": "https://github.com/twigphp/Twig.git",
                "reference": "57e96259776ddcacf1814885fc3950460c8e18ef"
            },
            "dist": {
                "type": "zip",
                "url": "https://api.github.com/repos/twigphp/Twig/zipball/57e96259776ddcacf1814885fc3950460c8e18ef",
                "reference": "57e96259776ddcacf1814885fc3950460c8e18ef",
                "shasum": ""
            },
            "require": {
                "php": ">=7.1.3",
                "symfony/polyfill-ctype": "^1.8",
                "symfony/polyfill-mbstring": "^1.3"
            },
            "require-dev": {
                "psr/container": "^1.0",
                "symfony/phpunit-bridge": "^4.4.9|^5.0.9"
            },
            "type": "library",
            "extra": {
                "branch-alias": {
                    "dev-master": "2.13-dev"
                }
            },
            "autoload": {
                "psr-0": {
                    "Twig_": "lib/"
                },
                "psr-4": {
                    "Twig\\": "src/"
                }
            },
            "notification-url": "https://packagist.org/downloads/",
            "license": [
                "BSD-3-Clause"
            ],
            "authors": [
                {
                    "name": "Fabien Potencier",
                    "email": "fabien@symfony.com",
                    "homepage": "http://fabien.potencier.org",
                    "role": "Lead Developer"
                },
                {
                    "name": "Twig Team",
                    "role": "Contributors"
                },
                {
                    "name": "Armin Ronacher",
                    "email": "armin.ronacher@active-4.com",
                    "role": "Project Founder"
                }
            ],
            "description": "Twig, the flexible, fast, and secure template language for PHP",
            "homepage": "https://twig.symfony.com",
            "keywords": [
                "templating"
            ],
            "funding": [
                {
                    "url": "https://github.com/fabpot",
                    "type": "github"
                },
                {
                    "url": "https://tidelift.com/funding/github/packagist/twig/twig",
                    "type": "tidelift"
                }
            ],
            "time": "2020-08-05T15:09:04+00:00"
        }
    ],
    "packages-dev": [
        {
            "name": "dealerdirect/phpcodesniffer-composer-installer",
            "version": "v0.7.1",
            "source": {
                "type": "git",
                "url": "https://github.com/Dealerdirect/phpcodesniffer-composer-installer.git",
                "reference": "fe390591e0241955f22eb9ba327d137e501c771c"
            },
            "dist": {
                "type": "zip",
                "url": "https://api.github.com/repos/Dealerdirect/phpcodesniffer-composer-installer/zipball/fe390591e0241955f22eb9ba327d137e501c771c",
                "reference": "fe390591e0241955f22eb9ba327d137e501c771c",
                "shasum": ""
            },
            "require": {
                "composer-plugin-api": "^1.0 || ^2.0",
                "php": ">=5.3",
                "squizlabs/php_codesniffer": "^2.0 || ^3.0 || ^4.0"
            },
            "require-dev": {
                "composer/composer": "*",
                "phpcompatibility/php-compatibility": "^9.0",
                "sensiolabs/security-checker": "^4.1.0"
            },
            "type": "composer-plugin",
            "extra": {
                "class": "Dealerdirect\\Composer\\Plugin\\Installers\\PHPCodeSniffer\\Plugin"
            },
            "autoload": {
                "psr-4": {
                    "Dealerdirect\\Composer\\Plugin\\Installers\\PHPCodeSniffer\\": "src/"
                }
            },
            "notification-url": "https://packagist.org/downloads/",
            "license": [
                "MIT"
            ],
            "authors": [
                {
                    "name": "Franck Nijhof",
                    "email": "franck.nijhof@dealerdirect.com",
                    "homepage": "http://www.frenck.nl",
                    "role": "Developer / IT Manager"
                }
            ],
            "description": "PHP_CodeSniffer Standards Composer Installer Plugin",
            "homepage": "http://www.dealerdirect.com",
            "keywords": [
                "PHPCodeSniffer",
                "PHP_CodeSniffer",
                "code quality",
                "codesniffer",
                "composer",
                "installer",
                "phpcs",
                "plugin",
                "qa",
                "quality",
                "standard",
                "standards",
                "style guide",
                "stylecheck",
                "tests"
            ],
            "time": "2020-12-07T18:04:37+00:00"
        },
        {
            "name": "myclabs/deep-copy",
            "version": "1.10.2",
            "source": {
                "type": "git",
                "url": "https://github.com/myclabs/DeepCopy.git",
                "reference": "776f831124e9c62e1a2c601ecc52e776d8bb7220"
            },
            "dist": {
                "type": "zip",
                "url": "https://api.github.com/repos/myclabs/DeepCopy/zipball/776f831124e9c62e1a2c601ecc52e776d8bb7220",
                "reference": "776f831124e9c62e1a2c601ecc52e776d8bb7220",
                "shasum": ""
            },
            "require": {
                "php": "^7.1 || ^8.0"
            },
            "replace": {
                "myclabs/deep-copy": "self.version"
            },
            "require-dev": {
                "doctrine/collections": "^1.0",
                "doctrine/common": "^2.6",
                "phpunit/phpunit": "^7.1"
            },
            "type": "library",
            "autoload": {
                "psr-4": {
                    "DeepCopy\\": "src/DeepCopy/"
                },
                "files": [
                    "src/DeepCopy/deep_copy.php"
                ]
            },
            "notification-url": "https://packagist.org/downloads/",
            "license": [
                "MIT"
            ],
            "description": "Create deep copies (clones) of your objects",
            "keywords": [
                "clone",
                "copy",
                "duplicate",
                "object",
                "object graph"
            ],
            "support": {
                "issues": "https://github.com/myclabs/DeepCopy/issues",
                "source": "https://github.com/myclabs/DeepCopy/tree/1.10.2"
            },
            "funding": [
                {
                    "url": "https://tidelift.com/funding/github/packagist/myclabs/deep-copy",
                    "type": "tidelift"
                }
            ],
            "time": "2020-11-13T09:40:50+00:00"
        },
        {
            "name": "phar-io/manifest",
            "version": "2.0.1",
            "source": {
                "type": "git",
                "url": "https://github.com/phar-io/manifest.git",
                "reference": "85265efd3af7ba3ca4b2a2c34dbfc5788dd29133"
            },
            "dist": {
                "type": "zip",
                "url": "https://api.github.com/repos/phar-io/manifest/zipball/85265efd3af7ba3ca4b2a2c34dbfc5788dd29133",
                "reference": "85265efd3af7ba3ca4b2a2c34dbfc5788dd29133",
                "shasum": ""
            },
            "require": {
                "ext-dom": "*",
                "ext-phar": "*",
                "ext-xmlwriter": "*",
                "phar-io/version": "^3.0.1",
                "php": "^7.2 || ^8.0"
            },
            "type": "library",
            "extra": {
                "branch-alias": {
                    "dev-master": "2.0.x-dev"
                }
            },
            "autoload": {
                "classmap": [
                    "src/"
                ]
            },
            "notification-url": "https://packagist.org/downloads/",
            "license": [
                "BSD-3-Clause"
            ],
            "authors": [
                {
                    "name": "Arne Blankerts",
                    "email": "arne@blankerts.de",
                    "role": "Developer"
                },
                {
                    "name": "Sebastian Heuer",
                    "email": "sebastian@phpeople.de",
                    "role": "Developer"
                },
                {
                    "name": "Sebastian Bergmann",
                    "email": "sebastian@phpunit.de",
                    "role": "Developer"
                }
            ],
            "description": "Component for reading phar.io manifest information from a PHP Archive (PHAR)",
            "support": {
                "issues": "https://github.com/phar-io/manifest/issues",
                "source": "https://github.com/phar-io/manifest/tree/master"
            },
            "time": "2020-06-27T14:33:11+00:00"
        },
        {
            "name": "phar-io/version",
            "version": "3.1.0",
            "source": {
                "type": "git",
                "url": "https://github.com/phar-io/version.git",
                "reference": "bae7c545bef187884426f042434e561ab1ddb182"
            },
            "dist": {
                "type": "zip",
                "url": "https://api.github.com/repos/phar-io/version/zipball/bae7c545bef187884426f042434e561ab1ddb182",
                "reference": "bae7c545bef187884426f042434e561ab1ddb182",
                "shasum": ""
            },
            "require": {
                "php": "^7.2 || ^8.0"
            },
            "type": "library",
            "autoload": {
                "classmap": [
                    "src/"
                ]
            },
            "notification-url": "https://packagist.org/downloads/",
            "license": [
                "BSD-3-Clause"
            ],
            "authors": [
                {
                    "name": "Arne Blankerts",
                    "email": "arne@blankerts.de",
                    "role": "Developer"
                },
                {
                    "name": "Sebastian Heuer",
                    "email": "sebastian@phpeople.de",
                    "role": "Developer"
                },
                {
                    "name": "Sebastian Bergmann",
                    "email": "sebastian@phpunit.de",
                    "role": "Developer"
                }
            ],
            "description": "Library for handling version information and constraints",
            "support": {
                "issues": "https://github.com/phar-io/version/issues",
                "source": "https://github.com/phar-io/version/tree/3.1.0"
            },
            "time": "2021-02-23T14:00:09+00:00"
        },
        {
            "name": "php-mock/php-mock",
            "version": "2.2.2",
            "source": {
                "type": "git",
                "url": "https://github.com/php-mock/php-mock.git",
                "reference": "890d3e32e3a5f29715a8fd17debd87a0c9e614a0"
            },
            "dist": {
                "type": "zip",
                "url": "https://api.github.com/repos/php-mock/php-mock/zipball/890d3e32e3a5f29715a8fd17debd87a0c9e614a0",
                "reference": "890d3e32e3a5f29715a8fd17debd87a0c9e614a0",
                "shasum": ""
            },
            "require": {
                "php": "^5.6 || ^7.0",
                "phpunit/php-text-template": "^1 || ^2"
            },
            "replace": {
                "malkusch/php-mock": "*"
            },
            "require-dev": {
                "phpunit/phpunit": "^5.7 || ^6.5 || ^7.5 || ^8.0 || ^9.0"
            },
            "suggest": {
                "php-mock/php-mock-phpunit": "Allows integration into PHPUnit testcase with the trait PHPMock."
            },
            "type": "library",
            "autoload": {
                "files": [
                    "autoload.php"
                ],
                "psr-4": {
                    "phpmock\\": [
                        "classes/",
                        "tests/"
                    ]
                }
            },
            "notification-url": "https://packagist.org/downloads/",
            "license": [
                "WTFPL"
            ],
            "authors": [
                {
                    "name": "Markus Malkusch",
                    "email": "markus@malkusch.de",
                    "homepage": "http://markus.malkusch.de",
                    "role": "Developer"
                }
            ],
            "description": "PHP-Mock can mock built-in PHP functions (e.g. time()). PHP-Mock relies on PHP's namespace fallback policy. No further extension is needed.",
            "homepage": "https://github.com/php-mock/php-mock",
            "keywords": [
                "BDD",
                "TDD",
                "function",
                "mock",
                "stub",
                "test",
                "test double"
            ],
            "time": "2020-04-17T16:39:00+00:00"
        },
        {
            "name": "php-mock/php-mock-integration",
            "version": "2.1.0",
            "source": {
                "type": "git",
                "url": "https://github.com/php-mock/php-mock-integration.git",
                "reference": "003d585841e435958a02e9b986953907b8b7609b"
            },
            "dist": {
                "type": "zip",
                "url": "https://api.github.com/repos/php-mock/php-mock-integration/zipball/003d585841e435958a02e9b986953907b8b7609b",
                "reference": "003d585841e435958a02e9b986953907b8b7609b",
                "shasum": ""
            },
            "require": {
                "php": ">=5.6",
                "php-mock/php-mock": "^2.2",
                "phpunit/php-text-template": "^1 || ^2"
            },
            "require-dev": {
                "phpunit/phpunit": "^5.7.27 || ^6 || ^7 || ^8 || ^9"
            },
            "type": "library",
            "autoload": {
                "psr-4": {
                    "phpmock\\integration\\": "classes/"
                }
            },
            "notification-url": "https://packagist.org/downloads/",
            "license": [
                "WTFPL"
            ],
            "authors": [
                {
                    "name": "Markus Malkusch",
                    "email": "markus@malkusch.de",
                    "homepage": "http://markus.malkusch.de",
                    "role": "Developer"
                }
            ],
            "description": "Integration package for PHP-Mock",
            "homepage": "https://github.com/php-mock/php-mock-integration",
            "keywords": [
                "BDD",
                "TDD",
                "function",
                "mock",
                "stub",
                "test",
                "test double"
            ],
            "time": "2020-02-08T14:40:25+00:00"
        },
        {
            "name": "php-mock/php-mock-phpunit",
            "version": "2.6.0",
            "source": {
                "type": "git",
                "url": "https://github.com/php-mock/php-mock-phpunit.git",
                "reference": "2877a0e58f12e91b64bf36ccd080a209dcbf6c30"
            },
            "dist": {
                "type": "zip",
                "url": "https://api.github.com/repos/php-mock/php-mock-phpunit/zipball/2877a0e58f12e91b64bf36ccd080a209dcbf6c30",
                "reference": "2877a0e58f12e91b64bf36ccd080a209dcbf6c30",
                "shasum": ""
            },
            "require": {
                "php": ">=7",
                "php-mock/php-mock-integration": "^2.1",
                "phpunit/phpunit": "^6 || ^7 || ^8 || ^9"
            },
            "type": "library",
            "autoload": {
                "files": [
                    "autoload.php"
                ],
                "psr-4": {
                    "phpmock\\phpunit\\": "classes/"
                }
            },
            "notification-url": "https://packagist.org/downloads/",
            "license": [
                "WTFPL"
            ],
            "authors": [
                {
                    "name": "Markus Malkusch",
                    "email": "markus@malkusch.de",
                    "homepage": "http://markus.malkusch.de",
                    "role": "Developer"
                }
            ],
            "description": "Mock built-in PHP functions (e.g. time()) with PHPUnit. This package relies on PHP's namespace fallback policy. No further extension is needed.",
            "homepage": "https://github.com/php-mock/php-mock-phpunit",
            "keywords": [
                "BDD",
                "TDD",
                "function",
                "mock",
                "phpunit",
                "stub",
                "test",
                "test double"
            ],
            "time": "2020-02-08T15:44:47+00:00"
        },
        {
            "name": "phpdocumentor/reflection-common",
            "version": "2.2.0",
            "source": {
                "type": "git",
                "url": "https://github.com/phpDocumentor/ReflectionCommon.git",
                "reference": "1d01c49d4ed62f25aa84a747ad35d5a16924662b"
            },
            "dist": {
                "type": "zip",
                "url": "https://api.github.com/repos/phpDocumentor/ReflectionCommon/zipball/1d01c49d4ed62f25aa84a747ad35d5a16924662b",
                "reference": "1d01c49d4ed62f25aa84a747ad35d5a16924662b",
                "shasum": ""
            },
            "require": {
                "php": "^7.2 || ^8.0"
            },
            "type": "library",
            "extra": {
                "branch-alias": {
                    "dev-2.x": "2.x-dev"
                }
            },
            "autoload": {
                "psr-4": {
                    "phpDocumentor\\Reflection\\": "src/"
                }
            },
            "notification-url": "https://packagist.org/downloads/",
            "license": [
                "MIT"
            ],
            "authors": [
                {
                    "name": "Jaap van Otterdijk",
                    "email": "opensource@ijaap.nl"
                }
            ],
            "description": "Common reflection classes used by phpdocumentor to reflect the code structure",
            "homepage": "http://www.phpdoc.org",
            "keywords": [
                "FQSEN",
                "phpDocumentor",
                "phpdoc",
                "reflection",
                "static analysis"
            ],
            "support": {
                "issues": "https://github.com/phpDocumentor/ReflectionCommon/issues",
                "source": "https://github.com/phpDocumentor/ReflectionCommon/tree/2.x"
            },
            "time": "2020-06-27T09:03:43+00:00"
        },
        {
            "name": "phpdocumentor/reflection-docblock",
            "version": "5.2.2",
            "source": {
                "type": "git",
                "url": "https://github.com/phpDocumentor/ReflectionDocBlock.git",
                "reference": "069a785b2141f5bcf49f3e353548dc1cce6df556"
            },
            "dist": {
                "type": "zip",
                "url": "https://api.github.com/repos/phpDocumentor/ReflectionDocBlock/zipball/069a785b2141f5bcf49f3e353548dc1cce6df556",
                "reference": "069a785b2141f5bcf49f3e353548dc1cce6df556",
                "shasum": ""
            },
            "require": {
                "ext-filter": "*",
                "php": "^7.2 || ^8.0",
                "phpdocumentor/reflection-common": "^2.2",
                "phpdocumentor/type-resolver": "^1.3",
                "webmozart/assert": "^1.9.1"
            },
            "require-dev": {
                "mockery/mockery": "~1.3.2"
            },
            "type": "library",
            "extra": {
                "branch-alias": {
                    "dev-master": "5.x-dev"
                }
            },
            "autoload": {
                "psr-4": {
                    "phpDocumentor\\Reflection\\": "src"
                }
            },
            "notification-url": "https://packagist.org/downloads/",
            "license": [
                "MIT"
            ],
            "authors": [
                {
                    "name": "Mike van Riel",
                    "email": "me@mikevanriel.com"
                },
                {
                    "name": "Jaap van Otterdijk",
                    "email": "account@ijaap.nl"
                }
            ],
            "description": "With this component, a library can provide support for annotations via DocBlocks or otherwise retrieve information that is embedded in a DocBlock.",
            "support": {
                "issues": "https://github.com/phpDocumentor/ReflectionDocBlock/issues",
                "source": "https://github.com/phpDocumentor/ReflectionDocBlock/tree/master"
            },
            "time": "2020-09-03T19:13:55+00:00"
        },
        {
            "name": "phpdocumentor/type-resolver",
            "version": "1.4.0",
            "source": {
                "type": "git",
                "url": "https://github.com/phpDocumentor/TypeResolver.git",
                "reference": "6a467b8989322d92aa1c8bf2bebcc6e5c2ba55c0"
            },
            "dist": {
                "type": "zip",
                "url": "https://api.github.com/repos/phpDocumentor/TypeResolver/zipball/6a467b8989322d92aa1c8bf2bebcc6e5c2ba55c0",
                "reference": "6a467b8989322d92aa1c8bf2bebcc6e5c2ba55c0",
                "shasum": ""
            },
            "require": {
                "php": "^7.2 || ^8.0",
                "phpdocumentor/reflection-common": "^2.0"
            },
            "require-dev": {
                "ext-tokenizer": "*"
            },
            "type": "library",
            "extra": {
                "branch-alias": {
                    "dev-1.x": "1.x-dev"
                }
            },
            "autoload": {
                "psr-4": {
                    "phpDocumentor\\Reflection\\": "src"
                }
            },
            "notification-url": "https://packagist.org/downloads/",
            "license": [
                "MIT"
            ],
            "authors": [
                {
                    "name": "Mike van Riel",
                    "email": "me@mikevanriel.com"
                }
            ],
            "description": "A PSR-5 based resolver of Class names, Types and Structural Element Names",
            "support": {
                "issues": "https://github.com/phpDocumentor/TypeResolver/issues",
                "source": "https://github.com/phpDocumentor/TypeResolver/tree/1.4.0"
            },
            "time": "2020-09-17T18:55:26+00:00"
        },
        {
            "name": "phpspec/prophecy",
            "version": "1.13.0",
            "source": {
                "type": "git",
                "url": "https://github.com/phpspec/prophecy.git",
                "reference": "be1996ed8adc35c3fd795488a653f4b518be70ea"
            },
            "dist": {
                "type": "zip",
                "url": "https://api.github.com/repos/phpspec/prophecy/zipball/be1996ed8adc35c3fd795488a653f4b518be70ea",
                "reference": "be1996ed8adc35c3fd795488a653f4b518be70ea",
                "shasum": ""
            },
            "require": {
                "doctrine/instantiator": "^1.2",
                "php": "^7.2 || ~8.0, <8.1",
                "phpdocumentor/reflection-docblock": "^5.2",
                "sebastian/comparator": "^3.0 || ^4.0",
                "sebastian/recursion-context": "^3.0 || ^4.0"
            },
            "require-dev": {
                "phpspec/phpspec": "^6.0",
                "phpunit/phpunit": "^8.0 || ^9.0"
            },
            "type": "library",
            "extra": {
                "branch-alias": {
                    "dev-master": "1.11.x-dev"
                }
            },
            "autoload": {
                "psr-4": {
                    "Prophecy\\": "src/Prophecy"
                }
            },
            "notification-url": "https://packagist.org/downloads/",
            "license": [
                "MIT"
            ],
            "authors": [
                {
                    "name": "Konstantin Kudryashov",
                    "email": "ever.zet@gmail.com",
                    "homepage": "http://everzet.com"
                },
                {
                    "name": "Marcello Duarte",
                    "email": "marcello.duarte@gmail.com"
                }
            ],
            "description": "Highly opinionated mocking framework for PHP 5.3+",
            "homepage": "https://github.com/phpspec/prophecy",
            "keywords": [
                "Double",
                "Dummy",
                "fake",
                "mock",
                "spy",
                "stub"
            ],
            "support": {
                "issues": "https://github.com/phpspec/prophecy/issues",
                "source": "https://github.com/phpspec/prophecy/tree/1.13.0"
            },
            "time": "2021-03-17T13:42:18+00:00"
        },
        {
            "name": "phpstan/phpdoc-parser",
            "version": "0.4.9",
            "source": {
                "type": "git",
                "url": "https://github.com/phpstan/phpdoc-parser.git",
                "reference": "98a088b17966bdf6ee25c8a4b634df313d8aa531"
            },
            "dist": {
                "type": "zip",
                "url": "https://api.github.com/repos/phpstan/phpdoc-parser/zipball/98a088b17966bdf6ee25c8a4b634df313d8aa531",
                "reference": "98a088b17966bdf6ee25c8a4b634df313d8aa531",
                "shasum": ""
            },
            "require": {
                "php": "^7.1 || ^8.0"
            },
            "require-dev": {
                "consistence/coding-standard": "^3.5",
                "ergebnis/composer-normalize": "^2.0.2",
                "jakub-onderka/php-parallel-lint": "^0.9.2",
                "phing/phing": "^2.16.0",
                "phpstan/extension-installer": "^1.0",
                "phpstan/phpstan": "^0.12.26",
                "phpstan/phpstan-strict-rules": "^0.12",
                "phpunit/phpunit": "^6.3",
                "slevomat/coding-standard": "^4.7.2",
                "symfony/process": "^4.0"
            },
            "type": "library",
            "extra": {
                "branch-alias": {
                    "dev-master": "0.4-dev"
                }
            },
            "autoload": {
                "psr-4": {
                    "PHPStan\\PhpDocParser\\": [
                        "src/"
                    ]
                }
            },
            "notification-url": "https://packagist.org/downloads/",
            "license": [
                "MIT"
            ],
            "description": "PHPDoc parser with support for nullable, intersection and generic types",
            "time": "2020-08-03T20:32:43+00:00"
        },
        {
            "name": "phpstan/phpstan",
            "version": "0.12.91",
            "source": {
                "type": "git",
                "url": "https://github.com/phpstan/phpstan.git",
                "reference": "8226701cd228a0d63c2df995de7ab6070c69ac6a"
            },
            "dist": {
                "type": "zip",
                "url": "https://api.github.com/repos/phpstan/phpstan/zipball/8226701cd228a0d63c2df995de7ab6070c69ac6a",
                "reference": "8226701cd228a0d63c2df995de7ab6070c69ac6a",
                "shasum": ""
            },
            "require": {
                "php": "^7.1|^8.0"
            },
            "conflict": {
                "phpstan/phpstan-shim": "*"
            },
            "bin": [
                "phpstan",
                "phpstan.phar"
            ],
            "type": "library",
            "extra": {
                "branch-alias": {
                    "dev-master": "0.12-dev"
                }
            },
            "autoload": {
                "files": [
                    "bootstrap.php"
                ]
            },
            "notification-url": "https://packagist.org/downloads/",
            "license": [
                "MIT"
            ],
            "description": "PHPStan - PHP Static Analysis Tool",
            "support": {
                "issues": "https://github.com/phpstan/phpstan/issues",
                "source": "https://github.com/phpstan/phpstan/tree/0.12.91"
            },
            "funding": [
                {
                    "url": "https://github.com/ondrejmirtes",
                    "type": "github"
                },
                {
                    "url": "https://github.com/phpstan",
                    "type": "github"
                },
                {
                    "url": "https://www.patreon.com/phpstan",
                    "type": "patreon"
                },
                {
                    "url": "https://tidelift.com/funding/github/packagist/phpstan/phpstan",
                    "type": "tidelift"
                }
            ],
            "time": "2021-07-04T15:31:48+00:00"
        },
        {
            "name": "phpunit/php-code-coverage",
            "version": "7.0.14",
            "source": {
                "type": "git",
                "url": "https://github.com/sebastianbergmann/php-code-coverage.git",
                "reference": "bb7c9a210c72e4709cdde67f8b7362f672f2225c"
            },
            "dist": {
                "type": "zip",
                "url": "https://api.github.com/repos/sebastianbergmann/php-code-coverage/zipball/bb7c9a210c72e4709cdde67f8b7362f672f2225c",
                "reference": "bb7c9a210c72e4709cdde67f8b7362f672f2225c",
                "shasum": ""
            },
            "require": {
                "ext-dom": "*",
                "ext-xmlwriter": "*",
                "php": ">=7.2",
                "phpunit/php-file-iterator": "^2.0.2",
                "phpunit/php-text-template": "^1.2.1",
                "phpunit/php-token-stream": "^3.1.1 || ^4.0",
                "sebastian/code-unit-reverse-lookup": "^1.0.1",
                "sebastian/environment": "^4.2.2",
                "sebastian/version": "^2.0.1",
                "theseer/tokenizer": "^1.1.3"
            },
            "require-dev": {
                "phpunit/phpunit": "^8.2.2"
            },
            "suggest": {
                "ext-xdebug": "^2.7.2"
            },
            "type": "library",
            "extra": {
                "branch-alias": {
                    "dev-master": "7.0-dev"
                }
            },
            "autoload": {
                "classmap": [
                    "src/"
                ]
            },
            "notification-url": "https://packagist.org/downloads/",
            "license": [
                "BSD-3-Clause"
            ],
            "authors": [
                {
                    "name": "Sebastian Bergmann",
                    "email": "sebastian@phpunit.de",
                    "role": "lead"
                }
            ],
            "description": "Library that provides collection, processing, and rendering functionality for PHP code coverage information.",
            "homepage": "https://github.com/sebastianbergmann/php-code-coverage",
            "keywords": [
                "coverage",
                "testing",
                "xunit"
            ],
            "support": {
                "issues": "https://github.com/sebastianbergmann/php-code-coverage/issues",
                "source": "https://github.com/sebastianbergmann/php-code-coverage/tree/7.0.14"
            },
            "funding": [
                {
                    "url": "https://github.com/sebastianbergmann",
                    "type": "github"
                }
            ],
            "time": "2020-12-02T13:39:03+00:00"
        },
        {
            "name": "phpunit/php-file-iterator",
            "version": "2.0.3",
            "source": {
                "type": "git",
                "url": "https://github.com/sebastianbergmann/php-file-iterator.git",
                "reference": "4b49fb70f067272b659ef0174ff9ca40fdaa6357"
            },
            "dist": {
                "type": "zip",
                "url": "https://api.github.com/repos/sebastianbergmann/php-file-iterator/zipball/4b49fb70f067272b659ef0174ff9ca40fdaa6357",
                "reference": "4b49fb70f067272b659ef0174ff9ca40fdaa6357",
                "shasum": ""
            },
            "require": {
                "php": ">=7.1"
            },
            "require-dev": {
                "phpunit/phpunit": "^8.5"
            },
            "type": "library",
            "extra": {
                "branch-alias": {
                    "dev-master": "2.0.x-dev"
                }
            },
            "autoload": {
                "classmap": [
                    "src/"
                ]
            },
            "notification-url": "https://packagist.org/downloads/",
            "license": [
                "BSD-3-Clause"
            ],
            "authors": [
                {
                    "name": "Sebastian Bergmann",
                    "email": "sebastian@phpunit.de",
                    "role": "lead"
                }
            ],
            "description": "FilterIterator implementation that filters files based on a list of suffixes.",
            "homepage": "https://github.com/sebastianbergmann/php-file-iterator/",
            "keywords": [
                "filesystem",
                "iterator"
            ],
            "support": {
                "issues": "https://github.com/sebastianbergmann/php-file-iterator/issues",
                "source": "https://github.com/sebastianbergmann/php-file-iterator/tree/2.0.3"
            },
            "funding": [
                {
                    "url": "https://github.com/sebastianbergmann",
                    "type": "github"
                }
            ],
            "time": "2020-11-30T08:25:21+00:00"
        },
        {
            "name": "phpunit/php-text-template",
            "version": "1.2.1",
            "source": {
                "type": "git",
                "url": "https://github.com/sebastianbergmann/php-text-template.git",
                "reference": "31f8b717e51d9a2afca6c9f046f5d69fc27c8686"
            },
            "dist": {
                "type": "zip",
                "url": "https://api.github.com/repos/sebastianbergmann/php-text-template/zipball/31f8b717e51d9a2afca6c9f046f5d69fc27c8686",
                "reference": "31f8b717e51d9a2afca6c9f046f5d69fc27c8686",
                "shasum": ""
            },
            "require": {
                "php": ">=5.3.3"
            },
            "type": "library",
            "autoload": {
                "classmap": [
                    "src/"
                ]
            },
            "notification-url": "https://packagist.org/downloads/",
            "license": [
                "BSD-3-Clause"
            ],
            "authors": [
                {
                    "name": "Sebastian Bergmann",
                    "email": "sebastian@phpunit.de",
                    "role": "lead"
                }
            ],
            "description": "Simple template engine.",
            "homepage": "https://github.com/sebastianbergmann/php-text-template/",
            "keywords": [
                "template"
            ],
            "support": {
                "issues": "https://github.com/sebastianbergmann/php-text-template/issues",
                "source": "https://github.com/sebastianbergmann/php-text-template/tree/1.2.1"
            },
            "time": "2015-06-21T13:50:34+00:00"
        },
        {
            "name": "phpunit/php-timer",
            "version": "2.1.3",
            "source": {
                "type": "git",
                "url": "https://github.com/sebastianbergmann/php-timer.git",
                "reference": "2454ae1765516d20c4ffe103d85a58a9a3bd5662"
            },
            "dist": {
                "type": "zip",
                "url": "https://api.github.com/repos/sebastianbergmann/php-timer/zipball/2454ae1765516d20c4ffe103d85a58a9a3bd5662",
                "reference": "2454ae1765516d20c4ffe103d85a58a9a3bd5662",
                "shasum": ""
            },
            "require": {
                "php": ">=7.1"
            },
            "require-dev": {
                "phpunit/phpunit": "^8.5"
            },
            "type": "library",
            "extra": {
                "branch-alias": {
                    "dev-master": "2.1-dev"
                }
            },
            "autoload": {
                "classmap": [
                    "src/"
                ]
            },
            "notification-url": "https://packagist.org/downloads/",
            "license": [
                "BSD-3-Clause"
            ],
            "authors": [
                {
                    "name": "Sebastian Bergmann",
                    "email": "sebastian@phpunit.de",
                    "role": "lead"
                }
            ],
            "description": "Utility class for timing",
            "homepage": "https://github.com/sebastianbergmann/php-timer/",
            "keywords": [
                "timer"
            ],
            "support": {
                "issues": "https://github.com/sebastianbergmann/php-timer/issues",
                "source": "https://github.com/sebastianbergmann/php-timer/tree/2.1.3"
            },
            "funding": [
                {
                    "url": "https://github.com/sebastianbergmann",
                    "type": "github"
                }
            ],
            "time": "2020-11-30T08:20:02+00:00"
        },
        {
            "name": "phpunit/php-token-stream",
            "version": "3.1.2",
            "source": {
                "type": "git",
                "url": "https://github.com/sebastianbergmann/php-token-stream.git",
                "reference": "472b687829041c24b25f475e14c2f38a09edf1c2"
            },
            "dist": {
                "type": "zip",
                "url": "https://api.github.com/repos/sebastianbergmann/php-token-stream/zipball/472b687829041c24b25f475e14c2f38a09edf1c2",
                "reference": "472b687829041c24b25f475e14c2f38a09edf1c2",
                "shasum": ""
            },
            "require": {
                "ext-tokenizer": "*",
                "php": ">=7.1"
            },
            "require-dev": {
                "phpunit/phpunit": "^7.0"
            },
            "type": "library",
            "extra": {
                "branch-alias": {
                    "dev-master": "3.1-dev"
                }
            },
            "autoload": {
                "classmap": [
                    "src/"
                ]
            },
            "notification-url": "https://packagist.org/downloads/",
            "license": [
                "BSD-3-Clause"
            ],
            "authors": [
                {
                    "name": "Sebastian Bergmann",
                    "email": "sebastian@phpunit.de"
                }
            ],
            "description": "Wrapper around PHP's tokenizer extension.",
            "homepage": "https://github.com/sebastianbergmann/php-token-stream/",
            "keywords": [
                "tokenizer"
            ],
            "support": {
                "issues": "https://github.com/sebastianbergmann/php-token-stream/issues",
                "source": "https://github.com/sebastianbergmann/php-token-stream/tree/3.1.2"
            },
            "funding": [
                {
                    "url": "https://github.com/sebastianbergmann",
                    "type": "github"
                }
            ],
            "abandoned": true,
            "time": "2020-11-30T08:38:46+00:00"
        },
        {
            "name": "phpunit/phpunit",
            "version": "8.5.17",
            "source": {
                "type": "git",
                "url": "https://github.com/sebastianbergmann/phpunit.git",
                "reference": "79067856d85421c56d413bd238d4e2cd6b0e54da"
            },
            "dist": {
                "type": "zip",
                "url": "https://api.github.com/repos/sebastianbergmann/phpunit/zipball/79067856d85421c56d413bd238d4e2cd6b0e54da",
                "reference": "79067856d85421c56d413bd238d4e2cd6b0e54da",
                "shasum": ""
            },
            "require": {
                "doctrine/instantiator": "^1.3.1",
                "ext-dom": "*",
                "ext-json": "*",
                "ext-libxml": "*",
                "ext-mbstring": "*",
                "ext-xml": "*",
                "ext-xmlwriter": "*",
                "myclabs/deep-copy": "^1.10.0",
                "phar-io/manifest": "^2.0.1",
                "phar-io/version": "^3.0.2",
                "php": ">=7.2",
                "phpspec/prophecy": "^1.10.3",
                "phpunit/php-code-coverage": "^7.0.12",
                "phpunit/php-file-iterator": "^2.0.2",
                "phpunit/php-text-template": "^1.2.1",
                "phpunit/php-timer": "^2.1.2",
                "sebastian/comparator": "^3.0.2",
                "sebastian/diff": "^3.0.2",
                "sebastian/environment": "^4.2.3",
                "sebastian/exporter": "^3.1.2",
                "sebastian/global-state": "^3.0.0",
                "sebastian/object-enumerator": "^3.0.3",
                "sebastian/resource-operations": "^2.0.1",
                "sebastian/type": "^1.1.3",
                "sebastian/version": "^2.0.1"
            },
            "require-dev": {
                "ext-pdo": "*"
            },
            "suggest": {
                "ext-soap": "*",
                "ext-xdebug": "*",
                "phpunit/php-invoker": "^2.0.0"
            },
            "bin": [
                "phpunit"
            ],
            "type": "library",
            "extra": {
                "branch-alias": {
                    "dev-master": "8.5-dev"
                }
            },
            "autoload": {
                "classmap": [
                    "src/"
                ]
            },
            "notification-url": "https://packagist.org/downloads/",
            "license": [
                "BSD-3-Clause"
            ],
            "authors": [
                {
                    "name": "Sebastian Bergmann",
                    "email": "sebastian@phpunit.de",
                    "role": "lead"
                }
            ],
            "description": "The PHP Unit Testing framework.",
            "homepage": "https://phpunit.de/",
            "keywords": [
                "phpunit",
                "testing",
                "xunit"
            ],
            "support": {
                "issues": "https://github.com/sebastianbergmann/phpunit/issues",
                "source": "https://github.com/sebastianbergmann/phpunit/tree/8.5.17"
            },
            "funding": [
                {
                    "url": "https://phpunit.de/donate.html",
                    "type": "custom"
                },
                {
                    "url": "https://github.com/sebastianbergmann",
                    "type": "github"
                }
            ],
            "time": "2021-06-23T05:12:43+00:00"
        },
        {
            "name": "sebastian/code-unit-reverse-lookup",
            "version": "1.0.2",
            "source": {
                "type": "git",
                "url": "https://github.com/sebastianbergmann/code-unit-reverse-lookup.git",
                "reference": "1de8cd5c010cb153fcd68b8d0f64606f523f7619"
            },
            "dist": {
                "type": "zip",
                "url": "https://api.github.com/repos/sebastianbergmann/code-unit-reverse-lookup/zipball/1de8cd5c010cb153fcd68b8d0f64606f523f7619",
                "reference": "1de8cd5c010cb153fcd68b8d0f64606f523f7619",
                "shasum": ""
            },
            "require": {
                "php": ">=5.6"
            },
            "require-dev": {
                "phpunit/phpunit": "^8.5"
            },
            "type": "library",
            "extra": {
                "branch-alias": {
                    "dev-master": "1.0.x-dev"
                }
            },
            "autoload": {
                "classmap": [
                    "src/"
                ]
            },
            "notification-url": "https://packagist.org/downloads/",
            "license": [
                "BSD-3-Clause"
            ],
            "authors": [
                {
                    "name": "Sebastian Bergmann",
                    "email": "sebastian@phpunit.de"
                }
            ],
            "description": "Looks up which function or method a line of code belongs to",
            "homepage": "https://github.com/sebastianbergmann/code-unit-reverse-lookup/",
            "support": {
                "issues": "https://github.com/sebastianbergmann/code-unit-reverse-lookup/issues",
                "source": "https://github.com/sebastianbergmann/code-unit-reverse-lookup/tree/1.0.2"
            },
            "funding": [
                {
                    "url": "https://github.com/sebastianbergmann",
                    "type": "github"
                }
            ],
            "time": "2020-11-30T08:15:22+00:00"
        },
        {
            "name": "sebastian/comparator",
            "version": "3.0.3",
            "source": {
                "type": "git",
                "url": "https://github.com/sebastianbergmann/comparator.git",
                "reference": "1071dfcef776a57013124ff35e1fc41ccd294758"
            },
            "dist": {
                "type": "zip",
                "url": "https://api.github.com/repos/sebastianbergmann/comparator/zipball/1071dfcef776a57013124ff35e1fc41ccd294758",
                "reference": "1071dfcef776a57013124ff35e1fc41ccd294758",
                "shasum": ""
            },
            "require": {
                "php": ">=7.1",
                "sebastian/diff": "^3.0",
                "sebastian/exporter": "^3.1"
            },
            "require-dev": {
                "phpunit/phpunit": "^8.5"
            },
            "type": "library",
            "extra": {
                "branch-alias": {
                    "dev-master": "3.0-dev"
                }
            },
            "autoload": {
                "classmap": [
                    "src/"
                ]
            },
            "notification-url": "https://packagist.org/downloads/",
            "license": [
                "BSD-3-Clause"
            ],
            "authors": [
                {
                    "name": "Sebastian Bergmann",
                    "email": "sebastian@phpunit.de"
                },
                {
                    "name": "Jeff Welch",
                    "email": "whatthejeff@gmail.com"
                },
                {
                    "name": "Volker Dusch",
                    "email": "github@wallbash.com"
                },
                {
                    "name": "Bernhard Schussek",
                    "email": "bschussek@2bepublished.at"
                }
            ],
            "description": "Provides the functionality to compare PHP values for equality",
            "homepage": "https://github.com/sebastianbergmann/comparator",
            "keywords": [
                "comparator",
                "compare",
                "equality"
            ],
            "support": {
                "issues": "https://github.com/sebastianbergmann/comparator/issues",
                "source": "https://github.com/sebastianbergmann/comparator/tree/3.0.3"
            },
            "funding": [
                {
                    "url": "https://github.com/sebastianbergmann",
                    "type": "github"
                }
            ],
            "time": "2020-11-30T08:04:30+00:00"
        },
        {
            "name": "sebastian/diff",
            "version": "3.0.3",
            "source": {
                "type": "git",
                "url": "https://github.com/sebastianbergmann/diff.git",
                "reference": "14f72dd46eaf2f2293cbe79c93cc0bc43161a211"
            },
            "dist": {
                "type": "zip",
                "url": "https://api.github.com/repos/sebastianbergmann/diff/zipball/14f72dd46eaf2f2293cbe79c93cc0bc43161a211",
                "reference": "14f72dd46eaf2f2293cbe79c93cc0bc43161a211",
                "shasum": ""
            },
            "require": {
                "php": ">=7.1"
            },
            "require-dev": {
                "phpunit/phpunit": "^7.5 || ^8.0",
                "symfony/process": "^2 || ^3.3 || ^4"
            },
            "type": "library",
            "extra": {
                "branch-alias": {
                    "dev-master": "3.0-dev"
                }
            },
            "autoload": {
                "classmap": [
                    "src/"
                ]
            },
            "notification-url": "https://packagist.org/downloads/",
            "license": [
                "BSD-3-Clause"
            ],
            "authors": [
                {
                    "name": "Sebastian Bergmann",
                    "email": "sebastian@phpunit.de"
                },
                {
                    "name": "Kore Nordmann",
                    "email": "mail@kore-nordmann.de"
                }
            ],
            "description": "Diff implementation",
            "homepage": "https://github.com/sebastianbergmann/diff",
            "keywords": [
                "diff",
                "udiff",
                "unidiff",
                "unified diff"
            ],
            "support": {
                "issues": "https://github.com/sebastianbergmann/diff/issues",
                "source": "https://github.com/sebastianbergmann/diff/tree/3.0.3"
            },
            "funding": [
                {
                    "url": "https://github.com/sebastianbergmann",
                    "type": "github"
                }
            ],
            "time": "2020-11-30T07:59:04+00:00"
        },
        {
            "name": "sebastian/environment",
            "version": "4.2.4",
            "source": {
                "type": "git",
                "url": "https://github.com/sebastianbergmann/environment.git",
                "reference": "d47bbbad83711771f167c72d4e3f25f7fcc1f8b0"
            },
            "dist": {
                "type": "zip",
                "url": "https://api.github.com/repos/sebastianbergmann/environment/zipball/d47bbbad83711771f167c72d4e3f25f7fcc1f8b0",
                "reference": "d47bbbad83711771f167c72d4e3f25f7fcc1f8b0",
                "shasum": ""
            },
            "require": {
                "php": ">=7.1"
            },
            "require-dev": {
                "phpunit/phpunit": "^7.5"
            },
            "suggest": {
                "ext-posix": "*"
            },
            "type": "library",
            "extra": {
                "branch-alias": {
                    "dev-master": "4.2-dev"
                }
            },
            "autoload": {
                "classmap": [
                    "src/"
                ]
            },
            "notification-url": "https://packagist.org/downloads/",
            "license": [
                "BSD-3-Clause"
            ],
            "authors": [
                {
                    "name": "Sebastian Bergmann",
                    "email": "sebastian@phpunit.de"
                }
            ],
            "description": "Provides functionality to handle HHVM/PHP environments",
            "homepage": "http://www.github.com/sebastianbergmann/environment",
            "keywords": [
                "Xdebug",
                "environment",
                "hhvm"
            ],
            "support": {
                "issues": "https://github.com/sebastianbergmann/environment/issues",
                "source": "https://github.com/sebastianbergmann/environment/tree/4.2.4"
            },
            "funding": [
                {
                    "url": "https://github.com/sebastianbergmann",
                    "type": "github"
                }
            ],
            "time": "2020-11-30T07:53:42+00:00"
        },
        {
            "name": "sebastian/exporter",
            "version": "3.1.3",
            "source": {
                "type": "git",
                "url": "https://github.com/sebastianbergmann/exporter.git",
                "reference": "6b853149eab67d4da22291d36f5b0631c0fd856e"
            },
            "dist": {
                "type": "zip",
                "url": "https://api.github.com/repos/sebastianbergmann/exporter/zipball/6b853149eab67d4da22291d36f5b0631c0fd856e",
                "reference": "6b853149eab67d4da22291d36f5b0631c0fd856e",
                "shasum": ""
            },
            "require": {
                "php": ">=7.0",
                "sebastian/recursion-context": "^3.0"
            },
            "require-dev": {
                "ext-mbstring": "*",
                "phpunit/phpunit": "^6.0"
            },
            "type": "library",
            "extra": {
                "branch-alias": {
                    "dev-master": "3.1.x-dev"
                }
            },
            "autoload": {
                "classmap": [
                    "src/"
                ]
            },
            "notification-url": "https://packagist.org/downloads/",
            "license": [
                "BSD-3-Clause"
            ],
            "authors": [
                {
                    "name": "Sebastian Bergmann",
                    "email": "sebastian@phpunit.de"
                },
                {
                    "name": "Jeff Welch",
                    "email": "whatthejeff@gmail.com"
                },
                {
                    "name": "Volker Dusch",
                    "email": "github@wallbash.com"
                },
                {
                    "name": "Adam Harvey",
                    "email": "aharvey@php.net"
                },
                {
                    "name": "Bernhard Schussek",
                    "email": "bschussek@gmail.com"
                }
            ],
            "description": "Provides the functionality to export PHP variables for visualization",
            "homepage": "http://www.github.com/sebastianbergmann/exporter",
            "keywords": [
                "export",
                "exporter"
            ],
            "support": {
                "issues": "https://github.com/sebastianbergmann/exporter/issues",
                "source": "https://github.com/sebastianbergmann/exporter/tree/3.1.3"
            },
            "funding": [
                {
                    "url": "https://github.com/sebastianbergmann",
                    "type": "github"
                }
            ],
            "time": "2020-11-30T07:47:53+00:00"
        },
        {
            "name": "sebastian/global-state",
            "version": "3.0.1",
            "source": {
                "type": "git",
                "url": "https://github.com/sebastianbergmann/global-state.git",
                "reference": "474fb9edb7ab891665d3bfc6317f42a0a150454b"
            },
            "dist": {
                "type": "zip",
                "url": "https://api.github.com/repos/sebastianbergmann/global-state/zipball/474fb9edb7ab891665d3bfc6317f42a0a150454b",
                "reference": "474fb9edb7ab891665d3bfc6317f42a0a150454b",
                "shasum": ""
            },
            "require": {
                "php": ">=7.2",
                "sebastian/object-reflector": "^1.1.1",
                "sebastian/recursion-context": "^3.0"
            },
            "require-dev": {
                "ext-dom": "*",
                "phpunit/phpunit": "^8.0"
            },
            "suggest": {
                "ext-uopz": "*"
            },
            "type": "library",
            "extra": {
                "branch-alias": {
                    "dev-master": "3.0-dev"
                }
            },
            "autoload": {
                "classmap": [
                    "src/"
                ]
            },
            "notification-url": "https://packagist.org/downloads/",
            "license": [
                "BSD-3-Clause"
            ],
            "authors": [
                {
                    "name": "Sebastian Bergmann",
                    "email": "sebastian@phpunit.de"
                }
            ],
            "description": "Snapshotting of global state",
            "homepage": "http://www.github.com/sebastianbergmann/global-state",
            "keywords": [
                "global state"
            ],
            "support": {
                "issues": "https://github.com/sebastianbergmann/global-state/issues",
                "source": "https://github.com/sebastianbergmann/global-state/tree/3.0.1"
            },
            "funding": [
                {
                    "url": "https://github.com/sebastianbergmann",
                    "type": "github"
                }
            ],
            "time": "2020-11-30T07:43:24+00:00"
        },
        {
            "name": "sebastian/object-enumerator",
            "version": "3.0.4",
            "source": {
                "type": "git",
                "url": "https://github.com/sebastianbergmann/object-enumerator.git",
                "reference": "e67f6d32ebd0c749cf9d1dbd9f226c727043cdf2"
            },
            "dist": {
                "type": "zip",
                "url": "https://api.github.com/repos/sebastianbergmann/object-enumerator/zipball/e67f6d32ebd0c749cf9d1dbd9f226c727043cdf2",
                "reference": "e67f6d32ebd0c749cf9d1dbd9f226c727043cdf2",
                "shasum": ""
            },
            "require": {
                "php": ">=7.0",
                "sebastian/object-reflector": "^1.1.1",
                "sebastian/recursion-context": "^3.0"
            },
            "require-dev": {
                "phpunit/phpunit": "^6.0"
            },
            "type": "library",
            "extra": {
                "branch-alias": {
                    "dev-master": "3.0.x-dev"
                }
            },
            "autoload": {
                "classmap": [
                    "src/"
                ]
            },
            "notification-url": "https://packagist.org/downloads/",
            "license": [
                "BSD-3-Clause"
            ],
            "authors": [
                {
                    "name": "Sebastian Bergmann",
                    "email": "sebastian@phpunit.de"
                }
            ],
            "description": "Traverses array structures and object graphs to enumerate all referenced objects",
            "homepage": "https://github.com/sebastianbergmann/object-enumerator/",
            "support": {
                "issues": "https://github.com/sebastianbergmann/object-enumerator/issues",
                "source": "https://github.com/sebastianbergmann/object-enumerator/tree/3.0.4"
            },
            "funding": [
                {
                    "url": "https://github.com/sebastianbergmann",
                    "type": "github"
                }
            ],
            "time": "2020-11-30T07:40:27+00:00"
        },
        {
            "name": "sebastian/object-reflector",
            "version": "1.1.2",
            "source": {
                "type": "git",
                "url": "https://github.com/sebastianbergmann/object-reflector.git",
                "reference": "9b8772b9cbd456ab45d4a598d2dd1a1bced6363d"
            },
            "dist": {
                "type": "zip",
                "url": "https://api.github.com/repos/sebastianbergmann/object-reflector/zipball/9b8772b9cbd456ab45d4a598d2dd1a1bced6363d",
                "reference": "9b8772b9cbd456ab45d4a598d2dd1a1bced6363d",
                "shasum": ""
            },
            "require": {
                "php": ">=7.0"
            },
            "require-dev": {
                "phpunit/phpunit": "^6.0"
            },
            "type": "library",
            "extra": {
                "branch-alias": {
                    "dev-master": "1.1-dev"
                }
            },
            "autoload": {
                "classmap": [
                    "src/"
                ]
            },
            "notification-url": "https://packagist.org/downloads/",
            "license": [
                "BSD-3-Clause"
            ],
            "authors": [
                {
                    "name": "Sebastian Bergmann",
                    "email": "sebastian@phpunit.de"
                }
            ],
            "description": "Allows reflection of object attributes, including inherited and non-public ones",
            "homepage": "https://github.com/sebastianbergmann/object-reflector/",
            "support": {
                "issues": "https://github.com/sebastianbergmann/object-reflector/issues",
                "source": "https://github.com/sebastianbergmann/object-reflector/tree/1.1.2"
            },
            "funding": [
                {
                    "url": "https://github.com/sebastianbergmann",
                    "type": "github"
                }
            ],
            "time": "2020-11-30T07:37:18+00:00"
        },
        {
            "name": "sebastian/recursion-context",
            "version": "3.0.1",
            "source": {
                "type": "git",
                "url": "https://github.com/sebastianbergmann/recursion-context.git",
                "reference": "367dcba38d6e1977be014dc4b22f47a484dac7fb"
            },
            "dist": {
                "type": "zip",
                "url": "https://api.github.com/repos/sebastianbergmann/recursion-context/zipball/367dcba38d6e1977be014dc4b22f47a484dac7fb",
                "reference": "367dcba38d6e1977be014dc4b22f47a484dac7fb",
                "shasum": ""
            },
            "require": {
                "php": ">=7.0"
            },
            "require-dev": {
                "phpunit/phpunit": "^6.0"
            },
            "type": "library",
            "extra": {
                "branch-alias": {
                    "dev-master": "3.0.x-dev"
                }
            },
            "autoload": {
                "classmap": [
                    "src/"
                ]
            },
            "notification-url": "https://packagist.org/downloads/",
            "license": [
                "BSD-3-Clause"
            ],
            "authors": [
                {
                    "name": "Sebastian Bergmann",
                    "email": "sebastian@phpunit.de"
                },
                {
                    "name": "Jeff Welch",
                    "email": "whatthejeff@gmail.com"
                },
                {
                    "name": "Adam Harvey",
                    "email": "aharvey@php.net"
                }
            ],
            "description": "Provides functionality to recursively process PHP variables",
            "homepage": "http://www.github.com/sebastianbergmann/recursion-context",
            "support": {
                "issues": "https://github.com/sebastianbergmann/recursion-context/issues",
                "source": "https://github.com/sebastianbergmann/recursion-context/tree/3.0.1"
            },
            "funding": [
                {
                    "url": "https://github.com/sebastianbergmann",
                    "type": "github"
                }
            ],
            "time": "2020-11-30T07:34:24+00:00"
        },
        {
            "name": "sebastian/resource-operations",
            "version": "2.0.2",
            "source": {
                "type": "git",
                "url": "https://github.com/sebastianbergmann/resource-operations.git",
                "reference": "31d35ca87926450c44eae7e2611d45a7a65ea8b3"
            },
            "dist": {
                "type": "zip",
                "url": "https://api.github.com/repos/sebastianbergmann/resource-operations/zipball/31d35ca87926450c44eae7e2611d45a7a65ea8b3",
                "reference": "31d35ca87926450c44eae7e2611d45a7a65ea8b3",
                "shasum": ""
            },
            "require": {
                "php": ">=7.1"
            },
            "type": "library",
            "extra": {
                "branch-alias": {
                    "dev-master": "2.0-dev"
                }
            },
            "autoload": {
                "classmap": [
                    "src/"
                ]
            },
            "notification-url": "https://packagist.org/downloads/",
            "license": [
                "BSD-3-Clause"
            ],
            "authors": [
                {
                    "name": "Sebastian Bergmann",
                    "email": "sebastian@phpunit.de"
                }
            ],
            "description": "Provides a list of PHP built-in functions that operate on resources",
            "homepage": "https://www.github.com/sebastianbergmann/resource-operations",
            "support": {
                "issues": "https://github.com/sebastianbergmann/resource-operations/issues",
                "source": "https://github.com/sebastianbergmann/resource-operations/tree/2.0.2"
            },
            "funding": [
                {
                    "url": "https://github.com/sebastianbergmann",
                    "type": "github"
                }
            ],
            "time": "2020-11-30T07:30:19+00:00"
        },
        {
            "name": "sebastian/type",
            "version": "1.1.4",
            "source": {
                "type": "git",
                "url": "https://github.com/sebastianbergmann/type.git",
                "reference": "0150cfbc4495ed2df3872fb31b26781e4e077eb4"
            },
            "dist": {
                "type": "zip",
                "url": "https://api.github.com/repos/sebastianbergmann/type/zipball/0150cfbc4495ed2df3872fb31b26781e4e077eb4",
                "reference": "0150cfbc4495ed2df3872fb31b26781e4e077eb4",
                "shasum": ""
            },
            "require": {
                "php": ">=7.2"
            },
            "require-dev": {
                "phpunit/phpunit": "^8.2"
            },
            "type": "library",
            "extra": {
                "branch-alias": {
                    "dev-master": "1.1-dev"
                }
            },
            "autoload": {
                "classmap": [
                    "src/"
                ]
            },
            "notification-url": "https://packagist.org/downloads/",
            "license": [
                "BSD-3-Clause"
            ],
            "authors": [
                {
                    "name": "Sebastian Bergmann",
                    "email": "sebastian@phpunit.de",
                    "role": "lead"
                }
            ],
            "description": "Collection of value objects that represent the types of the PHP type system",
            "homepage": "https://github.com/sebastianbergmann/type",
            "support": {
                "issues": "https://github.com/sebastianbergmann/type/issues",
                "source": "https://github.com/sebastianbergmann/type/tree/1.1.4"
            },
            "funding": [
                {
                    "url": "https://github.com/sebastianbergmann",
                    "type": "github"
                }
            ],
            "time": "2020-11-30T07:25:11+00:00"
        },
        {
            "name": "sebastian/version",
            "version": "2.0.1",
            "source": {
                "type": "git",
                "url": "https://github.com/sebastianbergmann/version.git",
                "reference": "99732be0ddb3361e16ad77b68ba41efc8e979019"
            },
            "dist": {
                "type": "zip",
                "url": "https://api.github.com/repos/sebastianbergmann/version/zipball/99732be0ddb3361e16ad77b68ba41efc8e979019",
                "reference": "99732be0ddb3361e16ad77b68ba41efc8e979019",
                "shasum": ""
            },
            "require": {
                "php": ">=5.6"
            },
            "type": "library",
            "extra": {
                "branch-alias": {
                    "dev-master": "2.0.x-dev"
                }
            },
            "autoload": {
                "classmap": [
                    "src/"
                ]
            },
            "notification-url": "https://packagist.org/downloads/",
            "license": [
                "BSD-3-Clause"
            ],
            "authors": [
                {
                    "name": "Sebastian Bergmann",
                    "email": "sebastian@phpunit.de",
                    "role": "lead"
                }
            ],
            "description": "Library that helps with managing the version number of Git-hosted PHP projects",
            "homepage": "https://github.com/sebastianbergmann/version",
            "support": {
                "issues": "https://github.com/sebastianbergmann/version/issues",
                "source": "https://github.com/sebastianbergmann/version/tree/master"
            },
            "time": "2016-10-03T07:35:21+00:00"
        },
        {
            "name": "slevomat/coding-standard",
            "version": "6.4.1",
            "source": {
                "type": "git",
                "url": "https://github.com/slevomat/coding-standard.git",
                "reference": "696dcca217d0c9da2c40d02731526c1e25b65346"
            },
            "dist": {
                "type": "zip",
                "url": "https://api.github.com/repos/slevomat/coding-standard/zipball/696dcca217d0c9da2c40d02731526c1e25b65346",
                "reference": "696dcca217d0c9da2c40d02731526c1e25b65346",
                "shasum": ""
            },
            "require": {
                "dealerdirect/phpcodesniffer-composer-installer": "^0.6.2 || ^0.7",
                "php": "^7.1 || ^8.0",
                "phpstan/phpdoc-parser": "0.4.5 - 0.4.9",
                "squizlabs/php_codesniffer": "^3.5.6"
            },
            "require-dev": {
                "phing/phing": "2.16.3",
                "php-parallel-lint/php-parallel-lint": "1.2.0",
                "phpstan/phpstan": "0.12.48",
                "phpstan/phpstan-deprecation-rules": "0.12.5",
                "phpstan/phpstan-phpunit": "0.12.16",
                "phpstan/phpstan-strict-rules": "0.12.5",
                "phpunit/phpunit": "7.5.20|8.5.5|9.4.0"
            },
            "type": "phpcodesniffer-standard",
            "extra": {
                "branch-alias": {
                    "dev-master": "6.x-dev"
                }
            },
            "autoload": {
                "psr-4": {
                    "SlevomatCodingStandard\\": "SlevomatCodingStandard"
                }
            },
            "notification-url": "https://packagist.org/downloads/",
            "license": [
                "MIT"
            ],
            "description": "Slevomat Coding Standard for PHP_CodeSniffer complements Consistence Coding Standard by providing sniffs with additional checks.",
            "funding": [
                {
                    "url": "https://github.com/kukulich",
                    "type": "github"
                },
                {
                    "url": "https://tidelift.com/funding/github/packagist/slevomat/coding-standard",
                    "type": "tidelift"
                }
            ],
            "time": "2020-10-05T12:39:37+00:00"
        },
        {
            "name": "squizlabs/php_codesniffer",
            "version": "3.5.8",
            "source": {
                "type": "git",
                "url": "https://github.com/squizlabs/PHP_CodeSniffer.git",
                "reference": "9d583721a7157ee997f235f327de038e7ea6dac4"
            },
            "dist": {
                "type": "zip",
                "url": "https://api.github.com/repos/squizlabs/PHP_CodeSniffer/zipball/9d583721a7157ee997f235f327de038e7ea6dac4",
                "reference": "9d583721a7157ee997f235f327de038e7ea6dac4",
                "shasum": ""
            },
            "require": {
                "ext-simplexml": "*",
                "ext-tokenizer": "*",
                "ext-xmlwriter": "*",
                "php": ">=5.4.0"
            },
            "require-dev": {
                "phpunit/phpunit": "^4.0 || ^5.0 || ^6.0 || ^7.0"
            },
            "bin": [
                "bin/phpcs",
                "bin/phpcbf"
            ],
            "type": "library",
            "extra": {
                "branch-alias": {
                    "dev-master": "3.x-dev"
                }
            },
            "notification-url": "https://packagist.org/downloads/",
            "license": [
                "BSD-3-Clause"
            ],
            "authors": [
                {
                    "name": "Greg Sherwood",
                    "role": "lead"
                }
            ],
            "description": "PHP_CodeSniffer tokenizes PHP, JavaScript and CSS files and detects violations of a defined set of coding standards.",
            "homepage": "https://github.com/squizlabs/PHP_CodeSniffer",
            "keywords": [
                "phpcs",
                "standards"
            ],
            "time": "2020-10-23T02:01:07+00:00"
        },
        {
            "name": "submitty/php-codesniffer",
            "version": "2.5.0",
            "source": {
                "type": "git",
                "url": "https://github.com/Submitty/submitty-php-codesniffer.git",
                "reference": "9153e2ee82cbcaa16ac42f8e19166617498686d9"
            },
            "dist": {
                "type": "zip",
                "url": "https://api.github.com/repos/Submitty/submitty-php-codesniffer/zipball/9153e2ee82cbcaa16ac42f8e19166617498686d9",
                "reference": "9153e2ee82cbcaa16ac42f8e19166617498686d9",
                "shasum": ""
            },
            "require": {
                "php": ">=7.1",
                "slevomat/coding-standard": "^6.1",
                "squizlabs/php_codesniffer": "^3.5.4"
            },
            "require-dev": {
                "dealerdirect/phpcodesniffer-composer-installer": "^0.7.1",
                "pcov/clobber": "^2.0",
                "phpunit/phpunit": "^7.5.12"
            },
            "suggest": {
                "dealerdirect/phpcodesniffer-composer-installer": "^0.7.0 || This Composer plugin will sort out the PHPCS 'installed_paths' automatically."
            },
            "type": "phpcodesniffer-standard",
            "autoload": {
                "psr-4": {
                    "SubmittyStandard\\": "SubmittyStandard"
                }
            },
            "notification-url": "https://packagist.org/downloads/",
            "license": [
                "MIT"
            ],
            "authors": [
                {
                    "name": "Matthew Peveler",
                    "email": "matt.peveler@gmail.com"
                }
            ],
            "description": "Submitty PHP CodeSniffer Standard",
            "time": "2021-03-12T02:41:12+00:00"
        },
        {
            "name": "theseer/tokenizer",
            "version": "1.2.0",
            "source": {
                "type": "git",
                "url": "https://github.com/theseer/tokenizer.git",
                "reference": "75a63c33a8577608444246075ea0af0d052e452a"
            },
            "dist": {
                "type": "zip",
                "url": "https://api.github.com/repos/theseer/tokenizer/zipball/75a63c33a8577608444246075ea0af0d052e452a",
                "reference": "75a63c33a8577608444246075ea0af0d052e452a",
                "shasum": ""
            },
            "require": {
                "ext-dom": "*",
                "ext-tokenizer": "*",
                "ext-xmlwriter": "*",
                "php": "^7.2 || ^8.0"
            },
            "type": "library",
            "autoload": {
                "classmap": [
                    "src/"
                ]
            },
            "notification-url": "https://packagist.org/downloads/",
            "license": [
                "BSD-3-Clause"
            ],
            "authors": [
                {
                    "name": "Arne Blankerts",
                    "email": "arne@blankerts.de",
                    "role": "Developer"
                }
            ],
            "description": "A small library for converting tokenized PHP source code into XML and potentially other formats",
            "support": {
                "issues": "https://github.com/theseer/tokenizer/issues",
                "source": "https://github.com/theseer/tokenizer/tree/master"
            },
            "funding": [
                {
                    "url": "https://github.com/theseer",
                    "type": "github"
                }
            ],
            "time": "2020-07-12T23:59:07+00:00"
        },
        {
            "name": "webmozart/assert",
            "version": "1.10.0",
            "source": {
                "type": "git",
                "url": "https://github.com/webmozarts/assert.git",
                "reference": "6964c76c7804814a842473e0c8fd15bab0f18e25"
            },
            "dist": {
                "type": "zip",
                "url": "https://api.github.com/repos/webmozarts/assert/zipball/6964c76c7804814a842473e0c8fd15bab0f18e25",
                "reference": "6964c76c7804814a842473e0c8fd15bab0f18e25",
                "shasum": ""
            },
            "require": {
                "php": "^7.2 || ^8.0",
                "symfony/polyfill-ctype": "^1.8"
            },
            "conflict": {
                "phpstan/phpstan": "<0.12.20",
                "vimeo/psalm": "<4.6.1 || 4.6.2"
            },
            "require-dev": {
                "phpunit/phpunit": "^8.5.13"
            },
            "type": "library",
            "extra": {
                "branch-alias": {
                    "dev-master": "1.10-dev"
                }
            },
            "autoload": {
                "psr-4": {
                    "Webmozart\\Assert\\": "src/"
                }
            },
            "notification-url": "https://packagist.org/downloads/",
            "license": [
                "MIT"
            ],
            "authors": [
                {
                    "name": "Bernhard Schussek",
                    "email": "bschussek@gmail.com"
                }
            ],
            "description": "Assertions to validate method input/output with nice error messages.",
            "keywords": [
                "assert",
                "check",
                "validate"
            ],
            "support": {
                "issues": "https://github.com/webmozarts/assert/issues",
                "source": "https://github.com/webmozarts/assert/tree/1.10.0"
            },
            "time": "2021-03-09T10:59:23+00:00"
        }
    ],
    "aliases": [],
    "minimum-stability": "stable",
    "stability-flags": [],
    "prefer-stable": false,
    "prefer-lowest": false,
    "platform": [],
    "platform-dev": [],
    "platform-overrides": {
        "php": "7.2"
    },
    "plugin-api-version": "2.1.0"
}<|MERGE_RESOLUTION|>--- conflicted
+++ resolved
@@ -4,7 +4,7 @@
         "Read more about it at https://getcomposer.org/doc/01-basic-usage.md#installing-dependencies",
         "This file is @generated automatically"
     ],
-    "content-hash": "62188af80bd69c710774638c9291db0e",
+    "content-hash": "591eb59a845ad96c0fd4f4748c7addf8",
     "packages": [
         {
             "name": "aptoma/twig-markdown",
@@ -1544,16 +1544,16 @@
         },
         {
             "name": "league/commonmark",
-            "version": "1.6.2",
+            "version": "1.6.5",
             "source": {
                 "type": "git",
                 "url": "https://github.com/thephpleague/commonmark.git",
-                "reference": "7d70d2f19c84bcc16275ea47edabee24747352eb"
-            },
-            "dist": {
-                "type": "zip",
-                "url": "https://api.github.com/repos/thephpleague/commonmark/zipball/7d70d2f19c84bcc16275ea47edabee24747352eb",
-                "reference": "7d70d2f19c84bcc16275ea47edabee24747352eb",
+                "reference": "44ffd8d3c4a9133e4bd0548622b09c55af39db5f"
+            },
+            "dist": {
+                "type": "zip",
+                "url": "https://api.github.com/repos/thephpleague/commonmark/zipball/44ffd8d3c4a9133e4bd0548622b09c55af39db5f",
+                "reference": "44ffd8d3c4a9133e4bd0548622b09c55af39db5f",
                 "shasum": ""
             },
             "require": {
@@ -1571,7 +1571,7 @@
                 "github/gfm": "0.29.0",
                 "michelf/php-markdown": "~1.4",
                 "mikehaertl/php-shellcommand": "^1.4",
-                "phpstan/phpstan": "^0.12",
+                "phpstan/phpstan": "^0.12.90",
                 "phpunit/phpunit": "^7.5 || ^8.5 || ^9.2",
                 "scrutinizer/ocular": "^1.5",
                 "symfony/finder": "^4.2"
@@ -1641,7 +1641,7 @@
                     "type": "tidelift"
                 }
             ],
-            "time": "2021-05-12T11:39:41+00:00"
+            "time": "2021-06-26T11:57:13+00:00"
         },
         {
             "name": "maennchen/zipstream-php",
@@ -2668,6 +2668,136 @@
             "time": "2020-05-04T10:17:57+00:00"
         },
         {
+            "name": "scrivo/highlight.php",
+            "version": "v9.18.1.7",
+            "source": {
+                "type": "git",
+                "url": "https://github.com/scrivo/highlight.php.git",
+                "reference": "05996fcc61e97978d76ca7d1ac14b65e7cd26f91"
+            },
+            "dist": {
+                "type": "zip",
+                "url": "https://api.github.com/repos/scrivo/highlight.php/zipball/05996fcc61e97978d76ca7d1ac14b65e7cd26f91",
+                "reference": "05996fcc61e97978d76ca7d1ac14b65e7cd26f91",
+                "shasum": ""
+            },
+            "require": {
+                "ext-json": "*",
+                "ext-mbstring": "*",
+                "php": ">=5.4"
+            },
+            "require-dev": {
+                "phpunit/phpunit": "^4.8|^5.7",
+                "sabberworm/php-css-parser": "^8.3",
+                "symfony/finder": "^2.8|^3.4",
+                "symfony/var-dumper": "^2.8|^3.4"
+            },
+            "type": "library",
+            "autoload": {
+                "psr-0": {
+                    "Highlight\\": "",
+                    "HighlightUtilities\\": ""
+                },
+                "files": [
+                    "HighlightUtilities/functions.php"
+                ]
+            },
+            "notification-url": "https://packagist.org/downloads/",
+            "license": [
+                "BSD-3-Clause"
+            ],
+            "authors": [
+                {
+                    "name": "Geert Bergman",
+                    "homepage": "http://www.scrivo.org/",
+                    "role": "Project Author"
+                },
+                {
+                    "name": "Vladimir Jimenez",
+                    "homepage": "https://allejo.io",
+                    "role": "Maintainer"
+                },
+                {
+                    "name": "Martin Folkers",
+                    "homepage": "https://twobrain.io",
+                    "role": "Contributor"
+                }
+            ],
+            "description": "Server side syntax highlighter that supports 185 languages. It's a PHP port of highlight.js",
+            "keywords": [
+                "code",
+                "highlight",
+                "highlight.js",
+                "highlight.php",
+                "syntax"
+            ],
+            "support": {
+                "issues": "https://github.com/scrivo/highlight.php/issues",
+                "source": "https://github.com/scrivo/highlight.php"
+            },
+            "funding": [
+                {
+                    "url": "https://github.com/allejo",
+                    "type": "github"
+                }
+            ],
+            "time": "2021-07-09T00:30:39+00:00"
+        },
+        {
+            "name": "spatie/commonmark-highlighter",
+            "version": "2.1.1",
+            "source": {
+                "type": "git",
+                "url": "https://github.com/spatie/commonmark-highlighter.git",
+                "reference": "4090c552b983d58a76a7063519fe7aa977bdcf1e"
+            },
+            "dist": {
+                "type": "zip",
+                "url": "https://api.github.com/repos/spatie/commonmark-highlighter/zipball/4090c552b983d58a76a7063519fe7aa977bdcf1e",
+                "reference": "4090c552b983d58a76a7063519fe7aa977bdcf1e",
+                "shasum": ""
+            },
+            "require": {
+                "league/commonmark": "^1.5",
+                "php": "^7.2|^8.0",
+                "scrivo/highlight.php": "^9.18.1.4"
+            },
+            "require-dev": {
+                "larapack/dd": "^1.0",
+                "phpunit/phpunit": "^8.5|^9.4",
+                "spatie/phpunit-snapshot-assertions": "^2.0|^4.0"
+            },
+            "type": "library",
+            "autoload": {
+                "psr-4": {
+                    "Spatie\\CommonMarkHighlighter\\": "src"
+                }
+            },
+            "notification-url": "https://packagist.org/downloads/",
+            "license": [
+                "MIT"
+            ],
+            "authors": [
+                {
+                    "name": "Sebastian De Deyne",
+                    "email": "sebastian@spatie.be",
+                    "homepage": "https://spatie.be",
+                    "role": "Developer"
+                }
+            ],
+            "description": "Highlight your markdown code blocks with league/commonmark",
+            "homepage": "https://github.com/spatie/commonmark-highlighter",
+            "keywords": [
+                "commonmark-highlighter",
+                "spatie"
+            ],
+            "support": {
+                "issues": "https://github.com/spatie/commonmark-highlighter/issues",
+                "source": "https://github.com/spatie/commonmark-highlighter/tree/2.1.1"
+            },
+            "time": "2020-11-11T21:55:01+00:00"
+        },
+        {
             "name": "symfony/config",
             "version": "v4.4.26",
             "source": {
@@ -2745,141 +2875,7 @@
             "time": "2021-06-21T14:51:25+00:00"
         },
         {
-<<<<<<< HEAD
-            "name": "scrivo/highlight.php",
-            "version": "v9.18.1.6",
-            "source": {
-                "type": "git",
-                "url": "https://github.com/scrivo/highlight.php.git",
-                "reference": "44a3d4136edb5ad8551590bf90f437db80b2d466"
-            },
-            "dist": {
-                "type": "zip",
-                "url": "https://api.github.com/repos/scrivo/highlight.php/zipball/44a3d4136edb5ad8551590bf90f437db80b2d466",
-                "reference": "44a3d4136edb5ad8551590bf90f437db80b2d466",
-                "shasum": ""
-            },
-            "require": {
-                "ext-json": "*",
-                "ext-mbstring": "*",
-                "php": ">=5.4"
-            },
-            "require-dev": {
-                "phpunit/phpunit": "^4.8|^5.7",
-                "sabberworm/php-css-parser": "^8.3",
-                "symfony/finder": "^2.8|^3.4",
-                "symfony/var-dumper": "^2.8|^3.4"
-            },
-            "type": "library",
-            "autoload": {
-                "psr-0": {
-                    "Highlight\\": "",
-                    "HighlightUtilities\\": ""
-                },
-                "files": [
-                    "HighlightUtilities/functions.php"
-                ]
-            },
-            "notification-url": "https://packagist.org/downloads/",
-            "license": [
-                "BSD-3-Clause"
-            ],
-            "authors": [
-                {
-                    "name": "Geert Bergman",
-                    "homepage": "http://www.scrivo.org/",
-                    "role": "Project Author"
-                },
-                {
-                    "name": "Vladimir Jimenez",
-                    "homepage": "https://allejo.io",
-                    "role": "Maintainer"
-                },
-                {
-                    "name": "Martin Folkers",
-                    "homepage": "https://twobrain.io",
-                    "role": "Contributor"
-                }
-            ],
-            "description": "Server side syntax highlighter that supports 185 languages. It's a PHP port of highlight.js",
-            "keywords": [
-                "code",
-                "highlight",
-                "highlight.js",
-                "highlight.php",
-                "syntax"
-            ],
-            "support": {
-                "issues": "https://github.com/scrivo/highlight.php/issues",
-                "source": "https://github.com/scrivo/highlight.php"
-            },
-            "funding": [
-                {
-                    "url": "https://github.com/allejo",
-                    "type": "github"
-                }
-            ],
-            "time": "2020-12-22T19:20:29+00:00"
-        },
-        {
-            "name": "spatie/commonmark-highlighter",
-            "version": "2.1.1",
-            "source": {
-                "type": "git",
-                "url": "https://github.com/spatie/commonmark-highlighter.git",
-                "reference": "4090c552b983d58a76a7063519fe7aa977bdcf1e"
-            },
-            "dist": {
-                "type": "zip",
-                "url": "https://api.github.com/repos/spatie/commonmark-highlighter/zipball/4090c552b983d58a76a7063519fe7aa977bdcf1e",
-                "reference": "4090c552b983d58a76a7063519fe7aa977bdcf1e",
-                "shasum": ""
-            },
-            "require": {
-                "league/commonmark": "^1.5",
-                "php": "^7.2|^8.0",
-                "scrivo/highlight.php": "^9.18.1.4"
-            },
-            "require-dev": {
-                "larapack/dd": "^1.0",
-                "phpunit/phpunit": "^8.5|^9.4",
-                "spatie/phpunit-snapshot-assertions": "^2.0|^4.0"
-            },
-            "type": "library",
-            "autoload": {
-                "psr-4": {
-                    "Spatie\\CommonMarkHighlighter\\": "src"
-                }
-            },
-            "notification-url": "https://packagist.org/downloads/",
-            "license": [
-                "MIT"
-            ],
-            "authors": [
-                {
-                    "name": "Sebastian De Deyne",
-                    "email": "sebastian@spatie.be",
-                    "homepage": "https://spatie.be",
-                    "role": "Developer"
-                }
-            ],
-            "description": "Highlight your markdown code blocks with league/commonmark",
-            "homepage": "https://github.com/spatie/commonmark-highlighter",
-            "keywords": [
-                "commonmark-highlighter",
-                "spatie"
-            ],
-            "support": {
-                "issues": "https://github.com/spatie/commonmark-highlighter/issues",
-                "source": "https://github.com/spatie/commonmark-highlighter/tree/2.1.1"
-            },
-            "time": "2020-11-11T21:55:01+00:00"
-        },
-        {
-            "name": "symfony/config",
-=======
             "name": "symfony/console",
->>>>>>> b09929a0
             "version": "v4.4.25",
             "source": {
                 "type": "git",
