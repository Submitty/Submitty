<?php

namespace app\views;

use app\libraries\FileUtils;
use app\entities\banner\BannerImage;

class GlobalView extends AbstractView {
    /**
     * @param array<array<string>> $audio
     * @param array<BannerImage> $eventBannerImages
     */
    public function header($breadcrumbs, $wrapper_urls, $sidebar_buttons, $notifications_info, array $audio, $css, $js, $duck_img, $page_name, $content_only, array $eventBannerImages, bool $performance_warning) {
        $messages = [];
        foreach (['error', 'notice', 'success'] as $type) {
            foreach ($_SESSION['messages'][$type] as $key => $error) {
                $messages[] = [
                    "type" => $type,
                    "key" => $key,
                    "error" => $error
                ];

                unset($_SESSION['messages'][$type][$key]);
            }
        }

        $page_title = "Submitty";
        if ($this->core->getUser() === null) {
            $page_title = "Login";
        }
        elseif ($this->core->getConfig()->isCourseLoaded()) {
            $course_name = ucwords(strtolower($this->core->getFullCourseName()));
            // We assume that if there is no page breadcrumb (only course), we are on gradeables
            if ($course_name === ucwords(strtolower($page_name))) {
                $page_name = "Gradeables";
            }
            $page_title = $page_name . " - " . $course_name;
        }
        elseif (!empty($page_name) && $page_name !== "Submitty") {
            // $page_name !== "Submitty" is needed so we dont end up with pages with the title "Submitty Submitty"
            $page_title = $page_name;
        }

        $images_data_array = [];
        $error_image_data = '_NONE_';


        $currentDate = new \DateTime();
        foreach ($eventBannerImages as $banner) {
            $semiPath = FileUtils::joinPaths($this->core->getConfig()->getSubmittyPath(), "community_events", $banner->getClosingDate()->format('Y'), $banner->getFolderName());
            $pathName = FileUtils::joinPaths($semiPath, $banner->getName());
            $extraPathName = FileUtils::joinPaths($semiPath, $banner->getExtraInfo());
            if (!is_file($extraPathName)) {
                $images_data_array[] = [
                    "name" => $banner->getName(),
                    "id" => $banner->getId(),
                    "data" => base64_encode(file_get_contents($pathName)),
                    "extra_info" => "",
                    "link_name" => $banner->getLinkName()
                ];
                continue;
            }

            $extraFile = base64_encode(file_get_contents($extraPathName));

            $images_data_array[] = [
                "name" => $banner->getName(),
                "id" => $banner->getId(),
                "data" => base64_encode(file_get_contents($pathName)),
                "extra_info" => $extraFile,
                "link_name" => $banner->getLinkName()
            ];
        }

        $html_lang = str_replace('_', '-', $this->core->getConfig()->getLocale()->getName());

        return $this->core->getOutput()->renderTwigTemplate("GlobalHeader.twig", [
            "messages" => $messages,
            "audio" => $audio,
            "css" => $css,
            "js" => $js,
            "page_title" => $page_title,
            "sidebar_buttons" => $sidebar_buttons,
            "breadcrumbs" => $breadcrumbs,
            "user_given_name" => $this->core->getUser() ? $this->core->getUser()->getDisplayedGivenName() : "",
            "base_url" => $this->core->getConfig()->getBaseUrl(),
            "course_url" => $this->core->buildCourseUrl(),
            "websocket_port" => $this->core->getConfig()->getWebsocketPort(),
            "notifications_info" => $notifications_info,
            "wrapper_enabled" => $this->core->getConfig()->wrapperEnabled(),
            "wrapper_urls" => $wrapper_urls,
            "system_message" => $this->core->getConfig()->getSystemMessage(),
            "csrf_token" => $this->core->getCsrfToken(),
            "enable_banner" => $this->core->getConfig()->isDuckBannerEnabled(),
            "duck_img" => $duck_img,
            "use_mobile_viewport" => $this->output->useMobileViewport(),
            "sysadmin_email" => $this->core->getConfig()->getSysAdminEmail(),
            "collapse_sidebar" => array_key_exists('collapse_sidebar', $_COOKIE) && $_COOKIE['collapse_sidebar'] === 'true',
            "content_only" => $content_only,
            "manifast_path" => $this->core->getOutput()->getManifastPath(),
            "service_worker_path" => $this->core->getOutput()->getServiceWorkerPath(),
            "imageDataArray" => $images_data_array,
            "errorImageData" => $error_image_data,
            "html_lang" => $html_lang,
            "server_time" => time(),
<<<<<<< HEAD
            "unregister_course_url" => $this->core->buildCourseUrl(['unregister'])
=======
            "performance_warning" => $performance_warning,
            "submitty_queries" => $this->core->getSubmittyQueries(),
            "course_queries" => $this->core->getCourseQueries(),
>>>>>>> 7155171c
        ]);
    }

    public function footer($runtime, $wrapper_urls, $footer_links, $content_only) {
        return $this->core->getOutput()->renderTwigTemplate("GlobalFooter.twig", [
            "runtime" => $runtime,
            "wrapper_enabled" => $this->core->getConfig()->wrapperEnabled(),
            "is_debug" => $this->core->getConfig()->isDebug(),
            "submitty_queries" => $this->core->getSubmittyQueries(),
            "course_queries" => $this->core->getCourseQueries(),
            "wrapper_urls" => $wrapper_urls,
            "latest_tag" => $this->core->getConfig()->getLatestTag(),
            "latest_commit" => $this->core->getConfig()->getLatestCommit(),
            "footer_links" => $footer_links,
            "module_js" => $this->output->getModuleJs(),
            "content_only" => $content_only,
        ]);
    }
}<|MERGE_RESOLUTION|>--- conflicted
+++ resolved
@@ -103,13 +103,9 @@
             "errorImageData" => $error_image_data,
             "html_lang" => $html_lang,
             "server_time" => time(),
-<<<<<<< HEAD
-            "unregister_course_url" => $this->core->buildCourseUrl(['unregister'])
-=======
             "performance_warning" => $performance_warning,
             "submitty_queries" => $this->core->getSubmittyQueries(),
             "course_queries" => $this->core->getCourseQueries(),
->>>>>>> 7155171c
         ]);
     }
 
