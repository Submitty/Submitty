--- conflicted
+++ resolved
@@ -102,10 +102,7 @@
                 $use_ta_grading = $data[3]['eg_use_ta_grading'];
                 $peer_yes_checked = $data[3]['eg_peer_grading'];
                 $peer_no_checked = !$peer_yes_checked;
-<<<<<<< HEAD
-=======
                 $peer_grade_set = $data[3]['eg_peer_grade_set'];
->>>>>>> 13f5f67c
                 $old_questions = $data[5];
                 $num_old_questions = count($old_questions);                
                 $component_ids = array();
@@ -135,12 +132,9 @@
                 $use_ta_grading = $data[3]['eg_use_ta_grading'];
                 $peer_yes_checked = $data[3]['eg_peer_grading'];
                 $peer_no_checked = !$peer_yes_checked;
-<<<<<<< HEAD
-=======
                 $peer_grade_set = $data[3]['eg_peer_grade_set'];
                 $precision = $data[3]['eg_precision'];
                 $electronic_gradeable['eg_precision'] = $precision;
->>>>>>> 13f5f67c
                 $old_questions = $data[5];
                 $num_old_questions = count($old_questions);                
                 $component_ids = array();
@@ -465,7 +459,6 @@
                               display: block; height: auto;">{$question['student_grading_note']}</textarea>
                     <div id="deduction_questions_{$num}">
 HTML;
-<<<<<<< HEAD
     if(!($type_of_action === "edit" || $type_of_action === "add_template")) {
         $html_output .= <<<HTML
             <div id="deduct_id-{$num}-0" name="deduct_{$num}" style="text-align: left; font-size: 8px; padding-left: 5px; display: none;">
@@ -478,8 +471,6 @@
         </div>
 HTML;
     }
-=======
->>>>>>> 13f5f67c
     if (($type_of_action === "edit" || $type_of_action === "add_template") && $data[0]['g_gradeable_type'] === 0) {
         $type_deduct = 0;
         $marks = $this->core->getQueries()->getGradeableComponentsMarks($component_ids[$index_question]);
@@ -488,7 +479,6 @@
                 $type_deduct = 1;
             }
         }
-<<<<<<< HEAD
         $first = true;
         foreach ($marks as $mark) {
             if($first === true) {
@@ -498,9 +488,6 @@
             else {
                 $hidden = "";
             }
-=======
-        foreach ($marks as $mark) {
->>>>>>> 13f5f67c
             if ($type_deduct === 1) {
                 $min = 0;
                 $max = 1000;
@@ -510,11 +497,7 @@
                 $max = 0;
             }
             $html_output .= <<<HTML
-<<<<<<< HEAD
                 <div id="deduct_id-{$num}-{$mark->getOrder()}" name="deduct_{$num}" style="text-align: left; font-size: 8px; padding-left: 5px; {$hidden}">
-=======
-                <div id="deduct_id-{$num}-{$mark->getOrder()}" name="deduct_{$num}" style="text-align: left; font-size: 8px; padding-left: 5px;">
->>>>>>> 13f5f67c
                 <i class="fa fa-circle" aria-hidden="true"></i> <input type="number" class="points" name="deduct_points_{$num}_{$mark->getOrder()}" value="{$mark->getPoints()}" min="{$min}" max="{$max}" step="0.5" placeholder="±0.5" style="width:50px; resize:none; margin: 5px;"> 
                 <textarea rows="1" placeholder="Comment" name="deduct_text_{$num}_{$mark->getOrder()}" style="resize: none; width: 81.5%;">{$mark->getNote()}</textarea> 
                 <a onclick="deleteDeduct(this)"> <i class="fa fa-times" aria-hidden="true" style="font-size: 16px; margin: 5px;"></i></a> 
@@ -1629,17 +1612,12 @@
         currentRow.children()[child].children[2].checked = newRow.children()[1].children[2].checked;
         newRow.children()[1].children[2].checked = temp;
 
-<<<<<<< HEAD
         //Move peer grading box
         temp = currentRow.find('input[name=peer_component_' + question +']')[0].checked;
         currentRow.find('input[name=peer_component_' + question +']')[0].checked = newRow.find('input[name=peer_component_' + new_question +']')[0].checked;
         newRow.find('input[name=peer_component_' + new_question +']')[0].checked = temp;
 
         //Move the radio button
-=======
-        //Move the radio button
-        var new_question = parseInt(question) + 1;
->>>>>>> 13f5f67c
         var ded_temp = document.getElementById("deduct_radio_ded_id_" + question).checked;
         var add_temp = document.getElementById("deduct_radio_add_id_" + question).checked;
         document.getElementById("deduct_radio_ded_id_" + question).checked = document.getElementById("deduct_radio_ded_id_" + new_question).checked;
@@ -1719,14 +1697,11 @@
         currentRow.children()[1].children[2].checked = newRow.children()[child].children[2].checked;
         newRow.children()[child].children[2].checked = temp;
 
-<<<<<<< HEAD
         //Move peer grading box
         temp = currentRow.find('input[name=peer_component_' + question +']')[0].checked;
         currentRow.find('input[name=peer_component_' + question +']')[0].checked = newRow.find('input[name=peer_component_' + (question-1) +']')[0].checked;
         newRow.find('input[name=peer_component_' + (question-1) +']')[0].checked = temp;
 
-=======
->>>>>>> 13f5f67c
         //Move the radio button
         var ded_temp = document.getElementById("deduct_radio_ded_id_" + question).checked;
         var add_temp = document.getElementById("deduct_radio_add_id_" + question).checked;
