--- conflicted
+++ resolved
@@ -23,10 +23,6 @@
     cy.get('[data-testid="queue-enabled"]').should('be.checked');
     cy.get('[data-testid="queue-enabled"]').uncheck();
 };
-<<<<<<< HEAD
-=======
-
->>>>>>> ac9f2d5d
 const openNewQueue = (queueName, queueCode = '') => {
     cy.get('#nav-sidebar-queue').click();
     cy.get('[data-testid="toggle-new-queue"]').click();
