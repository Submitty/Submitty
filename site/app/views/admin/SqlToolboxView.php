<?php

declare(strict_types=1);

namespace app\views\admin;

use app\views\AbstractView;

class SqlToolboxView extends AbstractView {
    /**
     * @param array<string> $sql_structure_data
<<<<<<< HEAD
     * @param array<string> $user_queries
     */
    public function showToolbox(array $sql_structure_data, array $user_queries): string {
        $this->output->addInternalCss('sql-toolbox.css');
=======
     */
    public function showToolbox(array $sql_structure_data): string {
        $this->output->addInternalModuleJs('sql-toolbox.js');
>>>>>>> 3f0133c5
        $this->output->addInternalCss('table.css');
        $this->output->addBreadcrumb('SQL Toolbox');

        return $this->output->renderTwigTemplate("Vue.twig", [
            "component" => "sqlToolboxPage",
            "args" => [
<<<<<<< HEAD
                "sqlStructureData" => $sql_structure_data,
                "userQueriesList" => $user_queries
=======
                "sqlStructureData" => $sql_structure_data
>>>>>>> 3f0133c5
            ]
        ]);
    }
}<|MERGE_RESOLUTION|>--- conflicted
+++ resolved
@@ -9,28 +9,18 @@
 class SqlToolboxView extends AbstractView {
     /**
      * @param array<string> $sql_structure_data
-<<<<<<< HEAD
      * @param array<string> $user_queries
      */
     public function showToolbox(array $sql_structure_data, array $user_queries): string {
-        $this->output->addInternalCss('sql-toolbox.css');
-=======
-     */
-    public function showToolbox(array $sql_structure_data): string {
         $this->output->addInternalModuleJs('sql-toolbox.js');
->>>>>>> 3f0133c5
         $this->output->addInternalCss('table.css');
         $this->output->addBreadcrumb('SQL Toolbox');
 
         return $this->output->renderTwigTemplate("Vue.twig", [
             "component" => "sqlToolboxPage",
             "args" => [
-<<<<<<< HEAD
                 "sqlStructureData" => $sql_structure_data,
                 "userQueriesList" => $user_queries
-=======
-                "sqlStructureData" => $sql_structure_data
->>>>>>> 3f0133c5
             ]
         ]);
     }
